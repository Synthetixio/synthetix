--- conflicted
+++ resolved
@@ -34,7 +34,7 @@
 	network: 'mainnet',
 	contractDeploymentGasLimit: 6500000,
 	methodCallGasLimit: 150000,
-	gasPrice: '10.1', // In gwei
+	gasPrice: '10', // In gwei
 	saveFlattenedContracts: true,
 	flattenedContractsFolder: './flattened-contracts',
 	verifyContracts: true,
@@ -74,7 +74,7 @@
 		},
 		Synthetix: {
 			action: 'use-existing',
-			existingInstance: '0x58a4cdba423a4d143426951512f066a995527bff',
+			existingInstance: '0x3772f9716cf6d7a09ede3587738aa2af5577483a',
 		},
 		SynthetixEscrow: {
 			action: 'use-existing',
@@ -118,48 +118,48 @@
 				existingInstance: '0x9270D9970D6ACA773e2FA01633CDc091a46714c9',
 			},
 			sCNY: {
-				action: 'deploy',
+				action: 'use-existing',
+				existingInstance: '0x60C34eB93AFCd1B701fF8C036B128441C68A8A70',
 			},
 			sSGD: {
-				action: 'deploy',
+				action: 'use-existing',
+				existingInstance: '0x2aE393C18b6Aa62D6a2250aF7b803Fa6973bC981',
 			},
 			sCAD: {
-				action: 'deploy',
+				action: 'use-existing',
+				existingInstance: '0x8f69c9Ee79Bf9320E1A5C19e559108E1cb3d002B',
 			},
 			sRUB: {
-				action: 'deploy',
+				action: 'use-existing',
+				existingInstance: '0x8a8DcbBa6038c6Fc6D192F5cf5C5dD83B98591bc',
 			},
 			sINR: {
-				action: 'deploy',
+				action: 'use-existing',
+				existingInstance: '0x51671B7556EbEB4c43180e983F5569973e15cAc9',
 			},
 			sBRL: {
-				action: 'deploy',
+				action: 'use-existing',
+				existingInstance: '0xa5A4ccCCcAa26Cea096F6E493839423F4D66c63F',
 			},
 			sNZD: {
-				action: 'deploy',
+				action: 'use-existing',
+				existingInstance: '0xCF401f31c63F58DEbfC76F441731dfa945cd0Bde',
 			},
 			sPLN: {
-				action: 'deploy',
+				action: 'use-existing',
+				existingInstance: '0x1943dBd2A793c588B5170188Ee6fb62E02AfdfF7',
 			},
 			sXAU: {
 				action: 'use-existing',
 				existingInstance: '0x112D5fA64e4902B6ff1a35495a0f878c210A5601',
 			},
-<<<<<<< HEAD
-			sGBP: {
-				action: 'use-existing',
-				existingInstance: '0x5F9a6d7FEB19A78ECFda0F76AEb2C512D6b09fd7',
-			},
-			sCHF: {
-				action: 'use-existing',
-				existingInstance: '0x939e6c08cdd77DBA2B6a6463790220c366E2Ba52',
-=======
 			sXAG: {
-				action: 'deploy',
+				action: 'use-existing',
+				existingInstance: '0x4D57A8212BDb8bdca049365BCE8afA0244a0E3FC',
 			},
 			sBTC: {
-				action: 'deploy',
->>>>>>> 672c8801
+				action: 'use-existing',
+				existingInstance: '0xf8AD89091B2724bdb7528c50B282B565Db4635bb',
 			},
 		},
 		Proxy: {
@@ -204,48 +204,48 @@
 				existingInstance: '0x28AF5a2f0cC12F2f19dd946608c945456b52b3F6',
 			},
 			sCNY: {
-				action: 'deploy',
+				action: 'use-existing',
+				existingInstance: '0x60feeeD05004476518281D43185fB7F52d9722c0',
 			},
 			sSGD: {
-				action: 'deploy',
+				action: 'use-existing',
+				existingInstance: '0x632dB1c25C03dCAc8d23Ff2c9A4cEa34cbEffa1B',
 			},
 			sCAD: {
-				action: 'deploy',
+				action: 'use-existing',
+				existingInstance: '0x0Bc209fB72390AF12bD6Fd775355ea0856864B31',
 			},
 			sRUB: {
-				action: 'deploy',
+				action: 'use-existing',
+				existingInstance: '0xDcB5821fcFDAB5553307b8f99591fC9DaA3C4be3',
 			},
 			sINR: {
-				action: 'deploy',
+				action: 'use-existing',
+				existingInstance: '0x74C80bB51Da1EAc2d40074c647CbD0ab6920063f',
 			},
 			sBRL: {
-				action: 'deploy',
+				action: 'use-existing',
+				existingInstance: '0x5D609C25adAafd856021F92296C66dB602A0fcE8',
 			},
 			sNZD: {
-				action: 'deploy',
+				action: 'use-existing',
+				existingInstance: '0x26C0cb14470803120321b70aE85405ac298e5A42',
 			},
 			sPLN: {
-				action: 'deploy',
+				action: 'use-existing',
+				existingInstance: '0xD9553f0fDa012224141AeCc1ECa0e29868fF7FE8',
 			},
 			sXAU: {
 				action: 'use-existing',
 				existingInstance: '0xe05D803fa0c5832Fa2262465290abB25d6C2bFA3',
 			},
-<<<<<<< HEAD
-			sGBP: {
-				action: 'use-existing',
-				existingInstance: '0x958332ACb1F9dF866157EE47e36Cd6077249c664',
-			},
-			sCHF: {
-				action: 'use-existing',
-				existingInstance: '0x2fbe9f09ae3fe9a4835990313E3696A799FCb762',
-=======
 			sXAG: {
-				action: 'deploy',
+				action: 'use-existing',
+				existingInstance: '0x6e5709515C767c907e43a03388cc816Bd65e797C',
 			},
 			sBTC: {
-				action: 'deploy',
->>>>>>> 672c8801
+				action: 'use-existing',
+				existingInstance: '0x9073Ee83b6CE96C444547DdCAf777b9352163581',
 			},
 		},
 		SafeDecimalMath: {
@@ -290,48 +290,48 @@
 				existingInstance: '0x52496fE8a4feaEFe14d9433E00D48E6929c13deC',
 			},
 			sCNY: {
-				action: 'deploy',
+				action: 'use-existing',
+				existingInstance: '0x5cCA1f0c514C0624d3BA7585d56fD2d72CbeFd80',
 			},
 			sSGD: {
-				action: 'deploy',
+				action: 'use-existing',
+				existingInstance: '0x000F49FD739d4023B0A6C87eE8705eF1Ffb55C87',
 			},
 			sCAD: {
-				action: 'deploy',
+				action: 'use-existing',
+				existingInstance: '0xdDf91Fc27087e076574Df31483Db5C21A85E47b6',
 			},
 			sRUB: {
-				action: 'deploy',
+				action: 'use-existing',
+				existingInstance: '0xF1eF8ee7DfEE4BD0e06B0fCed1d299387B78Cb09',
 			},
 			sINR: {
-				action: 'deploy',
+				action: 'use-existing',
+				existingInstance: '0xf8F2f8001fca737eFA2bC26217Fc20C1F8267fbA',
 			},
 			sBRL: {
-				action: 'deploy',
+				action: 'use-existing',
+				existingInstance: '0x0985de52896fC4C9A84d108F5582ec02fdF91605',
 			},
 			sNZD: {
-				action: 'deploy',
+				action: 'use-existing',
+				existingInstance: '0x3FDa286F354a3318534026dBAcf021c84A71B03c',
 			},
 			sPLN: {
-				action: 'deploy',
+				action: 'use-existing',
+				existingInstance: '0xdb957f324Be2dE9BdAB01A3dbb50228569FDEe1B',
 			},
 			sXAU: {
 				action: 'use-existing',
 				existingInstance: '0x20569B49d74c1EDE765382574F7F3fdC2a078A4f',
 			},
-<<<<<<< HEAD
-			sGBP: {
-				action: 'use-existing',
-				existingInstance: '0xeDe76a696Ab2Cae36bB6DF5eF0f79837FE04Bc6B',
-			},
-			sCHF: {
-				action: 'use-existing',
-				existingInstance: '0x0f3a54b8D5D542eDa81A30515F218FD142532926',
-=======
 			sXAG: {
-				action: 'deploy',
+				action: 'use-existing',
+				existingInstance: '0x53d244Fb46357568DBeF082225cCC87cBD94aAE8',
 			},
 			sBTC: {
-				action: 'deploy',
->>>>>>> 672c8801
+				action: 'use-existing',
+				existingInstance: '0x4F6296455F8d754c19821cF1EC8FeBF2cD456E67',
 			},
 		},
 	},
@@ -709,13 +709,13 @@
 		feePool.options.address,
 	]);
 
-	if (
-		settings.contracts.Proxy.Synthetix.action === 'deploy' ||
-		settings.contracts.Synthetix.action === 'deploy'
-	) {
-		console.log('Setting target on Synthetix Proxy...');
-		await synthetixProxy.methods.setTarget(synthetix.options.address).send(sendParameters());
-	}
+	// if (
+	// 	settings.contracts.Proxy.Synthetix.action === 'deploy' ||
+	// 	settings.contracts.Synthetix.action === 'deploy'
+	// ) {
+	// 	console.log('Setting target on Synthetix Proxy...');
+	// 	await synthetixProxy.methods.setTarget(synthetix.options.address).send(sendParameters());
+	// }
 
 	if (settings.contracts.TokenState.Synthetix.action === 'deploy') {
 		console.log('Setting balance on Synthetix Token State...');
@@ -724,19 +724,19 @@
 			.send(sendParameters());
 	}
 
-	if (
-		settings.contracts.TokenState.Synthetix.action === 'deploy' ||
-		settings.contracts.Synthetix.action === 'deploy'
-	) {
-		console.log('Setting associated contract on Synthetix Token State...');
-		await synthetixTokenState.methods
-			.setAssociatedContract(synthetix.options.address)
-			.send(sendParameters());
-		console.log('Setting associated contract on Synthetix State...');
-		await synthetixState.methods
-			.setAssociatedContract(synthetix.options.address)
-			.send(sendParameters());
-	}
+	// if (
+	// 	settings.contracts.TokenState.Synthetix.action === 'deploy' ||
+	// 	settings.contracts.Synthetix.action === 'deploy'
+	// ) {
+	// 	console.log('Setting associated contract on Synthetix Token State...');
+	// 	await synthetixTokenState.methods
+	// 		.setAssociatedContract(synthetix.options.address)
+	// 		.send(sendParameters());
+	// 	console.log('Setting associated contract on Synthetix State...');
+	// 	await synthetixState.methods
+	// 		.setAssociatedContract(synthetix.options.address)
+	// 		.send(sendParameters());
+	// }
 
 	const synthetixEscrow = await deployContract('SynthetixEscrow', [
 		account,
@@ -750,19 +750,21 @@
 		console.log('Setting escrow on Synthetix...');
 		await synthetix.methods.setEscrow(synthetixEscrow.options.address).send(sendParameters());
 
-		if (settings.contracts.SynthetixEscrow.action !== 'deploy') {
-			console.log('Setting deployed Synthetix on escrow...');
-			await synthetixEscrow.methods.setSynthetix(synthetix.options.address).send(sendParameters());
-		}
-	}
-
-	if (
-		settings.contracts.FeePool.action === 'deploy' ||
-		settings.contracts.Synthetix.action === 'deploy'
-	) {
-		console.log('Setting Synthetix on Fee Pool...');
-		await feePool.methods.setSynthetix(synthetix.options.address).send(sendParameters());
-	}
+		// Comment out if deploying on mainnet - Needs to be owner of synthetixEscrow contract
+		// if (settings.contracts.SynthetixEscrow.action !== 'deploy') {
+		// 	console.log('Setting deployed Synthetix on escrow...');
+		// 	await synthetixEscrow.methods.setSynthetix(synthetix.options.address).send(sendParameters());
+		// }
+	}
+
+	// Comment out if deploying on mainnet - Needs to be owner of feePool contract
+	// if (
+	// 	settings.contracts.FeePool.action === 'deploy' ||
+	// 	settings.contracts.Synthetix.action === 'deploy'
+	// ) {
+	// 	console.log('Setting Synthetix on Fee Pool...');
+	// 	await feePool.methods.setSynthetix(synthetix.options.address).send(sendParameters());
+	// }
 
 	// ----------------
 	// Synths
@@ -799,27 +801,27 @@
 		}
 
 		// Comment out if deploying on mainnet - Needs to be owner of Synthetix contract
-		if (
-			settings.contracts.Synth[currencyKey].action === 'deploy' ||
-			settings.contracts.Synthetix.action === 'deploy'
-		) {
-			console.log(`Adding ${currencyKey} to Synthetix contract...`);
-
-			await synthetix.methods.addSynth(synth.options.address).send(sendParameters());
-		}
+		// if (
+		// 	settings.contracts.Synth[currencyKey].action === 'deploy' ||
+		// 	settings.contracts.Synthetix.action === 'deploy'
+		// ) {
+		// 	console.log(`Adding ${currencyKey} to Synthetix contract...`);
+		//
+		// 	await synthetix.methods.addSynth(synth.options.address).send(sendParameters());
+		// }
 
 		// Comment out if deploying on mainnet - Needs to be owner of existing Synths contract
-		if (
-			settings.contracts.Synth[currencyKey].action === 'use-existing' &&
-			settings.contracts.Synthetix.action === 'deploy'
-		) {
-			console.log(`Adding Synthetix contract on ${currencyKey} contract...`);
-
-			await synth.methods.setSynthetix(synthetix.options.address).send(sendParameters());
-		}
-	}
-
-	const depot = await deployContract('Depot', [
+		// if (
+		// 	settings.contracts.Synth[currencyKey].action === 'use-existing' &&
+		// 	settings.contracts.Synthetix.action === 'deploy'
+		// ) {
+		// 	console.log(`Adding Synthetix contract on ${currencyKey} contract...`);
+
+		// 	await synth.methods.setSynthetix(synthetix.options.address).send(sendParameters());
+		// }
+	}
+
+	await deployContract('Depot', [
 		account,
 		account,
 		synthetix.options.address,
@@ -829,16 +831,26 @@
 		web3.utils.toWei('500'),
 		web3.utils.toWei('.10'),
 	]);
+	// const depot = await deployContract('Depot', [
+	// 	account,
+	// 	account,
+	// 	synthetix.options.address,
+	// 	deployedContracts['Synth.sUSD'].options.address,
+	// 	feePool.options.address,
+	// 	account,
+	// 	web3.utils.toWei('500'),
+	// 	web3.utils.toWei('.10'),
+	// ]);
 
 	// Comment out if deploying on mainnet - Needs to be owner of Depot contract
-	if (
-		settings.contracts.Synthetix.action === 'deploy' &&
-		settings.contracts.Depot.action !== 'deploy'
-	) {
-		console.log(`setting synthetix on depot contract...`);
-
-		await depot.methods.setSynthetix(synthetix.options.address).send(sendParameters());
-	}
+	// if (
+	// 	settings.contracts.Synthetix.action === 'deploy' &&
+	// 	settings.contracts.Depot.action !== 'deploy'
+	// ) {
+	// 	console.log(`setting synthetix on depot contract...`);
+
+	// 	await depot.methods.setSynthetix(synthetix.options.address).send(sendParameters());
+	// }
 
 	console.log();
 	console.log();
