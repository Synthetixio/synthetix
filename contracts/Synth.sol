--- conflicted
+++ resolved
@@ -25,7 +25,6 @@
 import "./interfaces/IFeePool.sol";
 import "./interfaces/ISynthetix.sol";
 import "./Proxy.sol";
-
 
 contract Synth is ExternStateToken {
     /* ========== STATE VARIABLES ========== */
@@ -95,20 +94,12 @@
      * @notice ERC20 transfer function
      * transfers to FEE_ADDRESS is recorded as feePaid to feePool 
      * forward call on to _internalTransfer */
-<<<<<<< HEAD
-    function transfer(address to, uint value)
-        public
-        optionalProxy
-        returns (bool)
-    {   
-        // transfers to FEE_ADDRESS will be exchanged into sUSD and recorded as fee       
+    function transfer(address to, uint value) public optionalProxy returns (bool) {
+        // transfers to FEE_ADDRESS will be exchanged into sUSD and recorded as fee
         if (to == FEE_ADDRESS) {
             return _transferToFeeAddress(to, value);
         }
 
-=======
-    function transfer(address to, uint value) public optionalProxy returns (bool) {
->>>>>>> 7e86e762
         return super._internalTransfer(messageSender, to, value);
     }
 
@@ -130,10 +121,7 @@
      * @notice _transferToFeeAddress function
      * non-sUSD synths are exchanged into sUSD via synthInitiatedExchange
      * notify feePool to record amount as fee paid to feePool */
-    function _transferToFeeAddress(address to, uint value)
-        internal
-        returns (bool)
-    {   
+    function _transferToFeeAddress(address to, uint value) internal returns (bool) {
         uint amountInUSD;
 
         // sUSD can be transferred to FEE_ADDRESS directly
@@ -148,49 +136,30 @@
 
         // Notify feePool to record sUSD to distribute as fees
         IFeePool(feePoolProxy).recordFeePaid(amountInUSD);
-        
+
         return true;
     }
 
     // Allow synthetix to issue a certain number of synths from an account.
-<<<<<<< HEAD
     // forward call to _internalIssue
-    function issue(address account, uint amount)
-        external
-        onlySynthetixOrFeePool
-    {
+    function issue(address account, uint amount) external onlySynthetixOrFeePool {
         _internalIssue(account, amount);
-    }    
+    }
 
     // Allow synthetix or another synth contract to burn a certain number of synths from an account.
     // forward call to _internalBurn
-    function burn(address account, uint amount)
-        external
-        onlySynthetixOrFeePool
-    {
+    function burn(address account, uint amount) external onlySynthetixOrFeePool {
         _internalBurn(account, amount);
     }
 
-    function _internalIssue(address account, uint amount)
-        internal
-    {
-=======
-    function issue(address account, uint amount) external onlySynthetixOrFeePool {
->>>>>>> 7e86e762
+    function _internalIssue(address account, uint amount) internal {
         tokenState.setBalanceOf(account, tokenState.balanceOf(account).add(amount));
         totalSupply = totalSupply.add(amount);
         emitTransfer(address(0), account, amount);
         emitIssued(account, amount);
     }
 
-<<<<<<< HEAD
-    function _internalBurn(address account, uint amount)
-        internal
-    {
-=======
-    // Allow synthetix or another synth contract to burn a certain number of synths from an account.
-    function burn(address account, uint amount) external onlySynthetixOrFeePool {
->>>>>>> 7e86e762
+    function _internalBurn(address account, uint amount) internal {
         tokenState.setBalanceOf(account, tokenState.balanceOf(account).sub(amount));
         totalSupply = totalSupply.sub(amount);
         emitTransfer(account, address(0), amount);
