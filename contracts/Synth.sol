/*
-----------------------------------------------------------------
FILE INFORMATION
-----------------------------------------------------------------

file:       Synth.sol
version:    2.0
author:     Kevin Brown
date:       2018-09-13

-----------------------------------------------------------------
MODULE DESCRIPTION
-----------------------------------------------------------------

Synthetix-backed stablecoin contract.

This contract issues synths, which are tokens that mirror various
flavours of fiat currency.

Synths are issuable by Synthetix Network Token (SNX) holders who
have to lock up some value of their SNX to issue S * Cmax synths.
Where Cmax issome value less than 1.

A configurable fee is charged on synth transfers and deposited
into a common pot, which Synthetix holders may withdraw from once
per fee period.

-----------------------------------------------------------------
*/

pragma solidity 0.4.25;

import "./ExternStateToken.sol";
import "./IFeePool.sol";
import "./ISynthetix.sol";
import "./ISynthetixState.sol";
import "./ISynth.sol";

contract Synth is ExternStateToken {

    /* ========== STATE VARIABLES ========== */

    IFeePool public feePool;
    ISynthetix public synthetix;

    // Currency key which identifies this Synth to the Synthetix system
    bytes4 public currencyKey;

    uint8 constant DECIMALS = 18;

    /* ========== CONSTRUCTOR ========== */

    constructor(address _proxy, TokenState _tokenState, ISynthetix _synthetix, IFeePool _feePool,
        string _tokenName, string _tokenSymbol, address _owner, bytes4 _currencyKey
    )
        ExternStateToken(_proxy, _tokenState, _tokenName, _tokenSymbol, 0, DECIMALS, _owner)
        public
    {
        require(_proxy != 0, "_proxy cannot be 0");
        require(address(_synthetix) != 0, "_synthetix cannot be 0");
        require(address(_feePool) != 0, "_feePool cannot be 0");
        require(_owner != 0, "_owner cannot be 0");
<<<<<<< HEAD
        require(_synthetix.getSynth(_currencyKey) == ISynth(0), "Currency key is already in use");
=======
        require(_synthetix.synths(_currencyKey) == Synth(0), "Currency key is already in use");
>>>>>>> cb771f0f

        feePool = _feePool;
        synthetix = _synthetix;
        currencyKey = _currencyKey;
    }

    function getCurrencyKey() public view returns (bytes4) {
        return currencyKey;
    }

    function getTotalSupply() public view returns (uint) {
        return totalSupply;
    }

    /* ========== SETTERS ========== */

    function setSynthetix(ISynthetix _synthetix)
        external
        optionalProxy_onlyOwner
    {
        synthetix = _synthetix;
        emitSynthetixUpdated(_synthetix);
    }

    function setFeePool(IFeePool _feePool)
        external
        optionalProxy_onlyOwner
    {
        feePool = _feePool;
        emitFeePoolUpdated(_feePool);
    }

    /* ========== MUTATIVE FUNCTIONS ========== */

    /**
     * @notice Override ERC20 transfer function in order to
     * subtract the transaction fee and send it to the fee pool
     * for SNX holders to claim. */
    function transfer(address to, uint value)
        public
        optionalProxy
        notFeeAddress(messageSender)
        returns (bool)
    {
        uint amountReceived = feePool.amountReceivedFromTransfer(value);
        uint fee = value.sub(amountReceived);

        // Send the fee off to the fee pool.
        synthetix.synthInitiatedFeePayment(messageSender, currencyKey, fee);

        // And send their result off to the destination address
        bytes memory empty;
        return _internalTransfer(messageSender, to, amountReceived, empty);
    }

    /**
     * @notice Override ERC223 transfer function in order to
     * subtract the transaction fee and send it to the fee pool
     * for SNX holders to claim. */
    function transfer(address to, uint value, bytes data)
        public
        optionalProxy
        notFeeAddress(messageSender)
        returns (bool)
    {
        uint amountReceived = feePool.amountReceivedFromTransfer(value);
        uint fee = value.sub(amountReceived);

        // Send the fee off to the fee pool, which we don't want to charge an additional fee on
        synthetix.synthInitiatedFeePayment(messageSender, currencyKey, fee);

        // And send their result off to the destination address
        return _internalTransfer(messageSender, to, amountReceived, data);
    }

    /**
     * @notice Override ERC20 transferFrom function in order to
     * subtract the transaction fee and send it to the fee pool
     * for SNX holders to claim. */
    function transferFrom(address from, address to, uint value)
        public
        optionalProxy
        notFeeAddress(from)
        returns (bool)
    {
        // The fee is deducted from the amount sent.
        uint amountReceived = feePool.amountReceivedFromTransfer(value);
        uint fee = value.sub(amountReceived);

        // Reduce the allowance by the amount we're transferring.
        // The safeSub call will handle an insufficient allowance.
        tokenState.setAllowance(from, messageSender, tokenState.allowance(from, messageSender).sub(value));

        // Send the fee off to the fee pool.
        synthetix.synthInitiatedFeePayment(from, currencyKey, fee);

        bytes memory empty;
        return _internalTransfer(from, to, amountReceived, empty);
    }

    /**
     * @notice Override ERC223 transferFrom function in order to
     * subtract the transaction fee and send it to the fee pool
     * for SNX holders to claim. */
    function transferFrom(address from, address to, uint value, bytes data)
        public
        optionalProxy
        notFeeAddress(from)
        returns (bool)
    {
        // The fee is deducted from the amount sent.
        uint amountReceived = feePool.amountReceivedFromTransfer(value);
        uint fee = value.sub(amountReceived);

        // Reduce the allowance by the amount we're transferring.
        // The safeSub call will handle an insufficient allowance.
        tokenState.setAllowance(from, messageSender, tokenState.allowance(from, messageSender).sub(value));

        // Send the fee off to the fee pool, which we don't want to charge an additional fee on
        synthetix.synthInitiatedFeePayment(from, currencyKey, fee);

        return _internalTransfer(from, to, amountReceived, data);
    }

    /* Subtract the transfer fee from the senders account so the
     * receiver gets the exact amount specified to send. */
    function transferSenderPaysFee(address to, uint value)
        public
        optionalProxy
        notFeeAddress(messageSender)
        returns (bool)
    {
        uint fee = feePool.transferFeeIncurred(value);

        // Send the fee off to the fee pool, which we don't want to charge an additional fee on
        synthetix.synthInitiatedFeePayment(messageSender, currencyKey, fee);

        // And send their transfer amount off to the destination address
        bytes memory empty;
        return _internalTransfer(messageSender, to, value, empty);
    }

    /* Subtract the transfer fee from the senders account so the
     * receiver gets the exact amount specified to send. */
    function transferSenderPaysFee(address to, uint value, bytes data)
        public
        optionalProxy
        notFeeAddress(messageSender)
        returns (bool)
    {
        uint fee = feePool.transferFeeIncurred(value);

        // Send the fee off to the fee pool, which we don't want to charge an additional fee on
        synthetix.synthInitiatedFeePayment(messageSender, currencyKey, fee);

        // And send their transfer amount off to the destination address
        return _internalTransfer(messageSender, to, value, data);
    }

    /* Subtract the transfer fee from the senders account so the
     * to address receives the exact amount specified to send. */
    function transferFromSenderPaysFee(address from, address to, uint value)
        public
        optionalProxy
        notFeeAddress(from)
        returns (bool)
    {
        uint fee = feePool.transferFeeIncurred(value);

        // Reduce the allowance by the amount we're transferring.
        // The safeSub call will handle an insufficient allowance.
        tokenState.setAllowance(from, messageSender, tokenState.allowance(from, messageSender).sub(value.add(fee)));

        // Send the fee off to the fee pool, which we don't want to charge an additional fee on
        synthetix.synthInitiatedFeePayment(from, currencyKey, fee);

        bytes memory empty;
        return _internalTransfer(from, to, value, empty);
    }

    /* Subtract the transfer fee from the senders account so the
     * to address receives the exact amount specified to send. */
    function transferFromSenderPaysFee(address from, address to, uint value, bytes data)
        public
        optionalProxy
        notFeeAddress(from)
        returns (bool)
    {
        uint fee = feePool.transferFeeIncurred(value);

        // Reduce the allowance by the amount we're transferring.
        // The safeSub call will handle an insufficient allowance.
        tokenState.setAllowance(from, messageSender, tokenState.allowance(from, messageSender).sub(value.add(fee)));

        // Send the fee off to the fee pool, which we don't want to charge an additional fee on
        synthetix.synthInitiatedFeePayment(from, currencyKey, fee);

        return _internalTransfer(from, to, value, data);
    }

    // Override our internal transfer to inject preferred currency support
    function _internalTransfer(address from, address to, uint value, bytes data)
        internal
        returns (bool)
    {
        bytes4 preferredCurrencyKey = synthetix.synthetixState().getPreferredCurrency(to);

        // Do they have a preferred currency that's not us? If so we need to exchange
        if (preferredCurrencyKey != 0 && preferredCurrencyKey != currencyKey) {
            return synthetix.synthInitiatedExchange(from, currencyKey, value, preferredCurrencyKey, to);
        } else {
            // Otherwise we just transfer
            return super._internalTransfer(from, to, value, data);
        }
    }

    // Allow synthetix to issue a certain number of synths from an account.
    function issue(address account, uint amount)
        external
        onlySynthetixOrFeePool
    {
        tokenState.setBalanceOf(account, tokenState.balanceOf(account).add(amount));
        totalSupply = totalSupply.add(amount);
        emitTransfer(address(0), account, amount);
        emitIssued(account, amount);
    }

    // Allow synthetix or another synth contract to burn a certain number of synths from an account.
    function burn(address account, uint amount)
        external
        onlySynthetixOrFeePool
    {
        tokenState.setBalanceOf(account, tokenState.balanceOf(account).sub(amount));
        totalSupply = totalSupply.sub(amount);
        emitTransfer(account, address(0), amount);
        emitBurned(account, amount);
    }

    // Allow owner to set the total supply on import.
    function setTotalSupply(uint amount)
        external
        optionalProxy_onlyOwner
    {
        totalSupply = amount;
    }

    // Allow synthetix to trigger a token fallback call from our synths so users get notified on
    // exchange as well as transfer
    function triggerTokenFallbackIfNeeded(address sender, address recipient, uint amount)
        external
        onlySynthetixOrFeePool
    {
        bytes memory empty;
        callTokenFallbackIfNeeded(sender, recipient, amount, empty);
    }

    /* ========== MODIFIERS ========== */

    modifier onlySynthetixOrFeePool() {
        bool isSynthetix = msg.sender == address(synthetix);
        bool isFeePool = msg.sender == address(feePool);

        require(isSynthetix || isFeePool, "Only the Synthetix or FeePool contracts can perform this action");
        _;
    }

    modifier notFeeAddress(address account) {
        require(account != feePool.FEE_ADDRESS(), "Cannot perform this action with the fee address");
        _;
    }

    /* ========== EVENTS ========== */

    event SynthetixUpdated(address newSynthetix);
    bytes32 constant SYNTHETIXUPDATED_SIG = keccak256("SynthetixUpdated(address)");
    function emitSynthetixUpdated(address newSynthetix) internal {
        proxy._emit(abi.encode(newSynthetix), 1, SYNTHETIXUPDATED_SIG, 0, 0, 0);
    }

    event FeePoolUpdated(address newFeePool);
    bytes32 constant FEEPOOLUPDATED_SIG = keccak256("FeePoolUpdated(address)");
    function emitFeePoolUpdated(address newFeePool) internal {
        proxy._emit(abi.encode(newFeePool), 1, FEEPOOLUPDATED_SIG, 0, 0, 0);
    }

    event Issued(address indexed account, uint value);
    bytes32 constant ISSUED_SIG = keccak256("Issued(address,uint256)");
    function emitIssued(address account, uint value) internal {
        proxy._emit(abi.encode(value), 2, ISSUED_SIG, bytes32(account), 0, 0);
    }

    event Burned(address indexed account, uint value);
    bytes32 constant BURNED_SIG = keccak256("Burned(address,uint256)");
    function emitBurned(address account, uint value) internal {
        proxy._emit(abi.encode(value), 2, BURNED_SIG, bytes32(account), 0, 0);
    }
}<|MERGE_RESOLUTION|>--- conflicted
+++ resolved
@@ -32,7 +32,7 @@
 
 import "./ExternStateToken.sol";
 import "./IFeePool.sol";
-import "./ISynthetix.sol";
+import "./Synthetix.sol";
 import "./ISynthetixState.sol";
 import "./ISynth.sol";
 
@@ -41,7 +41,7 @@
     /* ========== STATE VARIABLES ========== */
 
     IFeePool public feePool;
-    ISynthetix public synthetix;
+    Synthetix public synthetix;
 
     // Currency key which identifies this Synth to the Synthetix system
     bytes4 public currencyKey;
@@ -50,7 +50,7 @@
 
     /* ========== CONSTRUCTOR ========== */
 
-    constructor(address _proxy, TokenState _tokenState, ISynthetix _synthetix, IFeePool _feePool,
+    constructor(address _proxy, TokenState _tokenState, Synthetix _synthetix, IFeePool _feePool,
         string _tokenName, string _tokenSymbol, address _owner, bytes4 _currencyKey
     )
         ExternStateToken(_proxy, _tokenState, _tokenName, _tokenSymbol, 0, DECIMALS, _owner)
@@ -60,11 +60,7 @@
         require(address(_synthetix) != 0, "_synthetix cannot be 0");
         require(address(_feePool) != 0, "_feePool cannot be 0");
         require(_owner != 0, "_owner cannot be 0");
-<<<<<<< HEAD
-        require(_synthetix.getSynth(_currencyKey) == ISynth(0), "Currency key is already in use");
-=======
-        require(_synthetix.synths(_currencyKey) == Synth(0), "Currency key is already in use");
->>>>>>> cb771f0f
+        require(_synthetix.synths(_currencyKey) == ISynth(0), "Currency key is already in use");
 
         feePool = _feePool;
         synthetix = _synthetix;
@@ -81,7 +77,7 @@
 
     /* ========== SETTERS ========== */
 
-    function setSynthetix(ISynthetix _synthetix)
+    function setSynthetix(Synthetix _synthetix)
         external
         optionalProxy_onlyOwner
     {
