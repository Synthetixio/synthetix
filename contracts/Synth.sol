--- conflicted
+++ resolved
@@ -8,12 +8,8 @@
 import "./Proxy.sol";
 import "./MixinResolver.sol";
 
-<<<<<<< HEAD
 
 contract Synth is ExternStateToken, MixinResolver {
-=======
-contract Synth is ExternStateToken {
->>>>>>> db165f3c
     /* ========== STATE VARIABLES ========== */
 
     // Currency key which identifies this Synth to the Synthetix system
@@ -50,7 +46,7 @@
 
     /**
      * @notice ERC20 transfer function
-     * transfers to FEE_ADDRESS is recorded as feePaid to feePool 
+     * transfers to FEE_ADDRESS is recorded as feePaid to feePool
      * forward call on to _internalTransfer */
     function transfer(address to, uint value) public optionalProxy returns (bool) {
         // transfers to FEE_ADDRESS will be exchanged into sUSD and recorded as fee
@@ -82,51 +78,44 @@
     function _transferToFeeAddress(address to, uint value) internal returns (bool) {
         uint amountInUSD;
 
+        ISynthetix _synthetix = synthetix();
+
         // sUSD can be transferred to FEE_ADDRESS directly
         if (currencyKey == "sUSD") {
             amountInUSD = value;
             super._internalTransfer(messageSender, to, value);
         } else {
             // else exchange synth into sUSD and send to FEE_ADDRESS
-            ISynthetix(synthetixProxy).synthInitiatedExchange(messageSender, currencyKey, value, "sUSD", FEE_ADDRESS);
-            amountInUSD = ISynthetix(synthetixProxy).effectiveValue(currencyKey, value, "sUSD");
+            uint amountReceived = exchanger().exchange(messageSender, currencyKey, value, "sUSD", FEE_ADDRESS);
+            amountInUSD = _synthetix.effectiveValue(currencyKey, amountReceived, "sUSD");
         }
 
         // Notify feePool to record sUSD to distribute as fees
-        IFeePool(feePoolProxy).recordFeePaid(amountInUSD);
+        feePool().recordFeePaid(amountInUSD);
 
         return true;
     }
 
     // Allow synthetix to issue a certain number of synths from an account.
-<<<<<<< HEAD
+    // forward call to _internalIssue
     function issue(address account, uint amount) external onlyInternalContracts {
-=======
-    // forward call to _internalIssue
-    function issue(address account, uint amount) external onlySynthetixOrFeePool {
         _internalIssue(account, amount);
     }
 
     // Allow synthetix or another synth contract to burn a certain number of synths from an account.
     // forward call to _internalBurn
-    function burn(address account, uint amount) external onlySynthetixOrFeePool {
+    function burn(address account, uint amount) external onlyInternalContracts {
         _internalBurn(account, amount);
     }
 
     function _internalIssue(address account, uint amount) internal {
->>>>>>> db165f3c
         tokenState.setBalanceOf(account, tokenState.balanceOf(account).add(amount));
         totalSupply = totalSupply.add(amount);
         emitTransfer(address(0), account, amount);
         emitIssued(account, amount);
     }
 
-<<<<<<< HEAD
-    // Allow synthetix or another synth contract to burn a certain number of synths from an account.
-    function burn(address account, uint amount) external onlyInternalContracts {
-=======
     function _internalBurn(address account, uint amount) internal {
->>>>>>> db165f3c
         tokenState.setBalanceOf(account, tokenState.balanceOf(account).sub(amount));
         totalSupply = totalSupply.sub(amount);
         emitTransfer(account, address(0), amount);
