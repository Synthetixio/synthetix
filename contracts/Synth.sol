--- conflicted
+++ resolved
@@ -44,32 +44,25 @@
 
     /* ========== MUTATIVE FUNCTIONS ========== */
 
-<<<<<<< HEAD
     function transfer(address to, uint value) public optionalProxy returns (bool) {
         _ensureCanTransfer(messageSender, value);
 
-        return super._internalTransfer(messageSender, to, value);
-    }
-
-    function transferAndSettle(address to, uint value) public optionalProxy returns (bool) {
-        exchanger().settle(messageSender, currencyKey);
-
-        // Save gas instead of calling transferableSynths
-        uint balanceAfter = tokenState.balanceOf(messageSender);
-
-        // Reduce the value to transfer if balance is insufficient after reclaimed
-        value = value > balanceAfter ? balanceAfter : value;
-=======
-    /**
-     * @notice ERC20 transfer function
-     * transfers to FEE_ADDRESS is recorded as feePaid to feePool
-     * forward call on to _internalTransfer */
-    function transfer(address to, uint value) public optionalProxy returns (bool) {
         // transfers to FEE_ADDRESS will be exchanged into sUSD and recorded as fee
         if (to == FEE_ADDRESS) {
             return _transferToFeeAddress(to, value);
         }
->>>>>>> e2610067
+
+        return super._internalTransfer(messageSender, to, value);
+    }
+
+    function transferAndSettle(address to, uint value) public optionalProxy returns (bool) {
+        exchanger().settle(messageSender, currencyKey);
+
+        // Save gas instead of calling transferableSynths
+        uint balanceAfter = tokenState.balanceOf(messageSender);
+
+        // Reduce the value to transfer if balance is insufficient after reclaimed
+        value = value > balanceAfter ? balanceAfter : value;
 
         return super._internalTransfer(messageSender, to, value);
     }
