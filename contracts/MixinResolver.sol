--- conflicted
+++ resolved
@@ -14,35 +14,15 @@
 
     mapping(bytes32 => address) private addressCache;
 
-<<<<<<< HEAD
-    bytes32[] public resolverAddressesRequired;
-
-    uint public constant MAX_ADDRESSES_FROM_RESOLVER = 24;
-
-    constructor(address _resolver, bytes32[MAX_ADDRESSES_FROM_RESOLVER] memory _addressesToCache) internal {
-        for (uint i = 0; i < _addressesToCache.length; i++) {
-            if (_addressesToCache[i] != bytes32(0)) {
-                resolverAddressesRequired.push(_addressesToCache[i]);
-            } else {
-                // End early once an empty item is found - assumes there are no empty slots in
-                // _addressesToCache
-                break;
-            }
-        }
-=======
     constructor(address _resolver) internal {
->>>>>>> d32801f3
         resolver = AddressResolver(_resolver);
     }
 
-<<<<<<< HEAD
-=======
     /* ========== ABSTRACT FUNCTIONS ========== */
 
     // Note: this function is public in order for it to be overridden and invoked via super in subclasses
     function resolverAddressesRequired() public view returns (bytes32[] memory addresses);
 
->>>>>>> d32801f3
     /* ========== PUBLIC FUNCTIONS ========== */
 
     function rebuildCache() external {
