--- conflicted
+++ resolved
@@ -306,7 +306,7 @@
         return motionStartTime[motionID] < now && now < motionStartTime[motionID] + votingPeriod;
     }
 
-    /** 
+    /**
      * @notice A vote on the target account has concluded, but the motion
      * has not yet been approved, vetoed, or closed. */
     function motionConfirming(uint motionID)
@@ -404,14 +404,9 @@
         targetMotionID[target] = motionID;
 
         /* Start the vote at the start of the next fee period */
-<<<<<<< HEAD
-        motionStartTime[motionID] = havven.feePeriodStartTime() + havven.targetFeePeriodDurationSeconds();
-        emitMotionBegun(msg.sender, msg.sender, target, target, motionID, motionID, motionStartTime[motionID]);
-=======
         uint startTime = havven.feePeriodStartTime() + havven.targetFeePeriodDurationSeconds();
         motionStartTime[motionID] = startTime;
-        emit MotionBegun(msg.sender, msg.sender, target, target, motionID, motionID, startTime);
->>>>>>> 9691c6ec
+        emitMotionBegun(msg.sender, msg.sender, target, target, motionID, motionID, startTime);
 
         return motionID;
     }
@@ -469,7 +464,7 @@
         emitVotedAgainst(msg.sender, msg.sender, motionID, motionID, weight);
     }
 
-    /** 
+    /**
      * @notice Cancel an existing vote by the sender on a motion
      * to confiscate the target balance.
      */
