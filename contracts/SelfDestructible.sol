--- conflicted
+++ resolved
@@ -30,21 +30,13 @@
 /**
  * @title A contract that can be destroyed by its owner after a delay elapses.
  */
-<<<<<<< HEAD
 contract SelfDestructible is Emittor {
-
-	uint public initiationTime = ~uint(0);
-	uint constant SD_DURATION = 4 weeks;
-	address public beneficiary;
-=======
-contract SelfDestructible is Owned {
 	
 	// Initialise to half uint max to be far in the future (without allowing overflows)
 	uint constant NULL_INITIATION = ~uint(0) / 2;
 	uint public initiationTime = NULL_INITIATION;
 	uint public selfDestructDelay;
 	address public selfDestructBeneficiary;
->>>>>>> 284fb1b3
 
 	/**
 	 * @dev Constructor
@@ -70,13 +62,8 @@
 		external
 		onlyOwner
 	{
-<<<<<<< HEAD
-		beneficiary = _beneficiary;
+		selfDestructBeneficiary = _beneficiary;
 		emitSelfDestructBeneficiaryUpdated(_beneficiary);
-=======
-		selfDestructBeneficiary = _beneficiary;
-		emit SelfDestructBeneficiaryUpdated(_beneficiary);
->>>>>>> 284fb1b3
 	}
 
 	/**
@@ -89,11 +76,7 @@
 		onlyOwner
 	{
 		initiationTime = now;
-<<<<<<< HEAD
-		emitSelfDestructInitiated(SD_DURATION);
-=======
-		emit SelfDestructInitiated(selfDestructDelay);
->>>>>>> 284fb1b3
+		emitSelfDestructInitiated(selfDestructDelay);
 	}
 
 	/**
@@ -104,13 +87,8 @@
 		external
 		onlyOwner
 	{
-<<<<<<< HEAD
-		initiationTime = ~uint(0);
+		initiationTime = NULL_INITIATION;
 		emitSelfDestructTerminated();
-=======
-		initiationTime = NULL_INITIATION;
-		emit SelfDestructTerminated();
->>>>>>> 284fb1b3
 	}
 
 	/**
@@ -122,14 +100,9 @@
 		external
 		onlyOwner
 	{
-<<<<<<< HEAD
-		require(initiationTime + SD_DURATION < now);
-		emitSelfDestructed(beneficiary);
-=======
 		require(initiationTime + selfDestructDelay < now);
 		address beneficiary = selfDestructBeneficiary;
-		emit SelfDestructed(beneficiary);
->>>>>>> 284fb1b3
+		emitSelfDestructed(beneficiary);
 		selfdestruct(beneficiary);
 	}
 }