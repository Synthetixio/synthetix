--- conflicted
+++ resolved
@@ -106,11 +106,7 @@
     /* ========== VIEWS ========== */
     function resolverAddressesRequired() public view returns (bytes32[] memory addresses) {
         bytes32[] memory existingAddresses = MixinSystemSettings.resolverAddressesRequired();
-<<<<<<< HEAD
-        bytes32[] memory newAddresses = new bytes32[](13);
-=======
-        bytes32[] memory newAddresses = new bytes32[](12);
->>>>>>> cac49296
+        bytes32[] memory newAddresses = new bytes32[](14);
         newAddresses[0] = CONTRACT_SYSTEMSTATUS;
         newAddresses[1] = CONTRACT_SYNTHETIXDEBTSHARE;
         newAddresses[2] = CONTRACT_FEEPOOLETERNALSTORAGE;
@@ -122,12 +118,9 @@
         newAddresses[8] = CONTRACT_COLLATERALMANAGER;
         newAddresses[9] = CONTRACT_WRAPPER_FACTORY;
         newAddresses[10] = CONTRACT_ETHER_WRAPPER;
-<<<<<<< HEAD
         newAddresses[11] = CONTRACT_EXT_AGGREGATOR_ISSUED_SYNTHS;
         newAddresses[12] = CONTRACT_EXT_AGGREGATOR_DEBT_RATIO;
-=======
-        newAddresses[11] = CONTRACT_FUTURES_MARKET_MANAGER;
->>>>>>> cac49296
+        newAddresses[13] = CONTRACT_FUTURES_MARKET_MANAGER;
         addresses = combineArrays(existingAddresses, newAddresses);
     }
 
