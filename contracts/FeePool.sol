pragma solidity ^0.5.16;

// Inheritance
import "./Owned.sol";
import "./Proxyable.sol";
import "./LimitedSetup.sol";
import "./MixinResolver.sol";
import "./MixinSystemSettings.sol";
import "./interfaces/IFeePool.sol";

// Libraries
import "./SafeDecimalMath.sol";

// Internal references
import "./interfaces/IERC20.sol";
import "./interfaces/ISynth.sol";
import "./interfaces/ISystemStatus.sol";
import "./interfaces/ISynthetix.sol";
import "./FeePoolState.sol";
import "./FeePoolEternalStorage.sol";
import "./interfaces/IExchanger.sol";
import "./interfaces/IIssuer.sol";
import "./interfaces/ISynthetixState.sol";
import "./interfaces/IRewardEscrowV2.sol";
import "./interfaces/IDelegateApprovals.sol";
import "./interfaces/IRewardsDistribution.sol";
import "./interfaces/IEtherCollateralsUSD.sol";


// https://docs.synthetix.io/contracts/source/contracts/feepool
contract FeePool is Owned, Proxyable, LimitedSetup, MixinSystemSettings, IFeePool {
    using SafeMath for uint;
    using SafeDecimalMath for uint;

    // Where fees are pooled in sUSD.
    address public constant FEE_ADDRESS = 0xfeEFEEfeefEeFeefEEFEEfEeFeefEEFeeFEEFEeF;

    // sUSD currencyKey. Fees stored and paid in sUSD
    bytes32 private sUSD = "sUSD";

    // This struct represents the issuance activity that's happened in a fee period.
    struct FeePeriod {
        uint64 feePeriodId;
        uint64 startingDebtIndex;
        uint64 startTime;
        uint feesToDistribute;
        uint feesClaimed;
        uint rewardsToDistribute;
        uint rewardsClaimed;
    }

    // A staker(mintr) can claim from the previous fee period (7 days) only.
    // Fee Periods stored and managed from [0], such that [0] is always
    // the current active fee period which is not claimable until the
    // public function closeCurrentFeePeriod() is called closing the
    // current weeks collected fees. [1] is last weeks feeperiod
    uint8 public constant FEE_PERIOD_LENGTH = 2;

    FeePeriod[FEE_PERIOD_LENGTH] private _recentFeePeriods;
    uint256 private _currentFeePeriod;

    /* ========== ADDRESS RESOLVER CONFIGURATION ========== */

    bytes32 private constant CONTRACT_SYSTEMSTATUS = "SystemStatus";
    bytes32 private constant CONTRACT_SYNTHETIX = "Synthetix";
    bytes32 private constant CONTRACT_FEEPOOLSTATE = "FeePoolState";
    bytes32 private constant CONTRACT_FEEPOOLETERNALSTORAGE = "FeePoolEternalStorage";
    bytes32 private constant CONTRACT_EXCHANGER = "Exchanger";
    bytes32 private constant CONTRACT_ISSUER = "Issuer";
    bytes32 private constant CONTRACT_SYNTHETIXSTATE = "SynthetixState";
    bytes32 private constant CONTRACT_REWARDESCROW_V2 = "RewardEscrowV2";
    bytes32 private constant CONTRACT_DELEGATEAPPROVALS = "DelegateApprovals";
    bytes32 private constant CONTRACT_ETH_COLLATERAL_SUSD = "EtherCollateralsUSD";
    bytes32 private constant CONTRACT_REWARDSDISTRIBUTION = "RewardsDistribution";

    /* ========== ETERNAL STORAGE CONSTANTS ========== */

    bytes32 private constant LAST_FEE_WITHDRAWAL = "last_fee_withdrawal";

    constructor(
        address payable _proxy,
        address _owner,
        address _resolver
    ) public Owned(_owner) Proxyable(_proxy) LimitedSetup(3 weeks) MixinSystemSettings(_resolver) {
        // Set our initial fee period
        _recentFeePeriodsStorage(0).feePeriodId = 1;
        _recentFeePeriodsStorage(0).startTime = uint64(now);
    }

    /* ========== VIEWS ========== */
    function resolverAddressesRequired() public view returns (bytes32[] memory addresses) {
        bytes32[] memory existingAddresses = MixinSystemSettings.resolverAddressesRequired();
        bytes32[] memory newAddresses = new bytes32[](11);
        newAddresses[0] = CONTRACT_SYSTEMSTATUS;
        newAddresses[1] = CONTRACT_SYNTHETIX;
        newAddresses[2] = CONTRACT_FEEPOOLSTATE;
        newAddresses[3] = CONTRACT_FEEPOOLETERNALSTORAGE;
        newAddresses[4] = CONTRACT_EXCHANGER;
        newAddresses[5] = CONTRACT_ISSUER;
        newAddresses[6] = CONTRACT_SYNTHETIXSTATE;
<<<<<<< HEAD
        newAddresses[7] = CONTRACT_REWARDESCROW;
=======
        newAddresses[7] = CONTRACT_REWARDESCROW_V2;
>>>>>>> 004b35c7
        newAddresses[8] = CONTRACT_DELEGATEAPPROVALS;
        newAddresses[9] = CONTRACT_ETH_COLLATERAL_SUSD;
        newAddresses[10] = CONTRACT_REWARDSDISTRIBUTION;
        return combineArrays(existingAddresses, newAddresses);
    }

    function systemStatus() internal view returns (ISystemStatus) {
        return ISystemStatus(requireAndGetAddress(CONTRACT_SYSTEMSTATUS));
    }

    function synthetix() internal view returns (ISynthetix) {
        return ISynthetix(requireAndGetAddress(CONTRACT_SYNTHETIX));
    }

    function feePoolState() internal view returns (FeePoolState) {
        return FeePoolState(requireAndGetAddress(CONTRACT_FEEPOOLSTATE));
    }

    function feePoolEternalStorage() internal view returns (FeePoolEternalStorage) {
        return FeePoolEternalStorage(requireAndGetAddress(CONTRACT_FEEPOOLETERNALSTORAGE));
    }

    function exchanger() internal view returns (IExchanger) {
        return IExchanger(requireAndGetAddress(CONTRACT_EXCHANGER));
    }

    function etherCollateralsUSD() internal view returns (IEtherCollateralsUSD) {
        return IEtherCollateralsUSD(requireAndGetAddress(CONTRACT_ETH_COLLATERAL_SUSD));
    }

    function issuer() internal view returns (IIssuer) {
        return IIssuer(requireAndGetAddress(CONTRACT_ISSUER));
    }

    function synthetixState() internal view returns (ISynthetixState) {
        return ISynthetixState(requireAndGetAddress(CONTRACT_SYNTHETIXSTATE));
    }

<<<<<<< HEAD
    function rewardEscrow() internal view returns (IRewardEscrow) {
        return IRewardEscrow(requireAndGetAddress(CONTRACT_REWARDESCROW));
=======
    function rewardEscrowV2() internal view returns (IRewardEscrowV2) {
        return IRewardEscrowV2(requireAndGetAddress(CONTRACT_REWARDESCROW_V2));
>>>>>>> 004b35c7
    }

    function delegateApprovals() internal view returns (IDelegateApprovals) {
        return IDelegateApprovals(requireAndGetAddress(CONTRACT_DELEGATEAPPROVALS));
    }

    function rewardsDistribution() internal view returns (IRewardsDistribution) {
        return IRewardsDistribution(requireAndGetAddress(CONTRACT_REWARDSDISTRIBUTION));
    }

    function issuanceRatio() external view returns (uint) {
        return getIssuanceRatio();
    }

    function feePeriodDuration() external view returns (uint) {
        return getFeePeriodDuration();
    }

    function targetThreshold() external view returns (uint) {
        return getTargetThreshold();
    }

    function recentFeePeriods(uint index)
        external
        view
        returns (
            uint64 feePeriodId,
            uint64 startingDebtIndex,
            uint64 startTime,
            uint feesToDistribute,
            uint feesClaimed,
            uint rewardsToDistribute,
            uint rewardsClaimed
        )
    {
        FeePeriod memory feePeriod = _recentFeePeriodsStorage(index);
        return (
            feePeriod.feePeriodId,
            feePeriod.startingDebtIndex,
            feePeriod.startTime,
            feePeriod.feesToDistribute,
            feePeriod.feesClaimed,
            feePeriod.rewardsToDistribute,
            feePeriod.rewardsClaimed
        );
    }

    function _recentFeePeriodsStorage(uint index) internal view returns (FeePeriod storage) {
        return _recentFeePeriods[(_currentFeePeriod + index) % FEE_PERIOD_LENGTH];
    }

    /* ========== MUTATIVE FUNCTIONS ========== */

    /**
     * @notice Logs an accounts issuance data per fee period
     * @param account Message.Senders account address
     * @param debtRatio Debt percentage this account has locked after minting or burning their synth
     * @param debtEntryIndex The index in the global debt ledger. synthetixState.issuanceData(account)
     * @dev onlyIssuer to call me on synthetix.issue() & synthetix.burn() calls to store the locked SNX
     * per fee period so we know to allocate the correct proportions of fees and rewards per period
     */
    function appendAccountIssuanceRecord(
        address account,
        uint debtRatio,
        uint debtEntryIndex
    ) external onlyIssuer {
        feePoolState().appendAccountIssuanceRecord(
            account,
            debtRatio,
            debtEntryIndex,
            _recentFeePeriodsStorage(0).startingDebtIndex
        );

        emitIssuanceDebtRatioEntry(account, debtRatio, debtEntryIndex, _recentFeePeriodsStorage(0).startingDebtIndex);
    }

    /**
     * @notice The Exchanger contract informs us when fees are paid.
     * @param amount susd amount in fees being paid.
     */
    function recordFeePaid(uint amount) external onlyInternalContracts {
        // Keep track off fees in sUSD in the open fee pool period.
        _recentFeePeriodsStorage(0).feesToDistribute = _recentFeePeriodsStorage(0).feesToDistribute.add(amount);
    }

    /**
     * @notice The RewardsDistribution contract informs us how many SNX rewards are sent to RewardEscrow to be claimed.
     */
    function setRewardsToDistribute(uint amount) external {
        address rewardsAuthority = address(rewardsDistribution());
        require(messageSender == rewardsAuthority || msg.sender == rewardsAuthority, "Caller is not rewardsAuthority");
        // Add the amount of SNX rewards to distribute on top of any rolling unclaimed amount
        _recentFeePeriodsStorage(0).rewardsToDistribute = _recentFeePeriodsStorage(0).rewardsToDistribute.add(amount);
    }

    /**
     * @notice Close the current fee period and start a new one.
     */
    function closeCurrentFeePeriod() external issuanceActive {
        require(getFeePeriodDuration() > 0, "Fee Period Duration not set");
        require(_recentFeePeriodsStorage(0).startTime <= (now - getFeePeriodDuration()), "Too early to close fee period");

        // Note:  when FEE_PERIOD_LENGTH = 2, periodClosing is the current period & periodToRollover is the last open claimable period
        FeePeriod storage periodClosing = _recentFeePeriodsStorage(FEE_PERIOD_LENGTH - 2);
        FeePeriod storage periodToRollover = _recentFeePeriodsStorage(FEE_PERIOD_LENGTH - 1);

        // Any unclaimed fees from the last period in the array roll back one period.
        // Because of the subtraction here, they're effectively proportionally redistributed to those who
        // have already claimed from the old period, available in the new period.
        // The subtraction is important so we don't create a ticking time bomb of an ever growing
        // number of fees that can never decrease and will eventually overflow at the end of the fee pool.
        _recentFeePeriodsStorage(FEE_PERIOD_LENGTH - 2).feesToDistribute = periodToRollover
            .feesToDistribute
            .sub(periodToRollover.feesClaimed)
            .add(periodClosing.feesToDistribute);
        _recentFeePeriodsStorage(FEE_PERIOD_LENGTH - 2).rewardsToDistribute = periodToRollover
            .rewardsToDistribute
            .sub(periodToRollover.rewardsClaimed)
            .add(periodClosing.rewardsToDistribute);

        // Shift the previous fee periods across to make room for the new one.
        _currentFeePeriod = _currentFeePeriod.add(FEE_PERIOD_LENGTH).sub(1).mod(FEE_PERIOD_LENGTH);

        // Clear the first element of the array to make sure we don't have any stale values.
        delete _recentFeePeriods[_currentFeePeriod];

        // Open up the new fee period.
        // Increment periodId from the recent closed period feePeriodId
        _recentFeePeriodsStorage(0).feePeriodId = uint64(uint256(_recentFeePeriodsStorage(1).feePeriodId).add(1));
        _recentFeePeriodsStorage(0).startingDebtIndex = uint64(synthetixState().debtLedgerLength());
        _recentFeePeriodsStorage(0).startTime = uint64(now);

        emitFeePeriodClosed(_recentFeePeriodsStorage(1).feePeriodId);
    }

    /**
     * @notice Claim fees for last period when available or not already withdrawn.
     */
    function claimFees() external issuanceActive optionalProxy returns (bool) {
        return _claimFees(messageSender);
    }

    /**
     * @notice Delegated claimFees(). Call from the deletegated address
     * and the fees will be sent to the claimingForAddress.
     * approveClaimOnBehalf() must be called first to approve the deletage address
     * @param claimingForAddress The account you are claiming fees for
     */
    function claimOnBehalf(address claimingForAddress) external issuanceActive optionalProxy returns (bool) {
        require(delegateApprovals().canClaimFor(claimingForAddress, messageSender), "Not approved to claim on behalf");

        return _claimFees(claimingForAddress);
    }

    function _claimFees(address claimingAddress) internal returns (bool) {
        uint rewardsPaid = 0;
        uint feesPaid = 0;
        uint availableFees;
        uint availableRewards;

        // Address won't be able to claim fees if it is too far below the target c-ratio.
        // It will need to burn synths then try claiming again.
        (bool feesClaimable, bool anyRateIsInvalid) = _isFeesClaimableAndAnyRatesInvalid(claimingAddress);

        require(feesClaimable, "C-Ratio below penalty threshold");

        require(!anyRateIsInvalid, "A synth or SNX rate is invalid");

        // Get the claimingAddress available fees and rewards
        (availableFees, availableRewards) = feesAvailable(claimingAddress);

        require(
            availableFees > 0 || availableRewards > 0,
            "No fees or rewards available for period, or fees already claimed"
        );

        // Record the address has claimed for this period
        _setLastFeeWithdrawal(claimingAddress, _recentFeePeriodsStorage(1).feePeriodId);

        if (availableFees > 0) {
            // Record the fee payment in our recentFeePeriods
            feesPaid = _recordFeePayment(availableFees);

            // Send them their fees
            _payFees(claimingAddress, feesPaid);
        }

        if (availableRewards > 0) {
            // Record the reward payment in our recentFeePeriods
            rewardsPaid = _recordRewardPayment(availableRewards);

            // Send them their rewards
            _payRewards(claimingAddress, rewardsPaid);
        }

        emitFeesClaimed(claimingAddress, feesPaid, rewardsPaid);

        return true;
    }

    /**
     * @notice Admin function to import the FeePeriod data from the previous contract
     */
    function importFeePeriod(
        uint feePeriodIndex,
        uint feePeriodId,
        uint startingDebtIndex,
        uint startTime,
        uint feesToDistribute,
        uint feesClaimed,
        uint rewardsToDistribute,
        uint rewardsClaimed
    ) public optionalProxy_onlyOwner onlyDuringSetup {
        require(startingDebtIndex <= synthetixState().debtLedgerLength(), "Cannot import bad data");

        _recentFeePeriods[_currentFeePeriod.add(feePeriodIndex).mod(FEE_PERIOD_LENGTH)] = FeePeriod({
            feePeriodId: uint64(feePeriodId),
            startingDebtIndex: uint64(startingDebtIndex),
            startTime: uint64(startTime),
            feesToDistribute: feesToDistribute,
            feesClaimed: feesClaimed,
            rewardsToDistribute: rewardsToDistribute,
            rewardsClaimed: rewardsClaimed
        });
    }

    /**
     * @notice Record the fee payment in our recentFeePeriods.
     * @param sUSDAmount The amount of fees priced in sUSD.
     */
    function _recordFeePayment(uint sUSDAmount) internal returns (uint) {
        // Don't assign to the parameter
        uint remainingToAllocate = sUSDAmount;

        uint feesPaid;
        // Start at the oldest period and record the amount, moving to newer periods
        // until we've exhausted the amount.
        // The condition checks for overflow because we're going to 0 with an unsigned int.
        for (uint i = FEE_PERIOD_LENGTH - 1; i < FEE_PERIOD_LENGTH; i--) {
            uint feesAlreadyClaimed = _recentFeePeriodsStorage(i).feesClaimed;
            uint delta = _recentFeePeriodsStorage(i).feesToDistribute.sub(feesAlreadyClaimed);

            if (delta > 0) {
                // Take the smaller of the amount left to claim in the period and the amount we need to allocate
                uint amountInPeriod = delta < remainingToAllocate ? delta : remainingToAllocate;

                _recentFeePeriodsStorage(i).feesClaimed = feesAlreadyClaimed.add(amountInPeriod);
                remainingToAllocate = remainingToAllocate.sub(amountInPeriod);
                feesPaid = feesPaid.add(amountInPeriod);

                // No need to continue iterating if we've recorded the whole amount;
                if (remainingToAllocate == 0) return feesPaid;

                // We've exhausted feePeriods to distribute and no fees remain in last period
                // User last to claim would in this scenario have their remainder slashed
                if (i == 0 && remainingToAllocate > 0) {
                    remainingToAllocate = 0;
                }
            }
        }

        return feesPaid;
    }

    /**
     * @notice Record the reward payment in our recentFeePeriods.
     * @param snxAmount The amount of SNX tokens.
     */
    function _recordRewardPayment(uint snxAmount) internal returns (uint) {
        // Don't assign to the parameter
        uint remainingToAllocate = snxAmount;

        uint rewardPaid;

        // Start at the oldest period and record the amount, moving to newer periods
        // until we've exhausted the amount.
        // The condition checks for overflow because we're going to 0 with an unsigned int.
        for (uint i = FEE_PERIOD_LENGTH - 1; i < FEE_PERIOD_LENGTH; i--) {
            uint toDistribute = _recentFeePeriodsStorage(i).rewardsToDistribute.sub(
                _recentFeePeriodsStorage(i).rewardsClaimed
            );

            if (toDistribute > 0) {
                // Take the smaller of the amount left to claim in the period and the amount we need to allocate
                uint amountInPeriod = toDistribute < remainingToAllocate ? toDistribute : remainingToAllocate;

                _recentFeePeriodsStorage(i).rewardsClaimed = _recentFeePeriodsStorage(i).rewardsClaimed.add(amountInPeriod);
                remainingToAllocate = remainingToAllocate.sub(amountInPeriod);
                rewardPaid = rewardPaid.add(amountInPeriod);

                // No need to continue iterating if we've recorded the whole amount;
                if (remainingToAllocate == 0) return rewardPaid;

                // We've exhausted feePeriods to distribute and no rewards remain in last period
                // User last to claim would in this scenario have their remainder slashed
                // due to rounding up of PreciseDecimal
                if (i == 0 && remainingToAllocate > 0) {
                    remainingToAllocate = 0;
                }
            }
        }
        return rewardPaid;
    }

    /**
     * @notice Send the fees to claiming address.
     * @param account The address to send the fees to.
     * @param sUSDAmount The amount of fees priced in sUSD.
     */
    function _payFees(address account, uint sUSDAmount) internal notFeeAddress(account) {
        // Grab the sUSD Synth
        ISynth sUSDSynth = issuer().synths(sUSD);

        // NOTE: we do not control the FEE_ADDRESS so it is not possible to do an
        // ERC20.approve() transaction to allow this feePool to call ERC20.transferFrom
        // to the accounts address

        // Burn the source amount
        sUSDSynth.burn(FEE_ADDRESS, sUSDAmount);

        // Mint their new synths
        sUSDSynth.issue(account, sUSDAmount);
    }

    /**
     * @notice Send the rewards to claiming address - will be locked in rewardEscrow.
     * @param account The address to send the fees to.
     * @param snxAmount The amount of SNX.
     */
    function _payRewards(address account, uint snxAmount) internal notFeeAddress(account) {
        /* Escrow the tokens for 1 year. */
        uint escrowDuration = 52 weeks;

        // Record vesting entry for claiming address and amount
        // SNX already minted to rewardEscrow balance
        rewardEscrowV2().appendVestingEntry(account, snxAmount, escrowDuration);
    }

    /**
     * @notice The total fees available in the system to be withdrawnn in sUSD
     */
    function totalFeesAvailable() external view returns (uint) {
        uint totalFees = 0;

        // Fees in fee period [0] are not yet available for withdrawal
        for (uint i = 1; i < FEE_PERIOD_LENGTH; i++) {
            totalFees = totalFees.add(_recentFeePeriodsStorage(i).feesToDistribute);
            totalFees = totalFees.sub(_recentFeePeriodsStorage(i).feesClaimed);
        }

        return totalFees;
    }

    /**
     * @notice The total SNX rewards available in the system to be withdrawn
     */
    function totalRewardsAvailable() external view returns (uint) {
        uint totalRewards = 0;

        // Rewards in fee period [0] are not yet available for withdrawal
        for (uint i = 1; i < FEE_PERIOD_LENGTH; i++) {
            totalRewards = totalRewards.add(_recentFeePeriodsStorage(i).rewardsToDistribute);
            totalRewards = totalRewards.sub(_recentFeePeriodsStorage(i).rewardsClaimed);
        }

        return totalRewards;
    }

    /**
     * @notice The fees available to be withdrawn by a specific account, priced in sUSD
     * @dev Returns two amounts, one for fees and one for SNX rewards
     */
    function feesAvailable(address account) public view returns (uint, uint) {
        // Add up the fees
        uint[2][FEE_PERIOD_LENGTH] memory userFees = feesByPeriod(account);

        uint totalFees = 0;
        uint totalRewards = 0;

        // Fees & Rewards in fee period [0] are not yet available for withdrawal
        for (uint i = 1; i < FEE_PERIOD_LENGTH; i++) {
            totalFees = totalFees.add(userFees[i][0]);
            totalRewards = totalRewards.add(userFees[i][1]);
        }

        // And convert totalFees to sUSD
        // Return totalRewards as is in SNX amount
        return (totalFees, totalRewards);
    }

    function _isFeesClaimableAndAnyRatesInvalid(address account) internal view returns (bool, bool) {
        // Threshold is calculated from ratio % above the target ratio (issuanceRatio).
        //  0  <  10%:   Claimable
        // 10% > above:  Unable to claim
        (uint ratio, bool anyRateIsInvalid) = issuer().collateralisationRatioAndAnyRatesInvalid(account);
        uint targetRatio = getIssuanceRatio();

        // Claimable if collateral ratio below target ratio
        if (ratio < targetRatio) {
            return (true, anyRateIsInvalid);
        }

        // Calculate the threshold for collateral ratio before fees can't be claimed.
        uint ratio_threshold = targetRatio.multiplyDecimal(SafeDecimalMath.unit().add(getTargetThreshold()));

        // Not claimable if collateral ratio above threshold
        if (ratio > ratio_threshold) {
            return (false, anyRateIsInvalid);
        }

        return (true, anyRateIsInvalid);
    }

    function isFeesClaimable(address account) external view returns (bool feesClaimable) {
        (feesClaimable, ) = _isFeesClaimableAndAnyRatesInvalid(account);
    }

    /**
     * @notice Calculates fees by period for an account, priced in sUSD
     * @param account The address you want to query the fees for
     */
    function feesByPeriod(address account) public view returns (uint[2][FEE_PERIOD_LENGTH] memory results) {
        // What's the user's debt entry index and the debt they owe to the system at current feePeriod
        uint userOwnershipPercentage;
        uint debtEntryIndex;
        FeePoolState _feePoolState = feePoolState();

        (userOwnershipPercentage, debtEntryIndex) = _feePoolState.getAccountsDebtEntry(account, 0);

        // If they don't have any debt ownership and they never minted, they don't have any fees.
        // User ownership can reduce to 0 if user burns all synths,
        // however they could have fees applicable for periods they had minted in before so we check debtEntryIndex.
        if (debtEntryIndex == 0 && userOwnershipPercentage == 0) {
            uint[2][FEE_PERIOD_LENGTH] memory nullResults;
            return nullResults;
        }

        // The [0] fee period is not yet ready to claim, but it is a fee period that they can have
        // fees owing for, so we need to report on it anyway.
        uint feesFromPeriod;
        uint rewardsFromPeriod;
        (feesFromPeriod, rewardsFromPeriod) = _feesAndRewardsFromPeriod(0, userOwnershipPercentage, debtEntryIndex);

        results[0][0] = feesFromPeriod;
        results[0][1] = rewardsFromPeriod;

        // Retrieve user's last fee claim by periodId
        uint lastFeeWithdrawal = getLastFeeWithdrawal(account);

        // Go through our fee periods from the oldest feePeriod[FEE_PERIOD_LENGTH - 1] and figure out what we owe them.
        // Condition checks for periods > 0
        for (uint i = FEE_PERIOD_LENGTH - 1; i > 0; i--) {
            uint next = i - 1;
            uint nextPeriodStartingDebtIndex = _recentFeePeriodsStorage(next).startingDebtIndex;

            // We can skip the period, as no debt minted during period (next period's startingDebtIndex is still 0)
            if (nextPeriodStartingDebtIndex > 0 && lastFeeWithdrawal < _recentFeePeriodsStorage(i).feePeriodId) {
                // We calculate a feePeriod's closingDebtIndex by looking at the next feePeriod's startingDebtIndex
                // we can use the most recent issuanceData[0] for the current feePeriod
                // else find the applicableIssuanceData for the feePeriod based on the StartingDebtIndex of the period
                uint closingDebtIndex = uint256(nextPeriodStartingDebtIndex).sub(1);

                // Gas optimisation - to reuse debtEntryIndex if found new applicable one
                // if applicable is 0,0 (none found) we keep most recent one from issuanceData[0]
                // return if userOwnershipPercentage = 0)
                (userOwnershipPercentage, debtEntryIndex) = _feePoolState.applicableIssuanceData(account, closingDebtIndex);

                (feesFromPeriod, rewardsFromPeriod) = _feesAndRewardsFromPeriod(i, userOwnershipPercentage, debtEntryIndex);

                results[i][0] = feesFromPeriod;
                results[i][1] = rewardsFromPeriod;
            }
        }
    }

    /**
     * @notice ownershipPercentage is a high precision decimals uint based on
     * wallet's debtPercentage. Gives a precise amount of the feesToDistribute
     * for fees in the period. Precision factor is removed before results are
     * returned.
     * @dev The reported fees owing for the current period [0] are just a
     * running balance until the fee period closes
     */
    function _feesAndRewardsFromPeriod(
        uint period,
        uint ownershipPercentage,
        uint debtEntryIndex
    ) internal view returns (uint, uint) {
        // If it's zero, they haven't issued, and they have no fees OR rewards.
        if (ownershipPercentage == 0) return (0, 0);

        uint debtOwnershipForPeriod = ownershipPercentage;

        // If period has closed we want to calculate debtPercentage for the period
        if (period > 0) {
            uint closingDebtIndex = uint256(_recentFeePeriodsStorage(period - 1).startingDebtIndex).sub(1);
            debtOwnershipForPeriod = _effectiveDebtRatioForPeriod(closingDebtIndex, ownershipPercentage, debtEntryIndex);
        }

        // Calculate their percentage of the fees / rewards in this period
        // This is a high precision integer.
        uint feesFromPeriod = _recentFeePeriodsStorage(period).feesToDistribute.multiplyDecimal(debtOwnershipForPeriod);

        uint rewardsFromPeriod = _recentFeePeriodsStorage(period).rewardsToDistribute.multiplyDecimal(
            debtOwnershipForPeriod
        );

        return (feesFromPeriod.preciseDecimalToDecimal(), rewardsFromPeriod.preciseDecimalToDecimal());
    }

    function _effectiveDebtRatioForPeriod(
        uint closingDebtIndex,
        uint ownershipPercentage,
        uint debtEntryIndex
    ) internal view returns (uint) {
        // Figure out their global debt percentage delta at end of fee Period.
        // This is a high precision integer.
        ISynthetixState _synthetixState = synthetixState();
        uint feePeriodDebtOwnership = _synthetixState
            .debtLedger(closingDebtIndex)
            .divideDecimalRoundPrecise(_synthetixState.debtLedger(debtEntryIndex))
            .multiplyDecimalRoundPrecise(ownershipPercentage);

        return feePeriodDebtOwnership;
    }

    function effectiveDebtRatioForPeriod(address account, uint period) external view returns (uint) {
        require(period != 0, "Current period is not closed yet");
        require(period < FEE_PERIOD_LENGTH, "Exceeds the FEE_PERIOD_LENGTH");

        // If the period being checked is uninitialised then return 0. This is only at the start of the system.
        if (_recentFeePeriodsStorage(period - 1).startingDebtIndex == 0) return 0;

        uint closingDebtIndex = uint256(_recentFeePeriodsStorage(period - 1).startingDebtIndex).sub(1);

        uint ownershipPercentage;
        uint debtEntryIndex;
        (ownershipPercentage, debtEntryIndex) = feePoolState().applicableIssuanceData(account, closingDebtIndex);

        // internal function will check closingDebtIndex has corresponding debtLedger entry
        return _effectiveDebtRatioForPeriod(closingDebtIndex, ownershipPercentage, debtEntryIndex);
    }

    /**
     * @notice Get the feePeriodID of the last claim this account made
     * @param _claimingAddress account to check the last fee period ID claim for
     * @return uint of the feePeriodID this account last claimed
     */
    function getLastFeeWithdrawal(address _claimingAddress) public view returns (uint) {
        return feePoolEternalStorage().getUIntValue(keccak256(abi.encodePacked(LAST_FEE_WITHDRAWAL, _claimingAddress)));
    }

    /**
     * @notice Calculate the collateral ratio before user is blocked from claiming.
     */
    function getPenaltyThresholdRatio() public view returns (uint) {
        return getIssuanceRatio().multiplyDecimal(SafeDecimalMath.unit().add(getTargetThreshold()));
    }

    /**
     * @notice Set the feePeriodID of the last claim this account made
     * @param _claimingAddress account to set the last feePeriodID claim for
     * @param _feePeriodID the feePeriodID this account claimed fees for
     */
    function _setLastFeeWithdrawal(address _claimingAddress, uint _feePeriodID) internal {
        feePoolEternalStorage().setUIntValue(
            keccak256(abi.encodePacked(LAST_FEE_WITHDRAWAL, _claimingAddress)),
            _feePeriodID
        );
    }

    /* ========== Modifiers ========== */
    modifier onlyInternalContracts {
        bool isExchanger = msg.sender == address(exchanger());
        bool isSynth = issuer().synthsByAddress(msg.sender) != bytes32(0);
        bool isEtherCollateralsUSD = msg.sender == address(etherCollateralsUSD());

        require(isExchanger || isSynth || isEtherCollateralsUSD, "Only Internal Contracts");
        _;
    }

    modifier onlyIssuer {
        require(msg.sender == address(issuer()), "FeePool: Only Issuer Authorised");
        _;
    }

    modifier notFeeAddress(address account) {
        require(account != FEE_ADDRESS, "Fee address not allowed");
        _;
    }

    modifier issuanceActive() {
        systemStatus().requireIssuanceActive();
        _;
    }

    /* ========== Proxy Events ========== */

    event IssuanceDebtRatioEntry(
        address indexed account,
        uint debtRatio,
        uint debtEntryIndex,
        uint feePeriodStartingDebtIndex
    );
    bytes32 private constant ISSUANCEDEBTRATIOENTRY_SIG = keccak256(
        "IssuanceDebtRatioEntry(address,uint256,uint256,uint256)"
    );

    function emitIssuanceDebtRatioEntry(
        address account,
        uint debtRatio,
        uint debtEntryIndex,
        uint feePeriodStartingDebtIndex
    ) internal {
        proxy._emit(
            abi.encode(debtRatio, debtEntryIndex, feePeriodStartingDebtIndex),
            2,
            ISSUANCEDEBTRATIOENTRY_SIG,
            bytes32(uint256(uint160(account))),
            0,
            0
        );
    }

    event FeePeriodClosed(uint feePeriodId);
    bytes32 private constant FEEPERIODCLOSED_SIG = keccak256("FeePeriodClosed(uint256)");

    function emitFeePeriodClosed(uint feePeriodId) internal {
        proxy._emit(abi.encode(feePeriodId), 1, FEEPERIODCLOSED_SIG, 0, 0, 0);
    }

    event FeesClaimed(address account, uint sUSDAmount, uint snxRewards);
    bytes32 private constant FEESCLAIMED_SIG = keccak256("FeesClaimed(address,uint256,uint256)");

    function emitFeesClaimed(
        address account,
        uint sUSDAmount,
        uint snxRewards
    ) internal {
        proxy._emit(abi.encode(account, sUSDAmount, snxRewards), 1, FEESCLAIMED_SIG, 0, 0, 0);
    }
}<|MERGE_RESOLUTION|>--- conflicted
+++ resolved
@@ -98,11 +98,7 @@
         newAddresses[4] = CONTRACT_EXCHANGER;
         newAddresses[5] = CONTRACT_ISSUER;
         newAddresses[6] = CONTRACT_SYNTHETIXSTATE;
-<<<<<<< HEAD
-        newAddresses[7] = CONTRACT_REWARDESCROW;
-=======
         newAddresses[7] = CONTRACT_REWARDESCROW_V2;
->>>>>>> 004b35c7
         newAddresses[8] = CONTRACT_DELEGATEAPPROVALS;
         newAddresses[9] = CONTRACT_ETH_COLLATERAL_SUSD;
         newAddresses[10] = CONTRACT_REWARDSDISTRIBUTION;
@@ -141,13 +137,8 @@
         return ISynthetixState(requireAndGetAddress(CONTRACT_SYNTHETIXSTATE));
     }
 
-<<<<<<< HEAD
-    function rewardEscrow() internal view returns (IRewardEscrow) {
-        return IRewardEscrow(requireAndGetAddress(CONTRACT_REWARDESCROW));
-=======
     function rewardEscrowV2() internal view returns (IRewardEscrowV2) {
         return IRewardEscrowV2(requireAndGetAddress(CONTRACT_REWARDESCROW_V2));
->>>>>>> 004b35c7
     }
 
     function delegateApprovals() internal view returns (IDelegateApprovals) {
