pragma solidity ^0.5.16;

// Inheritance
import "./Owned.sol";
import "./Proxyable.sol";
import "./LimitedSetup.sol";
import "./MixinResolver.sol";
import "./MixinSystemSettings.sol";
import "./interfaces/IFeePool.sol";

// Libraries
import "./SafeDecimalMath.sol";

// Internal references
import "./interfaces/IERC20.sol";
import "./interfaces/ISynth.sol";
import "./interfaces/ISystemStatus.sol";
import "./interfaces/ISynthetix.sol";
import "./FeePoolState.sol";
import "./FeePoolEternalStorage.sol";
import "./interfaces/IExchanger.sol";
import "./interfaces/IIssuer.sol";
import "./interfaces/ISynthetixState.sol";
import "./interfaces/IRewardEscrowV2.sol";
import "./interfaces/IDelegateApprovals.sol";
import "./interfaces/IRewardsDistribution.sol";
import "./interfaces/ICollateralManager.sol";
import "./interfaces/IEtherWrapper.sol";
<<<<<<< HEAD
import "./interfaces/IFuturesMarketManager.sol";
=======
import "./interfaces/IWrapperFactory.sol";
>>>>>>> af2813c6

// https://docs.synthetix.io/contracts/source/contracts/feepool
contract FeePool is Owned, Proxyable, LimitedSetup, MixinSystemSettings, IFeePool {
    using SafeMath for uint;
    using SafeDecimalMath for uint;

    bytes32 public constant CONTRACT_NAME = "FeePool";

    // Where fees are pooled in sUSD.
    address public constant FEE_ADDRESS = 0xfeEFEEfeefEeFeefEEFEEfEeFeefEEFeeFEEFEeF;

    // sUSD currencyKey. Fees stored and paid in sUSD
    bytes32 private sUSD = "sUSD";

    // This struct represents the issuance activity that's happened in a fee period.
    struct FeePeriod {
        uint64 feePeriodId;
        uint64 startingDebtIndex;
        uint64 startTime;
        uint feesToDistribute;
        uint feesClaimed;
        uint rewardsToDistribute;
        uint rewardsClaimed;
    }

    // A staker(mintr) can claim from the previous fee period (7 days) only.
    // Fee Periods stored and managed from [0], such that [0] is always
    // the current active fee period which is not claimable until the
    // public function closeCurrentFeePeriod() is called closing the
    // current weeks collected fees. [1] is last weeks feeperiod
    uint8 public constant FEE_PERIOD_LENGTH = 2;

    FeePeriod[FEE_PERIOD_LENGTH] private _recentFeePeriods;
    uint256 private _currentFeePeriod;

    /* ========== ADDRESS RESOLVER CONFIGURATION ========== */

    bytes32 private constant CONTRACT_SYSTEMSTATUS = "SystemStatus";
    bytes32 private constant CONTRACT_SYNTHETIX = "Synthetix";
    bytes32 private constant CONTRACT_FEEPOOLSTATE = "FeePoolState";
    bytes32 private constant CONTRACT_FEEPOOLETERNALSTORAGE = "FeePoolEternalStorage";
    bytes32 private constant CONTRACT_EXCHANGER = "Exchanger";
    bytes32 private constant CONTRACT_ISSUER = "Issuer";
    bytes32 private constant CONTRACT_SYNTHETIXSTATE = "SynthetixState";
    bytes32 private constant CONTRACT_REWARDESCROW_V2 = "RewardEscrowV2";
    bytes32 private constant CONTRACT_DELEGATEAPPROVALS = "DelegateApprovals";
    bytes32 private constant CONTRACT_COLLATERALMANAGER = "CollateralManager";
    bytes32 private constant CONTRACT_REWARDSDISTRIBUTION = "RewardsDistribution";
    bytes32 private constant CONTRACT_ETHER_WRAPPER = "EtherWrapper";
<<<<<<< HEAD
    bytes32 private constant CONTRACT_FUTURES_MARKET_MANAGER = "FuturesMarketManager";
=======
    bytes32 private constant CONTRACT_WRAPPER_FACTORY = "WrapperFactory";
>>>>>>> af2813c6

    /* ========== ETERNAL STORAGE CONSTANTS ========== */

    bytes32 private constant LAST_FEE_WITHDRAWAL = "last_fee_withdrawal";

    constructor(
        address payable _proxy,
        address _owner,
        address _resolver
    ) public Owned(_owner) Proxyable(_proxy) LimitedSetup(3 weeks) MixinSystemSettings(_resolver) {
        // Set our initial fee period
        _recentFeePeriodsStorage(0).feePeriodId = 1;
        _recentFeePeriodsStorage(0).startTime = uint64(now);
    }

    /* ========== VIEWS ========== */
    function resolverAddressesRequired() public view returns (bytes32[] memory addresses) {
        bytes32[] memory existingAddresses = MixinSystemSettings.resolverAddressesRequired();
        bytes32[] memory newAddresses = new bytes32[](13);
        newAddresses[0] = CONTRACT_SYSTEMSTATUS;
        newAddresses[1] = CONTRACT_SYNTHETIX;
        newAddresses[2] = CONTRACT_FEEPOOLSTATE;
        newAddresses[3] = CONTRACT_FEEPOOLETERNALSTORAGE;
        newAddresses[4] = CONTRACT_EXCHANGER;
        newAddresses[5] = CONTRACT_ISSUER;
        newAddresses[6] = CONTRACT_SYNTHETIXSTATE;
        newAddresses[7] = CONTRACT_REWARDESCROW_V2;
        newAddresses[8] = CONTRACT_DELEGATEAPPROVALS;
        newAddresses[9] = CONTRACT_REWARDSDISTRIBUTION;
        newAddresses[10] = CONTRACT_COLLATERALMANAGER;
<<<<<<< HEAD
        newAddresses[11] = CONTRACT_ETHER_WRAPPER;
        newAddresses[12] = CONTRACT_FUTURES_MARKET_MANAGER;
=======
        newAddresses[11] = CONTRACT_WRAPPER_FACTORY;
        newAddresses[12] = CONTRACT_ETHER_WRAPPER;
>>>>>>> af2813c6
        addresses = combineArrays(existingAddresses, newAddresses);
    }

    function systemStatus() internal view returns (ISystemStatus) {
        return ISystemStatus(requireAndGetAddress(CONTRACT_SYSTEMSTATUS));
    }

    function synthetix() internal view returns (ISynthetix) {
        return ISynthetix(requireAndGetAddress(CONTRACT_SYNTHETIX));
    }

    function feePoolState() internal view returns (FeePoolState) {
        return FeePoolState(requireAndGetAddress(CONTRACT_FEEPOOLSTATE));
    }

    function feePoolEternalStorage() internal view returns (FeePoolEternalStorage) {
        return FeePoolEternalStorage(requireAndGetAddress(CONTRACT_FEEPOOLETERNALSTORAGE));
    }

    function exchanger() internal view returns (IExchanger) {
        return IExchanger(requireAndGetAddress(CONTRACT_EXCHANGER));
    }

    function collateralManager() internal view returns (ICollateralManager) {
        return ICollateralManager(requireAndGetAddress(CONTRACT_COLLATERALMANAGER));
    }

    function issuer() internal view returns (IIssuer) {
        return IIssuer(requireAndGetAddress(CONTRACT_ISSUER));
    }

    function synthetixState() internal view returns (ISynthetixState) {
        return ISynthetixState(requireAndGetAddress(CONTRACT_SYNTHETIXSTATE));
    }

    function rewardEscrowV2() internal view returns (IRewardEscrowV2) {
        return IRewardEscrowV2(requireAndGetAddress(CONTRACT_REWARDESCROW_V2));
    }

    function delegateApprovals() internal view returns (IDelegateApprovals) {
        return IDelegateApprovals(requireAndGetAddress(CONTRACT_DELEGATEAPPROVALS));
    }

    function rewardsDistribution() internal view returns (IRewardsDistribution) {
        return IRewardsDistribution(requireAndGetAddress(CONTRACT_REWARDSDISTRIBUTION));
    }

    function etherWrapper() internal view returns (IEtherWrapper) {
        return IEtherWrapper(requireAndGetAddress(CONTRACT_ETHER_WRAPPER));
    }

<<<<<<< HEAD
    function futuresMarketManager() internal view returns (IFuturesMarketManager) {
        return IFuturesMarketManager(requireAndGetAddress(CONTRACT_FUTURES_MARKET_MANAGER));
=======
    function wrapperFactory() internal view returns (IWrapperFactory) {
        return IWrapperFactory(requireAndGetAddress(CONTRACT_WRAPPER_FACTORY));
>>>>>>> af2813c6
    }

    function issuanceRatio() external view returns (uint) {
        return getIssuanceRatio();
    }

    function feePeriodDuration() external view returns (uint) {
        return getFeePeriodDuration();
    }

    function targetThreshold() external view returns (uint) {
        return getTargetThreshold();
    }

    function recentFeePeriods(uint index)
        external
        view
        returns (
            uint64 feePeriodId,
            uint64 startingDebtIndex,
            uint64 startTime,
            uint feesToDistribute,
            uint feesClaimed,
            uint rewardsToDistribute,
            uint rewardsClaimed
        )
    {
        FeePeriod memory feePeriod = _recentFeePeriodsStorage(index);
        return (
            feePeriod.feePeriodId,
            feePeriod.startingDebtIndex,
            feePeriod.startTime,
            feePeriod.feesToDistribute,
            feePeriod.feesClaimed,
            feePeriod.rewardsToDistribute,
            feePeriod.rewardsClaimed
        );
    }

    function _recentFeePeriodsStorage(uint index) internal view returns (FeePeriod storage) {
        return _recentFeePeriods[(_currentFeePeriod + index) % FEE_PERIOD_LENGTH];
    }

    /* ========== MUTATIVE FUNCTIONS ========== */

    /**
     * @notice Logs an accounts issuance data per fee period
     * @param account Message.Senders account address
     * @param debtRatio Debt percentage this account has locked after minting or burning their synth
     * @param debtEntryIndex The index in the global debt ledger. synthetixState.issuanceData(account)
     * @dev onlyIssuer to call me on synthetix.issue() & synthetix.burn() calls to store the locked SNX
     * per fee period so we know to allocate the correct proportions of fees and rewards per period
     */
    function appendAccountIssuanceRecord(
        address account,
        uint debtRatio,
        uint debtEntryIndex
    ) external onlyIssuerAndSynthetixState {
        feePoolState().appendAccountIssuanceRecord(
            account,
            debtRatio,
            debtEntryIndex,
            _recentFeePeriodsStorage(0).startingDebtIndex
        );

        emitIssuanceDebtRatioEntry(account, debtRatio, debtEntryIndex, _recentFeePeriodsStorage(0).startingDebtIndex);
    }

    /**
     * @notice The Exchanger contract informs us when fees are paid.
     * @param amount susd amount in fees being paid.
     */
    function recordFeePaid(uint amount) external onlyInternalContracts {
        // Keep track off fees in sUSD in the open fee pool period.
        _recentFeePeriodsStorage(0).feesToDistribute = _recentFeePeriodsStorage(0).feesToDistribute.add(amount);
    }

    /**
     * @notice The RewardsDistribution contract informs us how many SNX rewards are sent to RewardEscrow to be claimed.
     */
    function setRewardsToDistribute(uint amount) external {
        address rewardsAuthority = address(rewardsDistribution());
        require(messageSender == rewardsAuthority || msg.sender == rewardsAuthority, "Caller is not rewardsAuthority");
        // Add the amount of SNX rewards to distribute on top of any rolling unclaimed amount
        _recentFeePeriodsStorage(0).rewardsToDistribute = _recentFeePeriodsStorage(0).rewardsToDistribute.add(amount);
    }

    /**
     * @notice Close the current fee period and start a new one.
     */
    function closeCurrentFeePeriod() external issuanceActive {
        require(getFeePeriodDuration() > 0, "Fee Period Duration not set");
        require(_recentFeePeriodsStorage(0).startTime <= (now - getFeePeriodDuration()), "Too early to close fee period");

        etherWrapper().distributeFees();
        wrapperFactory().distributeFees();

        // Note:  when FEE_PERIOD_LENGTH = 2, periodClosing is the current period & periodToRollover is the last open claimable period
        FeePeriod storage periodClosing = _recentFeePeriodsStorage(FEE_PERIOD_LENGTH - 2);
        FeePeriod storage periodToRollover = _recentFeePeriodsStorage(FEE_PERIOD_LENGTH - 1);

        // Any unclaimed fees from the last period in the array roll back one period.
        // Because of the subtraction here, they're effectively proportionally redistributed to those who
        // have already claimed from the old period, available in the new period.
        // The subtraction is important so we don't create a ticking time bomb of an ever growing
        // number of fees that can never decrease and will eventually overflow at the end of the fee pool.
        _recentFeePeriodsStorage(FEE_PERIOD_LENGTH - 2).feesToDistribute = periodToRollover
            .feesToDistribute
            .sub(periodToRollover.feesClaimed)
            .add(periodClosing.feesToDistribute);
        _recentFeePeriodsStorage(FEE_PERIOD_LENGTH - 2).rewardsToDistribute = periodToRollover
            .rewardsToDistribute
            .sub(periodToRollover.rewardsClaimed)
            .add(periodClosing.rewardsToDistribute);

        // Shift the previous fee periods across to make room for the new one.
        _currentFeePeriod = _currentFeePeriod.add(FEE_PERIOD_LENGTH).sub(1).mod(FEE_PERIOD_LENGTH);

        // Clear the first element of the array to make sure we don't have any stale values.
        delete _recentFeePeriods[_currentFeePeriod];

        // Open up the new fee period.
        // Increment periodId from the recent closed period feePeriodId
        _recentFeePeriodsStorage(0).feePeriodId = uint64(uint256(_recentFeePeriodsStorage(1).feePeriodId).add(1));
        _recentFeePeriodsStorage(0).startingDebtIndex = uint64(synthetixState().debtLedgerLength());
        _recentFeePeriodsStorage(0).startTime = uint64(now);

        emitFeePeriodClosed(_recentFeePeriodsStorage(1).feePeriodId);
    }

    /**
     * @notice Claim fees for last period when available or not already withdrawn.
     */
    function claimFees() external issuanceActive optionalProxy returns (bool) {
        return _claimFees(messageSender);
    }

    /**
     * @notice Delegated claimFees(). Call from the deletegated address
     * and the fees will be sent to the claimingForAddress.
     * approveClaimOnBehalf() must be called first to approve the deletage address
     * @param claimingForAddress The account you are claiming fees for
     */
    function claimOnBehalf(address claimingForAddress) external issuanceActive optionalProxy returns (bool) {
        require(delegateApprovals().canClaimFor(claimingForAddress, messageSender), "Not approved to claim on behalf");

        return _claimFees(claimingForAddress);
    }

    function _claimFees(address claimingAddress) internal returns (bool) {
        uint rewardsPaid = 0;
        uint feesPaid = 0;
        uint availableFees;
        uint availableRewards;

        // Address won't be able to claim fees if it is too far below the target c-ratio.
        // It will need to burn synths then try claiming again.
        (bool feesClaimable, bool anyRateIsInvalid) = _isFeesClaimableAndAnyRatesInvalid(claimingAddress);

        require(feesClaimable, "C-Ratio below penalty threshold");

        require(!anyRateIsInvalid, "A synth or SNX rate is invalid");

        // Get the claimingAddress available fees and rewards
        (availableFees, availableRewards) = feesAvailable(claimingAddress);

        require(
            availableFees > 0 || availableRewards > 0,
            "No fees or rewards available for period, or fees already claimed"
        );

        // Record the address has claimed for this period
        _setLastFeeWithdrawal(claimingAddress, _recentFeePeriodsStorage(1).feePeriodId);

        if (availableFees > 0) {
            // Record the fee payment in our recentFeePeriods
            feesPaid = _recordFeePayment(availableFees);

            // Send them their fees
            _payFees(claimingAddress, feesPaid);
        }

        if (availableRewards > 0) {
            // Record the reward payment in our recentFeePeriods
            rewardsPaid = _recordRewardPayment(availableRewards);

            // Send them their rewards
            _payRewards(claimingAddress, rewardsPaid);
        }

        emitFeesClaimed(claimingAddress, feesPaid, rewardsPaid);

        return true;
    }

    /**
     * @notice Admin function to import the FeePeriod data from the previous contract
     */
    function importFeePeriod(
        uint feePeriodIndex,
        uint feePeriodId,
        uint startingDebtIndex,
        uint startTime,
        uint feesToDistribute,
        uint feesClaimed,
        uint rewardsToDistribute,
        uint rewardsClaimed
    ) public optionalProxy_onlyOwner onlyDuringSetup {
        require(startingDebtIndex <= synthetixState().debtLedgerLength(), "Cannot import bad data");

        _recentFeePeriods[_currentFeePeriod.add(feePeriodIndex).mod(FEE_PERIOD_LENGTH)] = FeePeriod({
            feePeriodId: uint64(feePeriodId),
            startingDebtIndex: uint64(startingDebtIndex),
            startTime: uint64(startTime),
            feesToDistribute: feesToDistribute,
            feesClaimed: feesClaimed,
            rewardsToDistribute: rewardsToDistribute,
            rewardsClaimed: rewardsClaimed
        });
    }

    /**
     * @notice Record the fee payment in our recentFeePeriods.
     * @param sUSDAmount The amount of fees priced in sUSD.
     */
    function _recordFeePayment(uint sUSDAmount) internal returns (uint) {
        // Don't assign to the parameter
        uint remainingToAllocate = sUSDAmount;

        uint feesPaid;
        // Start at the oldest period and record the amount, moving to newer periods
        // until we've exhausted the amount.
        // The condition checks for overflow because we're going to 0 with an unsigned int.
        for (uint i = FEE_PERIOD_LENGTH - 1; i < FEE_PERIOD_LENGTH; i--) {
            uint feesAlreadyClaimed = _recentFeePeriodsStorage(i).feesClaimed;
            uint delta = _recentFeePeriodsStorage(i).feesToDistribute.sub(feesAlreadyClaimed);

            if (delta > 0) {
                // Take the smaller of the amount left to claim in the period and the amount we need to allocate
                uint amountInPeriod = delta < remainingToAllocate ? delta : remainingToAllocate;

                _recentFeePeriodsStorage(i).feesClaimed = feesAlreadyClaimed.add(amountInPeriod);
                remainingToAllocate = remainingToAllocate.sub(amountInPeriod);
                feesPaid = feesPaid.add(amountInPeriod);

                // No need to continue iterating if we've recorded the whole amount;
                if (remainingToAllocate == 0) return feesPaid;

                // We've exhausted feePeriods to distribute and no fees remain in last period
                // User last to claim would in this scenario have their remainder slashed
                if (i == 0 && remainingToAllocate > 0) {
                    remainingToAllocate = 0;
                }
            }
        }

        return feesPaid;
    }

    /**
     * @notice Record the reward payment in our recentFeePeriods.
     * @param snxAmount The amount of SNX tokens.
     */
    function _recordRewardPayment(uint snxAmount) internal returns (uint) {
        // Don't assign to the parameter
        uint remainingToAllocate = snxAmount;

        uint rewardPaid;

        // Start at the oldest period and record the amount, moving to newer periods
        // until we've exhausted the amount.
        // The condition checks for overflow because we're going to 0 with an unsigned int.
        for (uint i = FEE_PERIOD_LENGTH - 1; i < FEE_PERIOD_LENGTH; i--) {
            uint toDistribute =
                _recentFeePeriodsStorage(i).rewardsToDistribute.sub(_recentFeePeriodsStorage(i).rewardsClaimed);

            if (toDistribute > 0) {
                // Take the smaller of the amount left to claim in the period and the amount we need to allocate
                uint amountInPeriod = toDistribute < remainingToAllocate ? toDistribute : remainingToAllocate;

                _recentFeePeriodsStorage(i).rewardsClaimed = _recentFeePeriodsStorage(i).rewardsClaimed.add(amountInPeriod);
                remainingToAllocate = remainingToAllocate.sub(amountInPeriod);
                rewardPaid = rewardPaid.add(amountInPeriod);

                // No need to continue iterating if we've recorded the whole amount;
                if (remainingToAllocate == 0) return rewardPaid;

                // We've exhausted feePeriods to distribute and no rewards remain in last period
                // User last to claim would in this scenario have their remainder slashed
                // due to rounding up of PreciseDecimal
                if (i == 0 && remainingToAllocate > 0) {
                    remainingToAllocate = 0;
                }
            }
        }
        return rewardPaid;
    }

    /**
     * @notice Send the fees to claiming address.
     * @param account The address to send the fees to.
     * @param sUSDAmount The amount of fees priced in sUSD.
     */
    function _payFees(address account, uint sUSDAmount) internal notFeeAddress(account) {
        // Grab the sUSD Synth
        ISynth sUSDSynth = issuer().synths(sUSD);

        // NOTE: we do not control the FEE_ADDRESS so it is not possible to do an
        // ERC20.approve() transaction to allow this feePool to call ERC20.transferFrom
        // to the accounts address

        // Burn the source amount
        sUSDSynth.burn(FEE_ADDRESS, sUSDAmount);

        // Mint their new synths
        sUSDSynth.issue(account, sUSDAmount);
    }

    /**
     * @notice Send the rewards to claiming address - will be locked in rewardEscrow.
     * @param account The address to send the fees to.
     * @param snxAmount The amount of SNX.
     */
    function _payRewards(address account, uint snxAmount) internal notFeeAddress(account) {
        /* Escrow the tokens for 1 year. */
        uint escrowDuration = 52 weeks;

        // Record vesting entry for claiming address and amount
        // SNX already minted to rewardEscrow balance
        rewardEscrowV2().appendVestingEntry(account, snxAmount, escrowDuration);
    }

    /**
     * @notice The total fees available in the system to be withdrawnn in sUSD
     */
    function totalFeesAvailable() external view returns (uint) {
        uint totalFees = 0;

        // Fees in fee period [0] are not yet available for withdrawal
        for (uint i = 1; i < FEE_PERIOD_LENGTH; i++) {
            totalFees = totalFees.add(_recentFeePeriodsStorage(i).feesToDistribute);
            totalFees = totalFees.sub(_recentFeePeriodsStorage(i).feesClaimed);
        }

        return totalFees;
    }

    /**
     * @notice The total SNX rewards available in the system to be withdrawn
     */
    function totalRewardsAvailable() external view returns (uint) {
        uint totalRewards = 0;

        // Rewards in fee period [0] are not yet available for withdrawal
        for (uint i = 1; i < FEE_PERIOD_LENGTH; i++) {
            totalRewards = totalRewards.add(_recentFeePeriodsStorage(i).rewardsToDistribute);
            totalRewards = totalRewards.sub(_recentFeePeriodsStorage(i).rewardsClaimed);
        }

        return totalRewards;
    }

    /**
     * @notice The fees available to be withdrawn by a specific account, priced in sUSD
     * @dev Returns two amounts, one for fees and one for SNX rewards
     */
    function feesAvailable(address account) public view returns (uint, uint) {
        // Add up the fees
        uint[2][FEE_PERIOD_LENGTH] memory userFees = feesByPeriod(account);

        uint totalFees = 0;
        uint totalRewards = 0;

        // Fees & Rewards in fee period [0] are not yet available for withdrawal
        for (uint i = 1; i < FEE_PERIOD_LENGTH; i++) {
            totalFees = totalFees.add(userFees[i][0]);
            totalRewards = totalRewards.add(userFees[i][1]);
        }

        // And convert totalFees to sUSD
        // Return totalRewards as is in SNX amount
        return (totalFees, totalRewards);
    }

    function _isFeesClaimableAndAnyRatesInvalid(address account) internal view returns (bool, bool) {
        // Threshold is calculated from ratio % above the target ratio (issuanceRatio).
        //  0  <  10%:   Claimable
        // 10% > above:  Unable to claim
        (uint ratio, bool anyRateIsInvalid) = issuer().collateralisationRatioAndAnyRatesInvalid(account);
        uint targetRatio = getIssuanceRatio();

        // Claimable if collateral ratio below target ratio
        if (ratio < targetRatio) {
            return (true, anyRateIsInvalid);
        }

        // Calculate the threshold for collateral ratio before fees can't be claimed.
        uint ratio_threshold = targetRatio.multiplyDecimal(SafeDecimalMath.unit().add(getTargetThreshold()));

        // Not claimable if collateral ratio above threshold
        if (ratio > ratio_threshold) {
            return (false, anyRateIsInvalid);
        }

        return (true, anyRateIsInvalid);
    }

    function isFeesClaimable(address account) external view returns (bool feesClaimable) {
        (feesClaimable, ) = _isFeesClaimableAndAnyRatesInvalid(account);
    }

    /**
     * @notice Calculates fees by period for an account, priced in sUSD
     * @param account The address you want to query the fees for
     */
    function feesByPeriod(address account) public view returns (uint[2][FEE_PERIOD_LENGTH] memory results) {
        // What's the user's debt entry index and the debt they owe to the system at current feePeriod
        uint userOwnershipPercentage;
        uint debtEntryIndex;
        FeePoolState _feePoolState = feePoolState();

        (userOwnershipPercentage, debtEntryIndex) = _feePoolState.getAccountsDebtEntry(account, 0);

        // If they don't have any debt ownership and they never minted, they don't have any fees.
        // User ownership can reduce to 0 if user burns all synths,
        // however they could have fees applicable for periods they had minted in before so we check debtEntryIndex.
        if (debtEntryIndex == 0 && userOwnershipPercentage == 0) {
            uint[2][FEE_PERIOD_LENGTH] memory nullResults;
            return nullResults;
        }

        // The [0] fee period is not yet ready to claim, but it is a fee period that they can have
        // fees owing for, so we need to report on it anyway.
        uint feesFromPeriod;
        uint rewardsFromPeriod;
        (feesFromPeriod, rewardsFromPeriod) = _feesAndRewardsFromPeriod(0, userOwnershipPercentage, debtEntryIndex);

        results[0][0] = feesFromPeriod;
        results[0][1] = rewardsFromPeriod;

        // Retrieve user's last fee claim by periodId
        uint lastFeeWithdrawal = getLastFeeWithdrawal(account);

        // Go through our fee periods from the oldest feePeriod[FEE_PERIOD_LENGTH - 1] and figure out what we owe them.
        // Condition checks for periods > 0
        for (uint i = FEE_PERIOD_LENGTH - 1; i > 0; i--) {
            uint next = i - 1;
            uint nextPeriodStartingDebtIndex = _recentFeePeriodsStorage(next).startingDebtIndex;

            // We can skip the period, as no debt minted during period (next period's startingDebtIndex is still 0)
            if (nextPeriodStartingDebtIndex > 0 && lastFeeWithdrawal < _recentFeePeriodsStorage(i).feePeriodId) {
                // We calculate a feePeriod's closingDebtIndex by looking at the next feePeriod's startingDebtIndex
                // we can use the most recent issuanceData[0] for the current feePeriod
                // else find the applicableIssuanceData for the feePeriod based on the StartingDebtIndex of the period
                uint closingDebtIndex = uint256(nextPeriodStartingDebtIndex).sub(1);

                // Gas optimisation - to reuse debtEntryIndex if found new applicable one
                // if applicable is 0,0 (none found) we keep most recent one from issuanceData[0]
                // return if userOwnershipPercentage = 0)
                (userOwnershipPercentage, debtEntryIndex) = _feePoolState.applicableIssuanceData(account, closingDebtIndex);

                (feesFromPeriod, rewardsFromPeriod) = _feesAndRewardsFromPeriod(i, userOwnershipPercentage, debtEntryIndex);

                results[i][0] = feesFromPeriod;
                results[i][1] = rewardsFromPeriod;
            }
        }
    }

    /**
     * @notice ownershipPercentage is a high precision decimals uint based on
     * wallet's debtPercentage. Gives a precise amount of the feesToDistribute
     * for fees in the period. Precision factor is removed before results are
     * returned.
     * @dev The reported fees owing for the current period [0] are just a
     * running balance until the fee period closes
     */
    function _feesAndRewardsFromPeriod(
        uint period,
        uint ownershipPercentage,
        uint debtEntryIndex
    ) internal view returns (uint, uint) {
        // If it's zero, they haven't issued, and they have no fees OR rewards.
        if (ownershipPercentage == 0) return (0, 0);

        uint debtOwnershipForPeriod = ownershipPercentage;

        // If period has closed we want to calculate debtPercentage for the period
        if (period > 0) {
            uint closingDebtIndex = uint256(_recentFeePeriodsStorage(period - 1).startingDebtIndex).sub(1);
            debtOwnershipForPeriod = _effectiveDebtRatioForPeriod(closingDebtIndex, ownershipPercentage, debtEntryIndex);
        }

        // Calculate their percentage of the fees / rewards in this period
        // This is a high precision integer.
        uint feesFromPeriod = _recentFeePeriodsStorage(period).feesToDistribute.multiplyDecimal(debtOwnershipForPeriod);

        uint rewardsFromPeriod =
            _recentFeePeriodsStorage(period).rewardsToDistribute.multiplyDecimal(debtOwnershipForPeriod);

        return (feesFromPeriod.preciseDecimalToDecimal(), rewardsFromPeriod.preciseDecimalToDecimal());
    }

    function _effectiveDebtRatioForPeriod(
        uint closingDebtIndex,
        uint ownershipPercentage,
        uint debtEntryIndex
    ) internal view returns (uint) {
        // Figure out their global debt percentage delta at end of fee Period.
        // This is a high precision integer.
        ISynthetixState _synthetixState = synthetixState();
        uint feePeriodDebtOwnership =
            _synthetixState
                .debtLedger(closingDebtIndex)
                .divideDecimalRoundPrecise(_synthetixState.debtLedger(debtEntryIndex))
                .multiplyDecimalRoundPrecise(ownershipPercentage);

        return feePeriodDebtOwnership;
    }

    function effectiveDebtRatioForPeriod(address account, uint period) external view returns (uint) {
        require(period != 0, "Current period is not closed yet");
        require(period < FEE_PERIOD_LENGTH, "Exceeds the FEE_PERIOD_LENGTH");

        // If the period being checked is uninitialised then return 0. This is only at the start of the system.
        if (_recentFeePeriodsStorage(period - 1).startingDebtIndex == 0) return 0;

        uint closingDebtIndex = uint256(_recentFeePeriodsStorage(period - 1).startingDebtIndex).sub(1);

        uint ownershipPercentage;
        uint debtEntryIndex;
        (ownershipPercentage, debtEntryIndex) = feePoolState().applicableIssuanceData(account, closingDebtIndex);

        // internal function will check closingDebtIndex has corresponding debtLedger entry
        return _effectiveDebtRatioForPeriod(closingDebtIndex, ownershipPercentage, debtEntryIndex);
    }

    /**
     * @notice Get the feePeriodID of the last claim this account made
     * @param _claimingAddress account to check the last fee period ID claim for
     * @return uint of the feePeriodID this account last claimed
     */
    function getLastFeeWithdrawal(address _claimingAddress) public view returns (uint) {
        return feePoolEternalStorage().getUIntValue(keccak256(abi.encodePacked(LAST_FEE_WITHDRAWAL, _claimingAddress)));
    }

    /**
     * @notice Calculate the collateral ratio before user is blocked from claiming.
     */
    function getPenaltyThresholdRatio() public view returns (uint) {
        return getIssuanceRatio().multiplyDecimal(SafeDecimalMath.unit().add(getTargetThreshold()));
    }

    /**
     * @notice Set the feePeriodID of the last claim this account made
     * @param _claimingAddress account to set the last feePeriodID claim for
     * @param _feePeriodID the feePeriodID this account claimed fees for
     */
    function _setLastFeeWithdrawal(address _claimingAddress, uint _feePeriodID) internal {
        feePoolEternalStorage().setUIntValue(
            keccak256(abi.encodePacked(LAST_FEE_WITHDRAWAL, _claimingAddress)),
            _feePeriodID
        );
    }

    /* ========== Modifiers ========== */
<<<<<<< HEAD

    function _isInternalContract(address account) internal view returns (bool) {
        return
            account == address(exchanger()) ||
            issuer().synthsByAddress(account) != bytes32(0) ||
            collateralManager().hasCollateral(account) ||
            account == address(etherWrapper()) ||
            account == address(futuresMarketManager());
    }

    modifier onlyInternalContracts {
        require(_isInternalContract(msg.sender), "Only Internal Contracts");
=======
    modifier onlyInternalContracts {
        bool isExchanger = msg.sender == address(exchanger());
        bool isSynth = issuer().synthsByAddress(msg.sender) != bytes32(0);
        bool isCollateral = collateralManager().hasCollateral(msg.sender);
        bool isEtherWrapper = msg.sender == address(etherWrapper());
        bool isWrapper = msg.sender == address(wrapperFactory());

        require(isExchanger || isSynth || isCollateral || isEtherWrapper || isWrapper, "Only Internal Contracts");
>>>>>>> af2813c6
        _;
    }

    modifier onlyIssuerAndSynthetixState {
        bool isIssuer = msg.sender == address(issuer());
        bool isSynthetixState = msg.sender == address(synthetixState());
        require(isIssuer || isSynthetixState, "Issuer and SynthetixState only");
        _;
    }

    modifier notFeeAddress(address account) {
        require(account != FEE_ADDRESS, "Fee address not allowed");
        _;
    }

    modifier issuanceActive() {
        systemStatus().requireIssuanceActive();
        _;
    }

    /* ========== Proxy Events ========== */

    event IssuanceDebtRatioEntry(
        address indexed account,
        uint debtRatio,
        uint debtEntryIndex,
        uint feePeriodStartingDebtIndex
    );
    bytes32 private constant ISSUANCEDEBTRATIOENTRY_SIG =
        keccak256("IssuanceDebtRatioEntry(address,uint256,uint256,uint256)");

    function emitIssuanceDebtRatioEntry(
        address account,
        uint debtRatio,
        uint debtEntryIndex,
        uint feePeriodStartingDebtIndex
    ) internal {
        proxy._emit(
            abi.encode(debtRatio, debtEntryIndex, feePeriodStartingDebtIndex),
            2,
            ISSUANCEDEBTRATIOENTRY_SIG,
            bytes32(uint256(uint160(account))),
            0,
            0
        );
    }

    event FeePeriodClosed(uint feePeriodId);
    bytes32 private constant FEEPERIODCLOSED_SIG = keccak256("FeePeriodClosed(uint256)");

    function emitFeePeriodClosed(uint feePeriodId) internal {
        proxy._emit(abi.encode(feePeriodId), 1, FEEPERIODCLOSED_SIG, 0, 0, 0);
    }

    event FeesClaimed(address account, uint sUSDAmount, uint snxRewards);
    bytes32 private constant FEESCLAIMED_SIG = keccak256("FeesClaimed(address,uint256,uint256)");

    function emitFeesClaimed(
        address account,
        uint sUSDAmount,
        uint snxRewards
    ) internal {
        proxy._emit(abi.encode(account, sUSDAmount, snxRewards), 1, FEESCLAIMED_SIG, 0, 0, 0);
    }
}<|MERGE_RESOLUTION|>--- conflicted
+++ resolved
@@ -26,11 +26,8 @@
 import "./interfaces/IRewardsDistribution.sol";
 import "./interfaces/ICollateralManager.sol";
 import "./interfaces/IEtherWrapper.sol";
-<<<<<<< HEAD
 import "./interfaces/IFuturesMarketManager.sol";
-=======
 import "./interfaces/IWrapperFactory.sol";
->>>>>>> af2813c6
 
 // https://docs.synthetix.io/contracts/source/contracts/feepool
 contract FeePool is Owned, Proxyable, LimitedSetup, MixinSystemSettings, IFeePool {
@@ -80,11 +77,8 @@
     bytes32 private constant CONTRACT_COLLATERALMANAGER = "CollateralManager";
     bytes32 private constant CONTRACT_REWARDSDISTRIBUTION = "RewardsDistribution";
     bytes32 private constant CONTRACT_ETHER_WRAPPER = "EtherWrapper";
-<<<<<<< HEAD
     bytes32 private constant CONTRACT_FUTURES_MARKET_MANAGER = "FuturesMarketManager";
-=======
     bytes32 private constant CONTRACT_WRAPPER_FACTORY = "WrapperFactory";
->>>>>>> af2813c6
 
     /* ========== ETERNAL STORAGE CONSTANTS ========== */
 
@@ -103,7 +97,7 @@
     /* ========== VIEWS ========== */
     function resolverAddressesRequired() public view returns (bytes32[] memory addresses) {
         bytes32[] memory existingAddresses = MixinSystemSettings.resolverAddressesRequired();
-        bytes32[] memory newAddresses = new bytes32[](13);
+        bytes32[] memory newAddresses = new bytes32[](14);
         newAddresses[0] = CONTRACT_SYSTEMSTATUS;
         newAddresses[1] = CONTRACT_SYNTHETIX;
         newAddresses[2] = CONTRACT_FEEPOOLSTATE;
@@ -115,13 +109,9 @@
         newAddresses[8] = CONTRACT_DELEGATEAPPROVALS;
         newAddresses[9] = CONTRACT_REWARDSDISTRIBUTION;
         newAddresses[10] = CONTRACT_COLLATERALMANAGER;
-<<<<<<< HEAD
         newAddresses[11] = CONTRACT_ETHER_WRAPPER;
         newAddresses[12] = CONTRACT_FUTURES_MARKET_MANAGER;
-=======
-        newAddresses[11] = CONTRACT_WRAPPER_FACTORY;
-        newAddresses[12] = CONTRACT_ETHER_WRAPPER;
->>>>>>> af2813c6
+        newAddresses[13] = CONTRACT_WRAPPER_FACTORY;
         addresses = combineArrays(existingAddresses, newAddresses);
     }
 
@@ -173,13 +163,12 @@
         return IEtherWrapper(requireAndGetAddress(CONTRACT_ETHER_WRAPPER));
     }
 
-<<<<<<< HEAD
     function futuresMarketManager() internal view returns (IFuturesMarketManager) {
         return IFuturesMarketManager(requireAndGetAddress(CONTRACT_FUTURES_MARKET_MANAGER));
-=======
+    }
+
     function wrapperFactory() internal view returns (IWrapperFactory) {
         return IWrapperFactory(requireAndGetAddress(CONTRACT_WRAPPER_FACTORY));
->>>>>>> af2813c6
     }
 
     function issuanceRatio() external view returns (uint) {
@@ -746,29 +735,19 @@
     }
 
     /* ========== Modifiers ========== */
-<<<<<<< HEAD
 
     function _isInternalContract(address account) internal view returns (bool) {
         return
             account == address(exchanger()) ||
             issuer().synthsByAddress(account) != bytes32(0) ||
             collateralManager().hasCollateral(account) ||
-            account == address(etherWrapper()) ||
-            account == address(futuresMarketManager());
+            account == address(futuresMarketManager()) ||
+            account == address(wrapperFactory()) ||
+            account == address(etherWrapper());
     }
 
     modifier onlyInternalContracts {
         require(_isInternalContract(msg.sender), "Only Internal Contracts");
-=======
-    modifier onlyInternalContracts {
-        bool isExchanger = msg.sender == address(exchanger());
-        bool isSynth = issuer().synthsByAddress(msg.sender) != bytes32(0);
-        bool isCollateral = collateralManager().hasCollateral(msg.sender);
-        bool isEtherWrapper = msg.sender == address(etherWrapper());
-        bool isWrapper = msg.sender == address(wrapperFactory());
-
-        require(isExchanger || isSynth || isCollateral || isEtherWrapper || isWrapper, "Only Internal Contracts");
->>>>>>> af2813c6
         _;
     }
 
