pragma solidity ^0.5.16;

// Inheritance
import "./Owned.sol";
import "./Proxyable.sol";
import "./LimitedSetup.sol";
import "./MixinResolver.sol";
import "./MixinSystemSettings.sol";
import "./interfaces/IFeePool.sol";

// Libraries
import "./SafeDecimalMath.sol";

import "@chainlink/contracts-0.0.10/src/v0.5/interfaces/AggregatorV2V3Interface.sol";

// Internal references
import "./interfaces/IERC20.sol";
import "./interfaces/ISynth.sol";
import "./interfaces/ISystemStatus.sol";
import "./interfaces/ISynthetix.sol";
import "./interfaces/ISynthetixDebtShare.sol";
import "./FeePoolEternalStorage.sol";
import "./interfaces/IExchanger.sol";
import "./interfaces/IIssuer.sol";
import "./interfaces/IRewardEscrowV2.sol";
import "./interfaces/IDelegateApprovals.sol";
import "./interfaces/IRewardsDistribution.sol";
import "./interfaces/ICollateralManager.sol";
import "./interfaces/IEtherWrapper.sol";
import "./interfaces/IWrapperFactory.sol";
import "./interfaces/ISynthetixBridgeToOptimism.sol";

// https://docs.synthetix.io/contracts/source/contracts/feepool
contract FeePool is Owned, Proxyable, LimitedSetup, MixinSystemSettings, IFeePool {
    using SafeMath for uint;
    using SafeDecimalMath for uint;

    bytes32 public constant CONTRACT_NAME = "FeePool";

    // Where fees are pooled in sUSD.
    address public constant FEE_ADDRESS = 0xfeEFEEfeefEeFeefEEFEEfEeFeefEEFeeFEEFEeF;

    // sUSD currencyKey. Fees stored and paid in sUSD
    bytes32 private sUSD = "sUSD";

    // This struct represents the issuance activity that's happened in a fee period.
    struct FeePeriod {
        uint64 feePeriodId;
        uint64 startTime;

        uint allNetworksSnxBackedDebt;
        uint allNetworksDebtSharesSupply;

        uint feesToDistribute;
        uint feesClaimed;
        uint rewardsToDistribute;
        uint rewardsClaimed;
    }

    // A staker(mintr) can claim from the previous fee period (7 days) only.
    // Fee Periods stored and managed from [0], such that [0] is always
    // the current active fee period which is not claimable until the
    // public function closeCurrentFeePeriod() is called closing the
    // current weeks collected fees. [1] is last weeks feeperiod
    uint8 public constant FEE_PERIOD_LENGTH = 2;

    FeePeriod[FEE_PERIOD_LENGTH] private _recentFeePeriods;
    uint256 private _currentFeePeriod;

    /* ========== ADDRESS RESOLVER CONFIGURATION ========== */

    bytes32 private constant CONTRACT_SYSTEMSTATUS = "SystemStatus";
<<<<<<< HEAD
    bytes32 private constant CONTRACT_SYNTHETIX = "Synthetix";
=======
>>>>>>> 24acb9c7
    bytes32 private constant CONTRACT_SYNTHETIXDEBTSHARE = "SynthetixDebtShare";
    bytes32 private constant CONTRACT_FEEPOOLETERNALSTORAGE = "FeePoolEternalStorage";
    bytes32 private constant CONTRACT_EXCHANGER = "Exchanger";
    bytes32 private constant CONTRACT_ISSUER = "Issuer";
    bytes32 private constant CONTRACT_REWARDESCROW_V2 = "RewardEscrowV2";
    bytes32 private constant CONTRACT_DELEGATEAPPROVALS = "DelegateApprovals";
    bytes32 private constant CONTRACT_COLLATERALMANAGER = "CollateralManager";
    bytes32 private constant CONTRACT_REWARDSDISTRIBUTION = "RewardsDistribution";
    bytes32 private constant CONTRACT_ETHER_WRAPPER = "EtherWrapper";
    bytes32 private constant CONTRACT_WRAPPER_FACTORY = "WrapperFactory";

    bytes32 private constant CONTRACT_SYNTHETIX_BRIDGE_TO_OPTIMISM = "SynthetixBridgeToOptimism";
    bytes32 private constant CONTRACT_SYNTHETIX_BRIDGE_TO_BASE = "SynthetixBridgeToBase";

    bytes32 private constant CONTRACT_EXT_AGGREGATOR_DEBT_INFO = "ext:AggregatorDebtInfo";

    /* ========== ETERNAL STORAGE CONSTANTS ========== */

    bytes32 private constant LAST_FEE_WITHDRAWAL = "last_fee_withdrawal";

    constructor(
        address payable _proxy,
        address _owner,
        address _resolver
    ) public Owned(_owner) Proxyable(_proxy) LimitedSetup(3 weeks) MixinSystemSettings(_resolver) {
        // Set our initial fee period
        _recentFeePeriodsStorage(0).feePeriodId = 1;
        _recentFeePeriodsStorage(0).startTime = uint64(block.timestamp);
    }

    /* ========== VIEWS ========== */
    function resolverAddressesRequired() public view returns (bytes32[] memory addresses) {
        bytes32[] memory existingAddresses = MixinSystemSettings.resolverAddressesRequired();
        bytes32[] memory newAddresses = new bytes32[](11);
        newAddresses[0] = CONTRACT_SYSTEMSTATUS;
<<<<<<< HEAD
        newAddresses[1] = CONTRACT_SYNTHETIX;
        newAddresses[2] = CONTRACT_SYNTHETIXDEBTSHARE;
        newAddresses[3] = CONTRACT_FEEPOOLETERNALSTORAGE;
        newAddresses[4] = CONTRACT_EXCHANGER;
        newAddresses[5] = CONTRACT_ISSUER;
        newAddresses[6] = CONTRACT_REWARDESCROW_V2;
        newAddresses[7] = CONTRACT_DELEGATEAPPROVALS;
        newAddresses[8] = CONTRACT_REWARDSDISTRIBUTION;
        newAddresses[9] = CONTRACT_COLLATERALMANAGER;
        newAddresses[10] = CONTRACT_WRAPPER_FACTORY;
        newAddresses[11] = CONTRACT_ETHER_WRAPPER;
        newAddresses[12] = CONTRACT_EXT_AGGREGATOR_DEBT_INFO;
=======
        newAddresses[1] = CONTRACT_SYNTHETIXDEBTSHARE;
        newAddresses[2] = CONTRACT_FEEPOOLETERNALSTORAGE;
        newAddresses[3] = CONTRACT_EXCHANGER;
        newAddresses[4] = CONTRACT_ISSUER;
        newAddresses[5] = CONTRACT_REWARDESCROW_V2;
        newAddresses[6] = CONTRACT_DELEGATEAPPROVALS;
        newAddresses[7] = CONTRACT_REWARDSDISTRIBUTION;
        newAddresses[8] = CONTRACT_COLLATERALMANAGER;
        newAddresses[9] = CONTRACT_WRAPPER_FACTORY;
        newAddresses[10] = CONTRACT_ETHER_WRAPPER;
>>>>>>> 24acb9c7
        addresses = combineArrays(existingAddresses, newAddresses);
    }

    function systemStatus() internal view returns (ISystemStatus) {
        return ISystemStatus(requireAndGetAddress(CONTRACT_SYSTEMSTATUS));
    }

<<<<<<< HEAD
    function synthetix() internal view returns (ISynthetix) {
        return ISynthetix(requireAndGetAddress(CONTRACT_SYNTHETIX));
    }

=======
>>>>>>> 24acb9c7
    function synthetixDebtShare() internal view returns (ISynthetixDebtShare) {
        return ISynthetixDebtShare(requireAndGetAddress(CONTRACT_SYNTHETIXDEBTSHARE));
    }

    function feePoolEternalStorage() internal view returns (FeePoolEternalStorage) {
        return FeePoolEternalStorage(requireAndGetAddress(CONTRACT_FEEPOOLETERNALSTORAGE));
    }

    function exchanger() internal view returns (IExchanger) {
        return IExchanger(requireAndGetAddress(CONTRACT_EXCHANGER));
    }

    function collateralManager() internal view returns (ICollateralManager) {
        return ICollateralManager(requireAndGetAddress(CONTRACT_COLLATERALMANAGER));
    }

    function issuer() internal view returns (IIssuer) {
        return IIssuer(requireAndGetAddress(CONTRACT_ISSUER));
    }

    function rewardEscrowV2() internal view returns (IRewardEscrowV2) {
        return IRewardEscrowV2(requireAndGetAddress(CONTRACT_REWARDESCROW_V2));
    }

    function delegateApprovals() internal view returns (IDelegateApprovals) {
        return IDelegateApprovals(requireAndGetAddress(CONTRACT_DELEGATEAPPROVALS));
    }

    function rewardsDistribution() internal view returns (IRewardsDistribution) {
        return IRewardsDistribution(requireAndGetAddress(CONTRACT_REWARDSDISTRIBUTION));
    }

    function etherWrapper() internal view returns (IEtherWrapper) {
        return IEtherWrapper(requireAndGetAddress(CONTRACT_ETHER_WRAPPER));
    }

    function wrapperFactory() internal view returns (IWrapperFactory) {
        return IWrapperFactory(requireAndGetAddress(CONTRACT_WRAPPER_FACTORY));
    }

    function issuanceRatio() external view returns (uint) {
        return getIssuanceRatio();
    }

    function feePeriodDuration() external view returns (uint) {
        return getFeePeriodDuration();
    }

    function targetThreshold() external view returns (uint) {
        return getTargetThreshold();
    }

    function allNetworksSnxBackedDebt() internal view returns (uint256 debt, uint256 updatedAt) {
        (, int256 rawData, , uint timestamp, ) = AggregatorV2V3Interface(requireAndGetAddress(CONTRACT_EXT_AGGREGATOR_DEBT_INFO))
            .latestRoundData();
        
        debt = uint(rawData >> 128) & 0xffffffffffffffffffffffffffffffff;
        updatedAt = timestamp;
    }

    function allNetworksDebtSharesSupply() internal view returns (uint256 sharesSupply, uint256 updatedAt) {
        (, int256 rawData, , uint timestamp, ) = AggregatorV2V3Interface(requireAndGetAddress(CONTRACT_EXT_AGGREGATOR_DEBT_INFO))
            .latestRoundData();

        sharesSupply = uint(rawData) & 0xffffffffffffffffffffffffffffffff;
        updatedAt = timestamp;
    }

    function recentFeePeriods(uint index)
        external
        view
        returns (
            uint64 feePeriodId,
<<<<<<< HEAD
=======
            uint64 unused, // required post 185 for api compatibility
>>>>>>> 24acb9c7
            uint64 startTime,
            uint feesToDistribute,
            uint feesClaimed,
            uint rewardsToDistribute,
            uint rewardsClaimed
        )
    {
        FeePeriod memory feePeriod = _recentFeePeriodsStorage(index);
        return (
            feePeriod.feePeriodId,
<<<<<<< HEAD
=======
            0,
>>>>>>> 24acb9c7
            feePeriod.startTime,
            feePeriod.feesToDistribute,
            feePeriod.feesClaimed,
            feePeriod.rewardsToDistribute,
            feePeriod.rewardsClaimed
        );
    }

    function _recentFeePeriodsStorage(uint index) internal view returns (FeePeriod storage) {
        return _recentFeePeriods[(_currentFeePeriod + index) % FEE_PERIOD_LENGTH];
    }

    /**
     * @notice The Exchanger contract informs us when fees are paid.
     * @param amount susd amount in fees being paid.
     */
    function recordFeePaid(uint amount) external onlyInternalContracts {
        // Keep track off fees in sUSD in the open fee pool period.
        _recentFeePeriodsStorage(0).feesToDistribute = _recentFeePeriodsStorage(0).feesToDistribute.add(amount);
    }

    /**
     * @notice The RewardsDistribution contract informs us how many SNX rewards are sent to RewardEscrow to be claimed.
     */
    function setRewardsToDistribute(uint amount) external optionalProxy {
        require(messageSender == address(rewardsDistribution()), "RewardsDistribution only");
        // Add the amount of SNX rewards to distribute on top of any rolling unclaimed amount
        _recentFeePeriodsStorage(0).rewardsToDistribute = _recentFeePeriodsStorage(0).rewardsToDistribute.add(amount);
    }

    /**
     * @notice Close the current fee period and start a new one.
     */
    function closeCurrentFeePeriod() external issuanceActive {
        require(getFeePeriodDuration() > 0, "Fee Period Duration not set");
        require(_recentFeePeriodsStorage(0).startTime <= (now - getFeePeriodDuration()), "Too early to close fee period");

        // get current oracle values
        (uint snxBackedDebt, ) = allNetworksSnxBackedDebt();
        (uint debtSharesSupply, ) = allNetworksDebtSharesSupply();

        // close on this chain
        _closeSecondary(snxBackedDebt, debtSharesSupply);

        // inform other chain of the chosen values
        ISynthetixBridgeToOptimism(resolver.requireAndGetAddress(CONTRACT_SYNTHETIX_BRIDGE_TO_OPTIMISM, "Missing contract: SynthetixBridgeToOptimism")).closeFeePeriod(snxBackedDebt, debtSharesSupply);
    }

    function closeSecondary(uint allNetworksSnxBackedDebt, uint allNetworksDebtSharesSupply) external onlyRelayer {
        _closeSecondary(allNetworksSnxBackedDebt, allNetworksDebtSharesSupply);
    }

    /**
     * @notice Close the current fee period and start a new one.
     */
    function _closeSecondary(uint allNetworksSnxBackedDebt, uint allNetworksDebtSharesSupply) internal {
        etherWrapper().distributeFees();
        wrapperFactory().distributeFees();

        // before closing the current fee period, set the recorded snxBackedDebt and debtSharesSupply
        _recentFeePeriodsStorage(0).allNetworksDebtSharesSupply = allNetworksDebtSharesSupply;
        _recentFeePeriodsStorage(0).allNetworksSnxBackedDebt = allNetworksSnxBackedDebt;

        // Note:  when FEE_PERIOD_LENGTH = 2, periodClosing is the current period & periodToRollover is the last open claimable period
        FeePeriod storage periodClosing = _recentFeePeriodsStorage(FEE_PERIOD_LENGTH - 2);
        FeePeriod storage periodToRollover = _recentFeePeriodsStorage(FEE_PERIOD_LENGTH - 1);

        // Any unclaimed fees from the last period in the array roll back one period.
        // Because of the subtraction here, they're effectively proportionally redistributed to those who
        // have already claimed from the old period, available in the new period.
        // The subtraction is important so we don't create a ticking time bomb of an ever growing
        // number of fees that can never decrease and will eventually overflow at the end of the fee pool.
        _recentFeePeriodsStorage(FEE_PERIOD_LENGTH - 2).feesToDistribute = periodToRollover
            .feesToDistribute
            .sub(periodToRollover.feesClaimed)
            .add(periodClosing.feesToDistribute);
        _recentFeePeriodsStorage(FEE_PERIOD_LENGTH - 2).rewardsToDistribute = periodToRollover
            .rewardsToDistribute
            .sub(periodToRollover.rewardsClaimed)
            .add(periodClosing.rewardsToDistribute);

        // Shift the previous fee periods across to make room for the new one.
        _currentFeePeriod = _currentFeePeriod.add(FEE_PERIOD_LENGTH).sub(1).mod(FEE_PERIOD_LENGTH);

        // Clear the first element of the array to make sure we don't have any stale values.
        delete _recentFeePeriods[_currentFeePeriod];

        // Open up the new fee period.
<<<<<<< HEAD
        // Increment periodId from the recent closed period feePeriodId
        uint newFeePeriodId = uint256(_recentFeePeriodsStorage(1).feePeriodId).add(1);
        _recentFeePeriodsStorage(0).feePeriodId = uint64(newFeePeriodId);
        _recentFeePeriodsStorage(0).startTime = uint64(now);
=======
        // periodID is set to the current timestamp for compatibility with other systems taking snapshots on the debt shares
        uint newFeePeriodId = block.timestamp;
        _recentFeePeriodsStorage(0).feePeriodId = uint64(newFeePeriodId);
        _recentFeePeriodsStorage(0).startTime = uint64(block.timestamp);

        // Inform Issuer to start recording for the new fee period
        issuer().setCurrentPeriodId(uint128(newFeePeriodId));
>>>>>>> 24acb9c7

        // Inform Issuer to start recording for the new fee period
        issuer().setCurrentPeriodId(newFeePeriodId);

        emitFeePeriodClosed(_recentFeePeriodsStorage(1).feePeriodId);
    }

    /**
     * @notice Claim fees for last period when available or not already withdrawn.
     */
    function claimFees() external issuanceActive optionalProxy returns (bool) {
        return _claimFees(messageSender);
    }

    /**
     * @notice Delegated claimFees(). Call from the deletegated address
     * and the fees will be sent to the claimingForAddress.
     * approveClaimOnBehalf() must be called first to approve the deletage address
     * @param claimingForAddress The account you are claiming fees for
     */
    function claimOnBehalf(address claimingForAddress) external issuanceActive optionalProxy returns (bool) {
        require(delegateApprovals().canClaimFor(claimingForAddress, messageSender), "Not approved to claim on behalf");

        return _claimFees(claimingForAddress);
    }

    function _claimFees(address claimingAddress) internal returns (bool) {
        uint rewardsPaid = 0;
        uint feesPaid = 0;
        uint availableFees;
        uint availableRewards;

        // Address won't be able to claim fees if it is too far below the target c-ratio.
        // It will need to burn synths then try claiming again.
        (bool feesClaimable, bool anyRateIsInvalid) = _isFeesClaimableAndAnyRatesInvalid(claimingAddress);

        require(feesClaimable, "C-Ratio below penalty threshold");

        require(!anyRateIsInvalid, "A synth or SNX rate is invalid");

        // Get the claimingAddress available fees and rewards
        (availableFees, availableRewards) = feesAvailable(claimingAddress);

        require(
            availableFees > 0 || availableRewards > 0,
            "No fees or rewards available for period, or fees already claimed"
        );

        // Record the address has claimed for this period
        _setLastFeeWithdrawal(claimingAddress, _recentFeePeriodsStorage(1).feePeriodId);

        if (availableFees > 0) {
            // Record the fee payment in our recentFeePeriods
            feesPaid = _recordFeePayment(availableFees);

            // Send them their fees
            _payFees(claimingAddress, feesPaid);
        }

        if (availableRewards > 0) {
            // Record the reward payment in our recentFeePeriods
            rewardsPaid = _recordRewardPayment(availableRewards);

            // Send them their rewards
            _payRewards(claimingAddress, rewardsPaid);
        }

        emitFeesClaimed(claimingAddress, feesPaid, rewardsPaid);

        return true;
    }

    /**
     * @notice Admin function to import the FeePeriod data from the previous contract
     */
    function importFeePeriod(
        uint feePeriodIndex,
        uint feePeriodId,
        uint startTime,
        uint feesToDistribute,
        uint feesClaimed,
        uint rewardsToDistribute,
        uint rewardsClaimed
    ) external optionalProxy_onlyOwner onlyDuringSetup {
<<<<<<< HEAD
        _recentFeePeriods[_currentFeePeriod.add(feePeriodIndex).mod(FEE_PERIOD_LENGTH)] = FeePeriod({
=======
        require(feePeriodIndex < FEE_PERIOD_LENGTH, "invalid fee period index");

        _recentFeePeriods[feePeriodIndex] = FeePeriod({
>>>>>>> 24acb9c7
            feePeriodId: uint64(feePeriodId),
            startTime: uint64(startTime),
            feesToDistribute: feesToDistribute,
            feesClaimed: feesClaimed,
            rewardsToDistribute: rewardsToDistribute,
            rewardsClaimed: rewardsClaimed,
            allNetworksSnxBackedDebt: 0,
            allNetworksDebtSharesSupply: 0
        });

        // make sure recording is aware of the actual period id
        if (feePeriodIndex == 0) {
            issuer().setCurrentPeriodId(uint128(feePeriodId));
        }
    }

    /**
     * @notice Record the fee payment in our recentFeePeriods.
     * @param sUSDAmount The amount of fees priced in sUSD.
     */
    function _recordFeePayment(uint sUSDAmount) internal returns (uint) {
        // Don't assign to the parameter
        uint remainingToAllocate = sUSDAmount;

        uint feesPaid;
        // Start at the oldest period and record the amount, moving to newer periods
        // until we've exhausted the amount.
        // The condition checks for overflow because we're going to 0 with an unsigned int.
        for (uint i = FEE_PERIOD_LENGTH - 1; i < FEE_PERIOD_LENGTH; i--) {
            uint feesAlreadyClaimed = _recentFeePeriodsStorage(i).feesClaimed;
            uint delta = _recentFeePeriodsStorage(i).feesToDistribute.sub(feesAlreadyClaimed);

            if (delta > 0) {
                // Take the smaller of the amount left to claim in the period and the amount we need to allocate
                uint amountInPeriod = delta < remainingToAllocate ? delta : remainingToAllocate;

                _recentFeePeriodsStorage(i).feesClaimed = feesAlreadyClaimed.add(amountInPeriod);
                remainingToAllocate = remainingToAllocate.sub(amountInPeriod);
                feesPaid = feesPaid.add(amountInPeriod);

                // No need to continue iterating if we've recorded the whole amount;
                if (remainingToAllocate == 0) return feesPaid;
            }
        }

        return feesPaid;
    }

    /**
     * @notice Record the reward payment in our recentFeePeriods.
     * @param snxAmount The amount of SNX tokens.
     */
    function _recordRewardPayment(uint snxAmount) internal returns (uint) {
        // Don't assign to the parameter
        uint remainingToAllocate = snxAmount;

        uint rewardPaid;

        // Start at the oldest period and record the amount, moving to newer periods
        // until we've exhausted the amount.
        // The condition checks for overflow because we're going to 0 with an unsigned int.
        for (uint i = FEE_PERIOD_LENGTH - 1; i < FEE_PERIOD_LENGTH; i--) {
            uint toDistribute =
                _recentFeePeriodsStorage(i).rewardsToDistribute.sub(_recentFeePeriodsStorage(i).rewardsClaimed);

            if (toDistribute > 0) {
                // Take the smaller of the amount left to claim in the period and the amount we need to allocate
                uint amountInPeriod = toDistribute < remainingToAllocate ? toDistribute : remainingToAllocate;

                _recentFeePeriodsStorage(i).rewardsClaimed = _recentFeePeriodsStorage(i).rewardsClaimed.add(amountInPeriod);
                remainingToAllocate = remainingToAllocate.sub(amountInPeriod);
                rewardPaid = rewardPaid.add(amountInPeriod);

                // No need to continue iterating if we've recorded the whole amount;
                if (remainingToAllocate == 0) return rewardPaid;
            }
        }
        return rewardPaid;
    }

    /**
     * @notice Send the fees to claiming address.
     * @param account The address to send the fees to.
     * @param sUSDAmount The amount of fees priced in sUSD.
     */
    function _payFees(address account, uint sUSDAmount) internal notFeeAddress(account) {
        // Grab the sUSD Synth
        ISynth sUSDSynth = issuer().synths(sUSD);

        // NOTE: we do not control the FEE_ADDRESS so it is not possible to do an
        // ERC20.approve() transaction to allow this feePool to call ERC20.transferFrom
        // to the accounts address

        // Burn the source amount
        sUSDSynth.burn(FEE_ADDRESS, sUSDAmount);

        // Mint their new synths
        sUSDSynth.issue(account, sUSDAmount);
    }

    /**
     * @notice Send the rewards to claiming address - will be locked in rewardEscrow.
     * @param account The address to send the fees to.
     * @param snxAmount The amount of SNX.
     */
    function _payRewards(address account, uint snxAmount) internal notFeeAddress(account) {
        /* Escrow the tokens for 1 year. */
        uint escrowDuration = 52 weeks;

        // Record vesting entry for claiming address and amount
        // SNX already minted to rewardEscrow balance
        rewardEscrowV2().appendVestingEntry(account, snxAmount, escrowDuration);
    }

    /**
     * @notice The total fees available in the system to be withdrawnn in sUSD
     */
    function totalFeesAvailable() external view returns (uint) {
        uint totalFees = 0;

        // Fees in fee period [0] are not yet available for withdrawal
        for (uint i = 1; i < FEE_PERIOD_LENGTH; i++) {
            totalFees = totalFees.add(_recentFeePeriodsStorage(i).feesToDistribute);
            totalFees = totalFees.sub(_recentFeePeriodsStorage(i).feesClaimed);
        }

        return totalFees;
    }

    /**
     * @notice The total SNX rewards available in the system to be withdrawn
     */
    function totalRewardsAvailable() external view returns (uint) {
        uint totalRewards = 0;

        // Rewards in fee period [0] are not yet available for withdrawal
        for (uint i = 1; i < FEE_PERIOD_LENGTH; i++) {
            totalRewards = totalRewards.add(_recentFeePeriodsStorage(i).rewardsToDistribute);
            totalRewards = totalRewards.sub(_recentFeePeriodsStorage(i).rewardsClaimed);
        }

        return totalRewards;
    }

    /**
     * @notice The fees available to be withdrawn by a specific account, priced in sUSD
     * @dev Returns two amounts, one for fees and one for SNX rewards
     */
    function feesAvailable(address account) public view returns (uint, uint) {
        // Add up the fees
        uint[2][FEE_PERIOD_LENGTH] memory userFees = feesByPeriod(account);

        uint totalFees = 0;
        uint totalRewards = 0;

        // Fees & Rewards in fee period [0] are not yet available for withdrawal
        for (uint i = 1; i < FEE_PERIOD_LENGTH; i++) {
            totalFees = totalFees.add(userFees[i][0]);
            totalRewards = totalRewards.add(userFees[i][1]);
        }

        // And convert totalFees to sUSD
        // Return totalRewards as is in SNX amount
        return (totalFees, totalRewards);
    }

    function _isFeesClaimableAndAnyRatesInvalid(address account) internal view returns (bool, bool) {
        // Threshold is calculated from ratio % above the target ratio (issuanceRatio).
        //  0  <  10%:   Claimable
        // 10% > above:  Unable to claim
        (uint ratio, bool anyRateIsInvalid) = issuer().collateralisationRatioAndAnyRatesInvalid(account);
        uint targetRatio = getIssuanceRatio();

        // Claimable if collateral ratio below target ratio
        if (ratio < targetRatio) {
            return (true, anyRateIsInvalid);
        }

        // Calculate the threshold for collateral ratio before fees can't be claimed.
        uint ratio_threshold = targetRatio.multiplyDecimal(SafeDecimalMath.unit().add(getTargetThreshold()));

        // Not claimable if collateral ratio above threshold
        if (ratio > ratio_threshold) {
            return (false, anyRateIsInvalid);
        }

        return (true, anyRateIsInvalid);
    }

    function isFeesClaimable(address account) external view returns (bool feesClaimable) {
        (feesClaimable, ) = _isFeesClaimableAndAnyRatesInvalid(account);
    }

    /**
     * @notice Calculates fees by period for an account, priced in sUSD
     * @param account The address you want to query the fees for
     */
    function feesByPeriod(address account) public view returns (uint[2][FEE_PERIOD_LENGTH] memory results) {
        // What's the user's debt entry index and the debt they owe to the system at current feePeriod
<<<<<<< HEAD
        ISynthetixDebtShare _debtShare = synthetixDebtShare();

        uint debtSharesSupply = _debtShare.totalSupply();
        uint userOwnershipPercentage = debtSharesSupply == 0 ? 0 : _debtShare.balanceOf(account).divideDecimal(debtSharesSupply);
=======
        uint userOwnershipPercentage;
        ISynthetixDebtShare sds = synthetixDebtShare();

        userOwnershipPercentage = sds.sharePercent(account);
>>>>>>> 24acb9c7

        // The [0] fee period is not yet ready to claim, but it is a fee period that they can have
        // fees owing for, so we need to report on it anyway.
        uint feesFromPeriod;
        uint rewardsFromPeriod;
        (feesFromPeriod, rewardsFromPeriod) = _feesAndRewardsFromPeriod(0, userOwnershipPercentage);

        results[0][0] = feesFromPeriod;
        results[0][1] = rewardsFromPeriod;

        // Retrieve user's last fee claim by periodId
        uint lastFeeWithdrawal = getLastFeeWithdrawal(account);

        // Go through our fee periods from the oldest feePeriod[FEE_PERIOD_LENGTH - 1] and figure out what we owe them.
        // Condition checks for periods > 0
        for (uint i = FEE_PERIOD_LENGTH - 1; i > 0; i--) {

            uint64 periodId = _recentFeePeriodsStorage(i).feePeriodId;
            if (lastFeeWithdrawal < periodId) {

<<<<<<< HEAD
                uint debtSharesSupply = _debtShare.totalSupplyOnPeriod(uint(periodId));

                uint userOwnershipPercentage = debtSharesSupply == 0 ? 0 : _debtShare.balanceOfOnPeriod(account, uint(periodId)).divideDecimal(debtSharesSupply);

=======
                userOwnershipPercentage = sds.sharePercentOnPeriod(account, uint(periodId));

>>>>>>> 24acb9c7
                (feesFromPeriod, rewardsFromPeriod) = _feesAndRewardsFromPeriod(i, userOwnershipPercentage);

                results[i][0] = feesFromPeriod;
                results[i][1] = rewardsFromPeriod;
            }
        }
    }

    /**
     * @notice ownershipPercentage is a high precision decimals uint based on
     * wallet's debtPercentage. Gives a precise amount of the feesToDistribute
     * for fees in the period. Precision factor is removed before results are
     * returned.
     * @dev The reported fees owing for the current period [0] are just a
     * running balance until the fee period closes
     */
    function _feesAndRewardsFromPeriod(
        uint period,
        uint ownershipPercentage
    ) internal view returns (uint, uint) {
        // If it's zero, they haven't issued, and they have no fees OR rewards.
        if (ownershipPercentage == 0) return (0, 0);

<<<<<<< HEAD
        // Calculate their percentage of the fees / rewards in this period
        // This is a high precision integer.
        uint feesFromPeriod = _recentFeePeriodsStorage(period).feesToDistribute.multiplyDecimal(ownershipPercentage);

        uint rewardsFromPeriod =
            _recentFeePeriodsStorage(period).rewardsToDistribute.multiplyDecimal(ownershipPercentage);
=======
        FeePeriod storage fp = _recentFeePeriodsStorage(period);

        // Calculate their percentage of the fees / rewards in this period
        // This is a high precision integer.
        uint feesFromPeriod = fp.feesToDistribute.multiplyDecimal(ownershipPercentage);

        uint rewardsFromPeriod =
            fp.rewardsToDistribute.multiplyDecimal(ownershipPercentage);
>>>>>>> 24acb9c7

        return (feesFromPeriod, rewardsFromPeriod);
    }

    function effectiveDebtRatioForPeriod(address account, uint period) external view returns (uint) {
        // if period is not closed yet, or outside of the fee period range, return 0 instead of reverting
        if (period == 0 || period >= FEE_PERIOD_LENGTH) {
            return 0;
        }

        // If the period being checked is uninitialised then return 0. This is only at the start of the system.
        if (_recentFeePeriodsStorage(period - 1).startTime == 0) return 0;

        return synthetixDebtShare().sharePercentOnPeriod(account, uint(_recentFeePeriods[period].feePeriodId));
    }

    /**
     * @notice Get the feePeriodID of the last claim this account made
     * @param _claimingAddress account to check the last fee period ID claim for
     * @return uint of the feePeriodID this account last claimed
     */
    function getLastFeeWithdrawal(address _claimingAddress) public view returns (uint) {
        return feePoolEternalStorage().getUIntValue(keccak256(abi.encodePacked(LAST_FEE_WITHDRAWAL, _claimingAddress)));
    }

    /**
     * @notice Calculate the collateral ratio before user is blocked from claiming.
     */
    function getPenaltyThresholdRatio() public view returns (uint) {
        return getIssuanceRatio().multiplyDecimal(SafeDecimalMath.unit().add(getTargetThreshold()));
    }

    /**
     * @notice Set the feePeriodID of the last claim this account made
     * @param _claimingAddress account to set the last feePeriodID claim for
     * @param _feePeriodID the feePeriodID this account claimed fees for
     */
    function _setLastFeeWithdrawal(address _claimingAddress, uint _feePeriodID) internal {
        feePoolEternalStorage().setUIntValue(
            keccak256(abi.encodePacked(LAST_FEE_WITHDRAWAL, _claimingAddress)),
            _feePeriodID
        );
    }

    /* ========== Modifiers ========== */
    modifier onlyInternalContracts {
        bool isExchanger = msg.sender == address(exchanger());
        bool isSynth = issuer().synthsByAddress(msg.sender) != bytes32(0);
        bool isCollateral = collateralManager().hasCollateral(msg.sender);
        bool isEtherWrapper = msg.sender == address(etherWrapper());
        bool isWrapper = msg.sender == address(wrapperFactory());

        require(isExchanger || isSynth || isCollateral || isEtherWrapper || isWrapper, "Only Internal Contracts");
        _;
    }

<<<<<<< HEAD
    modifier onlyIssuer {
        bool isIssuer = msg.sender == address(issuer());
        require(isIssuer, "Issuer only");
        _;
    }

    modifier onlyRelayer {
        require(
            msg.sender == address(this) ||
            msg.sender == resolver.getAddress(CONTRACT_SYNTHETIX_BRIDGE_TO_BASE)
        , "Only valid relayer can call");
        _;
    }

=======
>>>>>>> 24acb9c7
    modifier notFeeAddress(address account) {
        require(account != FEE_ADDRESS, "Fee address not allowed");
        _;
    }

    modifier issuanceActive() {
        systemStatus().requireIssuanceActive();
        _;
    }

    /* ========== Proxy Events ========== */

    event FeePeriodClosed(uint feePeriodId);
    bytes32 private constant FEEPERIODCLOSED_SIG = keccak256("FeePeriodClosed(uint256)");

    function emitFeePeriodClosed(uint feePeriodId) internal {
        proxy._emit(abi.encode(feePeriodId), 1, FEEPERIODCLOSED_SIG, 0, 0, 0);
    }

    event FeesClaimed(address account, uint sUSDAmount, uint snxRewards);
    bytes32 private constant FEESCLAIMED_SIG = keccak256("FeesClaimed(address,uint256,uint256)");

    function emitFeesClaimed(
        address account,
        uint sUSDAmount,
        uint snxRewards
    ) internal {
        proxy._emit(abi.encode(account, sUSDAmount, snxRewards), 1, FEESCLAIMED_SIG, 0, 0, 0);
    }
}<|MERGE_RESOLUTION|>--- conflicted
+++ resolved
@@ -70,10 +70,6 @@
     /* ========== ADDRESS RESOLVER CONFIGURATION ========== */
 
     bytes32 private constant CONTRACT_SYSTEMSTATUS = "SystemStatus";
-<<<<<<< HEAD
-    bytes32 private constant CONTRACT_SYNTHETIX = "Synthetix";
-=======
->>>>>>> 24acb9c7
     bytes32 private constant CONTRACT_SYNTHETIXDEBTSHARE = "SynthetixDebtShare";
     bytes32 private constant CONTRACT_FEEPOOLETERNALSTORAGE = "FeePoolEternalStorage";
     bytes32 private constant CONTRACT_EXCHANGER = "Exchanger";
@@ -107,22 +103,8 @@
     /* ========== VIEWS ========== */
     function resolverAddressesRequired() public view returns (bytes32[] memory addresses) {
         bytes32[] memory existingAddresses = MixinSystemSettings.resolverAddressesRequired();
-        bytes32[] memory newAddresses = new bytes32[](11);
+        bytes32[] memory newAddresses = new bytes32[](12);
         newAddresses[0] = CONTRACT_SYSTEMSTATUS;
-<<<<<<< HEAD
-        newAddresses[1] = CONTRACT_SYNTHETIX;
-        newAddresses[2] = CONTRACT_SYNTHETIXDEBTSHARE;
-        newAddresses[3] = CONTRACT_FEEPOOLETERNALSTORAGE;
-        newAddresses[4] = CONTRACT_EXCHANGER;
-        newAddresses[5] = CONTRACT_ISSUER;
-        newAddresses[6] = CONTRACT_REWARDESCROW_V2;
-        newAddresses[7] = CONTRACT_DELEGATEAPPROVALS;
-        newAddresses[8] = CONTRACT_REWARDSDISTRIBUTION;
-        newAddresses[9] = CONTRACT_COLLATERALMANAGER;
-        newAddresses[10] = CONTRACT_WRAPPER_FACTORY;
-        newAddresses[11] = CONTRACT_ETHER_WRAPPER;
-        newAddresses[12] = CONTRACT_EXT_AGGREGATOR_DEBT_INFO;
-=======
         newAddresses[1] = CONTRACT_SYNTHETIXDEBTSHARE;
         newAddresses[2] = CONTRACT_FEEPOOLETERNALSTORAGE;
         newAddresses[3] = CONTRACT_EXCHANGER;
@@ -133,7 +115,7 @@
         newAddresses[8] = CONTRACT_COLLATERALMANAGER;
         newAddresses[9] = CONTRACT_WRAPPER_FACTORY;
         newAddresses[10] = CONTRACT_ETHER_WRAPPER;
->>>>>>> 24acb9c7
+        newAddresses[11] = CONTRACT_EXT_AGGREGATOR_DEBT_INFO;
         addresses = combineArrays(existingAddresses, newAddresses);
     }
 
@@ -141,13 +123,6 @@
         return ISystemStatus(requireAndGetAddress(CONTRACT_SYSTEMSTATUS));
     }
 
-<<<<<<< HEAD
-    function synthetix() internal view returns (ISynthetix) {
-        return ISynthetix(requireAndGetAddress(CONTRACT_SYNTHETIX));
-    }
-
-=======
->>>>>>> 24acb9c7
     function synthetixDebtShare() internal view returns (ISynthetixDebtShare) {
         return ISynthetixDebtShare(requireAndGetAddress(CONTRACT_SYNTHETIXDEBTSHARE));
     }
@@ -221,10 +196,7 @@
         view
         returns (
             uint64 feePeriodId,
-<<<<<<< HEAD
-=======
             uint64 unused, // required post 185 for api compatibility
->>>>>>> 24acb9c7
             uint64 startTime,
             uint feesToDistribute,
             uint feesClaimed,
@@ -235,10 +207,7 @@
         FeePeriod memory feePeriod = _recentFeePeriodsStorage(index);
         return (
             feePeriod.feePeriodId,
-<<<<<<< HEAD
-=======
             0,
->>>>>>> 24acb9c7
             feePeriod.startTime,
             feePeriod.feesToDistribute,
             feePeriod.feesClaimed,
@@ -327,12 +296,6 @@
         delete _recentFeePeriods[_currentFeePeriod];
 
         // Open up the new fee period.
-<<<<<<< HEAD
-        // Increment periodId from the recent closed period feePeriodId
-        uint newFeePeriodId = uint256(_recentFeePeriodsStorage(1).feePeriodId).add(1);
-        _recentFeePeriodsStorage(0).feePeriodId = uint64(newFeePeriodId);
-        _recentFeePeriodsStorage(0).startTime = uint64(now);
-=======
         // periodID is set to the current timestamp for compatibility with other systems taking snapshots on the debt shares
         uint newFeePeriodId = block.timestamp;
         _recentFeePeriodsStorage(0).feePeriodId = uint64(newFeePeriodId);
@@ -340,10 +303,6 @@
 
         // Inform Issuer to start recording for the new fee period
         issuer().setCurrentPeriodId(uint128(newFeePeriodId));
->>>>>>> 24acb9c7
-
-        // Inform Issuer to start recording for the new fee period
-        issuer().setCurrentPeriodId(newFeePeriodId);
 
         emitFeePeriodClosed(_recentFeePeriodsStorage(1).feePeriodId);
     }
@@ -425,13 +384,9 @@
         uint rewardsToDistribute,
         uint rewardsClaimed
     ) external optionalProxy_onlyOwner onlyDuringSetup {
-<<<<<<< HEAD
-        _recentFeePeriods[_currentFeePeriod.add(feePeriodIndex).mod(FEE_PERIOD_LENGTH)] = FeePeriod({
-=======
         require(feePeriodIndex < FEE_PERIOD_LENGTH, "invalid fee period index");
 
         _recentFeePeriods[feePeriodIndex] = FeePeriod({
->>>>>>> 24acb9c7
             feePeriodId: uint64(feePeriodId),
             startTime: uint64(startTime),
             feesToDistribute: feesToDistribute,
@@ -631,17 +586,10 @@
      */
     function feesByPeriod(address account) public view returns (uint[2][FEE_PERIOD_LENGTH] memory results) {
         // What's the user's debt entry index and the debt they owe to the system at current feePeriod
-<<<<<<< HEAD
-        ISynthetixDebtShare _debtShare = synthetixDebtShare();
-
-        uint debtSharesSupply = _debtShare.totalSupply();
-        uint userOwnershipPercentage = debtSharesSupply == 0 ? 0 : _debtShare.balanceOf(account).divideDecimal(debtSharesSupply);
-=======
         uint userOwnershipPercentage;
         ISynthetixDebtShare sds = synthetixDebtShare();
 
         userOwnershipPercentage = sds.sharePercent(account);
->>>>>>> 24acb9c7
 
         // The [0] fee period is not yet ready to claim, but it is a fee period that they can have
         // fees owing for, so we need to report on it anyway.
@@ -662,15 +610,8 @@
             uint64 periodId = _recentFeePeriodsStorage(i).feePeriodId;
             if (lastFeeWithdrawal < periodId) {
 
-<<<<<<< HEAD
-                uint debtSharesSupply = _debtShare.totalSupplyOnPeriod(uint(periodId));
-
-                uint userOwnershipPercentage = debtSharesSupply == 0 ? 0 : _debtShare.balanceOfOnPeriod(account, uint(periodId)).divideDecimal(debtSharesSupply);
-
-=======
                 userOwnershipPercentage = sds.sharePercentOnPeriod(account, uint(periodId));
 
->>>>>>> 24acb9c7
                 (feesFromPeriod, rewardsFromPeriod) = _feesAndRewardsFromPeriod(i, userOwnershipPercentage);
 
                 results[i][0] = feesFromPeriod;
@@ -694,14 +635,6 @@
         // If it's zero, they haven't issued, and they have no fees OR rewards.
         if (ownershipPercentage == 0) return (0, 0);
 
-<<<<<<< HEAD
-        // Calculate their percentage of the fees / rewards in this period
-        // This is a high precision integer.
-        uint feesFromPeriod = _recentFeePeriodsStorage(period).feesToDistribute.multiplyDecimal(ownershipPercentage);
-
-        uint rewardsFromPeriod =
-            _recentFeePeriodsStorage(period).rewardsToDistribute.multiplyDecimal(ownershipPercentage);
-=======
         FeePeriod storage fp = _recentFeePeriodsStorage(period);
 
         // Calculate their percentage of the fees / rewards in this period
@@ -710,7 +643,6 @@
 
         uint rewardsFromPeriod =
             fp.rewardsToDistribute.multiplyDecimal(ownershipPercentage);
->>>>>>> 24acb9c7
 
         return (feesFromPeriod, rewardsFromPeriod);
     }
@@ -767,7 +699,6 @@
         _;
     }
 
-<<<<<<< HEAD
     modifier onlyIssuer {
         bool isIssuer = msg.sender == address(issuer());
         require(isIssuer, "Issuer only");
@@ -782,8 +713,6 @@
         _;
     }
 
-=======
->>>>>>> 24acb9c7
     modifier notFeeAddress(address account) {
         require(account != FEE_ADDRESS, "Fee address not allowed");
         _;
