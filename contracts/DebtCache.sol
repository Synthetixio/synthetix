--- conflicted
+++ resolved
@@ -53,11 +53,7 @@
 
     function updateCachedSynthDebts(bytes32[] calldata currencyKeys) external requireSystemActiveIfNotOwner {
         (uint[] memory rates, bool anyRateInvalid) = exchangeRates().ratesAndInvalidForCurrencies(currencyKeys);
-<<<<<<< HEAD
-        _updateCachedSynthDebtsWithRates(currencyKeys, rates, anyRateInvalid, false, false);
-=======
         _updateCachedSynthDebtsWithRates(currencyKeys, rates, anyRateInvalid);
->>>>>>> af2813c6
     }
 
     function updateCachedSynthDebtWithRate(bytes32 currencyKey, uint currencyRate) external onlyIssuer {
@@ -65,22 +61,14 @@
         synthKeyArray[0] = currencyKey;
         uint[] memory synthRateArray = new uint[](1);
         synthRateArray[0] = currencyRate;
-<<<<<<< HEAD
-        _updateCachedSynthDebtsWithRates(synthKeyArray, synthRateArray, false, false, false);
-=======
         _updateCachedSynthDebtsWithRates(synthKeyArray, synthRateArray, false);
->>>>>>> af2813c6
     }
 
     function updateCachedSynthDebtsWithRates(bytes32[] calldata currencyKeys, uint[] calldata currencyRates)
         external
         onlyIssuerOrExchanger
     {
-<<<<<<< HEAD
-        _updateCachedSynthDebtsWithRates(currencyKeys, currencyRates, false, false, false);
-=======
         _updateCachedSynthDebtsWithRates(currencyKeys, currencyRates, false);
->>>>>>> af2813c6
     }
 
     function updateDebtCacheValidity(bool currentlyInvalid) external onlyIssuer {
@@ -121,13 +109,7 @@
     function _updateCachedSynthDebtsWithRates(
         bytes32[] memory currencyKeys,
         uint[] memory currentRates,
-<<<<<<< HEAD
-        bool anyRateIsInvalid,
-        bool recomputeExcludedDebt,
-        bool recomputeFuturesDebt
-=======
         bool anyRateIsInvalid
->>>>>>> af2813c6
     ) internal {
         uint numKeys = currencyKeys.length;
         require(numKeys == currentRates.length, "Input array lengths differ");
@@ -135,7 +117,6 @@
         // Compute the cached and current debt sum for the subset of synths provided.
         uint cachedSum;
         uint currentSum;
-        uint excludedDebtSum = _cachedSynthDebt[EXCLUDED_DEBT_KEY];
         uint[] memory currentValues = _issuedSynthValues(currencyKeys, currentRates);
 
         for (uint i = 0; i < numKeys; i++) {
@@ -148,42 +129,12 @@
             _cachedSynthDebt[key] = currentSynthDebt;
         }
 
-<<<<<<< HEAD
-        // Unused code until we circle back to refactor the debt system
-        if (recomputeFuturesDebt) {
-            (uint futuresDebt, bool futuresDebtIsInvalid) = futuresMarketManager().totalDebt();
-            anyRateIsInvalid = anyRateIsInvalid || futuresDebtIsInvalid;
-            cachedSum = cachedSum.add(_cachedSynthDebt[FUTURES_DEBT_KEY]);
-            currentSum = currentSum.add(futuresDebt);
-            _cachedSynthDebt[FUTURES_DEBT_KEY] = futuresDebt;
-        }
-
-        // Always update the cached value of the excluded debt -- it's computed anyway.
-        if (recomputeExcludedDebt) {
-            (uint excludedDebt, bool anyNonSnxDebtRateIsInvalid) = _totalNonSnxBackedDebt();
-            anyRateIsInvalid = anyRateIsInvalid || anyNonSnxDebtRateIsInvalid;
-            excludedDebtSum = excludedDebt;
-        }
-
-        cachedSum = cachedSum.floorsub(_cachedSynthDebt[EXCLUDED_DEBT_KEY]);
-        currentSum = currentSum.floorsub(excludedDebtSum);
-        _cachedSynthDebt[EXCLUDED_DEBT_KEY] = excludedDebtSum;
-
-        // Compute the difference and apply it to the snapshot
-        if (cachedSum != currentSum) {
-            uint debt = _cachedDebt;
-            // This requirement should never fail, as the total debt snapshot is the sum of the individual synth
-            // debt snapshots.
-            require(cachedSum <= debt, "Cached synth sum exceeds total debt");
-            debt = debt.sub(cachedSum).add(currentSum);
-=======
         // Apply the debt update.
         if (cachedSum != currentSum) {
             uint debt = _cachedDebt;
             // apply the delta between the cachedSum and currentSum
             // add currentSum before sub cachedSum to prevent overflow as cachedSum > debt for large amount of excluded debt
             debt = debt.add(currentSum).sub(cachedSum);
->>>>>>> af2813c6
             _cachedDebt = debt;
             emit DebtCacheUpdated(debt);
         }
