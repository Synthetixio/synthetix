--- conflicted
+++ resolved
@@ -70,14 +70,14 @@
         _updateDebtCacheValidity(currentlyInvalid);
     }
 
-<<<<<<< HEAD
     function recordExcludedDebtChange(bytes32 currencyKey, int256 delta) external onlyDebtIssuer {
         int256 newExcludedDebt = int256(_excludedIssuedDebt[currencyKey]) + delta;
 
         require(newExcludedDebt >= 0, "Excluded debt cannot become negative");
 
         _excludedIssuedDebt[currencyKey] = uint(newExcludedDebt);
-=======
+    }
+
     function updateCachedsUSDDebt(int amount) external onlyIssuer {
         uint delta = SafeDecimalMath.abs(amount);
         if (amount > 0) {
@@ -89,7 +89,6 @@
         }
 
         emit DebtCacheUpdated(_cachedDebt);
->>>>>>> 1f0c0277
     }
 
     /* ========== INTERNAL FUNCTIONS ========== */
@@ -123,14 +122,10 @@
             _cachedSynthDebt[key] = currentSynthDebt;
         }
 
-<<<<<<< HEAD
         cachedSum = cachedSum.floorsub(_cachedSynthDebt[EXCLUDED_DEBT_KEY]);
         currentSum = currentSum.floorsub(excludedDebtSum);
 
         // Compute the difference and apply it to the snapshot
-=======
-        // Apply the debt update.
->>>>>>> 1f0c0277
         if (cachedSum != currentSum) {
             uint debt = _cachedDebt;
             // apply the delta between the cachedSum and currentSum
