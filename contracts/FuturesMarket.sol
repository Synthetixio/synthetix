pragma solidity ^0.5.16;

// Inheritance
import "./Owned.sol";
import "./Proxyable.sol";
import "./MixinFuturesMarketSettings.sol";
import "./interfaces/IFuturesMarket.sol";

// Libraries
import "openzeppelin-solidity-2.3.0/contracts/math/SafeMath.sol";
import "./SignedSafeMath.sol";
import "./SignedSafeDecimalMath.sol";

// Internal references
import "./interfaces/IExchangeRates.sol";
import "./interfaces/IERC20.sol";
import "./interfaces/IFuturesMarketSettings.sol";

/*
 * Synthetic Futures
 * =================
 *
 * Futures markets allow users leveraged exposure to an asset, long or short.
 * A user must post some margin in order to open a futures account, and profits/losses are
 * continually tallied against this margin. If a user's margin runs out, then their position is closed
 * by a liquidation keeper, which is rewarded with a flat fee extracted from the margin.
 *
 * The Synthetix debt pool is effectively the counterparty to each trade, so if a particular position
 * is in profit, then the debt pool pays by issuing sUSD into their margin account,
 * while if the position makes a loss then the debt pool burns sUSD from the margin, reducing the
 * debt load in the system.
 *
 * As the debt pool underwrites all positions, the debt-inflation risk to the system is proportional to the
 * long-short skew in the market. It is therefore in the interest of the system to reduce the this skew.
 * To encourage the minimisation of the skew, each position is charged a funding rate, which increases with
 * the size of the skew. The funding rate is charged continuously, and positions on the heavier side of the
 * market are charged the current funding rate times the notional value of their position, while positions
 * on the lighter side are paid at the same rate to keep their positions open.
 * As the funding rate is the same (but negated) on both sides of the market, there is an excess quantity of
 * funding being charged, which is collected by the debt pool, and serves to reduce the system debt.
 *
 * To combat front-running, the system does not confirm a user's order until the next price is received from
 * the oracle. Therefore opening a position is a three stage procedure: depositing margin, submitting an order,
 * and waiting for that order to be confirmed. The last transaction is performed by a keeper,
 * once a price update is detected.
 *
 * The contract architecture is as follows:
 *
 *     - FuturesMarket.sol:         one of these exists per asset. Margin is maintained isolated per market.
 *
 *     - FuturesMarketManager.sol:  the manager keeps track of which markets exist, and is the main window between
 *                                  futures markets and the rest of the system. It accumulates the total debt
 *                                  over all markets, and issues and burns sUSD on each market's behalf.
 *
 *     - FuturesMarketSettings.sol: Holds the settings for each market in the global FlexibleStorage instance used
 *                                  by SystemSettings, and provides an interface to modify these values. Other than
 *                                  the base asset, these settings determine the behaviour of each market.
 *
 * Each futures market and the manager operates behind a proxy, and for efficiency they communicate with one another
 * using their underlying implementations.
 *
 * Technical note: internal functions within the FuturesMarket contract assume the following:
 *
 *     - prices passed into them are valid;
 *
 *     - funding has already been recomputed up to the current time (hence unrecorded funding is nil);
 *
 *     - the account being managed was not liquidated in the same transaction;
 */

interface IFuturesMarketManagerInternal {
    function issueSUSD(address account, uint amount) external;

    function burnSUSD(address account, uint amount) external returns (uint postReclamationAmount);

    function payFee(uint amount) external;
}

// https://docs.synthetix.io/contracts/source/contracts/FuturesMarket
contract FuturesMarket is Owned, Proxyable, MixinFuturesMarketSettings, IFuturesMarket {
    /* ========== LIBRARIES ========== */

    using SafeMath for uint;
    using SignedSafeMath for int;
    using SignedSafeDecimalMath for int;

    /* ========== CONSTANTS ========== */

    // This is the same unit as used inside `SignedSafeDecimalMath`.
    int private constant _UNIT = int(10**uint(18));
    // Orders can potentially move the market past its configured max by up to 5%.
    uint private constant _MAX_MARKET_VALUE_PLAY_FACTOR = (5 * uint(_UNIT)) / 100;

    /* ========== STATE VARIABLES ========== */

    // The asset being traded in this market. This should be a valid key into the ExchangeRates contract.
    bytes32 public baseAsset;

    // The total number of base units in long and short positions.
    uint public marketSize;

    // The net position in base units of the whole market.
    // When this is positive, longs outweigh shorts. When it is negative, shorts outweigh longs.
    int public marketSkew;

    /*
     * The funding sequence allows constant-time calculation of the funding owed to a given position.
     * Each entry in the sequence holds the net funding accumulated per base unit since the market was created.
     * Then to obtain the net funding over a particular interval, subtract the start point's sequence entry
     * from the end point's sequence entry.
     * Positions contain the funding sequence entry at the time they were confirmed; so to compute
     * the net funding on a given position, obtain from this sequence the net funding per base unit
     * since the position was confirmed and multiply it by the position size.
     */
    uint public fundingLastRecomputed;
    int[] public fundingSequence;

    // Each user's order and position.
    // Multiple positions can always be merged, so each user can only have one position at a time.
    mapping(address => Order) public orders;
    mapping(address => Position) public positions;

    /*
     * This holds the value: sum_{p in positions}{p.margin - p.size * (p.lastPrice + fundingSequence[p.fundingIndex])}
     * Then marketSkew * (_assetPrice() + _marketDebt()) + _entryDebtCorrection yields the total system debt,
     * which is equivalent to the sum of remaining margins in all positions.
     */
    int internal _entryDebtCorrection;

    // This increments for each order; zero reflects an order that does not exist.
    uint internal _nextOrderId = 1;

    // Holds the revert message for each type of error.
    mapping(uint8 => string) internal _errorMessages;

    /* ---------- Address Resolver Configuration ---------- */

    bytes32 internal constant CONTRACT_SYSTEMSTATUS = "SystemStatus";
    bytes32 internal constant CONTRACT_EXRATES = "ExchangeRates";
    bytes32 internal constant CONTRACT_SYNTHSUSD = "SynthsUSD";
    bytes32 internal constant CONTRACT_FUTURESMARKETMANAGER = "FuturesMarketManager";
    bytes32 internal constant CONTRACT_FUTURESMARKETSETTINGS = "FuturesMarketSettings";

    /* ========== CONSTRUCTOR ========== */

    constructor(
        address payable _proxy,
        address _owner,
        address _resolver,
        bytes32 _baseAsset
    ) public Owned(_owner) Proxyable(_proxy) MixinFuturesMarketSettings(_resolver) {
        baseAsset = _baseAsset;

        // Initialise the funding sequence with 0 initially accrued, so that the first usable funding index is 1.
        fundingSequence.push(0);

        // Set up the mapping between error codes and their revert messages.
        _errorMessages[uint8(Status.NoOrderExists)] = "No pending order";
        _errorMessages[uint8(Status.AwaitingPriceUpdate)] = "Awaiting next price";
        _errorMessages[uint8(Status.PriceOutOfBounds)] = "Price out of acceptable range";
        _errorMessages[uint8(Status.InvalidPrice)] = "Invalid price";
        _errorMessages[uint8(Status.CanLiquidate)] = "Position can be liquidated";
        _errorMessages[uint8(Status.CannotLiquidate)] = "Position cannot be liquidated";
        _errorMessages[uint8(Status.MaxMarketSizeExceeded)] = "Max market size exceeded";
        _errorMessages[uint8(Status.MaxLeverageExceeded)] = "Max leverage exceeded";
        _errorMessages[uint8(Status.InsufficientMargin)] = "Insufficient margin";
        _errorMessages[uint8(Status.NotPermitted)] = "Not permitted by this address";
    }

    /* ========== VIEWS ========== */

    /* ---------- External Contracts ---------- */

    function resolverAddressesRequired() public view returns (bytes32[] memory addresses) {
        bytes32[] memory existingAddresses = MixinFuturesMarketSettings.resolverAddressesRequired();
        bytes32[] memory newAddresses = new bytes32[](5);
        newAddresses[0] = CONTRACT_SYSTEMSTATUS;
        newAddresses[1] = CONTRACT_EXRATES;
        newAddresses[2] = CONTRACT_SYNTHSUSD;
        newAddresses[3] = CONTRACT_FUTURESMARKETMANAGER;
        newAddresses[4] = CONTRACT_FUTURESMARKETSETTINGS;
        addresses = combineArrays(existingAddresses, newAddresses);
    }

    function _manager() internal view returns (IFuturesMarketManagerInternal) {
        return IFuturesMarketManagerInternal(requireAndGetAddress(CONTRACT_FUTURESMARKETMANAGER));
    }

    function _marketSettings() internal view returns (IFuturesMarketSettings) {
        return IFuturesMarketSettings(requireAndGetAddress(CONTRACT_FUTURESMARKETSETTINGS));
    }

    function _exchangeRates() internal view returns (IExchangeRates) {
        return IExchangeRates(requireAndGetAddress(CONTRACT_EXRATES));
    }

    function _sUSD() internal view returns (IERC20) {
        return IERC20(requireAndGetAddress(CONTRACT_SYNTHSUSD));
    }

    /* ---------- Market Details ---------- */

    function _assetPrice(IExchangeRates exchangeRates) internal view returns (uint price, bool invalid) {
        (uint _price, bool _invalid) = exchangeRates.rateAndInvalid(baseAsset);
        // Ensure we catch uninitialised rates
        return (_price, _invalid || _price == 0);
    }

    // The current base price, reverting if it is invalid.
    function _assetPriceRequireNotInvalid() internal view returns (uint) {
        (uint price, bool invalid) = _assetPrice(_exchangeRates());
        _revertIfError(invalid, Status.InvalidPrice);
        return price;
    }

    // The current base price from the oracle, and whether that price was invalid. Zero prices count as invalid.
    function assetPrice() external view returns (uint price, bool invalid) {
        return _assetPrice(_exchangeRates());
    }

    function _currentRoundId(IExchangeRates exchangeRates) internal view returns (uint roundId) {
        return exchangeRates.getCurrentRoundId(baseAsset);
    }

    // The current ChainLink round id from the oracle for the base asset price.
    function currentRoundId() external view returns (uint roundId) {
        return _currentRoundId(_exchangeRates());
    }

    function _marketSizes() internal view returns (uint long, uint short) {
        int size = int(marketSize);
        int skew = marketSkew;
        return (_abs(size.add(skew).div(2)), _abs(size.sub(skew).div(2)));
    }

    // The total number of base units on each side of the market.
    function marketSizes() external view returns (uint long, uint short) {
        return _marketSizes();
    }

    function _maxOrderSizes(uint price) internal view returns (uint, uint) {
        (uint long, uint short) = _marketSizes();
        int sizeLimit = int(_maxMarketValue(baseAsset)).divideDecimalRound(int(price));
        return (uint(sizeLimit.sub(_min(int(long), sizeLimit))), uint(sizeLimit.sub(_min(int(short), sizeLimit))));
    }

    // The maximum size in base units of an order on each side of the market that will not exceed the max market value.
    function maxOrderSizes()
        external
        view
        returns (
            uint long,
            uint short,
            bool invalid
        )
    {
        (uint price, bool isInvalid) = _assetPrice(_exchangeRates());
        (uint longSize, uint shortSize) = _maxOrderSizes(price);
        return (longSize, shortSize, isInvalid);
    }

    function _marketDebt(uint price) internal view returns (uint) {
        int totalDebt =
            marketSkew.multiplyDecimalRound(int(price).add(_nextFundingEntry(fundingSequence.length, price))).add(
                _entryDebtCorrection
            );

        return uint(_max(totalDebt, 0));
    }

    // The total debt contributed by this market to the Synthetix system.
    // The total market debt is equivalent to the sum of remaining margins in all open positions.
    function marketDebt() external view returns (uint debt, bool invalid) {
        (uint price, bool isInvalid) = _assetPrice(_exchangeRates());
        return (_marketDebt(price), isInvalid);
    }

    // The size of the skew relative to the size of the market. This value ranges between 0 and 1.
    function _proportionalSkew() internal view returns (int) {
        int signedSize = int(marketSize);
        if (signedSize == 0) {
            return 0;
        }
        return marketSkew.divideDecimalRound(signedSize);
    }

    // The basic settings of this market, which determine trading fees and funding rate behaviour.
    function parameters()
        external
        view
        returns (
            uint takerFee,
            uint makerFee,
            uint closureFee,
            uint maxLeverage,
            uint maxMarketValue,
            uint maxFundingRate,
            uint maxFundingRateSkew,
            uint maxFundingRateDelta
        )
    {
        return _parameters(baseAsset);
    }

    function _currentFundingRate() internal view returns (int) {
        int maxFundingRate = int(_maxFundingRate(baseAsset));
        int maxFundingRateSkew = int(_maxFundingRateSkew(baseAsset));
        if (maxFundingRateSkew == 0) {
            return maxFundingRate;
        }

        int functionFraction = _proportionalSkew().divideDecimalRound(maxFundingRateSkew);
        // Note the minus sign: funding flows in the opposite direction to the skew.
        return _min(_max(-_UNIT, -functionFraction), _UNIT).multiplyDecimalRound(maxFundingRate);
    }

    // The current funding rate as determined by the market skew; this is returned as a percentage per day.
    // If this is positive, shorts pay longs, if it is negative, longs pay shorts.
    function currentFundingRate() external view returns (int) {
        return _currentFundingRate();
    }

    // The current funding rate, rescaled to a percentage per second.
    function _currentFundingRatePerSecond() internal view returns (int) {
        return _currentFundingRate() / 1 days;
    }

    function _unrecordedFunding(uint price) internal view returns (int funding) {
        int elapsed = int(block.timestamp.sub(fundingLastRecomputed));
        return _currentFundingRatePerSecond().multiplyDecimalRound(int(price)).mul(elapsed);
    }

    // The funding per base unit accrued since the funding rate was last recomputed, which has not yet
    // been persisted in the funding sequence.
    function unrecordedFunding() external view returns (int funding, bool invalid) {
        (uint price, bool isInvalid) = _assetPrice(_exchangeRates());
        return (_unrecordedFunding(price), isInvalid);
    }

    // The new entry in the funding sequence, appended when funding is recomputed. It is the sum of the
    // last entry and the unrecorded funding, so the sequence accumulates running total over the market's lifetime.
    function _nextFundingEntry(uint sequenceLength, uint price) internal view returns (int funding) {
        return fundingSequence[sequenceLength.sub(1)].add(_unrecordedFunding(price));
    }

    function _netFundingPerUnit(
        uint startIndex,
        uint endIndex,
        uint sequenceLength,
        uint price
    ) internal view returns (int) {
        int result;

        // If the end index is not later than the start index, no funding has accrued.
        if (endIndex <= startIndex) {
            return 0;
        }

        // Determine whether we should include unrecorded funding.
        if (endIndex == sequenceLength) {
            result = _nextFundingEntry(sequenceLength, price);
        } else {
            result = fundingSequence[endIndex];
        }

        // Compute the net difference between start and end indices.
        return result.sub(fundingSequence[startIndex]);
    }

    // Computes the net funding that was accrued between any two funding sequence indices.
    // If endIndex is equal to the funding sequence length, then unrecorded funding will be included.
    function netFundingPerUnit(uint startIndex, uint endIndex) external view returns (int funding, bool invalid) {
        (uint price, bool isInvalid) = _assetPrice(_exchangeRates());
        return (_netFundingPerUnit(startIndex, endIndex, fundingSequence.length, price), isInvalid);
    }

    // The number of entries in the funding sequence.
    function fundingSequenceLength() external view returns (uint) {
        return fundingSequence.length;
    }

    /* ---------- Position Details ---------- */

    function _orderPending(Order storage order) internal view returns (bool pending) {
        return order.id != 0;
    }

    // True if and only if the specified order actually exists.
    function orderPending(address account) external view returns (bool pending) {
        return _orderPending(orders[account]);
    }

    // The position size that a given margin/leverage/price would produce.
    function _orderSize(
        uint price,
        uint margin,
        int leverage
    ) internal pure returns (int) {
        return int(margin).multiplyDecimalRound(leverage).divideDecimalRound(int(price));
    }

    // The position size that a given order would receive if it was confirmed at the current price.
    function orderSize(address account) external view returns (int size, bool invalid) {
        (uint price, bool isInvalid) = _assetPrice(_exchangeRates());
        Position storage position = positions[account];
        Order storage order = orders[account];
        return (_orderSize(price, _remainingMargin(position, fundingSequence.length, price), order.leverage), isInvalid);
    }

    // The maximum order size at current prices, with a little bit of extra freedom.
    function _maxSize(
        uint price,
        uint maxValue,
        uint play
    ) internal pure returns (uint) {
        return uint(int(maxValue.add(play)).divideDecimalRound(int(price)));
    }

    // Determines whether a change in a position's size would violate the max market value constraint.
    function _orderSizeSmallEnough(
        uint maxSize,
        int oldSize,
        int newSize
    ) internal view returns (Status) {
        // Allow users to reduce an order no matter the market conditions.
        if (_sameSide(oldSize, newSize) && _abs(newSize) <= _abs(oldSize)) {
            return Status.Ok;
        }

        // Either the user is flipping sides, or they are increasing an order on the same side they're already on;
        // we check that the side of the market their order is on would not break the limit.
        int newSkew = marketSkew.sub(oldSize).add(newSize);
        int newMarketSize = int(marketSize).sub(_signedAbs(oldSize)).add(_signedAbs(newSize));

        int newSideSize;
        if (0 < newSize) {
            // long case: marketSize + skew
            //            = (|longSize| + |shortSize|) + (longSize + shortSize)
            //            = 2 * longSize
            newSideSize = newMarketSize.add(newSkew);
        } else {
            // short case: marketSize - skew
            //            = (|longSize| + |shortSize|) - (longSize + shortSize)
            //            = 2 * -shortSize
            newSideSize = newMarketSize.sub(newSkew);
        }

        // newSideSize still includes an extra factor of 2 here, so we will divide by 2 in the actual condition
        if (maxSize < _abs(newSideSize.div(2))) {
            return Status.MaxMarketSizeExceeded;
        }

        return Status.Ok;
    }

    // Determines the current status of an order. If the order cannot be confirmed, an error is returned indicating
    // why. If Error.Ok is returned, then the order is confirmable. This also returns a few results to save on
    // extra calculations at the call site.
    // TODO: Ensure that this is fine if the position is swapping sides
    // TODO: Check that everything is fine if a position already exists.
    function _orderStatusDetails(
        uint price,
        uint fundingIndex,
        address account
    )
        internal
        view
        returns (
            uint newMargin,
            int newSize,
            uint orderFee_,
            Status status
        )
    {
        // Is an order is pending?
        if (!_orderPending(orders[account])) {
            return (0, 0, 0, Status.NoOrderExists);
        }

        Order memory order = orders[account];

        // Has the price updated?
        // TODO: Verify that we can actually rely on the round id monotonically increasing
        if (_currentRoundId(_exchangeRates()) <= order.roundId) {
            return (0, 0, 0, Status.AwaitingPriceUpdate);
        }

        // Is the price within the acceptable range?
        if (price < order.minPrice || order.maxPrice < price) {
            return (0, 0, 0, Status.PriceOutOfBounds);
        }

        Position storage position = positions[account];

        // Can the existing position be liquidated?
        // You can't outrun an impending liquidation by closing your position quickly, for example.
        if (_canLiquidate(position, _liquidationFee(), fundingIndex, price)) {
            return (0, 0, 0, Status.CanLiquidate);
        }

        // We weren't liquidated, so we realise the margin to compute the new position size.
        // The fee is deducted at this stage; it is an error if the realised margin minus the fee
        // is negative or subject to liquidation.
        uint fee = order.fee;
        (uint margin, Status marginStatus) = _realisedMargin(position, fundingIndex, price, -int(fee));
        if (_isError(marginStatus)) {
            return (margin, 0, fee, marginStatus);
        }

        // The fee is added back in because order size is computed pre-fee, though their leverage will
        // be slightly higher than what was requested if the fee is nonzero.
        int size = _orderSize(price, margin.add(fee), order.leverage);

        // Ensure the order is actually allowed given the market size limit.
        // Give an extra percentage of play in case multiple orders were submitted simultaneously or the price moved.
        uint maxMarketValue = _maxMarketValue(baseAsset);
        uint maxMarketSize =
            _maxSize(
                price,
                maxMarketValue,
                uint(int(maxMarketValue).multiplyDecimalRound(int(_MAX_MARKET_VALUE_PLAY_FACTOR)))
            );
        Status marketSizeStatus = _orderSizeSmallEnough(maxMarketSize, position.size, size);
        return (margin, size, fee, marketSizeStatus);
    }

    function _orderStatus(address account) internal view returns (Status) {
        IExchangeRates exRates = _exchangeRates();
        (uint price, bool invalid) = _assetPrice(exRates);
        if (invalid) {
            return Status.InvalidPrice;
        }
        (, , , Status status) = _orderStatusDetails(price, fundingSequence.length, account);
        return status;
    }

    // Returns the current status of an order. If its status is Error.Ok, then it can be confirmed.
    // Otherwise, some condition is blocking its confirmation; which is distinguished by the returned error code.
    function orderStatus(address account) external view returns (Status) {
        return _orderStatus(account);
    }

    // True if and only if an order can be confirmed.
    function canConfirmOrder(address account) external view returns (bool) {
        return !_isError(_orderStatus(account));
    }

    function _notionalValue(Position storage position, uint price) internal view returns (int value) {
        return position.size.multiplyDecimalRound(int(price));
    }

    // The notional value of a position is its size multiplied by the current price. Margin and leverage are ignored.
    function notionalValue(address account) external view returns (int value, bool invalid) {
        (uint price, bool isInvalid) = _assetPrice(_exchangeRates());
        return (_notionalValue(positions[account], price), isInvalid);
    }

    function _profitLoss(Position storage position, uint price) internal view returns (int pnl) {
        int priceShift = int(price).sub(int(position.lastPrice));
        return position.size.multiplyDecimalRound(priceShift);
    }

    // The PnL of a position is the change in its notional value. Funding is not taken into account.
    function profitLoss(address account) external view returns (int pnl, bool invalid) {
        (uint price, bool isInvalid) = _assetPrice(_exchangeRates());
        Position storage position = positions[account];
        return (_profitLoss(position, price), isInvalid);
    }

    function _accruedFunding(
        Position storage position,
        uint endFundingIndex,
        uint price
    ) internal view returns (int funding) {
        uint lastModifiedIndex = position.fundingIndex;
        if (lastModifiedIndex == 0) {
            return 0; // The position does not exist -- no funding.
        }
        int net = _netFundingPerUnit(lastModifiedIndex, endFundingIndex, fundingSequence.length, price);
        return position.size.multiplyDecimalRound(net);
    }

    // The funding accrued in a position since it was opened; this does not include PnL.
    function accruedFunding(address account) external view returns (int funding, bool invalid) {
        (uint price, bool isInvalid) = _assetPrice(_exchangeRates());
        return (_accruedFunding(positions[account], fundingSequence.length, price), isInvalid);
    }

    // The initial margin of a position, plus any PnL and funding it has accrued. The resulting value may be negative.
    function _marginPlusProfitFunding(
        Position storage position,
        uint endFundingIndex,
        uint price
    ) internal view returns (int) {
        return int(position.margin).add(_profitLoss(position, price)).add(_accruedFunding(position, endFundingIndex, price));
    }

    function _remainingMargin(
        Position storage position,
        uint endFundingIndex,
        uint price
    ) internal view returns (uint) {
        int remaining = _marginPlusProfitFunding(position, endFundingIndex, price);

        // If the margin went past zero, the position should have been liquidated - return zero remaining margin.
        return uint(_max(0, remaining));
    }

    // The initial margin plus profit and funding; returns zero balance if losses exceed the initial margin.
    function remainingMargin(address account) external view returns (uint marginRemaining, bool invalid) {
        (uint price, bool isInvalid) = _assetPrice(_exchangeRates());
        Position storage position = positions[account];
        return (_remainingMargin(position, fundingSequence.length, price), isInvalid);
    }

    function _liquidationPrice(
        Position storage position,
        bool includeFunding,
        uint fundingIndex,
        uint currentPrice
    ) internal view returns (uint) {
        // A position can be liquidated whenever:
        //     remainingMargin <= liquidationFee
        // Hence, expanding the definition of remainingMargin the exact price
        // at which a position can first be liquidated is:
        //     margin + profitLoss + funding  =  liquidationFee
        //     price                          =  lastPrice + (liquidationFee - margin) / positionSize - netFundingPerUnit
        // This is straightforward if we neglect the funding term.

        int positionSize = position.size;

        if (positionSize == 0) {
            return 0;
        }

        int result =
            int(position.lastPrice).add(int(_liquidationFee()).sub(int(position.margin)).divideDecimalRound(positionSize));

        if (includeFunding) {
            // If we pay attention to funding, we have to expanding netFundingPerUnit and solve again for the price:
            //     price         =  (lastPrice + (liquidationFee - margin) / positionSize - netAccrued) / (1 + netUnrecorded)
            // Where, if fundingIndex == sequenceLength:
            //     netAccrued    =  fundingSequence[fundingSequenceLength - 1] - fundingSequence[position.fundingIndex]
            //     netUnrecorded =  currentFundingRate * (block.timestamp - fundingLastRecomputed)
            // And otherwise:
            //     netAccrued    =  fundingSequence[fundingIndex] - fundingSequence[position.fundingIndex]
            //     netUnrecorded =  0

            uint sequenceLength = fundingSequence.length;
            int denominator = _UNIT;
            if (fundingIndex == sequenceLength) {
                fundingIndex = sequenceLength.sub(1);
                denominator = _UNIT.add(_unrecordedFunding(currentPrice).divideDecimalRound(int(currentPrice)));
            }
            result = result
                .sub(_netFundingPerUnit(position.fundingIndex, fundingIndex, sequenceLength, currentPrice))
                .divideDecimalRound(denominator);
        }

        // If the user has leverage less than 1, their liquidation price may actually be negative; return 0 instead.
        return uint(_max(0, result));
    }

    /*
     * The price at which a position is subject to liquidation; otherwise the price at which the user's remaining
     * margin has run out. When they have just enough margin left to pay a liquidator, then they are liquidated.
     * If a position is long, then it is safe as long as the current price is above the liquidation price; if it is
     * short, then it is safe whenever the current price is below the liquidation price.
     * A position's accurate liquidation price can move around slightly due to accrued funding - this contribution
     * can be omitted by passing false to includeFunding.
     */
    function liquidationPrice(address account, bool includeFunding) external view returns (uint price, bool invalid) {
        (uint aPrice, bool isInvalid) = _assetPrice(_exchangeRates());
        Position storage position = positions[account];
        return (_liquidationPrice(position, includeFunding, fundingSequence.length, aPrice), isInvalid);
    }

    function _canLiquidate(
        Position storage position,
        uint liquidationFee,
        uint fundingIndex,
        uint price
    ) internal view returns (bool) {
        // No liquidating empty positions.
        if (position.size == 0) {
            return false;
        }

        return _remainingMargin(position, fundingIndex, price) <= liquidationFee;
    }

    // True if and only if a position is ready to be liquidated.
    function canLiquidate(address account) external view returns (bool) {
        (uint price, bool invalid) = _assetPrice(_exchangeRates());
        return !invalid && _canLiquidate(positions[account], _liquidationFee(), fundingSequence.length, price);
    }

    function _currentLeverage(
        Position storage position,
        uint price,
        uint remainingMargin_
    ) internal view returns (int leverage) {
        // No position is open, or it is ready to be liquidated; leverage goes to nil
        if (remainingMargin_ == 0) {
            return 0;
        }

        return _notionalValue(position, price).divideDecimalRound(int(remainingMargin_));
    }

    // Equivalent to the position's notional value divided by its remaining margin.
    function currentLeverage(address account) external view returns (int leverage, bool invalid) {
        (uint price, bool isInvalid) = _assetPrice(_exchangeRates());
        Position storage position = positions[account];
        uint remainingMargin_ = _remainingMargin(position, fundingSequence.length, price);
        return (_currentLeverage(position, price, remainingMargin_), isInvalid);
    }

    function _orderFee(
        uint margin,
        int leverage,
        int existingSize,
        uint price
    ) internal view returns (uint) {
        int existingNotional = existingSize.multiplyDecimalRound(int(price));

        // Charge the closure fee if closing a position entirely.
        if (margin == 0 || leverage == 0) {
            return _abs(existingNotional.multiplyDecimalRound(int(_closureFee(baseAsset))));
        }

        int newNotional = int(margin).multiplyDecimalRound(leverage);
        int notionalDiff = newNotional;
        if (_sameSide(newNotional, existingNotional)) {
            // If decreasing a position, charge the closure fee.
            if (_abs(newNotional) <= _abs(existingNotional)) {
                return _abs(existingNotional.sub(newNotional).multiplyDecimalRound(int(_closureFee(baseAsset))));
            }

            // We now know |existingNotional| < |newNotional|, provided the new order is on the same side as an existing position,
            // The existing position's notional may be larger if it is on the other side, but we neglect this,
            // and take the delta in the notional to be the entire new notional size, as the existing position is closing.
            notionalDiff = notionalDiff.sub(existingNotional);
        }

        int skew = marketSkew;
        if (_sameSide(newNotional, skew)) {
            // If the order is submitted on the same side as the skew, increasing it.
            // The taker fee is charged on the increase.
            return _abs(notionalDiff.multiplyDecimalRound(int(_takerFee(baseAsset))));
        }

        // Otherwise if the order is opposite to the skew,
        // the maker fee is charged on new notional value up to the size of the existing skew,
        // and the taker fee is charged on any new skew they induce on the order's side of the market.

        int makerFee = int(_makerFee(baseAsset));
        int fee = notionalDiff.multiplyDecimalRound(makerFee);

        // The notional value of the skew after the order is filled
        int postSkewNotional = skew.multiplyDecimalRound(int(price)).sub(existingNotional).add(newNotional);

        // The order is sufficient to flip the skew, charge/rebate the difference in fees
        // between maker and taker on the new skew value.
        if (_sameSide(newNotional, postSkewNotional)) {
            fee = fee.add(postSkewNotional.multiplyDecimalRound(int(_takerFee(baseAsset)).sub(makerFee)));
        }

        return _abs(fee);
    }

    // Reports the fee for submitting an order of a given size. Orders that increase the skew will be more
    // expensive than ones that decrease it; closing positions implies a different fee rate.
    function orderFee(address account, int leverage) external view returns (uint fee, bool invalid) {
        (uint price, bool isInvalid) = _assetPrice(_exchangeRates());
        Position storage position = positions[account];
        uint margin = _remainingMargin(position, fundingSequence.length, price);
        return (_orderFee(margin, leverage, position.size, price), isInvalid);
    }

    // Reports the fee for submitting an order of a given size after also adjusting margin.
    function orderFeeWithMarginDelta(
        address account,
        int marginDelta,
        int leverage
    ) external view returns (uint fee, bool invalid) {
        (uint price, bool isInvalid) = _assetPrice(_exchangeRates());
        Position storage position = positions[account];
        int margin = _marginPlusProfitFunding(position, fundingSequence.length, price).add(marginDelta);
        if (margin < 0) {
            margin = 0;
        }
        return (_orderFee(uint(margin), leverage, position.size, price), isInvalid);
    }

    /* ---------- Utilities ---------- */

    // Absolute value of the input, returned as a signed number.
    function _signedAbs(int x) internal pure returns (int) {
        return x < 0 ? -x : x;
    }

    // Absolute value of the input, returned as an unsigned number.
    function _abs(int x) internal pure returns (uint) {
        return uint(_signedAbs(x));
    }

    function _max(int x, int y) internal pure returns (int) {
        return x < y ? y : x;
    }

    function _min(int x, int y) internal pure returns (int) {
        return x < y ? x : y;
    }

    // True if and only if two positions a and b are on the same side of the market;
    // that is, if they have the same sign, or either of them is zero.
    function _sameSide(int a, int b) internal pure returns (bool) {
        // Since we only care about the sign of the product, we don't care about overflow and
        // aren't using SignedSafeDecimalMath
        return 0 <= a * b;
    }

    // True if and only if the given status indicates an error.
    function _isError(Status status) internal pure returns (bool) {
        return status != Status.Ok;
    }

    // Revert with an appropriate message if the first argument is true.
    function _revertIfError(bool isError, Status status) internal view {
        if (isError) {
            revert(_errorMessages[uint8(status)]);
        }
    }

    // Revert with an appropriate message if the input is an error.
    function _revertIfError(Status status) internal view {
        if (_isError(status)) {
            revert(_errorMessages[uint8(status)]);
        }
    }

    /* ========== MUTATIVE FUNCTIONS ========== */

    /* ---------- Market Operations ---------- */

    function _recomputeFunding(uint price) internal returns (uint lastIndex) {
        uint sequenceLength = fundingSequence.length;

        int funding = _nextFundingEntry(sequenceLength, price);
        fundingSequence.push(funding);
        fundingLastRecomputed = block.timestamp;
        emitFundingRecomputed(funding);

        return sequenceLength;
    }

    // Pushes a new entry to the funding sequence at the current price and funding rate.
    function recomputeFunding() external returns (uint lastIndex) {
        _revertIfError(msg.sender != address(_marketSettings()), Status.NotPermitted);
        return _recomputeFunding(_assetPriceRequireNotInvalid());
    }

    // The impact of a given position on the debt correction.
    function _positionDebtCorrection(Position memory position) internal view returns (int) {
        return
            int(position.margin).sub(
                position.size.multiplyDecimalRound(int(position.lastPrice).add(fundingSequence[position.fundingIndex]))
            );
    }

    // Alter the debt correction to account for the net result of altering a position.
    function _applyDebtCorrection(Position memory newPosition, Position memory oldPosition) internal {
        int newCorrection = _positionDebtCorrection(newPosition);
        int oldCorrection = _positionDebtCorrection(oldPosition);
        _entryDebtCorrection = _entryDebtCorrection.add(newCorrection).sub(oldCorrection);
    }

    // The value in a position's margin after a deposit or withdrawal, accounting for funding and profit.
    // If the resulting margin would be negative or below the liquidation threshold, an appropriate error is returned.
    // Callers must ensure that the result, if not an error, is accompanied by the application of a
    // corresponding debt correction, if it is used to actually update the position's margin.
    function _realisedMargin(
        Position storage position,
        uint currentFundingIndex,
        uint price,
        int marginDelta
    ) internal view returns (uint margin, Status statusCode) {
        int newMargin = _marginPlusProfitFunding(position, currentFundingIndex, price).add(marginDelta);
        if (newMargin < 0) {
            return (0, Status.InsufficientMargin);
        }

        uint uMargin = uint(newMargin);
        int positionSize = position.size;
        if (positionSize != 0 && uMargin <= _liquidationFee()) {
            return (uMargin, Status.CanLiquidate);
        }

        return (uMargin, Status.Ok);
    }

    function _transferMargin(
        int marginDelta,
        uint price,
        uint fundingIndex,
        address sender
    ) internal {
        // Transfer no tokens if marginDelta is 0
        uint absDelta = _abs(marginDelta);
        if (0 < marginDelta) {
            // A positive margin delta corresponds to a deposit, which will be burnt from their
            // sUSD balance and credited to their margin account.

            // Ensure we handle reclamation when burning tokens.
            uint postReclamationAmount = _manager().burnSUSD(sender, absDelta);
            if (postReclamationAmount != absDelta) {
                // If balance was insufficient, the actual delta will be smaller
                marginDelta = int(postReclamationAmount);
            }
        } else if (marginDelta < 0) {
            // A negative margin delta corresponds to a withdrawal, which will be minted into
            // their sUSD balance, and debited from their margin account.
            _manager().issueSUSD(sender, absDelta);
        }

        Position storage position = positions[sender];

        // Determine new margin, ensuring that the result is positive.
        (uint margin, Status status) = _realisedMargin(position, fundingIndex, price, marginDelta);
        _revertIfError(status);

        // Update the debt correction.
        int positionSize = position.size;
        _applyDebtCorrection(
            Position(margin, positionSize, price, fundingIndex),
            Position(position.margin, positionSize, position.lastPrice, position.fundingIndex)
        );

        // Update the account's position with the realised margin.
        position.margin = margin;
        // We only need to update their funding/PnL details if they actually have a position open
        if (positionSize > 0) {
            position.lastPrice = price;
            position.fundingIndex = fundingIndex;
        }

        // The user can decrease their position if they have no position, or as long as:
        //     * they have sufficient margin to do so
        //     * the resulting margin would not be lower than the minimum margin
        //     * the resulting leverage is lower than the maximum leverage
        if (0 < positionSize && marginDelta <= 0) {
            if (margin < _minInitialMargin()) {
                status = Status.InsufficientMargin;
            } else if (_maxLeverage(baseAsset) < _abs(_currentLeverage(position, price, margin))) {
                status = Status.MaxLeverageExceeded;
            }
            _revertIfError(status);
        }

        // Emit relevant events
        if (marginDelta != 0) {
            emitMarginTransferred(sender, marginDelta);
        }
        emitPositionModified(
            sender,
            margin,
            positionSize,
            positionSize > 0 ? price : 0,
            positionSize > 0 ? fundingIndex : 0
        );
    }

<<<<<<< HEAD
    // Alter the amount of margin in a position. Positive arguments correspond to deposits, negative arguments to
    // withdrawals. The margin will be burnt or issued directly into/out of the caller's sUSD wallet.
    // Reverts on withdrawal if the amount to be withdrawn would expose an open position to liquidation.
    function modifyMargin(int marginDelta) external optionalProxy {
=======
    function transferMargin(int marginDelta) external optionalProxy {
>>>>>>> bcfb93a4
        uint price = _assetPriceRequireNotInvalid();
        uint fundingIndex = _recomputeFunding(price);
        _transferMargin(marginDelta, price, fundingIndex, messageSender);
    }

    function withdrawAllMargin() external optionalProxy {
        address sender = messageSender;
        uint price = _assetPriceRequireNotInvalid();
        uint fundingIndex = _recomputeFunding(price);
        int marginDelta = -int(_remainingMargin(positions[sender], fundingIndex, price));
        _transferMargin(marginDelta, price, fundingIndex, sender);
    }

    function _cancelOrder(address account) internal {
        Order storage order = orders[account];
        _revertIfError(!_orderPending(order), Status.NoOrderExists);
        emitOrderCancelled(order.id, account);
        delete orders[account];
    }

    // If an order has not yet been confirmed, it can be cancelled.
    function cancelOrder() external optionalProxy {
        _cancelOrder(messageSender);
    }

    function _checkMargin(
        Position storage position,
        uint price,
        uint margin,
        int desiredLeverage,
        uint fee,
        bool sameSide
    ) internal view {
        int currentLeverage_ = _currentLeverage(position, price, margin);

        // We don't check the margin requirement if leverage is decreasing
        if (sameSide && _abs(currentLeverage_) <= _abs(desiredLeverage)) {
            // minMargin + fee <= margin is equivalent to minMargin <= margin - fee
            // except that we get a nicer error message if fee > margin, rather than arithmetic overflow.
            _revertIfError(margin < _minInitialMargin().add(fee), Status.InsufficientMargin);
        }
    }

    function _submitOrder(
        int leverage,
        uint price,
        uint[2] memory priceBounds,
        uint fundingIndex,
        address sender
    ) internal {
        _revertIfError(_maxLeverage(baseAsset) < _abs(leverage), Status.MaxLeverageExceeded);
        Position storage position = positions[sender];

        // The order is not submitted if the user's existing position needed to be liquidated.
        // We know that the price is not invalid now that we're in this function
        _revertIfError(_canLiquidate(position, _liquidationFee(), fundingIndex, price), Status.CanLiquidate);

        uint margin = _remainingMargin(position, fundingIndex, price);
        int size = position.size;

        // Compute the fee owed, which will be charged to the margin after the order is confirmed.
        uint fee = _orderFee(margin, leverage, size, price);

        // Check that the user has sufficient margin
        _checkMargin(position, price, margin, leverage, fee, _sameSide(leverage, size));

        // Check that the order isn't too large for the market
        // Note that this in principle allows several orders to be placed at once
        // that collectively violate the maximum, but this is checked again when
        // the orders are confirmed.
        // Allow a bit of extra value in case of rounding errors
        int newSize = _orderSize(price, margin, leverage);
        _revertIfError(_orderSizeSmallEnough(_maxSize(price, _maxMarketValue(baseAsset), 100 * uint(_UNIT)), size, newSize));

        // Cancel any open order
        Order storage order = orders[sender];
        if (_orderPending(order)) {
            _cancelOrder(sender);
        }

        // Lodge the order, which can be confirmed at the next price update
        uint roundId = _currentRoundId(_exchangeRates());
        uint id = _nextOrderId;
        _nextOrderId += 1;

        order.id = id;
        order.leverage = leverage;
        order.fee = fee;
        order.roundId = roundId;
        order.minPrice = priceBounds[0];
        order.maxPrice = priceBounds[1];
        emitOrderSubmitted(id, sender, leverage, fee, roundId, order.minPrice, order.maxPrice);
    }

    // Submit an order, but which cannot be confirmed unless the confirmation price is within desired bounds.
    function submitOrderWithPriceBounds(
        int leverage,
        uint minPrice,
        uint maxPrice
    ) public optionalProxy {
        uint price = _assetPriceRequireNotInvalid();
        uint fundingIndex = _recomputeFunding(price);
        _submitOrder(leverage, price, [minPrice, maxPrice], fundingIndex, messageSender);
    }

    // Submit an order to adjust the position leverage to a target level.
    // Reverts if the resulting position is too large, outside the max leverage, or if an existing position is liquidating.
    function submitOrder(int leverage) external optionalProxy {
        submitOrderWithPriceBounds(leverage, 0, uint(-1));
    }

    // Submit an order to close a position. This is equivalent to `submitOrder(0)`.
    function closePosition() external optionalProxy {
        uint price = _assetPriceRequireNotInvalid();
        uint fundingIndex = _recomputeFunding(price);
        _submitOrder(0, price, [0, uint(-1)], fundingIndex, messageSender);
    }

<<<<<<< HEAD
    // Atomically alter margin and submit an order, but which cannot be confirmed unless the confirmation price is within desired bounds.
    function modifyMarginAndSubmitOrderWithPriceBounds(
=======
    function transferMarginAndSubmitOrderWithPriceBounds(
>>>>>>> bcfb93a4
        int marginDelta,
        int leverage,
        uint minPrice,
        uint maxPrice
    ) public optionalProxy {
        uint price = _assetPriceRequireNotInvalid();
        uint fundingIndex = _recomputeFunding(price);
        address sender = messageSender;
        _transferMargin(marginDelta, price, fundingIndex, sender);
        _submitOrder(leverage, price, [minPrice, maxPrice], fundingIndex, sender);
    }

<<<<<<< HEAD
    // Atomically alter a position's margin and then submit an order.
    // This is the same as performing the steps in two transactions, except only one entry will be added to
    // the funding sequence.
    function modifyMarginAndSubmitOrder(int marginDelta, int leverage) external optionalProxy {
        modifyMarginAndSubmitOrderWithPriceBounds(marginDelta, leverage, 0, uint(-1));
=======
    function transferMarginAndSubmitOrder(int marginDelta, int leverage) external optionalProxy {
        transferMarginAndSubmitOrderWithPriceBounds(marginDelta, leverage, 0, uint(-1));
>>>>>>> bcfb93a4
    }

    // Confirm an outstanding order, modifying the underlying position. This will succeed if and only if
    // `canConfirmOrder(account)` is true, and reverts otherwise.
    function confirmOrder(address account) external optionalProxy {
        uint price = _assetPriceRequireNotInvalid();
        uint fundingIndex = _recomputeFunding(price);

        (uint margin, int newSize, uint fee, Status status) = _orderStatusDetails(price, fundingIndex, account);
        _revertIfError(status);

        // Update the margin, which will need to be realised
        Position storage position = positions[account];
        uint oldMargin = position.margin;
        int oldSize = position.size;
        position.margin = margin;

        // Apply debt corrections
        _applyDebtCorrection(
            Position(margin, newSize, price, fundingIndex),
            Position(oldMargin, oldSize, position.lastPrice, position.fundingIndex)
        );

        // Update the aggregated market size and skew with the new order size
        marketSkew = marketSkew.add(newSize).sub(oldSize);
        marketSize = marketSize.add(_abs(newSize)).sub(_abs(oldSize));

        // Send the fee to the fee pool
        if (0 < fee) {
            _manager().payFee(fee);
        }

        // Actually lodge the position and delete the order
        // Updating the margin was already handled above
        if (newSize == 0) {
            // If the position is being closed, we no longer need to track these details.
            delete position.size;
            delete position.lastPrice;
            delete position.fundingIndex;
            emitPositionModified(account, margin, 0, 0, 0);
        } else {
            position.size = newSize;
            position.lastPrice = price;
            position.fundingIndex = fundingIndex;
            emitPositionModified(account, margin, newSize, price, fundingIndex);
        }
        Order storage order = orders[account];
        emitOrderConfirmed(order.id, account, price);
        delete orders[account];
    }

    function _liquidatePosition(
        address account,
        address liquidator,
        uint fundingIndex,
        uint price,
        uint liquidationFee
    ) internal {
        // If there are any pending orders, the liquidation will cancel them.
        if (_orderPending(orders[account])) {
            _cancelOrder(account);
        }

        Position storage position = positions[account];

        // Retrieve the liquidation price before we close the order.
        uint lPrice = _liquidationPrice(position, true, fundingIndex, price);

        // Record updates to market size and debt.
        int positionSize = position.size;
        marketSkew = marketSkew.sub(positionSize);
        marketSize = marketSize.sub(_abs(positionSize));

        // TODO: validate the correctness here (in particular of using the liquidation price)
        _applyDebtCorrection(
            Position(0, 0, lPrice, fundingIndex),
            Position(position.margin, positionSize, position.lastPrice, position.fundingIndex)
        );

        // Close the position itself.
        delete positions[account];

        // Issue the reward to the liquidator.
        _manager().issueSUSD(liquidator, liquidationFee);

        emitPositionModified(account, 0, 0, 0, 0);
        emitPositionLiquidated(account, liquidator, positionSize, lPrice, liquidationFee);
    }

    // Liquidate a position if its remaining margin is below the liquidation fee. This succeeds if and only if
    // `canLiquidate(account)` is true, and reverts otherwise.
    // Upon liquidation, the position will be closed, and the liquidation fee minted into the liquidator's account.
    function liquidatePosition(address account) external optionalProxy {
        uint price = _assetPriceRequireNotInvalid();
        uint fundingIndex = _recomputeFunding(price);

        uint liquidationFee = _liquidationFee();
        _revertIfError(!_canLiquidate(positions[account], liquidationFee, fundingIndex, price), Status.CannotLiquidate);

        // If there are any pending orders, the liquidation will cancel them.
        if (_orderPending(orders[account])) {
            _cancelOrder(account);
        }

        _liquidatePosition(account, messageSender, fundingIndex, price, liquidationFee);
    }

    /* ========== EVENTS ========== */

    function addressToBytes32(address input) internal pure returns (bytes32) {
        return bytes32(uint256(uint160(input)));
    }

    event MarginTransferred(address indexed account, int marginDelta);
    bytes32 internal constant SIG_MARGINTRANSFERRED = keccak256("MarginTransferred(address,int256)");

    function emitMarginTransferred(address account, int marginDelta) internal {
        proxy._emit(abi.encode(marginDelta), 2, SIG_MARGINTRANSFERRED, addressToBytes32(account), 0, 0);
    }

    event OrderSubmitted(
        uint indexed id,
        address indexed account,
        int leverage,
        uint fee,
        uint indexed roundId,
        uint minPrice,
        uint maxPrice
    );
    bytes32 internal constant SIG_ORDERSUBMITTED =
        keccak256("OrderSubmitted(uint256,address,int256,uint256,uint256,uint256,uint256)");

    function emitOrderSubmitted(
        uint id,
        address account,
        int leverage,
        uint fee,
        uint roundId,
        uint minPrice,
        uint maxPrice
    ) internal {
        proxy._emit(
            abi.encode(leverage, fee, minPrice, maxPrice),
            4,
            SIG_ORDERSUBMITTED,
            bytes32(id),
            addressToBytes32(account),
            bytes32(roundId)
        );
    }

    event OrderConfirmed(uint indexed id, address indexed account, uint price);
    bytes32 internal constant SIG_ORDERCONFIRMED = keccak256("OrderConfirmed(uint256,address,uint256)");

    function emitOrderConfirmed(
        uint id,
        address account,
        uint price
    ) internal {
        proxy._emit(abi.encode(price), 3, SIG_ORDERCONFIRMED, bytes32(id), addressToBytes32(account), 0);
    }

    event OrderCancelled(uint indexed id, address indexed account);
    bytes32 internal constant SIG_ORDERCANCELLED = keccak256("OrderCancelled(uint256,address)");

    function emitOrderCancelled(uint id, address account) internal {
        proxy._emit(abi.encode(), 3, SIG_ORDERCANCELLED, bytes32(id), addressToBytes32(account), 0);
    }

    event PositionModified(address indexed account, uint margin, int size, uint lastPrice, uint fundingIndex);
    bytes32 internal constant SIG_POSITIONMODIFIED = keccak256("PositionModified(address,uint256,int256,uint256,uint256)");

    function emitPositionModified(
        address account,
        uint margin,
        int size,
        uint lastPrice,
        uint fundingIndex
    ) internal {
        proxy._emit(
            abi.encode(margin, size, lastPrice, fundingIndex),
            2,
            SIG_POSITIONMODIFIED,
            addressToBytes32(account),
            0,
            0
        );
    }

    event PositionLiquidated(address indexed account, address indexed liquidator, int size, uint price, uint fee);
    bytes32 internal constant SIG_POSITIONLIQUIDATED =
        keccak256("PositionLiquidated(address,address,int256,uint256,uint256)");

    function emitPositionLiquidated(
        address account,
        address liquidator,
        int size,
        uint price,
        uint fee
    ) internal {
        proxy._emit(
            abi.encode(size, price, fee),
            3,
            SIG_POSITIONLIQUIDATED,
            addressToBytes32(account),
            addressToBytes32(liquidator),
            0
        );
    }

    event FundingRecomputed(int funding);
    bytes32 internal constant SIG_FUNDINGRECOMPUTED = keccak256("FundingRecomputed(int256)");

    function emitFundingRecomputed(int funding) internal {
        proxy._emit(abi.encode(funding), 1, SIG_FUNDINGRECOMPUTED, 0, 0, 0);
    }
}<|MERGE_RESOLUTION|>--- conflicted
+++ resolved
@@ -971,14 +971,10 @@
         );
     }
 
-<<<<<<< HEAD
     // Alter the amount of margin in a position. Positive arguments correspond to deposits, negative arguments to
     // withdrawals. The margin will be burnt or issued directly into/out of the caller's sUSD wallet.
     // Reverts on withdrawal if the amount to be withdrawn would expose an open position to liquidation.
-    function modifyMargin(int marginDelta) external optionalProxy {
-=======
     function transferMargin(int marginDelta) external optionalProxy {
->>>>>>> bcfb93a4
         uint price = _assetPriceRequireNotInvalid();
         uint fundingIndex = _recomputeFunding(price);
         _transferMargin(marginDelta, price, fundingIndex, messageSender);
@@ -1097,12 +1093,8 @@
         _submitOrder(0, price, [0, uint(-1)], fundingIndex, messageSender);
     }
 
-<<<<<<< HEAD
     // Atomically alter margin and submit an order, but which cannot be confirmed unless the confirmation price is within desired bounds.
-    function modifyMarginAndSubmitOrderWithPriceBounds(
-=======
     function transferMarginAndSubmitOrderWithPriceBounds(
->>>>>>> bcfb93a4
         int marginDelta,
         int leverage,
         uint minPrice,
@@ -1115,16 +1107,11 @@
         _submitOrder(leverage, price, [minPrice, maxPrice], fundingIndex, sender);
     }
 
-<<<<<<< HEAD
     // Atomically alter a position's margin and then submit an order.
     // This is the same as performing the steps in two transactions, except only one entry will be added to
     // the funding sequence.
-    function modifyMarginAndSubmitOrder(int marginDelta, int leverage) external optionalProxy {
-        modifyMarginAndSubmitOrderWithPriceBounds(marginDelta, leverage, 0, uint(-1));
-=======
     function transferMarginAndSubmitOrder(int marginDelta, int leverage) external optionalProxy {
         transferMarginAndSubmitOrderWithPriceBounds(marginDelta, leverage, 0, uint(-1));
->>>>>>> bcfb93a4
     }
 
     // Confirm an outstanding order, modifying the underlying position. This will succeed if and only if
