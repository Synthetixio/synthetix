pragma solidity ^0.5.16;

// Inheritance
import "./Owned.sol";
import "./Proxyable.sol";
import "./MixinFuturesMarketSettings.sol";
import "./interfaces/IFuturesMarket.sol";

// Libraries
import "openzeppelin-solidity-2.3.0/contracts/math/SafeMath.sol";
import "./SignedSafeMath.sol";
import "./SignedSafeDecimalMath.sol";

// Internal references
import "./interfaces/IExchangeRates.sol";
import "./interfaces/IERC20.sol";
import "./interfaces/IFuturesMarketSettings.sol";

<<<<<<< HEAD
// Remaining Functionality
//     Rename marketSize, marketSkew, marketDebt, profitLoss, accruedFunding -> size, skew, debt, profit, funding
//     TODO: Check that a user has sufficient margin BEFORE deducting the fee, and only check that the fee does not exceed their remaining balance afterwards. (otherwise they can't submit an order with minMargin)

/* Notes:
=======
/*
 * Synthetic Futures
 * =================
 *
 * Futures markets allow users leveraged exposure to an asset, long or short.
 * A user must post some margin in order to open a futures account, and profits/losses are
 * continually tallied against this margin. If a user's margin runs out, then their position is closed
 * by a liquidation keeper, which is rewarded with a flat fee extracted from the margin.
 *
 * The Synthetix debt pool is effectively the counterparty to each trade, so if a particular position
 * is in profit, then the debt pool pays by issuing sUSD into their margin account,
 * while if the position makes a loss then the debt pool burns sUSD from the margin, reducing the
 * debt load in the system.
 *
 * As the debt pool underwrites all positions, the debt-inflation risk to the system is proportional to the
 * long-short skew in the market. It is therefore in the interest of the system to reduce the this skew.
 * To encourage the minimisation of the skew, each position is charged a funding rate, which increases with
 * the size of the skew. The funding rate is charged continuously, and positions on the heavier side of the
 * market are charged the current funding rate times the notional value of their position, while positions
 * on the lighter side are paid at the same rate to keep their positions open.
 * As the funding rate is the same (but negated) on both sides of the market, there is an excess quantity of
 * funding being charged, which is collected by the debt pool, and serves to reduce the system debt.
 *
 * To combat front-running, the system does not confirm a user's order until the next price is received from
 * the oracle. Therefore opening a position is a three stage procedure: depositing margin, submitting an order,
 * and waiting for that order to be confirmed. The last transaction is performed by a keeper,
 * once a price update is detected.
 *
 * The contract architecture is as follows:
 *
 *     - FuturesMarket.sol:         one of these exists per asset. Margin is maintained isolated per market.
 *
 *     - FuturesMarketManager.sol:  the manager keeps track of which markets exist, and is the main window between
 *                                  futures markets and the rest of the system. It accumulates the total debt
 *                                  over all markets, and issues and burns sUSD on each market's behalf.
 *
 *     - FuturesMarketSettings.sol: Holds the settings for each market in the global FlexibleStorage instance used
 *                                  by SystemSettings, and provides an interface to modify these values. Other than
 *                                  the base asset, these settings determine the behaviour of each market.
 *                                  See that contract for descriptions of the meanings of each setting.
 *
 * Each futures market and the manager operates behind a proxy, and for efficiency they communicate with one another
 * using their underlying implementations.
 *
 * Technical note: internal functions within the FuturesMarket contract assume the following:
>>>>>>> 97464507
 *
 *     - prices passed into them are valid;
 *
 *     - funding has already been recomputed up to the current time (hence unrecorded funding is nil);
 *
 *     - the account being managed was not liquidated in the same transaction;
 */

interface IFuturesMarketManagerInternal {
    function issueSUSD(address account, uint amount) external;

    function burnSUSD(address account, uint amount) external returns (uint postReclamationAmount);

    function payFee(uint amount) external;
}

// https://docs.synthetix.io/contracts/source/contracts/FuturesMarket
contract FuturesMarket is Owned, Proxyable, MixinFuturesMarketSettings, IFuturesMarket {
    /* ========== LIBRARIES ========== */

    using SafeMath for uint;
    using SignedSafeMath for int;
    using SignedSafeDecimalMath for int;

    /* ========== CONSTANTS ========== */

    // This is the same unit as used inside `SignedSafeDecimalMath`.
    int private constant _UNIT = int(10**uint(18));
    // Orders can potentially move the market past its configured max by up to 5%.
    uint private constant _MAX_MARKET_VALUE_PLAY_FACTOR = (5 * uint(_UNIT)) / 100;

    /* ========== STATE VARIABLES ========== */

    // The asset being traded in this market. This should be a valid key into the ExchangeRates contract.
    bytes32 public baseAsset;

    // The total number of base units in long and short positions.
    uint public marketSize;

    /*
     * The net position in base units of the whole market.
     * When this is positive, longs outweigh shorts. When it is negative, shorts outweigh longs.
     */
    int public marketSkew;

    /*
     * The funding sequence allows constant-time calculation of the funding owed to a given position.
     * Each entry in the sequence holds the net funding accumulated per base unit since the market was created.
     * Then to obtain the net funding over a particular interval, subtract the start point's sequence entry
     * from the end point's sequence entry.
     * Positions contain the funding sequence entry at the time they were confirmed; so to compute
     * the net funding on a given position, obtain from this sequence the net funding per base unit
     * since the position was confirmed and multiply it by the position size.
     */
    uint public fundingLastRecomputed;
    int[] public fundingSequence;

    /*
     * Each user's order and position.
     * Multiple positions can always be merged, so each user can only have one position at a time.
     */
    mapping(address => Order) public orders;
    mapping(address => Position) public positions;

    /*
     * This holds the value: sum_{p in positions}{p.margin - p.size * (p.lastPrice + fundingSequence[p.fundingIndex])}
     * Then marketSkew * (_assetPrice() + _marketDebt()) + _entryDebtCorrection yields the total system debt,
     * which is equivalent to the sum of remaining margins in all positions.
     */
    int internal _entryDebtCorrection;

    // This increments for each order; zero reflects an order that does not exist.
    uint internal _nextOrderId = 1;

    // Holds the revert message for each type of error.
    mapping(uint8 => string) internal _errorMessages;

    /* ---------- Address Resolver Configuration ---------- */

    bytes32 internal constant CONTRACT_SYSTEMSTATUS = "SystemStatus";
    bytes32 internal constant CONTRACT_EXRATES = "ExchangeRates";
    bytes32 internal constant CONTRACT_SYNTHSUSD = "SynthsUSD";
    bytes32 internal constant CONTRACT_FUTURESMARKETMANAGER = "FuturesMarketManager";
    bytes32 internal constant CONTRACT_FUTURESMARKETSETTINGS = "FuturesMarketSettings";

    /* ========== CONSTRUCTOR ========== */

    constructor(
        address payable _proxy,
        address _owner,
        address _resolver,
        bytes32 _baseAsset
    ) public Owned(_owner) Proxyable(_proxy) MixinFuturesMarketSettings(_resolver) {
        baseAsset = _baseAsset;

        // Initialise the funding sequence with 0 initially accrued, so that the first usable funding index is 1.
        fundingSequence.push(0);

        // Set up the mapping between error codes and their revert messages.
        _errorMessages[uint8(Status.NoOrderExists)] = "No pending order";
        _errorMessages[uint8(Status.AwaitingPriceUpdate)] = "Awaiting next price";
        _errorMessages[uint8(Status.PriceOutOfBounds)] = "Price out of acceptable range";
        _errorMessages[uint8(Status.InvalidPrice)] = "Invalid price";
        _errorMessages[uint8(Status.CanLiquidate)] = "Position can be liquidated";
        _errorMessages[uint8(Status.CannotLiquidate)] = "Position cannot be liquidated";
        _errorMessages[uint8(Status.MaxMarketSizeExceeded)] = "Max market size exceeded";
        _errorMessages[uint8(Status.MaxLeverageExceeded)] = "Max leverage exceeded";
        _errorMessages[uint8(Status.InsufficientMargin)] = "Insufficient margin";
        _errorMessages[uint8(Status.NotPermitted)] = "Not permitted by this address";
    }

    /* ========== VIEWS ========== */

    /* ---------- External Contracts ---------- */

    function resolverAddressesRequired() public view returns (bytes32[] memory addresses) {
        bytes32[] memory existingAddresses = MixinFuturesMarketSettings.resolverAddressesRequired();
        bytes32[] memory newAddresses = new bytes32[](5);
        newAddresses[0] = CONTRACT_SYSTEMSTATUS;
        newAddresses[1] = CONTRACT_EXRATES;
        newAddresses[2] = CONTRACT_SYNTHSUSD;
        newAddresses[3] = CONTRACT_FUTURESMARKETMANAGER;
        newAddresses[4] = CONTRACT_FUTURESMARKETSETTINGS;
        addresses = combineArrays(existingAddresses, newAddresses);
    }

    function _manager() internal view returns (IFuturesMarketManagerInternal) {
        return IFuturesMarketManagerInternal(requireAndGetAddress(CONTRACT_FUTURESMARKETMANAGER));
    }

    function _marketSettings() internal view returns (IFuturesMarketSettings) {
        return IFuturesMarketSettings(requireAndGetAddress(CONTRACT_FUTURESMARKETSETTINGS));
    }

    function _exchangeRates() internal view returns (IExchangeRates) {
        return IExchangeRates(requireAndGetAddress(CONTRACT_EXRATES));
    }

    function _sUSD() internal view returns (IERC20) {
        return IERC20(requireAndGetAddress(CONTRACT_SYNTHSUSD));
    }

    /* ---------- Market Details ---------- */

    function _assetPrice(IExchangeRates exchangeRates) internal view returns (uint price, bool invalid) {
        (uint _price, bool _invalid) = exchangeRates.rateAndInvalid(baseAsset);
        // Ensure we catch uninitialised rates
        return (_price, _invalid || _price == 0);
    }

    /*
     * The current base price, reverting if it is invalid.
     */
    function _assetPriceRequireNotInvalid() internal view returns (uint) {
        (uint price, bool invalid) = _assetPrice(_exchangeRates());
        _revertIfError(invalid, Status.InvalidPrice);
        return price;
    }

    /*
     * The current base price from the oracle, and whether that price was invalid. Zero prices count as invalid.
     */
    function assetPrice() external view returns (uint price, bool invalid) {
        return _assetPrice(_exchangeRates());
    }

    function _currentRoundId(IExchangeRates exchangeRates) internal view returns (uint roundId) {
        return exchangeRates.getCurrentRoundId(baseAsset);
    }

    /*
     * The current ChainLink round id from the oracle for the base asset price.
     */
    function currentRoundId() external view returns (uint roundId) {
        return _currentRoundId(_exchangeRates());
    }

    function _marketSizes() internal view returns (uint long, uint short) {
        int size = int(marketSize);
        int skew = marketSkew;
        return (_abs(size.add(skew).div(2)), _abs(size.sub(skew).div(2)));
    }

    /*
     * The total number of base units on each side of the market.
     */
    function marketSizes() external view returns (uint long, uint short) {
        return _marketSizes();
    }

    function _maxOrderSizes(uint price) internal view returns (uint, uint) {
        (uint long, uint short) = _marketSizes();
        int sizeLimit = int(_maxMarketValue(baseAsset)).divideDecimalRound(int(price));
        return (uint(sizeLimit.sub(_min(int(long), sizeLimit))), uint(sizeLimit.sub(_min(int(short), sizeLimit))));
    }

    /*
     * The maximum size in base units of an order on each side of the market that will not exceed the max market value.
     */
    function maxOrderSizes()
        external
        view
        returns (
            uint long,
            uint short,
            bool invalid
        )
    {
        (uint price, bool isInvalid) = _assetPrice(_exchangeRates());
        (uint longSize, uint shortSize) = _maxOrderSizes(price);
        return (longSize, shortSize, isInvalid);
    }

    function _marketDebt(uint price) internal view returns (uint) {
        int totalDebt =
            marketSkew.multiplyDecimalRound(int(price).add(_nextFundingEntry(fundingSequence.length, price))).add(
                _entryDebtCorrection
            );

        return uint(_max(totalDebt, 0));
    }

    /*
     * The total debt contributed by this market to the Synthetix system.
     * The total market debt is equivalent to the sum of remaining margins in all open positions.
     */
    function marketDebt() external view returns (uint debt, bool invalid) {
        (uint price, bool isInvalid) = _assetPrice(_exchangeRates());
        return (_marketDebt(price), isInvalid);
    }

    /*
     * The size of the skew relative to the size of the market. This value ranges between 0 and 1.
     */
    function _proportionalSkew() internal view returns (int) {
        int signedSize = int(marketSize);
        if (signedSize == 0) {
            return 0;
        }
        return marketSkew.divideDecimalRound(signedSize);
    }

    /*
     * The basic settings of this market, which determine trading fees and funding rate behaviour.
     */
    function parameters()
        external
        view
        returns (
            uint takerFee,
            uint makerFee,
            uint closureFee,
            uint maxLeverage,
            uint maxMarketValue,
            uint maxFundingRate,
            uint maxFundingRateSkew,
            uint maxFundingRateDelta
        )
    {
        return _parameters(baseAsset);
    }

    function _currentFundingRate() internal view returns (int) {
        int maxFundingRate = int(_maxFundingRate(baseAsset));
        int maxFundingRateSkew = int(_maxFundingRateSkew(baseAsset));
        if (maxFundingRateSkew == 0) {
            return maxFundingRate;
        }

        int functionFraction = _proportionalSkew().divideDecimalRound(maxFundingRateSkew);
        // Note the minus sign: funding flows in the opposite direction to the skew.
        return _min(_max(-_UNIT, -functionFraction), _UNIT).multiplyDecimalRound(maxFundingRate);
    }

    /*
     * The current funding rate as determined by the market skew; this is returned as a percentage per day.
     * If this is positive, shorts pay longs, if it is negative, longs pay shorts.
     */
    function currentFundingRate() external view returns (int) {
        return _currentFundingRate();
    }

    /*
     * The current funding rate, rescaled to a percentage per second.
     */
    function _currentFundingRatePerSecond() internal view returns (int) {
        return _currentFundingRate() / 1 days;
    }

    function _unrecordedFunding(uint price) internal view returns (int funding) {
        int elapsed = int(block.timestamp.sub(fundingLastRecomputed));
        return _currentFundingRatePerSecond().multiplyDecimalRound(int(price)).mul(elapsed);
    }

    /*
     * The funding per base unit accrued since the funding rate was last recomputed, which has not yet
     * been persisted in the funding sequence.
     */
    function unrecordedFunding() external view returns (int funding, bool invalid) {
        (uint price, bool isInvalid) = _assetPrice(_exchangeRates());
        return (_unrecordedFunding(price), isInvalid);
    }

    /*
     * The new entry in the funding sequence, appended when funding is recomputed. It is the sum of the
     * last entry and the unrecorded funding, so the sequence accumulates running total over the market's lifetime.
     */
    function _nextFundingEntry(uint sequenceLength, uint price) internal view returns (int funding) {
        return fundingSequence[sequenceLength.sub(1)].add(_unrecordedFunding(price));
    }

    function _netFundingPerUnit(
        uint startIndex,
        uint endIndex,
        uint sequenceLength,
        uint price
    ) internal view returns (int) {
        int result;

        // If the end index is not later than the start index, no funding has accrued.
        if (endIndex <= startIndex) {
            return 0;
        }

        // Determine whether we should include unrecorded funding.
        if (endIndex == sequenceLength) {
            result = _nextFundingEntry(sequenceLength, price);
        } else {
            result = fundingSequence[endIndex];
        }

        // Compute the net difference between start and end indices.
        return result.sub(fundingSequence[startIndex]);
    }

    /*
     * Computes the net funding that was accrued between any two funding sequence indices.
     * If endIndex is equal to the funding sequence length, then unrecorded funding will be included.
     */
    function netFundingPerUnit(uint startIndex, uint endIndex) external view returns (int funding, bool invalid) {
        (uint price, bool isInvalid) = _assetPrice(_exchangeRates());
        return (_netFundingPerUnit(startIndex, endIndex, fundingSequence.length, price), isInvalid);
    }

    /*
     * The number of entries in the funding sequence.
     */
    function fundingSequenceLength() external view returns (uint) {
        return fundingSequence.length;
    }

    /* ---------- Position Details ---------- */

    function _orderPending(Order storage order) internal view returns (bool pending) {
        return order.id != 0;
    }

    /*
     * True if and only if the specified order actually exists.
     */
    function orderPending(address account) external view returns (bool pending) {
        return _orderPending(orders[account]);
    }

    /*
     * The position size that a given margin/leverage/price would produce.
     */
    function _orderSize(
        uint price,
        uint margin,
        int leverage
    ) internal pure returns (int) {
        return int(margin).multiplyDecimalRound(leverage).divideDecimalRound(int(price));
    }

    /*
     * The position size that a given order would receive if it was confirmed at the current price.
     */
    function orderSize(address account) external view returns (int size, bool invalid) {
        (uint price, bool isInvalid) = _assetPrice(_exchangeRates());
        Position storage position = positions[account];
        Order storage order = orders[account];
        return (_orderSize(price, _remainingMargin(position, fundingSequence.length, price), order.leverage), isInvalid);
    }

    /*
     * The maximum order size at current prices, with a little bit of extra freedom.
     */
    function _maxSize(
        uint price,
        uint maxValue,
        uint play
    ) internal pure returns (uint) {
        return uint(int(maxValue.add(play)).divideDecimalRound(int(price)));
    }

    /*
     * Determines whether a change in a position's size would violate the max market value constraint.
     */
    function _orderSizeSmallEnough(
        uint maxSize,
        int oldSize,
        int newSize
    ) internal view returns (Status) {
        // Allow users to reduce an order no matter the market conditions.
        if (_sameSide(oldSize, newSize) && _abs(newSize) <= _abs(oldSize)) {
            return Status.Ok;
        }

        // Either the user is flipping sides, or they are increasing an order on the same side they're already on;
        // we check that the side of the market their order is on would not break the limit.
        int newSkew = marketSkew.sub(oldSize).add(newSize);
        int newMarketSize = int(marketSize).sub(_signedAbs(oldSize)).add(_signedAbs(newSize));

        int newSideSize;
        if (0 < newSize) {
            // long case: marketSize + skew
            //            = (|longSize| + |shortSize|) + (longSize + shortSize)
            //            = 2 * longSize
            newSideSize = newMarketSize.add(newSkew);
        } else {
            // short case: marketSize - skew
            //            = (|longSize| + |shortSize|) - (longSize + shortSize)
            //            = 2 * -shortSize
            newSideSize = newMarketSize.sub(newSkew);
        }

        // newSideSize still includes an extra factor of 2 here, so we will divide by 2 in the actual condition
        if (maxSize < _abs(newSideSize.div(2))) {
            return Status.MaxMarketSizeExceeded;
        }

        return Status.Ok;
    }

    /*
     * Determines the current status of an order. If the order cannot be confirmed, an error is returned indicating
     * why. If Error.Ok is returned, then the order is confirmable. This also returns a few results to save on
     * extra calculations at the call site.
     */
    function _orderStatusDetails(
        uint price,
        uint fundingIndex,
        address account
    )
        internal
        view
        returns (
            uint newMargin,
            int newSize,
            uint orderFee_,
            Status status
        )
    {
        // TODO: Ensure that this is fine if the position is swapping sides
        // TODO: Check that everything is fine if a position already exists.
        // Is an order is pending?
        if (!_orderPending(orders[account])) {
            return (0, 0, 0, Status.NoOrderExists);
        }

        Order memory order = orders[account];

        // Has the price updated?
        // TODO: Verify that we can actually rely on the round id monotonically increasing
        if (_currentRoundId(_exchangeRates()) <= order.roundId) {
            return (0, 0, 0, Status.AwaitingPriceUpdate);
        }

        // Is the price within the acceptable range?
        if (price < order.minPrice || order.maxPrice < price) {
            return (0, 0, 0, Status.PriceOutOfBounds);
        }

        Position storage position = positions[account];

        // Can the existing position be liquidated?
        // You can't outrun an impending liquidation by closing your position quickly, for example.
        if (_canLiquidate(position, _liquidationFee(), fundingIndex, price)) {
            return (0, 0, 0, Status.CanLiquidate);
        }

        // We weren't liquidated, so we realise the margin to compute the new position size.
        // The fee is deducted at this stage; it is an error if the realised margin minus the fee
        // is negative or subject to liquidation.
        uint fee = order.fee;
        (uint margin, Status marginStatus) = _realisedMargin(position, fundingIndex, price, -int(fee));
        if (_isError(marginStatus)) {
            return (margin, 0, fee, marginStatus);
        }

        // The fee is added back in because order size is computed pre-fee, though their leverage will
        // be slightly higher than what was requested if the fee is nonzero.
        int size = _orderSize(price, margin.add(fee), order.leverage);

        // Ensure the order is actually allowed given the market size limit.
        // Give an extra percentage of play in case multiple orders were submitted simultaneously or the price moved.
        uint maxMarketValue = _maxMarketValue(baseAsset);
        uint maxMarketSize =
            _maxSize(
                price,
                maxMarketValue,
                uint(int(maxMarketValue).multiplyDecimalRound(int(_MAX_MARKET_VALUE_PLAY_FACTOR)))
            );
        Status marketSizeStatus = _orderSizeSmallEnough(maxMarketSize, position.size, size);
        return (margin, size, fee, marketSizeStatus);
    }

    function _orderStatus(address account) internal view returns (Status) {
        IExchangeRates exRates = _exchangeRates();
        (uint price, bool invalid) = _assetPrice(exRates);
        if (invalid) {
            return Status.InvalidPrice;
        }
        (, , , Status status) = _orderStatusDetails(price, fundingSequence.length, account);
        return status;
    }

    /*
     * Returns the current status of an order. If its status is Error.Ok, then it can be confirmed.
     * Otherwise, some condition is blocking its confirmation; which is distinguished by the returned error code.
     */
    function orderStatus(address account) external view returns (Status) {
        return _orderStatus(account);
    }

    /*
     * True if and only if an order can be confirmed.
     */
    function canConfirmOrder(address account) external view returns (bool) {
        return !_isError(_orderStatus(account));
    }

    function _notionalValue(Position storage position, uint price) internal view returns (int value) {
        return position.size.multiplyDecimalRound(int(price));
    }

    /*
     * The notional value of a position is its size multiplied by the current price. Margin and leverage are ignored.
     */
    function notionalValue(address account) external view returns (int value, bool invalid) {
        (uint price, bool isInvalid) = _assetPrice(_exchangeRates());
        return (_notionalValue(positions[account], price), isInvalid);
    }

    function _profitLoss(Position storage position, uint price) internal view returns (int pnl) {
        int priceShift = int(price).sub(int(position.lastPrice));
        return position.size.multiplyDecimalRound(priceShift);
    }

    /*
     * The PnL of a position is the change in its notional value. Funding is not taken into account.
     */
    function profitLoss(address account) external view returns (int pnl, bool invalid) {
        (uint price, bool isInvalid) = _assetPrice(_exchangeRates());
        Position storage position = positions[account];
        return (_profitLoss(position, price), isInvalid);
    }

    function _accruedFunding(
        Position storage position,
        uint endFundingIndex,
        uint price
    ) internal view returns (int funding) {
        uint lastModifiedIndex = position.fundingIndex;
        if (lastModifiedIndex == 0) {
            return 0; // The position does not exist -- no funding.
        }
        int net = _netFundingPerUnit(lastModifiedIndex, endFundingIndex, fundingSequence.length, price);
        return position.size.multiplyDecimalRound(net);
    }

    /*
     * The funding accrued in a position since it was opened; this does not include PnL.
     */
    function accruedFunding(address account) external view returns (int funding, bool invalid) {
        (uint price, bool isInvalid) = _assetPrice(_exchangeRates());
        return (_accruedFunding(positions[account], fundingSequence.length, price), isInvalid);
    }

    /*
     * The initial margin of a position, plus any PnL and funding it has accrued. The resulting value may be negative.
     */
    function _marginPlusProfitFunding(
        Position storage position,
        uint endFundingIndex,
        uint price
    ) internal view returns (int) {
        return int(position.margin).add(_profitLoss(position, price)).add(_accruedFunding(position, endFundingIndex, price));
    }

    function _remainingMargin(
        Position storage position,
        uint endFundingIndex,
        uint price
    ) internal view returns (uint) {
        int remaining = _marginPlusProfitFunding(position, endFundingIndex, price);

        // If the margin went past zero, the position should have been liquidated - return zero remaining margin.
        return uint(_max(0, remaining));
    }

    /*
     * The initial margin plus profit and funding; returns zero balance if losses exceed the initial margin.
     */
    function remainingMargin(address account) external view returns (uint marginRemaining, bool invalid) {
        (uint price, bool isInvalid) = _assetPrice(_exchangeRates());
        return (_remainingMargin(positions[account], fundingSequence.length, price), isInvalid);
    }

    function _accessibleMargin(
        Position storage position,
        uint endFundingIndex,
        uint price
    ) internal view returns (uint marginWithdrawable) {
        // Margin if position size was not changed, but leverage was increased to maximum.
        uint marginAtMaxLeverage = _abs(_notionalValue(position, price).divideDecimalRound(int(_maxLeverage(baseAsset))));

        // If the user has no position open, we will not enforce any minimum margin requirement.
        uint minInitial = 0 == marginAtMaxLeverage ? 0 : _minInitialMargin();

        // The user may withdraw the excess margin as long as they keep the minimum initial margin in the account.
        uint inaccessible = uint(_max(int(minInitial), int(marginAtMaxLeverage)));
        uint remaining = _remainingMargin(position, endFundingIndex, price);

        // If their margin is below the minimum, or they are already past the maximum manually-selectable leverage,
        // then they can't withdraw anything.
        if (remaining <= inaccessible) {
            return 0;
        }

        // Otherwise, they have some margin to withdraw
        return remaining.sub(inaccessible);
    }

    function accessibleMargin(address account) external view returns (uint marginAccessible, bool invalid) {
        (uint price, bool isInvalid) = _assetPrice(_exchangeRates());
        return (_accessibleMargin(positions[account], fundingSequence.length, price), isInvalid);
    }

    function _liquidationPrice(
        Position storage position,
        bool includeFunding,
        uint fundingIndex,
        uint currentPrice
    ) internal view returns (uint) {
        // A position can be liquidated whenever:
        //     remainingMargin <= liquidationFee
        // Hence, expanding the definition of remainingMargin the exact price
        // at which a position can first be liquidated is:
        //     margin + profitLoss + funding  =  liquidationFee
        //     price                          =  lastPrice + (liquidationFee - margin) / positionSize - netFundingPerUnit
        // This is straightforward if we neglect the funding term.

        int positionSize = position.size;

        if (positionSize == 0) {
            return 0;
        }

        int result =
            int(position.lastPrice).add(int(_liquidationFee()).sub(int(position.margin)).divideDecimalRound(positionSize));

        if (includeFunding) {
            // If we pay attention to funding, we have to expanding netFundingPerUnit and solve again for the price:
            //     price         =  (lastPrice + (liquidationFee - margin) / positionSize - netAccrued) / (1 + netUnrecorded)
            // Where, if fundingIndex == sequenceLength:
            //     netAccrued    =  fundingSequence[fundingSequenceLength - 1] - fundingSequence[position.fundingIndex]
            //     netUnrecorded =  currentFundingRate * (block.timestamp - fundingLastRecomputed)
            // And otherwise:
            //     netAccrued    =  fundingSequence[fundingIndex] - fundingSequence[position.fundingIndex]
            //     netUnrecorded =  0

            uint sequenceLength = fundingSequence.length;
            int denominator = _UNIT;
            if (fundingIndex == sequenceLength) {
                fundingIndex = sequenceLength.sub(1);
                denominator = _UNIT.add(_unrecordedFunding(currentPrice).divideDecimalRound(int(currentPrice)));
            }
            result = result
                .sub(_netFundingPerUnit(position.fundingIndex, fundingIndex, sequenceLength, currentPrice))
                .divideDecimalRound(denominator);
        }

        // If the user has leverage less than 1, their liquidation price may actually be negative; return 0 instead.
        return uint(_max(0, result));
    }

    /*
     * The price at which a position is subject to liquidation; otherwise the price at which the user's remaining
     * margin has run out. When they have just enough margin left to pay a liquidator, then they are liquidated.
     * If a position is long, then it is safe as long as the current price is above the liquidation price; if it is
     * short, then it is safe whenever the current price is below the liquidation price.
     * A position's accurate liquidation price can move around slightly due to accrued funding - this contribution
     * can be omitted by passing false to includeFunding.
     */
    function liquidationPrice(address account, bool includeFunding) external view returns (uint price, bool invalid) {
        (uint aPrice, bool isInvalid) = _assetPrice(_exchangeRates());
        return (_liquidationPrice(positions[account], includeFunding, fundingSequence.length, aPrice), isInvalid);
    }

    function _canLiquidate(
        Position storage position,
        uint liquidationFee,
        uint fundingIndex,
        uint price
    ) internal view returns (bool) {
        // No liquidating empty positions.
        if (position.size == 0) {
            return false;
        }

        return _remainingMargin(position, fundingIndex, price) <= liquidationFee;
    }

    /*
     * True if and only if a position is ready to be liquidated.
     */
    function canLiquidate(address account) external view returns (bool) {
        (uint price, bool invalid) = _assetPrice(_exchangeRates());
        return !invalid && _canLiquidate(positions[account], _liquidationFee(), fundingSequence.length, price);
    }

    function _currentLeverage(
        Position storage position,
        uint price,
        uint remainingMargin_
    ) internal view returns (int leverage) {
        // No position is open, or it is ready to be liquidated; leverage goes to nil
        if (remainingMargin_ == 0) {
            return 0;
        }

        return _notionalValue(position, price).divideDecimalRound(int(remainingMargin_));
    }

    /*
     * Equivalent to the position's notional value divided by its remaining margin.
     */
    function currentLeverage(address account) external view returns (int leverage, bool invalid) {
        (uint price, bool isInvalid) = _assetPrice(_exchangeRates());
        Position storage position = positions[account];
        uint remainingMargin_ = _remainingMargin(position, fundingSequence.length, price);
        return (_currentLeverage(position, price, remainingMargin_), isInvalid);
    }

    function _orderFee(
        uint margin,
        int leverage,
        int existingSize,
        uint price
    ) internal view returns (uint) {
        int existingNotional = existingSize.multiplyDecimalRound(int(price));

        // Charge the closure fee if closing a position entirely.
        if (margin == 0 || leverage == 0) {
            return _abs(existingNotional.multiplyDecimalRound(int(_closureFee(baseAsset))));
        }

        int newNotional = int(margin).multiplyDecimalRound(leverage);
        int notionalDiff = newNotional;
        if (_sameSide(newNotional, existingNotional)) {
            // If decreasing a position, charge the closure fee.
            if (_abs(newNotional) <= _abs(existingNotional)) {
                return _abs(existingNotional.sub(newNotional).multiplyDecimalRound(int(_closureFee(baseAsset))));
            }

            // We now know |existingNotional| < |newNotional|, provided the new order is on the same side as an existing position,
            // The existing position's notional may be larger if it is on the other side, but we neglect this,
            // and take the delta in the notional to be the entire new notional size, as the existing position is closing.
            notionalDiff = notionalDiff.sub(existingNotional);
        }

        int skew = marketSkew;
        if (_sameSide(newNotional, skew)) {
            // If the order is submitted on the same side as the skew, increasing it.
            // The taker fee is charged on the increase.
            return _abs(notionalDiff.multiplyDecimalRound(int(_takerFee(baseAsset))));
        }

        // Otherwise if the order is opposite to the skew,
        // the maker fee is charged on new notional value up to the size of the existing skew,
        // and the taker fee is charged on any new skew they induce on the order's side of the market.

        int makerFee = int(_makerFee(baseAsset));
        int fee = notionalDiff.multiplyDecimalRound(makerFee);

        // The notional value of the skew after the order is filled
        int postSkewNotional = skew.multiplyDecimalRound(int(price)).sub(existingNotional).add(newNotional);

        // The order is sufficient to flip the skew, charge/rebate the difference in fees
        // between maker and taker on the new skew value.
        if (_sameSide(newNotional, postSkewNotional)) {
            fee = fee.add(postSkewNotional.multiplyDecimalRound(int(_takerFee(baseAsset)).sub(makerFee)));
        }

        return _abs(fee);
    }

    /*
     * Reports the fee for submitting an order of a given size. Orders that increase the skew will be more
     * expensive than ones that decrease it; closing positions implies a different fee rate.
     */
    function orderFee(address account, int leverage) external view returns (uint fee, bool invalid) {
        (uint price, bool isInvalid) = _assetPrice(_exchangeRates());
        Position storage position = positions[account];
        uint margin = _remainingMargin(position, fundingSequence.length, price);
        return (_orderFee(margin, leverage, position.size, price), isInvalid);
    }

    /*
     * Reports the fee for submitting an order of a given size after also adjusting margin.
     */
    function orderFeeWithMarginDelta(
        address account,
        int marginDelta,
        int leverage
    ) external view returns (uint fee, bool invalid) {
        (uint price, bool isInvalid) = _assetPrice(_exchangeRates());
        Position storage position = positions[account];
        int margin = _marginPlusProfitFunding(position, fundingSequence.length, price).add(marginDelta);
        if (margin < 0) {
            margin = 0;
        }
        return (_orderFee(uint(margin), leverage, position.size, price), isInvalid);
    }

    /* ---------- Utilities ---------- */

    /*
     * Absolute value of the input, returned as a signed number.
     */
    function _signedAbs(int x) internal pure returns (int) {
        return x < 0 ? -x : x;
    }

    /*
     * Absolute value of the input, returned as an unsigned number.
     */
    function _abs(int x) internal pure returns (uint) {
        return uint(_signedAbs(x));
    }

    function _max(int x, int y) internal pure returns (int) {
        return x < y ? y : x;
    }

    function _min(int x, int y) internal pure returns (int) {
        return x < y ? x : y;
    }

    // True if and only if two positions a and b are on the same side of the market;
    // that is, if they have the same sign, or either of them is zero.
    function _sameSide(int a, int b) internal pure returns (bool) {
        // Since we only care about the sign of the product, we don't care about overflow and
        // aren't using SignedSafeDecimalMath
        return 0 <= a * b;
    }

    /*
     * True if and only if the given status indicates an error.
     */
    function _isError(Status status) internal pure returns (bool) {
        return status != Status.Ok;
    }

    /*
     * Revert with an appropriate message if the first argument is true.
     */
    function _revertIfError(bool isError, Status status) internal view {
        if (isError) {
            revert(_errorMessages[uint8(status)]);
        }
    }

    /*
     * Revert with an appropriate message if the input is an error.
     */
    function _revertIfError(Status status) internal view {
        if (_isError(status)) {
            revert(_errorMessages[uint8(status)]);
        }
    }

    /* ========== MUTATIVE FUNCTIONS ========== */

    /* ---------- Market Operations ---------- */

    function _recomputeFunding(uint price) internal returns (uint lastIndex) {
        uint sequenceLength = fundingSequence.length;

        int funding = _nextFundingEntry(sequenceLength, price);
        fundingSequence.push(funding);
        fundingLastRecomputed = block.timestamp;
        emitFundingRecomputed(funding);

        return sequenceLength;
    }

    /*
     * Pushes a new entry to the funding sequence at the current price and funding rate.
     */
    function recomputeFunding() external returns (uint lastIndex) {
        _revertIfError(msg.sender != address(_marketSettings()), Status.NotPermitted);
        return _recomputeFunding(_assetPriceRequireNotInvalid());
    }

    /*
     * The impact of a given position on the debt correction.
     */
    function _positionDebtCorrection(Position memory position) internal view returns (int) {
        return
            int(position.margin).sub(
                position.size.multiplyDecimalRound(int(position.lastPrice).add(fundingSequence[position.fundingIndex]))
            );
    }

    /*
     * Alter the debt correction to account for the net result of altering a position.
     */
    function _applyDebtCorrection(Position memory newPosition, Position memory oldPosition) internal {
        int newCorrection = _positionDebtCorrection(newPosition);
        int oldCorrection = _positionDebtCorrection(oldPosition);
        _entryDebtCorrection = _entryDebtCorrection.add(newCorrection).sub(oldCorrection);
    }

    /*
     * The value in a position's margin after a deposit or withdrawal, accounting for funding and profit.
     * If the resulting margin would be negative or below the liquidation threshold, an appropriate error is returned.
     * If the result is not an error, callers of this function that use it to update a position's margin
     * must ensure that this is accompanied by a corresponding debt correction update, as per `_applyDebtCorrection`.
     */
    function _realisedMargin(
        Position storage position,
        uint currentFundingIndex,
        uint price,
        int marginDelta
    ) internal view returns (uint margin, Status statusCode) {
        int newMargin = _marginPlusProfitFunding(position, currentFundingIndex, price).add(marginDelta);
        if (newMargin < 0) {
            return (0, Status.InsufficientMargin);
        }

        uint uMargin = uint(newMargin);
        int positionSize = position.size;
        if (positionSize != 0 && uMargin <= _liquidationFee()) {
            return (uMargin, Status.CanLiquidate);
        }

        return (uMargin, Status.Ok);
    }

    function _transferMargin(
        int marginDelta,
        uint price,
        uint fundingIndex,
        address sender
    ) internal {
        // Transfer no tokens if marginDelta is 0
        uint absDelta = _abs(marginDelta);
        if (0 < marginDelta) {
            // A positive margin delta corresponds to a deposit, which will be burnt from their
            // sUSD balance and credited to their margin account.

            // Ensure we handle reclamation when burning tokens.
            uint postReclamationAmount = _manager().burnSUSD(sender, absDelta);
            if (postReclamationAmount != absDelta) {
                // If balance was insufficient, the actual delta will be smaller
                marginDelta = int(postReclamationAmount);
            }
        } else if (marginDelta < 0) {
            // A negative margin delta corresponds to a withdrawal, which will be minted into
            // their sUSD balance, and debited from their margin account.
            _manager().issueSUSD(sender, absDelta);
        }

        Position storage position = positions[sender];

        // Determine new margin, ensuring that the result is positive.
        (uint margin, Status status) = _realisedMargin(position, fundingIndex, price, marginDelta);
        _revertIfError(status);

        // Update the debt correction.
        int positionSize = position.size;
        _applyDebtCorrection(
            Position(margin, positionSize, price, fundingIndex),
            Position(position.margin, positionSize, position.lastPrice, position.fundingIndex)
        );

        // Update the account's position with the realised margin.
        position.margin = margin;
        // We only need to update their funding/PnL details if they actually have a position open
        if (positionSize > 0) {
            position.lastPrice = price;
            position.fundingIndex = fundingIndex;
        }

        // The user can decrease their position if they have no position, or as long as:
        //     * they have sufficient margin to do so
        //     * the resulting margin would not be lower than the minimum margin
        //     * the resulting leverage is lower than the maximum leverage
        if (0 < positionSize && marginDelta <= 0) {
            if (margin < _minInitialMargin()) {
                status = Status.InsufficientMargin;
            } else if (_maxLeverage(baseAsset) < _abs(_currentLeverage(position, price, margin))) {
                status = Status.MaxLeverageExceeded;
            }
            _revertIfError(status);
        }

        // Emit relevant events
        if (marginDelta != 0) {
            emitMarginTransferred(sender, marginDelta);
        }
        emitPositionModified(
            sender,
            margin,
            positionSize,
            positionSize > 0 ? price : 0,
            positionSize > 0 ? fundingIndex : 0
        );
    }

    /*
     * Alter the amount of margin in a position. Positive arguments correspond to deposits, negative arguments to
     * withdrawals. The margin will be burnt or issued directly into/out of the caller's sUSD wallet.
     * Reverts on withdrawal if the amount to be withdrawn would expose an open position to liquidation.
     */
    function transferMargin(int marginDelta) external optionalProxy {
        uint price = _assetPriceRequireNotInvalid();
        uint fundingIndex = _recomputeFunding(price);
        _transferMargin(marginDelta, price, fundingIndex, messageSender);
    }

    /*
     * Withdraws all margin remaining in a position. This will revert if the sending account has a position open.
     */
    function withdrawAllMargin() external optionalProxy {
        address sender = messageSender;
        uint price = _assetPriceRequireNotInvalid();
        uint fundingIndex = _recomputeFunding(price);
        int marginDelta = -int(_remainingMargin(positions[sender], fundingIndex, price));
        _transferMargin(marginDelta, price, fundingIndex, sender);
    }

    function _cancelOrder(address account) internal {
        Order storage order = orders[account];
        _revertIfError(!_orderPending(order), Status.NoOrderExists);
        emitOrderCancelled(order.id, account);
        delete orders[account];
    }

    /*
     * Deletes an outstanding order if it has not yet been confirmed.
     */
    function cancelOrder() external optionalProxy {
        _cancelOrder(messageSender);
    }

    function _checkMargin(
        Position storage position,
        uint price,
        uint margin,
        int desiredLeverage,
        uint fee,
        bool sameSide
    ) internal view {
        int currentLeverage_ = _currentLeverage(position, price, margin);

        // We don't check the margin requirement if leverage is decreasing
        if (sameSide && _abs(currentLeverage_) <= _abs(desiredLeverage)) {
            // minMargin + fee <= margin is equivalent to minMargin <= margin - fee
            // except that we get a nicer error message if fee > margin, rather than arithmetic overflow.
            _revertIfError(margin < _minInitialMargin().add(fee), Status.InsufficientMargin);
        }
    }

    function _submitOrder(
        int leverage,
        uint price,
        uint[2] memory priceBounds,
        uint fundingIndex,
        address sender
    ) internal {
        _revertIfError(_maxLeverage(baseAsset) < _abs(leverage), Status.MaxLeverageExceeded);
        Position storage position = positions[sender];

        // The order is not submitted if the user's existing position needed to be liquidated.
        // We know that the price is not invalid now that we're in this function
        _revertIfError(_canLiquidate(position, _liquidationFee(), fundingIndex, price), Status.CanLiquidate);

        uint margin = _remainingMargin(position, fundingIndex, price);
        int size = position.size;

        // Compute the fee owed, which will be charged to the margin after the order is confirmed.
        uint fee = _orderFee(margin, leverage, size, price);

        // Check that the user has sufficient margin
        _checkMargin(position, price, margin, leverage, fee, _sameSide(leverage, size));

        // Check that the order isn't too large for the market
        // Note that this in principle allows several orders to be placed at once
        // that collectively violate the maximum, but this is checked again when
        // the orders are confirmed.
        // Allow a bit of extra value in case of rounding errors
        int newSize = _orderSize(price, margin, leverage);
        _revertIfError(_orderSizeSmallEnough(_maxSize(price, _maxMarketValue(baseAsset), 100 * uint(_UNIT)), size, newSize));

        // Cancel any open order
        Order storage order = orders[sender];
        if (_orderPending(order)) {
            _cancelOrder(sender);
        }

        // Lodge the order, which can be confirmed at the next price update
        uint roundId = _currentRoundId(_exchangeRates());
        uint id = _nextOrderId;
        _nextOrderId += 1;

        order.id = id;
        order.leverage = leverage;
        order.fee = fee;
        order.roundId = roundId;
        order.minPrice = priceBounds[0];
        order.maxPrice = priceBounds[1];
        emitOrderSubmitted(id, sender, leverage, fee, roundId, order.minPrice, order.maxPrice);
    }

    /*
     * Submit an order, but which cannot be confirmed unless the confirmation price is within desired bounds.
     * Reverts if the resulting position is too large, outside the max leverage, or if an existing position is liquidating.
     */
    function submitOrderWithPriceBounds(
        int leverage,
        uint minPrice,
        uint maxPrice
    ) public optionalProxy {
        uint price = _assetPriceRequireNotInvalid();
        uint fundingIndex = _recomputeFunding(price);
        _submitOrder(leverage, price, [minPrice, maxPrice], fundingIndex, messageSender);
    }

    /*
     * Submit an order to adjust the position leverage to a target level.
     * Reverts if the resulting position is too large, outside the max leverage, or if an existing position is liquidating.
     */
    function submitOrder(int leverage) external optionalProxy {
        submitOrderWithPriceBounds(leverage, 0, uint(-1));
    }

    // Submit an order to close a position. This is equivalent to `submitOrder(0)`.
    function closePosition() external optionalProxy {
        uint price = _assetPriceRequireNotInvalid();
        uint fundingIndex = _recomputeFunding(price);
        _submitOrder(0, price, [0, uint(-1)], fundingIndex, messageSender);
    }

    /*
     * Atomically alter margin and submit an order, but which cannot be confirmed unless the confirmation price
     * is within desired bounds.
     */
    function transferMarginAndSubmitOrderWithPriceBounds(
        int marginDelta,
        int leverage,
        uint minPrice,
        uint maxPrice
    ) public optionalProxy {
        uint price = _assetPriceRequireNotInvalid();
        uint fundingIndex = _recomputeFunding(price);
        address sender = messageSender;
        _transferMargin(marginDelta, price, fundingIndex, sender);
        _submitOrder(leverage, price, [minPrice, maxPrice], fundingIndex, sender);
    }

    /*
     * Atomically alter a position's margin and then submit an order.
     * This is the same as performing the steps in two transactions, except only one entry will be added to
     * the funding sequence.
     */
    function transferMarginAndSubmitOrder(int marginDelta, int leverage) external optionalProxy {
        transferMarginAndSubmitOrderWithPriceBounds(marginDelta, leverage, 0, uint(-1));
    }

    /*
     * Confirm an outstanding order, modifying the underlying position. This will succeed if and only if
     * `canConfirmOrder(account)` is true, and reverts otherwise.
     */
    function confirmOrder(address account) external optionalProxy {
        uint price = _assetPriceRequireNotInvalid();
        uint fundingIndex = _recomputeFunding(price);

        (uint margin, int newSize, uint fee, Status status) = _orderStatusDetails(price, fundingIndex, account);
        _revertIfError(status);

        // Update the margin, which will need to be realised
        Position storage position = positions[account];
        uint oldMargin = position.margin;
        int oldSize = position.size;
        position.margin = margin;

        // Apply debt corrections
        _applyDebtCorrection(
            Position(margin, newSize, price, fundingIndex),
            Position(oldMargin, oldSize, position.lastPrice, position.fundingIndex)
        );

        // Update the aggregated market size and skew with the new order size
        marketSkew = marketSkew.add(newSize).sub(oldSize);
        marketSize = marketSize.add(_abs(newSize)).sub(_abs(oldSize));

        // Send the fee to the fee pool
        if (0 < fee) {
            _manager().payFee(fee);
        }

        // Actually lodge the position and delete the order
        // Updating the margin was already handled above
        if (newSize == 0) {
            // If the position is being closed, we no longer need to track these details.
            delete position.size;
            delete position.lastPrice;
            delete position.fundingIndex;
            emitPositionModified(account, margin, 0, 0, 0);
        } else {
            position.size = newSize;
            position.lastPrice = price;
            position.fundingIndex = fundingIndex;
            emitPositionModified(account, margin, newSize, price, fundingIndex);
        }
        Order storage order = orders[account];
        emitOrderConfirmed(order.id, account, price);
        delete orders[account];
    }

    function _liquidatePosition(
        address account,
        address liquidator,
        uint fundingIndex,
        uint price,
        uint liquidationFee
    ) internal {
        // If there are any pending orders, the liquidation will cancel them.
        if (_orderPending(orders[account])) {
            _cancelOrder(account);
        }

        Position storage position = positions[account];

        // Retrieve the liquidation price before we close the order.
        uint lPrice = _liquidationPrice(position, true, fundingIndex, price);

        // Record updates to market size and debt.
        int positionSize = position.size;
        marketSkew = marketSkew.sub(positionSize);
        marketSize = marketSize.sub(_abs(positionSize));

        // TODO: validate the correctness here (in particular of using the liquidation price)
        _applyDebtCorrection(
            Position(0, 0, lPrice, fundingIndex),
            Position(position.margin, positionSize, position.lastPrice, position.fundingIndex)
        );

        // Close the position itself.
        delete positions[account];

        // Issue the reward to the liquidator.
        _manager().issueSUSD(liquidator, liquidationFee);

        emitPositionModified(account, 0, 0, 0, 0);
        emitPositionLiquidated(account, liquidator, positionSize, lPrice, liquidationFee);
    }

    /*
     * Liquidate a position if its remaining margin is below the liquidation fee. This succeeds if and only if
     * `canLiquidate(account)` is true, and reverts otherwise.
     * Upon liquidation, the position will be closed, and the liquidation fee minted into the liquidator's account.
     */
    function liquidatePosition(address account) external optionalProxy {
        uint price = _assetPriceRequireNotInvalid();
        uint fundingIndex = _recomputeFunding(price);

        uint liquidationFee = _liquidationFee();
        _revertIfError(!_canLiquidate(positions[account], liquidationFee, fundingIndex, price), Status.CannotLiquidate);

        // If there are any pending orders, the liquidation will cancel them.
        if (_orderPending(orders[account])) {
            _cancelOrder(account);
        }

        _liquidatePosition(account, messageSender, fundingIndex, price, liquidationFee);
    }

    /* ========== EVENTS ========== */

    function addressToBytes32(address input) internal pure returns (bytes32) {
        return bytes32(uint256(uint160(input)));
    }

    event MarginTransferred(address indexed account, int marginDelta);
    bytes32 internal constant SIG_MARGINTRANSFERRED = keccak256("MarginTransferred(address,int256)");

    function emitMarginTransferred(address account, int marginDelta) internal {
        proxy._emit(abi.encode(marginDelta), 2, SIG_MARGINTRANSFERRED, addressToBytes32(account), 0, 0);
    }

    event OrderSubmitted(
        uint indexed id,
        address indexed account,
        int leverage,
        uint fee,
        uint indexed roundId,
        uint minPrice,
        uint maxPrice
    );
    bytes32 internal constant SIG_ORDERSUBMITTED =
        keccak256("OrderSubmitted(uint256,address,int256,uint256,uint256,uint256,uint256)");

    function emitOrderSubmitted(
        uint id,
        address account,
        int leverage,
        uint fee,
        uint roundId,
        uint minPrice,
        uint maxPrice
    ) internal {
        proxy._emit(
            abi.encode(leverage, fee, minPrice, maxPrice),
            4,
            SIG_ORDERSUBMITTED,
            bytes32(id),
            addressToBytes32(account),
            bytes32(roundId)
        );
    }

    event OrderConfirmed(uint indexed id, address indexed account, uint price);
    bytes32 internal constant SIG_ORDERCONFIRMED = keccak256("OrderConfirmed(uint256,address,uint256)");

    function emitOrderConfirmed(
        uint id,
        address account,
        uint price
    ) internal {
        proxy._emit(abi.encode(price), 3, SIG_ORDERCONFIRMED, bytes32(id), addressToBytes32(account), 0);
    }

    event OrderCancelled(uint indexed id, address indexed account);
    bytes32 internal constant SIG_ORDERCANCELLED = keccak256("OrderCancelled(uint256,address)");

    function emitOrderCancelled(uint id, address account) internal {
        proxy._emit(abi.encode(), 3, SIG_ORDERCANCELLED, bytes32(id), addressToBytes32(account), 0);
    }

    event PositionModified(address indexed account, uint margin, int size, uint lastPrice, uint fundingIndex);
    bytes32 internal constant SIG_POSITIONMODIFIED = keccak256("PositionModified(address,uint256,int256,uint256,uint256)");

    function emitPositionModified(
        address account,
        uint margin,
        int size,
        uint lastPrice,
        uint fundingIndex
    ) internal {
        proxy._emit(
            abi.encode(margin, size, lastPrice, fundingIndex),
            2,
            SIG_POSITIONMODIFIED,
            addressToBytes32(account),
            0,
            0
        );
    }

    event PositionLiquidated(address indexed account, address indexed liquidator, int size, uint price, uint fee);
    bytes32 internal constant SIG_POSITIONLIQUIDATED =
        keccak256("PositionLiquidated(address,address,int256,uint256,uint256)");

    function emitPositionLiquidated(
        address account,
        address liquidator,
        int size,
        uint price,
        uint fee
    ) internal {
        proxy._emit(
            abi.encode(size, price, fee),
            3,
            SIG_POSITIONLIQUIDATED,
            addressToBytes32(account),
            addressToBytes32(liquidator),
            0
        );
    }

    event FundingRecomputed(int funding);
    bytes32 internal constant SIG_FUNDINGRECOMPUTED = keccak256("FundingRecomputed(int256)");

    function emitFundingRecomputed(int funding) internal {
        proxy._emit(abi.encode(funding), 1, SIG_FUNDINGRECOMPUTED, 0, 0, 0);
    }
}<|MERGE_RESOLUTION|>--- conflicted
+++ resolved
@@ -16,13 +16,6 @@
 import "./interfaces/IERC20.sol";
 import "./interfaces/IFuturesMarketSettings.sol";
 
-<<<<<<< HEAD
-// Remaining Functionality
-//     Rename marketSize, marketSkew, marketDebt, profitLoss, accruedFunding -> size, skew, debt, profit, funding
-//     TODO: Check that a user has sufficient margin BEFORE deducting the fee, and only check that the fee does not exceed their remaining balance afterwards. (otherwise they can't submit an order with minMargin)
-
-/* Notes:
-=======
 /*
  * Synthetic Futures
  * =================
@@ -68,7 +61,6 @@
  * using their underlying implementations.
  *
  * Technical note: internal functions within the FuturesMarket contract assume the following:
->>>>>>> 97464507
  *
  *     - prices passed into them are valid;
  *
@@ -85,6 +77,7 @@
     function payFee(uint amount) external;
 }
 
+// TODO: Check that a user has sufficient margin BEFORE deducting the fee, and only check that the fee does not exceed their remaining balance afterwards. (otherwise they can't submit an order with minMargin)
 // https://docs.synthetix.io/contracts/source/contracts/FuturesMarket
 contract FuturesMarket is Owned, Proxyable, MixinFuturesMarketSettings, IFuturesMarket {
     /* ========== LIBRARIES ========== */
