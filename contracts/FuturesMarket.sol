pragma solidity ^0.5.16;

// Inheritance
import "./Owned.sol";
import "./Proxyable.sol";
import "./MixinResolver.sol";
import "./MixinSystemSettings.sol";
import "./interfaces/IFuturesMarket.sol";

// Libraries
import "openzeppelin-solidity-2.3.0/contracts/math/SafeMath.sol";
import "./SignedSafeMath.sol";
import "./SignedSafeDecimalMath.sol";

// Internal references
import "./interfaces/IExchangeRates.sol";
import "./interfaces/IERC20.sol";
import "./interfaces/IFuturesMarketSettings.sol";

// Remaining Functionality
//     Consider not exposing signs of short vs long positions
//     Rename marketSize, marketSkew, marketDebt, profitLoss, accruedFunding -> size, skew, debt, profit, funding
//     Consider reverting if things need to be liquidated rather than triggering it except by the
//         liquidatePosition function
//     Consider eliminating the fundingIndex param everywhere if we're always computing up to the current time.
//     Move the minimum initial margin into a global setting within SystemSettings, and then set a maximum liquidation fee that is the current minimum initial margin (otherwise we could set a value that will immediately liquidate every position)
//     Remove proportional skew from public interface

/* Notes:
 *
 * Internal functions assume:
 *    - prices passed into them are valid;
 *    - funding has already been recomputed up to the current time (hence unrecorded funding is nil);
 *    - the account being managed was not liquidated in the same transaction;
 */

interface IFuturesMarketManagerInternal {
    function issueSUSD(address account, uint amount) external;

    function burnSUSD(address account, uint amount) external;

    function payFee(uint amount) external;
}

// https://docs.synthetix.io/contracts/source/contracts/futuresmarket
contract FuturesMarket is Owned, Proxyable, MixinSystemSettings, IFuturesMarket {
    /* ========== LIBRARIES ========== */

    using SafeMath for uint;
    using SignedSafeMath for int;
    using SignedSafeDecimalMath for int;

    int private constant _UNIT = int(10**uint(18));
    // TODO: Move this into a market setting?
    uint private constant _MAX_MARKET_VALUE_PLAY_FACTOR = (2 * uint(_UNIT)) / 100;

    /* ========== TYPES ========== */

    // TODO: Move these into interface

    enum Side {Long, Short}

    struct Order {
        uint id;
        int leverage;
        uint fee;
        uint roundId;
    }

    // If margin/size are positive, the position is long; if negative then it is short.
    struct Position {
        uint margin;
        int size;
        uint lastPrice;
        uint fundingIndex;
    }

    /* ========== STATE VARIABLES ========== */

    bytes32 public baseAsset;

    uint public marketSize;
    int public marketSkew; // When positive, longs outweigh shorts. When negative, shorts outweigh longs.

    /*
     * The funding sequence allows constant-time calculation of the funding owed to a given position.
     * Each entry in the sequence holds the net funding accumulated per base unit since the market was created.
     * Then to obtain the net funding over a particular interval, subtract the start point's sequence entry
     * from the end point's sequence entry.
     * Positions contain the funding sequence entry at the time they were confirmed; so to compute
     * funding profit/loss on a given position, find the net profit per base unit since the position was
     * confirmed and multiply it by the position size.
     */
    uint public fundingLastRecomputed;
    int[] public fundingSequence;

    mapping(address => Order) public orders;
    mapping(address => Position) public positions;

    /*
     * This holds the value: sum_{p in positions}{p.margin - p.size * (p.lastPrice + fundingSequence[p.fundingIndex])}
     * Then marketSkew * (_assetPrice() + _marketDebt()) + _entryDebtCorrection yields the total system debt,
     * which is equivalent to the sum of remaining margins in all positions.
     */
    int internal _entryDebtCorrection;

    uint internal _nextOrderId = 1; // Zero reflects an order that does not exist

    /* ---------- Address Resolver Configuration ---------- */

    bytes32 internal constant CONTRACT_SYSTEMSTATUS = "SystemStatus";
    bytes32 internal constant CONTRACT_EXRATES = "ExchangeRates";
    bytes32 internal constant CONTRACT_SYNTHSUSD = "SynthsUSD";
    bytes32 internal constant CONTRACT_FUTURESMARKETMANAGER = "FuturesMarketManager";
<<<<<<< HEAD
    bytes32 internal constant CONTRACT_FUTURESMARKETSETTINGS = "FuturesMarketSettings";
=======

    /* ---------- Parameter Names ---------- */

    bytes32 internal constant PARAMETER_TAKERFEE = "takerFee";
    bytes32 internal constant PARAMETER_MAKERFEE = "makerFee";
    bytes32 internal constant PARAMETER_CLOSUREFEE = "closureFee";
    bytes32 internal constant PARAMETER_MAXLEVERAGE = "maxLeverage";
    bytes32 internal constant PARAMETER_MAXMARKETVALUE = "maxMarketValue";
    bytes32 internal constant PARAMETER_MININITIALMARGIN = "minInitialMargin";
    bytes32 internal constant PARAMETER_MAXFUNDINGRATE = "maxFundingRate";
    bytes32 internal constant PARAMETER_MAXFUNDINGRATESKEW = "maxFundingRateSkew";
    bytes32 internal constant PARAMETER_MAXFUNDINGRATEDELTA = "maxFundingRateDelta";
>>>>>>> 409bf76c

    /* ========== CONSTRUCTOR ========== */

    constructor(
        address payable _proxy,
        address _owner,
        address _resolver,
        bytes32 _baseAsset
    ) public Owned(_owner) Proxyable(_proxy) MixinSystemSettings(_resolver) {
        baseAsset = _baseAsset;

        // Initialise the funding sequence with 0 initially accrued, so that the first usable funding index is 1.
        fundingSequence.push(0);
    }

    /* ========== VIEWS ========== */

    /* ---------- External Contracts ---------- */

    function resolverAddressesRequired() public view returns (bytes32[] memory addresses) {
        bytes32[] memory existingAddresses = MixinSystemSettings.resolverAddressesRequired();
<<<<<<< HEAD
        bytes32[] memory newAddresses = new bytes32[](6);
        newAddresses[0] = CONTRACT_SYSTEMSTATUS;
        newAddresses[1] = CONTRACT_EXRATES;
        newAddresses[2] = CONTRACT_SYNTHSUSD;
        newAddresses[3] = CONTRACT_FEEPOOL;
        newAddresses[4] = CONTRACT_FUTURESMARKETMANAGER;
        newAddresses[5] = CONTRACT_FUTURESMARKETSETTINGS;
=======
        bytes32[] memory newAddresses = new bytes32[](4);
        newAddresses[0] = CONTRACT_SYSTEMSTATUS;
        newAddresses[1] = CONTRACT_EXRATES;
        newAddresses[2] = CONTRACT_SYNTHSUSD;
        newAddresses[3] = CONTRACT_FUTURESMARKETMANAGER;
>>>>>>> 409bf76c
        addresses = combineArrays(existingAddresses, newAddresses);
    }

    function _manager() internal view returns (IFuturesMarketManagerInternal) {
        return IFuturesMarketManagerInternal(requireAndGetAddress(CONTRACT_FUTURESMARKETMANAGER));
    }

    function _marketSettings() internal view returns (IFuturesMarketSettings) {
        return IFuturesMarketSettings(requireAndGetAddress(CONTRACT_FUTURESMARKETSETTINGS));
    }

    function _exchangeRates() internal view returns (IExchangeRates) {
        return IExchangeRates(requireAndGetAddress(CONTRACT_EXRATES));
    }

    function _sUSD() internal view returns (IERC20) {
        return IERC20(requireAndGetAddress(CONTRACT_SYNTHSUSD));
    }

    /* ---------- Market Details ---------- */

    function _liquidationFee() internal view returns (uint) {
        return getFuturesLiquidationFee();
    }

    function _minInitialMargin() internal view returns (uint) {
        return getFuturesMinInitialMargin();
    }

    function _assetPrice(IExchangeRates exchangeRates) internal view returns (uint price, bool invalid) {
        return exchangeRates.rateAndInvalid(baseAsset);
    }

    function _assetPriceRequireNotInvalid() internal view returns (uint) {
        (uint price, bool invalid) = _assetPrice(_exchangeRates());
        require(!invalid, "Invalid price");
        return price;
    }

    function assetPrice() external view returns (uint price, bool invalid) {
        return _assetPrice(_exchangeRates());
    }

    function _currentRoundId(IExchangeRates exchangeRates) internal view returns (uint roundId) {
        return exchangeRates.getCurrentRoundId(baseAsset);
    }

    function currentRoundId() external view returns (uint roundId) {
        return _currentRoundId(_exchangeRates());
    }

    // Total number of base units on each side of the market
    function _marketSizes() internal view returns (uint long, uint short) {
        int size = int(marketSize);
        int skew = marketSkew;
        return (_abs(size.add(skew).div(2)), _abs(size.sub(skew).div(2)));
    }

    function marketSizes() external view returns (uint long, uint short) {
        return _marketSizes();
    }

    function _maxOrderSizes(uint price) internal view returns (uint, uint) {
        (uint long, uint short) = _marketSizes();
        int sizeLimit = int(_marketSettings().getMaxMarketValue(baseAsset)).divideDecimalRound(int(price));
        return (uint(sizeLimit.sub(_min(int(long), sizeLimit))), uint(sizeLimit.sub(_min(int(short), sizeLimit))));
    }

    function maxOrderSizes()
        external
        view
        returns (
            uint long,
            uint short,
            bool invalid
        )
    {
        (uint price, bool isInvalid) = _assetPrice(_exchangeRates());
        (uint longSize, uint shortSize) = _maxOrderSizes(price);
        return (longSize, shortSize, isInvalid);
    }

    // The total market debt is equivalent to the sum of remaining margins in all open positions
    function _marketDebt(uint price) internal view returns (uint) {
        int totalDebt =
            marketSkew.multiplyDecimalRound(int(price).add(_nextFundingEntry(fundingSequence.length, price))).add(
                _entryDebtCorrection
            );

        return uint(_max(totalDebt, 0));
    }

    function marketDebt() external view returns (uint debt, bool invalid) {
        (uint price, bool isInvalid) = _assetPrice(_exchangeRates());
        return (_marketDebt(price), isInvalid);
    }

    function _proportionalSkew() internal view returns (int) {
        int signedSize = int(marketSize);
        if (signedSize == 0) {
            return 0;
        }
        return marketSkew.divideDecimalRound(signedSize);
    }

    function parameters()
        external
        view
        returns (
            uint takerFee,
            uint makerFee,
            uint maxLeverage,
            uint maxMarketValue,
            uint maxFundingRate,
            uint maxFundingRateSkew,
            uint maxFundingRateDelta
        )
    {
        return _marketSettings().getAllParameters(baseAsset);
    }

    function _currentFundingRatePerSecond() internal view returns (int) {
        return _currentFundingRate() / 1 days;
    }

    function _currentFundingRate() internal view returns (int) {
        (, , , , uint uMaxFundingRate, uint uMaxFundingRateSkew, ) = _marketSettings().getAllParameters(baseAsset);
        int maxFundingRate = int(uMaxFundingRate);
        int maxFundingRateSkew = int(uMaxFundingRateSkew);
        if (maxFundingRateSkew == 0) {
            return maxFundingRate;
        }

        int functionFraction = _proportionalSkew().divideDecimalRound(maxFundingRateSkew);
        // Note the minus sign: funding flows in the opposite direction to the skew.
        return _min(_max(-_UNIT, -functionFraction), _UNIT).multiplyDecimalRound(maxFundingRate);
    }

    function currentFundingRate() external view returns (int) {
        return _currentFundingRate();
    }

    function _unrecordedFunding(uint price) internal view returns (int funding) {
        int elapsed = int(block.timestamp.sub(fundingLastRecomputed));
        return _currentFundingRatePerSecond().multiplyDecimalRound(int(price)).mul(elapsed);
    }

    function unrecordedFunding() external view returns (int funding, bool invalid) {
        (uint price, bool isInvalid) = _assetPrice(_exchangeRates());
        return (_unrecordedFunding(price), isInvalid);
    }

    function _nextFundingEntry(uint sequenceLength, uint price) internal view returns (int funding) {
        return fundingSequence[sequenceLength.sub(1)].add(_unrecordedFunding(price));
    }

    function _netFundingPerUnit(
        uint startIndex,
        uint endIndex,
        uint sequenceLength,
        uint price
    ) internal view returns (int) {
        int result;

        if (endIndex == startIndex) {
            return 0;
        }

        require(startIndex < endIndex, "Funding index disordering");

        if (endIndex == sequenceLength) {
            result = _nextFundingEntry(sequenceLength, price);
        } else {
            result = fundingSequence[endIndex];
        }

        return result.sub(fundingSequence[startIndex]);
    }

    function netFundingPerUnit(uint startIndex, uint endIndex) external view returns (int funding, bool invalid) {
        (uint price, bool isInvalid) = _assetPrice(_exchangeRates());
        return (_netFundingPerUnit(startIndex, endIndex, fundingSequence.length, price), isInvalid);
    }

    function fundingSequenceLength() external view returns (uint) {
        return fundingSequence.length;
    }

    /* ---------- Position Details ---------- */

    function _orderPending(Order storage order) internal view returns (bool pending) {
        return order.id != 0;
    }

    function orderPending(address account) external view returns (bool pending) {
        return _orderPending(orders[account]);
    }

    function _notionalValue(Position storage position, uint price) internal view returns (int value) {
        return position.size.multiplyDecimalRound(int(price));
    }

    function notionalValue(address account) external view returns (int value, bool invalid) {
        (uint price, bool isInvalid) = _assetPrice(_exchangeRates());
        return (_notionalValue(positions[account], price), isInvalid);
    }

    function _profitLoss(Position storage position, uint price) internal view returns (int pnl) {
        int priceShift = int(price).sub(int(position.lastPrice));
        return position.size.multiplyDecimalRound(priceShift);
    }

    function profitLoss(address account) external view returns (int pnl, bool invalid) {
        (uint price, bool isInvalid) = _assetPrice(_exchangeRates());
        Position storage position = positions[account];
        return (_profitLoss(position, price), isInvalid);
    }

    function _accruedFunding(
        Position storage position,
        uint endFundingIndex,
        uint price
    ) internal view returns (int funding) {
        uint lastModifiedIndex = position.fundingIndex;
        if (lastModifiedIndex == 0) {
            return 0; // The position does not exist -- no funding.
        }
        int net = _netFundingPerUnit(lastModifiedIndex, endFundingIndex, fundingSequence.length, price);
        return position.size.multiplyDecimalRound(net);
    }

    function accruedFunding(address account) external view returns (int funding, bool invalid) {
        (uint price, bool isInvalid) = _assetPrice(_exchangeRates());
        return (_accruedFunding(positions[account], fundingSequence.length, price), isInvalid);
    }

    function _remainingMargin(
        Position storage position,
        uint endFundingIndex,
        uint price
    ) internal view returns (uint) {
        int remaining =
            int(position.margin).add(_profitLoss(position, price)).add(_accruedFunding(position, endFundingIndex, price));

        // The margin went past zero and the position should have been liquidated - no remaining margin.
        if (remaining < 0) {
            return 0;
        }
        return uint(remaining);
    }

    function remainingMargin(address account) external view returns (uint marginRemaining, bool invalid) {
        (uint price, bool isInvalid) = _assetPrice(_exchangeRates());
        Position storage position = positions[account];
        return (_remainingMargin(position, fundingSequence.length, price), isInvalid);
    }

    function _liquidationPrice(
        Position storage position,
        bool includeFunding,
        uint fundingIndex,
        uint currentPrice
    ) internal view returns (uint) {
        // A position can be liquidated whenever:
        //     remainingMargin <= liquidationFee
        // Hence, expanding the definition of remainingMargin the exact price
        // at which a position can first be liquidated is:
        //     margin + profitLoss + funding  =  liquidationFee
        //     price                          =  lastPrice + (liquidationFee - margin) / positionSize - netFundingPerUnit
        // This is straightforward if we neglect the funding term.

        int positionSize = position.size;

        if (positionSize == 0) {
            return 0;
        }

        int result =
            int(position.lastPrice).add(int(_liquidationFee()).sub(int(position.margin)).divideDecimalRound(positionSize));

        if (includeFunding) {
            // If we pay attention to funding, we have to expanding netFundingPerUnit and solve again for the price:
            //     price         =  (lastPrice + (liquidationFee - margin) / positionSize - netAccrued) / (1 + netUnrecorded)
            // Where, if fundingIndex == sequenceLength:
            //     netAccrued    =  fundingSequence[fundingSequenceLength - 1] - fundingSequence[position.fundingIndex]
            //     netUnrecorded =  currentFundingRate * (block.timestamp - fundingLastRecomputed)
            // And otherwise:
            //     netAccrued    =  fundingSequence[fundingIndex] - fundingSequence[position.fundingIndex]
            //     netUnrecorded =  0

            uint sequenceLength = fundingSequence.length;
            int denominator = _UNIT;
            if (fundingIndex == sequenceLength) {
                fundingIndex = sequenceLength.sub(1);
                denominator = _UNIT.add(_unrecordedFunding(currentPrice).divideDecimalRound(int(currentPrice)));
            }
            result = result
                .sub(_netFundingPerUnit(position.fundingIndex, fundingIndex, sequenceLength, currentPrice))
                .divideDecimalRound(denominator);
        }

        // If the user has leverage less than 1, their liquidation price may actually be negative; return 0 instead.
        return uint(_max(0, result));
    }

    function liquidationPrice(address account, bool includeFunding) external view returns (uint price, bool invalid) {
        (uint aPrice, bool isInvalid) = _assetPrice(_exchangeRates());
        Position storage position = positions[account];
        return (_liquidationPrice(position, includeFunding, fundingSequence.length, aPrice), isInvalid);
    }

    function _canLiquidate(
        Position storage position,
        uint liquidationFee,
        uint fundingIndex,
        uint price,
        bool invalid
    ) internal view returns (bool) {
        // No liquidating empty positions.
        if (position.size == 0) {
            return false;
        }

        // No liquidating when the current price is invalid.
        if (invalid) {
            return false;
        }

        return _remainingMargin(position, fundingIndex, price) <= liquidationFee;
    }

    function canLiquidate(address account) external view returns (bool) {
        (uint price, bool invalid) = _assetPrice(_exchangeRates());
        return _canLiquidate(positions[account], _liquidationFee(), fundingSequence.length, price, invalid);
    }

    function _currentLeverage(
        Position storage position,
        uint price,
        uint remainingMargin_
    ) internal view returns (int leverage) {
        // No position is open, or it is ready to be liquidated; leverage goes to nil
        if (remainingMargin_ == 0) {
            return 0;
        }

        return _notionalValue(position, price).divideDecimalRound(int(remainingMargin_));
    }

    function currentLeverage(address account) external view returns (int leverage, bool invalid) {
        (uint price, bool isInvalid) = _assetPrice(_exchangeRates());
        Position storage position = positions[account];
        uint remainingMargin_ = _remainingMargin(position, fundingSequence.length, price);
        return (_currentLeverage(position, price, remainingMargin_), isInvalid);
    }

    function _orderFee(
        uint margin,
        int leverage,
        int existingSize,
        uint price
    ) internal view returns (uint) {
        // Charge nothing if closing a position.
        if (margin == 0 || leverage == 0) {
            return 0;
        }

        int existingNotional = existingSize.multiplyDecimalRound(int(price));
        int newNotional = int(margin).multiplyDecimalRound(leverage);
        int notionalDiff = newNotional;
        if (_sameSide(newNotional, existingNotional)) {
            // If decreasing a position, charge nothing.
            if (_abs(newNotional) <= _abs(existingNotional)) {
                return 0;
            }
            // We now know |existingNotional| < |newNotional|, provided the new order is on the same side as an existing position,
            // The existing position's notional may be larger if it is on the other side, but we neglect this,
            // and take the delta in the notional to be the entire new notional size, as the existing position is closing.
            notionalDiff = notionalDiff.sub(existingNotional);
        }

        int skew = marketSkew;
        if (_sameSide(newNotional, skew)) {
            // If the order is submitted on the same side as the skew, increasing it.
            // The taker fee is charged on the increase.
            return _abs(notionalDiff.multiplyDecimalRound(int(_marketSettings().getTakerFee(baseAsset))));
        }

        // Otherwise if the order is opposite to the skew,
        // the maker fee is charged on new notional value up to the size of the existing skew,
        // and the taker fee is charged on any new skew they induce on the order's side of the market.

        int makerFee = int(_marketSettings().getMakerFee(baseAsset));
        int fee = notionalDiff.multiplyDecimalRound(makerFee);

        // The notional value of the skew after the order is filled
        int postSkewNotional = skew.multiplyDecimalRound(int(price)).sub(existingNotional).add(newNotional);

        // The order is sufficient to flip the skew, charge/rebate the difference in fees
        // between maker and taker on the new skew value.
        if (_sameSide(newNotional, postSkewNotional)) {
            fee = fee.add(
                postSkewNotional.multiplyDecimalRound(int(_marketSettings().getTakerFee(baseAsset)).sub(makerFee))
            );
        }

        return _abs(fee);
    }

    // TODO: Do we need this margin field?
    // TODO: Perhaps we need a version of it which uses the account's remaining margin instead.
    function orderFee(
        address account,
        uint margin,
        int leverage
    ) external view returns (uint fee, bool invalid) {
        (uint price, bool isInvalid) = _assetPrice(_exchangeRates());
        return (_orderFee(margin, leverage, positions[account].size, price), isInvalid);
    }

    function canConfirmOrder(address account) external view returns (bool) {
        IExchangeRates exRates = _exchangeRates();
        (uint price, bool invalid) = _assetPrice(exRates);
        Order storage order = orders[account];
        return
            !invalid &&
            price != 0 &&
            _orderPending(order) &&
            order.roundId < _currentRoundId(exRates) &&
            !_canLiquidate(positions[account], _liquidationFee(), fundingSequence.length, price, invalid);
    }

    /* ---------- Utilities ---------- */

    function _signedAbs(int x) internal pure returns (int) {
        return x < 0 ? -x : x;
    }

    function _abs(int x) internal pure returns (uint) {
        return uint(_signedAbs(x));
    }

    function _max(int x, int y) internal pure returns (int) {
        return x < y ? y : x;
    }

    function _min(int x, int y) internal pure returns (int) {
        return x < y ? x : y;
    }

    function _sameSide(int a, int b) internal pure returns (bool) {
        // Since we only care about the sign of the product, we don't care about overflow and
        // aren't using SignedSafeDecimalMath
        return 0 <= a * b;
    }

    /* ========== MUTATIVE FUNCTIONS ========== */

    /* ---------- Market Operations ---------- */

    function _recomputeFunding(uint price) internal returns (uint lastIndex) {
        uint sequenceLength = fundingSequence.length;

        fundingSequence.push(_nextFundingEntry(sequenceLength, price));
        fundingLastRecomputed = block.timestamp;

        return sequenceLength;
    }

    function recomputeFunding() external returns (uint lastIndex) {
        require(msg.sender == address(_marketSettings()), "Can be invoked by marketSettings only");
        return _recomputeFunding(_assetPriceRequireNotInvalid());
    }

    function _positionDebtCorrection(Position memory position) internal view returns (int) {
        return
            int(position.margin).sub(
                position.size.multiplyDecimalRound(int(position.lastPrice).add(fundingSequence[position.fundingIndex]))
            );
    }

    function _applyDebtCorrection(Position memory newPosition, Position memory oldPosition) internal {
        int newCorrection = _positionDebtCorrection(newPosition);
        int oldCorrection = _positionDebtCorrection(oldPosition);
        _entryDebtCorrection = _entryDebtCorrection.add(newCorrection).sub(oldCorrection);
    }

    function _realiseMargin(
        Position storage position,
        uint currentFundingIndex,
        uint price,
        int marginDelta
    ) internal returns (uint) {
        // 1. Determine new margin, ensuring that the result is positive.
        int newMargin =
            int(position.margin).add(
                marginDelta.add(_accruedFunding(position, currentFundingIndex, price)).add(_profitLoss(position, price))
            );
        require(0 <= newMargin, "Withdrawing more than margin");
        uint uMargin = uint(newMargin);

        // Fail if the position can be liquidated after realising the margin
        int positionSize = position.size;
        if (0 != positionSize) {
            require(_liquidationFee() < uMargin, "Position can be liquidated");
        }

        // 2. Update the debt correction
        _applyDebtCorrection(
            Position(uMargin, positionSize, price, currentFundingIndex),
            Position(position.margin, positionSize, position.lastPrice, position.fundingIndex)
        );

        // 3. Update the account's position
        position.margin = uMargin;
        position.lastPrice = price;
        position.fundingIndex = currentFundingIndex;

        return uMargin;
    }

    function _modifyMargin(
        int marginDelta,
        uint price,
        uint fundingIndex,
        address sender
    ) internal {
        Position storage position = positions[sender];

        // Reverts if the position would be liquidated.
        // Note _realiseMargin also updates the system debt with the margin delta, so it's unnecessary here.
        uint remainingMargin_ = _realiseMargin(position, fundingIndex, price, marginDelta);

        // The user can decrease their position as long as:
        //     * they have sufficient margin to do so
        //     * the resulting margin would not be lower than the minimum margin
        //     * the resulting leverage is lower than the maximum leverage
        if (0 < position.size && marginDelta <= 0) {
            require(_minInitialMargin() <= remainingMargin_, "Insufficient margin");
            require(
                _abs(_currentLeverage(position, price, remainingMargin_)) < _marketSettings().getMaxLeverage(baseAsset),
                "Max leverage exceeded"
            );
        }

        // Transfer no tokens if marginDelta is 0
        uint absDelta = _abs(marginDelta);
        if (0 < marginDelta) {
            _manager().burnSUSD(sender, absDelta);
        } else if (marginDelta < 0) {
            _manager().issueSUSD(sender, absDelta);
        }
    }

    function modifyMargin(int marginDelta) external optionalProxy {
        uint price = _assetPriceRequireNotInvalid();
        uint fundingIndex = _recomputeFunding(price);
        _modifyMargin(marginDelta, price, fundingIndex, messageSender);
    }

    function withdrawAllMargin() external optionalProxy {
        address sender = messageSender;
        uint price = _assetPriceRequireNotInvalid();
        uint fundingIndex = _recomputeFunding(price);
        int marginDelta = -int(_remainingMargin(positions[sender], fundingIndex, price));
        _modifyMargin(marginDelta, price, fundingIndex, sender);
    }

    function _cancelOrder(address account) internal {
        Order storage order = orders[account];
        require(_orderPending(order), "No pending order");

        // Return the order fee to the user.
        uint fee = order.fee;
        if (0 < fee) {
            _manager().issueSUSD(account, fee);
        }

        emitOrderCancelled(order.id, account);
        delete orders[account];
    }

    function cancelOrder() external optionalProxy {
        _cancelOrder(messageSender);
    }

    function _checkMargin(
        Position storage position,
        uint price,
        uint margin,
        int desiredLeverage,
        bool sameSide
    ) internal view {
        int currentLeverage_ = _currentLeverage(position, price, margin);

        // We don't check the margin requirement if leverage is decreasing
        if (sameSide && _abs(currentLeverage_) <= _abs(desiredLeverage)) {
            require(_minInitialMargin() <= margin, "Insufficient margin");
        }
    }

    function _checkOrderSize(
        int size,
        int newSize,
        bool sameSide,
        uint play
    ) internal view {
        // Allow users to reduce an order no matter the market conditions.
        if (sameSide && newSize <= size) {
            return;
        }

        // Either the user is flipping sides, or they are increasing an order on the same side they're already on;
        // we check that the side of the market their order is on would not break the limit.

        int newSkew = marketSkew.sub(size).add(newSize);
        int newMarketSize = int(marketSize).sub(_signedAbs(size)).add(_signedAbs(newSize));

        int newSideSize;
        if (0 < newSize) {
            // long case: marketSize + skew = 2 * longSize
            newSideSize = newMarketSize.add(newSkew);
        } else {
            // short case: marketSize - skew = 2 * shortSize
            newSideSize = newMarketSize.sub(newSkew);
        }
        // newSideSize still includes an extra factor of 2 here, so we will divide by 2 in the require statement.

        // We'll allow an extra little bit of value over and above the stated max to allow for
        // rounding errors, price movements, multiple orders etc.
        require(
            _abs(newSideSize.div(2)) <= _marketSettings().getMaxMarketValue(baseAsset).add(play),
            "Max market size exceeded"
        );
    }

    function _submitOrder(
        int leverage,
        uint price,
        uint fundingIndex,
        address sender
    ) internal {
        require(_abs(leverage) <= _marketSettings().getMaxLeverage(baseAsset), "Max leverage exceeded");
        Position storage position = positions[sender];

        // The order is not submitted if the user's existing position needed to be liquidated.
        // We know that the price is not invalid now that we're in this function
        require(!_canLiquidate(position, _liquidationFee(), fundingIndex, price, false), "Position can be liquidated");

        uint margin = _remainingMargin(position, fundingIndex, price);
        int size = position.size;
        bool sameSide = _sameSide(leverage, size);

        // Check that the user has sufficient margin
        _checkMargin(position, price, margin, leverage, sameSide);

        // Check that the order isn't too large for the market
        // Note that this in principle allows several orders to be placed at once
        // that collectively violate the maximum, but this is checked again when
        // the orders are confirmed.
        _checkOrderSize(
            size,
            int(margin).multiplyDecimalRound(leverage).divideDecimalRound(int(price)),
            sameSide,
            100 * uint(_UNIT) // a bit of extra value in case of rounding errors
        );

        // Cancel any open order
        Order storage order = orders[sender];
        if (_orderPending(order)) {
            _cancelOrder(sender);
        }

        // TODO: Charge this out of margin (also update _cancelOrder, and compute this before _checkMargin)
        // Compute the fee owed and check their sUSD balance is sufficient to cover it.
        uint fee = _orderFee(margin, leverage, size, price);
        if (0 < fee) {
            require(fee <= _sUSD().balanceOf(sender), "Insufficient balance");
            _manager().burnSUSD(sender, fee);
        }

        // Lodge the order, which can be confirmed at the next price update
        uint roundId = _currentRoundId(_exchangeRates());
        uint id = _nextOrderId;
        _nextOrderId += 1;

        order.id = id;
        order.leverage = leverage;
        order.fee = fee;
        order.roundId = roundId;
        emitOrderSubmitted(id, sender, leverage, fee, roundId);
    }

    function submitOrder(int leverage) external optionalProxy {
        uint price = _assetPriceRequireNotInvalid();
        uint fundingIndex = _recomputeFunding(price);
        _submitOrder(leverage, price, fundingIndex, messageSender);
    }

    function closePosition() external optionalProxy {
        uint price = _assetPriceRequireNotInvalid();
        uint fundingIndex = _recomputeFunding(price);
        _submitOrder(0, price, fundingIndex, messageSender);
    }

    // TODO: Do we really need this function?
    function modifyMarginAndSubmitOrder(int marginDelta, int leverage) external optionalProxy {
        uint price = _assetPriceRequireNotInvalid();
        uint fundingIndex = _recomputeFunding(price);
        address sender = messageSender;
        _modifyMargin(marginDelta, price, fundingIndex, sender);
        _submitOrder(leverage, price, fundingIndex, sender);
    }

    // TODO: Ensure that this is fine if the position is swapping sides
    // TODO: Check that everything is fine if a position already exists.
    function confirmOrder(address account) external optionalProxy {
        (uint price, bool invalid) = _assetPrice(_exchangeRates());
        require(!(invalid || price == 0), "Invalid price");

        uint fundingIndex = _recomputeFunding(price);

        require(_orderPending(orders[account]), "No pending order");
        Order memory order = orders[account];

        // TODO: Verify that we can actually rely on the round id monotonically increasing
        require(order.roundId < _currentRoundId(_exchangeRates()), "Awaiting next price");

        Position storage position = positions[account];

        // You can't outrun an impending liquidation by closing your position quickly, for example.
        require(!_canLiquidate(position, _liquidationFee(), fundingIndex, price, invalid), "Position can be liquidated");

        // We weren't liquidated, so we realise the margin to compute the new position size.
        uint margin = _realiseMargin(position, fundingIndex, price, 0);
        int newSize = int(margin).multiplyDecimalRound(order.leverage).divideDecimalRound(int(price));
        int positionSize = position.size;

        // Before continuing, check that their order is actually allowed given the market size limit.
        // Give an extra percentage of play in case of multiple orders were submitted simultaneously or the price moved.
        _checkOrderSize(
            positionSize,
            newSize,
            _sameSide(positionSize, newSize),
            uint(
                int(_marketSettings().getMaxMarketValue(baseAsset)).multiplyDecimalRound(int(_MAX_MARKET_VALUE_PLAY_FACTOR))
            )
        );

        // Update the market size and skew, checking that the maximums are not exceeded
        marketSkew = marketSkew.add(newSize).sub(positionSize);
        marketSize = marketSize.add(_abs(newSize)).sub(_abs(positionSize));

        // Apply debt corrections
        // TODO: This can be made more efficient given that _realiseMargin already applied a correction
        //       e.g. skip the correction inside that function and do it all here.
        _applyDebtCorrection(
            Position(0, newSize, price, fundingIndex),
            Position(0, positionSize, position.lastPrice, position.fundingIndex)
        );

        // Send the fee to the fee pool
        if (0 < order.fee) {
            _manager().payFee(order.fee);
        }

        // Actually lodge the position and delete the order
        // Updating the margin was already handled in _realiseMargin
        if (newSize == 0) {
            // If the position is being closed, we no longer need to track these details.
            delete position.size;
            delete position.lastPrice;
            delete position.fundingIndex;
        } else {
            position.size = newSize;
            position.lastPrice = price;
            position.fundingIndex = fundingIndex;
        }
        delete orders[account];
        emitOrderConfirmed(order.id, account, margin, newSize, price, fundingIndex);
    }

    function _liquidatePosition(
        address account,
        address liquidator,
        uint fundingIndex,
        uint price,
        uint liquidationFee
    ) internal {
        // If there are any pending orders, the liquidation will cancel them.
        if (_orderPending(orders[account])) {
            _cancelOrder(account);
        }

        Position storage position = positions[account];

        // Retrieve the liquidation price before we close the order.
        uint lPrice = _liquidationPrice(position, true, fundingIndex, price);

        // Record updates to market size and debt.
        int positionSize = position.size;
        marketSkew = marketSkew.sub(positionSize);
        marketSize = marketSize.sub(_abs(positionSize));

        // TODO: validate the correctness here (in particular of using the liquidation price)
        _applyDebtCorrection(
            Position(0, 0, lPrice, fundingIndex),
            Position(position.margin, positionSize, position.lastPrice, position.fundingIndex)
        );

        // Close the position itself.
        delete positions[account];

        // Issue the reward to the liquidator.
        _manager().issueSUSD(liquidator, liquidationFee);

        emitPositionLiquidated(account, liquidator, positionSize, lPrice);
    }

    function liquidatePosition(address account) external optionalProxy {
        (uint price, bool invalid) = _assetPrice(_exchangeRates());
        uint fundingIndex = _recomputeFunding(price);

        uint liquidationFee = _liquidationFee();
        require(
            _canLiquidate(positions[account], liquidationFee, fundingIndex, price, invalid),
            "Position cannot be liquidated"
        );

        // If there are any pending orders, the liquidation will cancel them.
        if (_orderPending(orders[account])) {
            _cancelOrder(account);
        }

        _liquidatePosition(account, messageSender, fundingIndex, price, liquidationFee);
    }

    /* ========== EVENTS ========== */

    function addressToBytes32(address input) internal pure returns (bytes32) {
        return bytes32(uint256(uint160(input)));
    }

    event ParameterUpdated(bytes32 indexed parameter, uint value);
    bytes32 internal constant SIG_PARAMETERUPDATED = keccak256("ParameterUpdated(bytes32,uint256)");

    function emitParameterUpdated(bytes32 parameter, uint value) internal {
        proxy._emit(abi.encode(value), 2, SIG_PARAMETERUPDATED, parameter, 0, 0);
    }

    event OrderSubmitted(uint indexed id, address indexed account, int leverage, uint fee, uint indexed roundId);
    bytes32 internal constant SIG_ORDERSUBMITTED = keccak256("OrderSubmitted(uint256,address,int256,uint256,uint256)");

    function emitOrderSubmitted(
        uint id,
        address account,
        int leverage,
        uint fee,
        uint roundId
    ) internal {
        proxy._emit(
            abi.encode(leverage, fee),
            4,
            SIG_ORDERSUBMITTED,
            bytes32(id),
            addressToBytes32(account),
            bytes32(roundId)
        );
    }

    event OrderConfirmed(uint indexed id, address indexed account, uint margin, int size, uint price, uint fundingIndex);
    bytes32 internal constant SIG_ORDERCONFIRMED =
        keccak256("OrderConfirmed(uint256,address,uint256,int256,uint256,uint256)");

    function emitOrderConfirmed(
        uint id,
        address account,
        uint margin,
        int size,
        uint price,
        uint fundingIndex
    ) internal {
        proxy._emit(
            abi.encode(margin, size, price, fundingIndex),
            3,
            SIG_ORDERCONFIRMED,
            bytes32(id),
            addressToBytes32(account),
            0
        );
    }

    event OrderCancelled(uint indexed id, address indexed account);
    bytes32 internal constant SIG_ORDERCANCELLED = keccak256("OrderCancelled(uint256,address)");

    function emitOrderCancelled(uint id, address account) internal {
        proxy._emit(abi.encode(), 3, SIG_ORDERCANCELLED, bytes32(id), addressToBytes32(account), 0);
    }

    event PositionLiquidated(address indexed account, address indexed liquidator, int size, uint price);
    bytes32 internal constant SIG_POSITIONLIQUIDATED = keccak256("PositionLiquidated(address,address,int256,uint256)");

    function emitPositionLiquidated(
        address account,
        address liquidator,
        int size,
        uint price
    ) internal {
        proxy._emit(
            abi.encode(size, price),
            3,
            SIG_POSITIONLIQUIDATED,
            addressToBytes32(account),
            addressToBytes32(liquidator),
            0
        );
    }
}<|MERGE_RESOLUTION|>--- conflicted
+++ resolved
@@ -112,22 +112,7 @@
     bytes32 internal constant CONTRACT_EXRATES = "ExchangeRates";
     bytes32 internal constant CONTRACT_SYNTHSUSD = "SynthsUSD";
     bytes32 internal constant CONTRACT_FUTURESMARKETMANAGER = "FuturesMarketManager";
-<<<<<<< HEAD
     bytes32 internal constant CONTRACT_FUTURESMARKETSETTINGS = "FuturesMarketSettings";
-=======
-
-    /* ---------- Parameter Names ---------- */
-
-    bytes32 internal constant PARAMETER_TAKERFEE = "takerFee";
-    bytes32 internal constant PARAMETER_MAKERFEE = "makerFee";
-    bytes32 internal constant PARAMETER_CLOSUREFEE = "closureFee";
-    bytes32 internal constant PARAMETER_MAXLEVERAGE = "maxLeverage";
-    bytes32 internal constant PARAMETER_MAXMARKETVALUE = "maxMarketValue";
-    bytes32 internal constant PARAMETER_MININITIALMARGIN = "minInitialMargin";
-    bytes32 internal constant PARAMETER_MAXFUNDINGRATE = "maxFundingRate";
-    bytes32 internal constant PARAMETER_MAXFUNDINGRATESKEW = "maxFundingRateSkew";
-    bytes32 internal constant PARAMETER_MAXFUNDINGRATEDELTA = "maxFundingRateDelta";
->>>>>>> 409bf76c
 
     /* ========== CONSTRUCTOR ========== */
 
@@ -149,7 +134,6 @@
 
     function resolverAddressesRequired() public view returns (bytes32[] memory addresses) {
         bytes32[] memory existingAddresses = MixinSystemSettings.resolverAddressesRequired();
-<<<<<<< HEAD
         bytes32[] memory newAddresses = new bytes32[](6);
         newAddresses[0] = CONTRACT_SYSTEMSTATUS;
         newAddresses[1] = CONTRACT_EXRATES;
@@ -157,13 +141,6 @@
         newAddresses[3] = CONTRACT_FEEPOOL;
         newAddresses[4] = CONTRACT_FUTURESMARKETMANAGER;
         newAddresses[5] = CONTRACT_FUTURESMARKETSETTINGS;
-=======
-        bytes32[] memory newAddresses = new bytes32[](4);
-        newAddresses[0] = CONTRACT_SYSTEMSTATUS;
-        newAddresses[1] = CONTRACT_EXRATES;
-        newAddresses[2] = CONTRACT_SYNTHSUSD;
-        newAddresses[3] = CONTRACT_FUTURESMARKETMANAGER;
->>>>>>> 409bf76c
         addresses = combineArrays(existingAddresses, newAddresses);
     }
 
