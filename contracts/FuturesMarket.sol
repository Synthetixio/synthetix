--- conflicted
+++ resolved
@@ -190,15 +190,9 @@
     /* ---------- External Contracts ---------- */
 
     function resolverAddressesRequired() public view returns (bytes32[] memory addresses) {
-<<<<<<< HEAD
         bytes32[] memory existingAddresses = MixinFuturesMarketSettingsUpgradeable.resolverAddressesRequired();
-        bytes32[] memory newAddresses = new bytes32[](3);
-        newAddresses[0] = CONTRACT_EXRATES;
-=======
-        bytes32[] memory existingAddresses = MixinFuturesMarketSettings.resolverAddressesRequired();
         bytes32[] memory newAddresses = new bytes32[](4);
         newAddresses[0] = CONTRACT_CIRCUIT_BREAKER;
->>>>>>> 095d193a
         newAddresses[1] = CONTRACT_FUTURESMARKETMANAGER;
         newAddresses[2] = CONTRACT_FUTURESMARKETSETTINGS;
         newAddresses[3] = CONTRACT_SYSTEMSTATUS;
@@ -1067,13 +1061,8 @@
      * Reverts on deposit if the caller lacks a sufficient sUSD balance.
      * Reverts on withdrawal if the amount to be withdrawn would expose an open position to liquidation.
      */
-<<<<<<< HEAD
     function transferMargin(int marginDelta) external {
-        uint price = _assetPriceRequireNotInvalid();
-=======
-    function transferMargin(int marginDelta) external optionalProxy {
         uint price = _assetPriceRequireChecks();
->>>>>>> 095d193a
         uint fundingIndex = _recomputeFunding(price);
         _transferMargin(marginDelta, price, fundingIndex, msg.sender);
     }
@@ -1082,15 +1071,9 @@
      * Withdraws all accessible margin in a position. This will leave some remaining margin
      * in the account if the caller has a position open. Equivalent to `transferMargin(-accessibleMargin(sender))`.
      */
-<<<<<<< HEAD
     function withdrawAllMargin() external {
         address sender = msg.sender;
-        uint price = _assetPriceRequireNotInvalid();
-=======
-    function withdrawAllMargin() external optionalProxy {
-        address sender = messageSender;
         uint price = _assetPriceRequireChecks();
->>>>>>> 095d193a
         uint fundingIndex = _recomputeFunding(price);
         int marginDelta = -int(_accessibleMargin(positions[sender], fundingIndex, price));
         _transferMargin(marginDelta, price, fundingIndex, sender);
@@ -1154,13 +1137,8 @@
      * Adjust the sender's position size.
      * Reverts if the resulting position is too large, outside the max leverage, or is liquidating.
      */
-<<<<<<< HEAD
     function modifyPosition(int sizeDelta) external {
-        uint price = _assetPriceRequireNotInvalid();
-=======
-    function modifyPosition(int sizeDelta) external optionalProxy {
         uint price = _assetPriceRequireChecks();
->>>>>>> 095d193a
         uint fundingIndex = _recomputeFunding(price);
         _modifyPosition(sizeDelta, price, fundingIndex, msg.sender);
     }
@@ -1183,13 +1161,8 @@
         int sizeDelta,
         uint minPrice,
         uint maxPrice
-<<<<<<< HEAD
     ) external {
-        uint price = _assetPriceRequireNotInvalid();
-=======
-    ) external optionalProxy {
         uint price = _assetPriceRequireChecks();
->>>>>>> 095d193a
         _revertIfPriceOutsideBounds(price, minPrice, maxPrice);
         uint fundingIndex = _recomputeFunding(price);
         _modifyPosition(sizeDelta, price, fundingIndex, msg.sender);
@@ -1201,13 +1174,8 @@
     function closePosition() external {
         int size = positions[msg.sender].size;
         _revertIfError(size == 0, Status.NoPositionOpen);
-<<<<<<< HEAD
-        uint price = _assetPriceRequireNotInvalid();
+        uint price = _assetPriceRequireChecks();
         _modifyPosition(-size, price, _recomputeFunding(price), msg.sender);
-=======
-        uint price = _assetPriceRequireChecks();
-        _modifyPosition(-size, price, _recomputeFunding(price), messageSender);
->>>>>>> 095d193a
     }
 
     /*
@@ -1260,13 +1228,8 @@
      * `canLiquidate(account)` is true, and reverts otherwise.
      * Upon liquidation, the position will be closed, and the liquidation fee minted into the liquidator's account.
      */
-<<<<<<< HEAD
     function liquidatePosition(address account) external {
-        uint price = _assetPriceRequireNotInvalid();
-=======
-    function liquidatePosition(address account) external optionalProxy {
         uint price = _assetPriceRequireChecks();
->>>>>>> 095d193a
         uint fundingIndex = _recomputeFunding(price);
 
         uint liquidationFee = _liquidationFee();
