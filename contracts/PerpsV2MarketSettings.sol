pragma solidity ^0.5.16;
pragma experimental ABIEncoderV2;

// Inheritance
import "./Owned.sol";
import "./MixinPerpsV2MarketSettings.sol";

// Internal references
import "./interfaces/IPerpsV2MarketSettings.sol";
import "./interfaces/IFuturesMarketManager.sol";
import "./interfaces/IPerpsV2MarketViews.sol";
import "./interfaces/IPerpsV2Market.sol";

// https://docs.synthetix.io/contracts/source/contracts/PerpsV2MarketSettings
contract PerpsV2MarketSettings is Owned, MixinPerpsV2MarketSettings, IPerpsV2MarketSettings {
    /* ========== CONSTANTS ========== */

    /* ---------- Address Resolver Configuration ---------- */

    bytes32 internal constant CONTRACT_FUTURES_MARKET_MANAGER = "FuturesMarketManager";

    /* ========== CONSTRUCTOR ========== */

    constructor(address _owner, address _resolver) public Owned(_owner) MixinPerpsV2MarketSettings(_resolver) {}

    /* ========== VIEWS ========== */

    function resolverAddressesRequired() public view returns (bytes32[] memory addresses) {
        bytes32[] memory existingAddresses = MixinPerpsV2MarketSettings.resolverAddressesRequired();
        bytes32[] memory newAddresses = new bytes32[](1);
        newAddresses[0] = CONTRACT_FUTURES_MARKET_MANAGER;
        addresses = combineArrays(existingAddresses, newAddresses);
    }

    function _futuresMarketManager() internal view returns (IFuturesMarketManager) {
        return IFuturesMarketManager(requireAndGetAddress(CONTRACT_FUTURES_MARKET_MANAGER));
    }

    /* ---------- Getters ---------- */

    /*
     * The fee charged when opening a position on the heavy side of a futures market.
     */
    function takerFee(bytes32 _marketKey) external view returns (uint) {
        return _takerFee(_marketKey);
    }

    /*
     * The fee charged when opening a position on the light side of a futures market.
     */
    function makerFee(bytes32 _marketKey) public view returns (uint) {
        return _makerFee(_marketKey);
    }

    /*
     * The fee charged when opening a position on the heavy side of a futures market using delayed order mechanism.
     */
    function takerFeeDelayedOrder(bytes32 _marketKey) external view returns (uint) {
        return _takerFeeDelayedOrder(_marketKey);
    }

    /*
     * The fee charged when opening a position on the light side of a futures market using delayed order mechanism.
     */
    function makerFeeDelayedOrder(bytes32 _marketKey) public view returns (uint) {
        return _makerFeeDelayedOrder(_marketKey);
<<<<<<< HEAD
=======
    }

    /*
     * The fee charged when opening a position on the heavy side of a futures market using offchain delayed order mechanism.
     */
    function takerFeeOffchainDelayedOrder(bytes32 _marketKey) external view returns (uint) {
        return _takerFeeOffchainDelayedOrder(_marketKey);
    }

    /*
     * The fee charged when opening a position on the light side of a futures market using offchain delayed order mechanism.
     */
    function makerFeeOffchainDelayedOrder(bytes32 _marketKey) public view returns (uint) {
        return _makerFeeOffchainDelayedOrder(_marketKey);
>>>>>>> ab7a3816
    }

    /*
     * The number of price update rounds during which confirming next-price is allowed
     */
    function nextPriceConfirmWindow(bytes32 _marketKey) public view returns (uint) {
        return _nextPriceConfirmWindow(_marketKey);
    }

    /*
     * The amount of time in seconds which confirming delayed orders is allow
     */
    function delayedOrderConfirmWindow(bytes32 _marketKey) public view returns (uint) {
        return _delayedOrderConfirmWindow(_marketKey);
    }

    /*
<<<<<<< HEAD
=======
     * The amount of time in seconds which confirming delayed orders is allow
     */
    function offchainDelayedOrderMinAge(bytes32 _marketKey) public view returns (uint) {
        return _offchainDelayedOrderMinAge(_marketKey);
    }

    /*
     * The amount of time in seconds which confirming delayed orders is allow
     */
    function offchainDelayedOrderMaxAge(bytes32 _marketKey) public view returns (uint) {
        return _offchainDelayedOrderMaxAge(_marketKey);
    }

    /*
>>>>>>> ab7a3816
     * The maximum allowable leverage in a market.
     */
    function maxLeverage(bytes32 _marketKey) public view returns (uint) {
        return _maxLeverage(_marketKey);
    }

    /*
     * The maximum allowable value (base asset) on each side of a market.
     */
    function maxMarketValue(bytes32 _marketKey) public view returns (uint) {
        return _maxMarketValue(_marketKey);
    }

    /*
     * The maximum theoretical funding velocity per day charged by a market.
     */
    function maxFundingVelocity(bytes32 _marketKey) public view returns (uint) {
        return _maxFundingVelocity(_marketKey);
    }

    /*
<<<<<<< HEAD
     * The skew level at which the max funding velocity will be charged.
     */
    function skewScale(bytes32 _marketKey) public view returns (uint) {
        return _skewScale(_marketKey);
    }

    /*
     * The delayed order lower bound whereby the desired delta must be greater than or equal to.
     */
=======
     * The maximum theoretical funding velocity per day charged by a market.
     */
    function maxFundingVelocity(bytes32 _marketKey) public view returns (uint) {
        return _maxFundingVelocity(_marketKey);
    }

    /*
     * The skew level at which the max funding velocity will be charged.
     */
    function skewScaleUSD(bytes32 _marketKey) public view returns (uint) {
        return _skewScaleUSD(_marketKey);
    }

    /*
     * The delayed order lower bound whereby the desired delta must be greater than or equal to.
     */
>>>>>>> ab7a3816
    function minDelayTimeDelta(bytes32 _marketKey) public view returns (uint) {
        return _minDelayTimeDelta(_marketKey);
    }

    /*
     * The delayed order upper bound whereby the desired delta must be greater than or equal to.
     */
    function maxDelayTimeDelta(bytes32 _marketKey) public view returns (uint) {
        return _maxDelayTimeDelta(_marketKey);
    }

    function parameters(bytes32 _marketKey) external view returns (Parameters memory) {
        return
            Parameters(
                _takerFee(_marketKey),
                _makerFee(_marketKey),
                _takerFeeDelayedOrder(_marketKey),
                _makerFeeDelayedOrder(_marketKey),
<<<<<<< HEAD
                _nextPriceConfirmWindow(_marketKey),
                _delayedOrderConfirmWindow(_marketKey),
                _maxLeverage(_marketKey),
                _maxMarketValue(_marketKey),
                _maxFundingVelocity(_marketKey),
                _skewScale(_marketKey),
                _minDelayTimeDelta(_marketKey),
                _maxDelayTimeDelta(_marketKey)
=======
                _takerFeeOffchainDelayedOrder(_marketKey),
                _makerFeeOffchainDelayedOrder(_marketKey),
                _maxLeverage(_marketKey),
                _maxMarketValueUSD(_marketKey),
                _maxFundingVelocity(_marketKey),
                _skewScaleUSD(_marketKey),
                _nextPriceConfirmWindow(_marketKey),
                _delayedOrderConfirmWindow(_marketKey),
                _minDelayTimeDelta(_marketKey),
                _maxDelayTimeDelta(_marketKey),
                _offchainDelayedOrderMinAge(_marketKey),
                _offchainDelayedOrderMaxAge(_marketKey)
>>>>>>> ab7a3816
            );
    }

    /*
     * The minimum amount of sUSD paid to a liquidator when they successfully liquidate a position.
     * This quantity must be no greater than `minInitialMargin`.
     */
    function minKeeperFee() external view returns (uint) {
        return _minKeeperFee();
    }

    /*
     * Liquidation fee basis points paid to liquidator.
     * Use together with minKeeperFee() to calculate the actual fee paid.
     */
    function liquidationFeeRatio() external view returns (uint) {
        return _liquidationFeeRatio();
    }

    /*
     * Liquidation price buffer in basis points to prevent negative margin on liquidation.
     */
    function liquidationBufferRatio() external view returns (uint) {
        return _liquidationBufferRatio();
    }

    /*
     * The minimum margin required to open a position.
     * This quantity must be no less than `minKeeperFee`.
     */
    function minInitialMargin() external view returns (uint) {
        return _minInitialMargin();
    }

    /* ========== MUTATIVE FUNCTIONS ========== */

    /* ---------- Setters --------- */

    function _setParameter(
        bytes32 _marketKey,
        bytes32 key,
        uint value
    ) internal {
        _flexibleStorage().setUIntValue(SETTING_CONTRACT_NAME, keccak256(abi.encodePacked(_marketKey, key)), value);
        emit ParameterUpdated(_marketKey, key, value);
    }

    function setTakerFee(bytes32 _marketKey, uint _takerFee) public onlyOwner {
        require(_takerFee <= 1e18, "taker fee greater than 1");
        _setParameter(_marketKey, PARAMETER_TAKER_FEE, _takerFee);
    }

    function setMakerFee(bytes32 _marketKey, uint _makerFee) public onlyOwner {
        require(_makerFee <= 1e18, "maker fee greater than 1");
        _setParameter(_marketKey, PARAMETER_MAKER_FEE, _makerFee);
    }

    function setTakerFeeDelayedOrder(bytes32 _marketKey, uint _takerFeeDelayedOrder) public onlyOwner {
        require(_takerFeeDelayedOrder <= 1e18, "taker fee greater than 1");
        _setParameter(_marketKey, PARAMETER_TAKER_FEE_DELAYED_ORDER, _takerFeeDelayedOrder);
    }

    function setMakerFeeDelayedOrder(bytes32 _marketKey, uint _makerFeeDelayedOrder) public onlyOwner {
        require(_makerFeeDelayedOrder <= 1e18, "maker fee greater than 1");
        _setParameter(_marketKey, PARAMETER_MAKER_FEE_DELAYED_ORDER, _makerFeeDelayedOrder);
<<<<<<< HEAD
=======
    }

    function setTakerFeeOffchainDelayedOrder(bytes32 _marketKey, uint _takerFeeOffchainDelayedOrder) public onlyOwner {
        require(_takerFeeOffchainDelayedOrder <= 1e18, "taker fee greater than 1");
        _setParameter(_marketKey, PARAMETER_TAKER_FEE_OFFCHAIN_DELAYED_ORDER, _takerFeeOffchainDelayedOrder);
    }

    function setMakerFeeOffchainDelayedOrder(bytes32 _marketKey, uint _makerFeeOffchainDelayedOrder) public onlyOwner {
        require(_makerFeeOffchainDelayedOrder <= 1e18, "maker fee greater than 1");
        _setParameter(_marketKey, PARAMETER_MAKER_FEE_OFFCHAIN_DELAYED_ORDER, _makerFeeOffchainDelayedOrder);
>>>>>>> ab7a3816
    }

    function setNextPriceConfirmWindow(bytes32 _marketKey, uint _nextPriceConfirmWindow) public onlyOwner {
        _setParameter(_marketKey, PARAMETER_NEXT_PRICE_CONFIRM_WINDOW, _nextPriceConfirmWindow);
    }

    function setDelayedOrderConfirmWindow(bytes32 _marketKey, uint _delayedOrderConfirmWindow) public onlyOwner {
        _setParameter(_marketKey, PARAMETER_DELAYED_ORDER_CONFIRM_WINDOW, _delayedOrderConfirmWindow);
    }

<<<<<<< HEAD
=======
    function setOffchainDelayedOrderMinAge(bytes32 _marketKey, uint _offchainDelayedOrderMinAge) public onlyOwner {
        _setParameter(_marketKey, PARAMETER_OFFCHAIN_DELAYED_ORDER_MIN_AGE, _offchainDelayedOrderMinAge);
    }

    function setOffchainDelayedOrderMaxAge(bytes32 _marketKey, uint _offchainDelayedOrderMaxAge) public onlyOwner {
        _setParameter(_marketKey, PARAMETER_OFFCHAIN_DELAYED_ORDER_MAX_AGE, _offchainDelayedOrderMaxAge);
    }

>>>>>>> ab7a3816
    function setMaxLeverage(bytes32 _marketKey, uint _maxLeverage) public onlyOwner {
        _setParameter(_marketKey, PARAMETER_MAX_LEVERAGE, _maxLeverage);
    }

    function setMaxMarketValue(bytes32 _marketKey, uint _maxMarketValue) public onlyOwner {
        _setParameter(_marketKey, PARAMETER_MAX_MARKET_VALUE, _maxMarketValue);
    }

    // Before altering parameters relevant to funding rates, outstanding funding on the underlying market
    // must be recomputed, otherwise already-accrued but unrealised funding in the market can change.

    function _recomputeFunding(bytes32 _marketKey) internal {
        address marketAddress = _futuresMarketManager().marketForKey(_marketKey);

        IPerpsV2MarketViews marketView = IPerpsV2MarketViews(marketAddress);
        if (marketView.marketSize() > 0) {
            IPerpsV2Market market = IPerpsV2Market(marketAddress);
            // only recompute funding when market has positions, this check is important for initial setup
            market.recomputeFunding();
        }
    }

    function setMaxFundingVelocity(bytes32 _marketKey, uint _maxFundingVelocity) public onlyOwner {
        _recomputeFunding(_marketKey);
        _setParameter(_marketKey, PARAMETER_MAX_FUNDING_VELOCITY, _maxFundingVelocity);
    }

    function setSkewScale(bytes32 _marketKey, uint _skewScale) public onlyOwner {
        require(_skewScale > 0, "cannot set skew scale 0");
        _recomputeFunding(_marketKey);
        _setParameter(_marketKey, PARAMETER_MIN_SKEW_SCALE, _skewScale);
    }

    function setMinDelayTimeDelta(bytes32 _marketKey, uint _minDelayTimeDelta) public onlyOwner {
        _setParameter(_marketKey, PARAMETER_MIN_DELAY_TIME_DELTA, _minDelayTimeDelta);
    }

    function setMaxDelayTimeDelta(bytes32 _marketKey, uint _maxDelayTimeDelta) public onlyOwner {
        _setParameter(_marketKey, PARAMETER_MAX_DELAY_TIME_DELTA, _maxDelayTimeDelta);
    }

    function setParameters(bytes32 _marketKey, Parameters calldata _parameters) external onlyOwner {
        _recomputeFunding(_marketKey);
        setTakerFee(_marketKey, _parameters.takerFee);
        setMakerFee(_marketKey, _parameters.makerFee);
        setMaxLeverage(_marketKey, _parameters.maxLeverage);
<<<<<<< HEAD
        setMaxMarketValue(_marketKey, _parameters.maxMarketValue);
        setMaxFundingVelocity(_marketKey, _parameters.maxFundingVelocity);
        setSkewScale(_marketKey, _parameters.skewScale);
=======
        setMaxMarketValueUSD(_marketKey, _parameters.maxMarketValueUSD);
        setMaxFundingVelocity(_marketKey, _parameters.maxFundingVelocity);
        setSkewScaleUSD(_marketKey, _parameters.skewScaleUSD);
>>>>>>> ab7a3816
        setTakerFeeDelayedOrder(_marketKey, _parameters.takerFeeDelayedOrder);
        setMakerFeeDelayedOrder(_marketKey, _parameters.makerFeeDelayedOrder);
        setNextPriceConfirmWindow(_marketKey, _parameters.nextPriceConfirmWindow);
        setDelayedOrderConfirmWindow(_marketKey, _parameters.delayedOrderConfirmWindow);
        setMinDelayTimeDelta(_marketKey, _parameters.minDelayTimeDelta);
        setMaxDelayTimeDelta(_marketKey, _parameters.maxDelayTimeDelta);
<<<<<<< HEAD
=======
        setTakerFeeOffchainDelayedOrder(_marketKey, _parameters.takerFeeOffchainDelayedOrder);
        setMakerFeeOffchainDelayedOrder(_marketKey, _parameters.makerFeeOffchainDelayedOrder);
        setOffchainDelayedOrderMinAge(_marketKey, _parameters.offchainDelayedOrderMinAge);
        setOffchainDelayedOrderMaxAge(_marketKey, _parameters.offchainDelayedOrderMaxAge);
>>>>>>> ab7a3816
    }

    function setMinKeeperFee(uint _sUSD) external onlyOwner {
        require(_sUSD <= _minInitialMargin(), "min margin < liquidation fee");
        _flexibleStorage().setUIntValue(SETTING_CONTRACT_NAME, SETTING_MIN_KEEPER_FEE, _sUSD);
        emit MinKeeperFeeUpdated(_sUSD);
    }

    function setLiquidationFeeRatio(uint _ratio) external onlyOwner {
        _flexibleStorage().setUIntValue(SETTING_CONTRACT_NAME, SETTING_LIQUIDATION_FEE_RATIO, _ratio);
        emit LiquidationFeeRatioUpdated(_ratio);
    }

    function setLiquidationBufferRatio(uint _ratio) external onlyOwner {
        _flexibleStorage().setUIntValue(SETTING_CONTRACT_NAME, SETTING_LIQUIDATION_BUFFER_RATIO, _ratio);
        emit LiquidationBufferRatioUpdated(_ratio);
    }

    function setMinInitialMargin(uint _minMargin) external onlyOwner {
        require(_minKeeperFee() <= _minMargin, "min margin < liquidation fee");
        _flexibleStorage().setUIntValue(SETTING_CONTRACT_NAME, SETTING_MIN_INITIAL_MARGIN, _minMargin);
        emit MinInitialMarginUpdated(_minMargin);
    }

    /* ========== EVENTS ========== */

    event ParameterUpdated(bytes32 indexed marketKey, bytes32 indexed parameter, uint value);
    event MinKeeperFeeUpdated(uint sUSD);
    event LiquidationFeeRatioUpdated(uint bps);
    event LiquidationBufferRatioUpdated(uint bps);
    event MinInitialMarginUpdated(uint minMargin);
}<|MERGE_RESOLUTION|>--- conflicted
+++ resolved
@@ -64,8 +64,6 @@
      */
     function makerFeeDelayedOrder(bytes32 _marketKey) public view returns (uint) {
         return _makerFeeDelayedOrder(_marketKey);
-<<<<<<< HEAD
-=======
     }
 
     /*
@@ -80,7 +78,6 @@
      */
     function makerFeeOffchainDelayedOrder(bytes32 _marketKey) public view returns (uint) {
         return _makerFeeOffchainDelayedOrder(_marketKey);
->>>>>>> ab7a3816
     }
 
     /*
@@ -98,8 +95,6 @@
     }
 
     /*
-<<<<<<< HEAD
-=======
      * The amount of time in seconds which confirming delayed orders is allow
      */
     function offchainDelayedOrderMinAge(bytes32 _marketKey) public view returns (uint) {
@@ -114,7 +109,6 @@
     }
 
     /*
->>>>>>> ab7a3816
      * The maximum allowable leverage in a market.
      */
     function maxLeverage(bytes32 _marketKey) public view returns (uint) {
@@ -136,7 +130,6 @@
     }
 
     /*
-<<<<<<< HEAD
      * The skew level at which the max funding velocity will be charged.
      */
     function skewScale(bytes32 _marketKey) public view returns (uint) {
@@ -144,9 +137,6 @@
     }
 
     /*
-     * The delayed order lower bound whereby the desired delta must be greater than or equal to.
-     */
-=======
      * The maximum theoretical funding velocity per day charged by a market.
      */
     function maxFundingVelocity(bytes32 _marketKey) public view returns (uint) {
@@ -154,16 +144,15 @@
     }
 
     /*
-     * The skew level at which the max funding velocity will be charged.
-     */
-    function skewScaleUSD(bytes32 _marketKey) public view returns (uint) {
-        return _skewScaleUSD(_marketKey);
+     * The skew level at which the max funding rate will be charged.
+     */
+    function maxDelayTimeDelta(bytes32 _marketKey) public view returns (uint) {
+        return _maxDelayTimeDelta(_marketKey);
     }
 
     /*
      * The delayed order lower bound whereby the desired delta must be greater than or equal to.
      */
->>>>>>> ab7a3816
     function minDelayTimeDelta(bytes32 _marketKey) public view returns (uint) {
         return _minDelayTimeDelta(_marketKey);
     }
@@ -182,29 +171,18 @@
                 _makerFee(_marketKey),
                 _takerFeeDelayedOrder(_marketKey),
                 _makerFeeDelayedOrder(_marketKey),
-<<<<<<< HEAD
-                _nextPriceConfirmWindow(_marketKey),
-                _delayedOrderConfirmWindow(_marketKey),
+                _takerFeeOffchainDelayedOrder(_marketKey),
+                _makerFeeOffchainDelayedOrder(_marketKey),
                 _maxLeverage(_marketKey),
                 _maxMarketValue(_marketKey),
                 _maxFundingVelocity(_marketKey),
                 _skewScale(_marketKey),
-                _minDelayTimeDelta(_marketKey),
-                _maxDelayTimeDelta(_marketKey)
-=======
-                _takerFeeOffchainDelayedOrder(_marketKey),
-                _makerFeeOffchainDelayedOrder(_marketKey),
-                _maxLeverage(_marketKey),
-                _maxMarketValueUSD(_marketKey),
-                _maxFundingVelocity(_marketKey),
-                _skewScaleUSD(_marketKey),
                 _nextPriceConfirmWindow(_marketKey),
                 _delayedOrderConfirmWindow(_marketKey),
                 _minDelayTimeDelta(_marketKey),
                 _maxDelayTimeDelta(_marketKey),
                 _offchainDelayedOrderMinAge(_marketKey),
                 _offchainDelayedOrderMaxAge(_marketKey)
->>>>>>> ab7a3816
             );
     }
 
@@ -270,8 +248,6 @@
     function setMakerFeeDelayedOrder(bytes32 _marketKey, uint _makerFeeDelayedOrder) public onlyOwner {
         require(_makerFeeDelayedOrder <= 1e18, "maker fee greater than 1");
         _setParameter(_marketKey, PARAMETER_MAKER_FEE_DELAYED_ORDER, _makerFeeDelayedOrder);
-<<<<<<< HEAD
-=======
     }
 
     function setTakerFeeOffchainDelayedOrder(bytes32 _marketKey, uint _takerFeeOffchainDelayedOrder) public onlyOwner {
@@ -282,7 +258,6 @@
     function setMakerFeeOffchainDelayedOrder(bytes32 _marketKey, uint _makerFeeOffchainDelayedOrder) public onlyOwner {
         require(_makerFeeOffchainDelayedOrder <= 1e18, "maker fee greater than 1");
         _setParameter(_marketKey, PARAMETER_MAKER_FEE_OFFCHAIN_DELAYED_ORDER, _makerFeeOffchainDelayedOrder);
->>>>>>> ab7a3816
     }
 
     function setNextPriceConfirmWindow(bytes32 _marketKey, uint _nextPriceConfirmWindow) public onlyOwner {
@@ -293,8 +268,6 @@
         _setParameter(_marketKey, PARAMETER_DELAYED_ORDER_CONFIRM_WINDOW, _delayedOrderConfirmWindow);
     }
 
-<<<<<<< HEAD
-=======
     function setOffchainDelayedOrderMinAge(bytes32 _marketKey, uint _offchainDelayedOrderMinAge) public onlyOwner {
         _setParameter(_marketKey, PARAMETER_OFFCHAIN_DELAYED_ORDER_MIN_AGE, _offchainDelayedOrderMinAge);
     }
@@ -303,7 +276,6 @@
         _setParameter(_marketKey, PARAMETER_OFFCHAIN_DELAYED_ORDER_MAX_AGE, _offchainDelayedOrderMaxAge);
     }
 
->>>>>>> ab7a3816
     function setMaxLeverage(bytes32 _marketKey, uint _maxLeverage) public onlyOwner {
         _setParameter(_marketKey, PARAMETER_MAX_LEVERAGE, _maxLeverage);
     }
@@ -345,33 +317,32 @@
         _setParameter(_marketKey, PARAMETER_MAX_DELAY_TIME_DELTA, _maxDelayTimeDelta);
     }
 
+    function setMinDelayTimeDelta(bytes32 _marketKey, uint _minDelayTimeDelta) public onlyOwner {
+        _setParameter(_marketKey, PARAMETER_MIN_DELAY_TIME_DELTA, _minDelayTimeDelta);
+    }
+
+    function setMaxDelayTimeDelta(bytes32 _marketKey, uint _maxDelayTimeDelta) public onlyOwner {
+        _setParameter(_marketKey, PARAMETER_MAX_DELAY_TIME_DELTA, _maxDelayTimeDelta);
+    }
+
     function setParameters(bytes32 _marketKey, Parameters calldata _parameters) external onlyOwner {
         _recomputeFunding(_marketKey);
         setTakerFee(_marketKey, _parameters.takerFee);
         setMakerFee(_marketKey, _parameters.makerFee);
         setMaxLeverage(_marketKey, _parameters.maxLeverage);
-<<<<<<< HEAD
         setMaxMarketValue(_marketKey, _parameters.maxMarketValue);
         setMaxFundingVelocity(_marketKey, _parameters.maxFundingVelocity);
         setSkewScale(_marketKey, _parameters.skewScale);
-=======
-        setMaxMarketValueUSD(_marketKey, _parameters.maxMarketValueUSD);
-        setMaxFundingVelocity(_marketKey, _parameters.maxFundingVelocity);
-        setSkewScaleUSD(_marketKey, _parameters.skewScaleUSD);
->>>>>>> ab7a3816
         setTakerFeeDelayedOrder(_marketKey, _parameters.takerFeeDelayedOrder);
         setMakerFeeDelayedOrder(_marketKey, _parameters.makerFeeDelayedOrder);
         setNextPriceConfirmWindow(_marketKey, _parameters.nextPriceConfirmWindow);
         setDelayedOrderConfirmWindow(_marketKey, _parameters.delayedOrderConfirmWindow);
         setMinDelayTimeDelta(_marketKey, _parameters.minDelayTimeDelta);
         setMaxDelayTimeDelta(_marketKey, _parameters.maxDelayTimeDelta);
-<<<<<<< HEAD
-=======
         setTakerFeeOffchainDelayedOrder(_marketKey, _parameters.takerFeeOffchainDelayedOrder);
         setMakerFeeOffchainDelayedOrder(_marketKey, _parameters.makerFeeOffchainDelayedOrder);
         setOffchainDelayedOrderMinAge(_marketKey, _parameters.offchainDelayedOrderMinAge);
         setOffchainDelayedOrderMaxAge(_marketKey, _parameters.offchainDelayedOrderMaxAge);
->>>>>>> ab7a3816
     }
 
     function setMinKeeperFee(uint _sUSD) external onlyOwner {
