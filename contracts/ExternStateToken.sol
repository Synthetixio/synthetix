pragma solidity ^0.5.16;

// Inheritance
import "./Owned.sol";
import "./Proxyable.sol";

// Libraries
import "./SafeDecimalMath.sol";

// Internal references
import "./TokenState.sol";


<<<<<<< HEAD
// https://docs.synthetix.io/contracts/source/contracts/externstatetoken
contract ExternStateToken is Owned, SelfDestructible, Proxyable {
=======
// https://docs.synthetix.io/contracts/ExternStateToken
contract ExternStateToken is Owned, Proxyable {
>>>>>>> b4771e96
    using SafeMath for uint;
    using SafeDecimalMath for uint;

    /* ========== STATE VARIABLES ========== */

    /* Stores balances and allowances. */
    TokenState public tokenState;

    /* Other ERC20 fields. */
    string public name;
    string public symbol;
    uint public totalSupply;
    uint8 public decimals;

    constructor(
        address payable _proxy,
        TokenState _tokenState,
        string memory _name,
        string memory _symbol,
        uint _totalSupply,
        uint8 _decimals,
        address _owner
    ) public Owned(_owner) Proxyable(_proxy) {
        tokenState = _tokenState;

        name = _name;
        symbol = _symbol;
        totalSupply = _totalSupply;
        decimals = _decimals;
    }

    /* ========== VIEWS ========== */

    /**
     * @notice Returns the ERC20 allowance of one party to spend on behalf of another.
     * @param owner The party authorising spending of their funds.
     * @param spender The party spending tokenOwner's funds.
     */
    function allowance(address owner, address spender) public view returns (uint) {
        return tokenState.allowance(owner, spender);
    }

    /**
     * @notice Returns the ERC20 token balance of a given account.
     */
    function balanceOf(address account) external view returns (uint) {
        return tokenState.balanceOf(account);
    }

    /* ========== MUTATIVE FUNCTIONS ========== */

    /**
     * @notice Set the address of the TokenState contract.
     * @dev This can be used to "pause" transfer functionality, by pointing the tokenState at 0x000..
     * as balances would be unreachable.
     */
    function setTokenState(TokenState _tokenState) external optionalProxy_onlyOwner {
        tokenState = _tokenState;
        emitTokenStateUpdated(address(_tokenState));
    }

    function _internalTransfer(
        address from,
        address to,
        uint value
    ) internal returns (bool) {
        /* Disallow transfers to irretrievable-addresses. */
        require(to != address(0) && to != address(this) && to != address(proxy), "Cannot transfer to this address");

        // Insufficient balance will be handled by the safe subtraction.
        tokenState.setBalanceOf(from, tokenState.balanceOf(from).sub(value));
        tokenState.setBalanceOf(to, tokenState.balanceOf(to).add(value));

        // Emit a standard ERC20 transfer event
        emitTransfer(from, to, value);

        return true;
    }

    /**
     * @dev Perform an ERC20 token transfer. Designed to be called by transfer functions possessing
     * the onlyProxy or optionalProxy modifiers.
     */
    function _transferByProxy(
        address from,
        address to,
        uint value
    ) internal returns (bool) {
        return _internalTransfer(from, to, value);
    }

    /*
     * @dev Perform an ERC20 token transferFrom. Designed to be called by transferFrom functions
     * possessing the optionalProxy or optionalProxy modifiers.
     */
    function _transferFromByProxy(
        address sender,
        address from,
        address to,
        uint value
    ) internal returns (bool) {
        /* Insufficient allowance will be handled by the safe subtraction. */
        tokenState.setAllowance(from, sender, tokenState.allowance(from, sender).sub(value));
        return _internalTransfer(from, to, value);
    }

    /**
     * @notice Approves spender to transfer on the message sender's behalf.
     */
    function approve(address spender, uint value) public optionalProxy returns (bool) {
        address sender = messageSender;

        tokenState.setAllowance(sender, spender, value);
        emitApproval(sender, spender, value);
        return true;
    }

    /* ========== EVENTS ========== */
    function addressToBytes32(address input) internal pure returns (bytes32) {
        return bytes32(uint256(uint160(input)));
    }

    event Transfer(address indexed from, address indexed to, uint value);
    bytes32 internal constant TRANSFER_SIG = keccak256("Transfer(address,address,uint256)");

    function emitTransfer(
        address from,
        address to,
        uint value
    ) internal {
        proxy._emit(abi.encode(value), 3, TRANSFER_SIG, addressToBytes32(from), addressToBytes32(to), 0);
    }

    event Approval(address indexed owner, address indexed spender, uint value);
    bytes32 internal constant APPROVAL_SIG = keccak256("Approval(address,address,uint256)");

    function emitApproval(
        address owner,
        address spender,
        uint value
    ) internal {
        proxy._emit(abi.encode(value), 3, APPROVAL_SIG, addressToBytes32(owner), addressToBytes32(spender), 0);
    }

    event TokenStateUpdated(address newTokenState);
    bytes32 internal constant TOKENSTATEUPDATED_SIG = keccak256("TokenStateUpdated(address)");

    function emitTokenStateUpdated(address newTokenState) internal {
        proxy._emit(abi.encode(newTokenState), 1, TOKENSTATEUPDATED_SIG, 0, 0, 0);
    }
}<|MERGE_RESOLUTION|>--- conflicted
+++ resolved
@@ -11,13 +11,8 @@
 import "./TokenState.sol";
 
 
-<<<<<<< HEAD
 // https://docs.synthetix.io/contracts/source/contracts/externstatetoken
-contract ExternStateToken is Owned, SelfDestructible, Proxyable {
-=======
-// https://docs.synthetix.io/contracts/ExternStateToken
 contract ExternStateToken is Owned, Proxyable {
->>>>>>> b4771e96
     using SafeMath for uint;
     using SafeDecimalMath for uint;
 
