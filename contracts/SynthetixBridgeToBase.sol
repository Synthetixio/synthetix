--- conflicted
+++ resolved
@@ -8,11 +8,8 @@
 
 // Internal references
 import "./interfaces/ISynthetix.sol";
-<<<<<<< HEAD
 import "./interfaces/IRewardEscrowV2.sol";
-=======
 import "./interfaces/IIssuer.sol";
->>>>>>> 306e2027
 
 // solhint-disable indent
 import "@eth-optimism/contracts/build/contracts/iOVM/bridge/iOVM_BaseCrossDomainMessenger.sol";
@@ -24,22 +21,10 @@
     /* ========== ADDRESS RESOLVER CONFIGURATION ========== */
     bytes32 private constant CONTRACT_EXT_MESSENGER = "ext:Messenger";
     bytes32 private constant CONTRACT_SYNTHETIX = "Synthetix";
-<<<<<<< HEAD
     bytes32 private constant CONTRACT_REWARDESCROW = "RewardEscrowV2";
-    bytes32 private constant CONTRACT_BASE_SYNTHETIXBRIDGETOOPTIMISM = "base:SynthetixBridgeToOptimism";
-
-    bytes32[24] private addressesToCache = [
-        CONTRACT_EXT_MESSENGER,
-        CONTRACT_SYNTHETIX,
-        CONTRACT_REWARDESCROW,
-        CONTRACT_BASE_SYNTHETIXBRIDGETOOPTIMISM
-    ];
-
-=======
     bytes32 private constant CONTRACT_ISSUER = "Issuer";
     bytes32 private constant CONTRACT_BASE_SYNTHETIXBRIDGETOOPTIMISM = "base:SynthetixBridgeToOptimism";
 
->>>>>>> 306e2027
     // ========== CONSTRUCTOR ==========
 
     constructor(address _owner, address _resolver) public Owned(_owner) MixinResolver(_resolver) {}
@@ -92,12 +77,8 @@
     // ========== PUBLIC FUNCTIONS =========
 
     // invoked by user on L2
-<<<<<<< HEAD
-    function initiateWithdrawal(uint256 amount) external {
-=======
     function initiateWithdrawal(uint amount) external {
         require(issuer().debtBalanceOf(msg.sender, "sUSD") == 0, "Cannot withdraw with debt");
->>>>>>> 306e2027
         // instruct L2 Synthetix to burn this supply
         synthetix().burnSecondary(msg.sender, amount);
 
