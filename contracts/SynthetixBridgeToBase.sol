pragma solidity ^0.5.16;
pragma experimental ABIEncoderV2;

// Inheritance
import "./Owned.sol";
import "./MixinResolver.sol";
import "./MixinSystemSettings.sol";
import "./interfaces/ISynthetixBridgeToBase.sol";

// Internal references
import "./interfaces/ISynthetix.sol";
import "./interfaces/IRewardEscrowV2.sol";
import "./interfaces/IIssuer.sol";

// solhint-disable indent
import "@eth-optimism/contracts/build/contracts/iOVM/bridge/iOVM_BaseCrossDomainMessenger.sol";


contract SynthetixBridgeToBase is Owned, MixinSystemSettings, ISynthetixBridgeToBase {
    /* ========== ADDRESS RESOLVER CONFIGURATION ========== */
    bytes32 private constant CONTRACT_EXT_MESSENGER = "ext:Messenger";
    bytes32 private constant CONTRACT_SYNTHETIX = "Synthetix";
    bytes32 private constant CONTRACT_REWARDESCROW = "RewardEscrowV2";
    bytes32 private constant CONTRACT_ISSUER = "Issuer";
    bytes32 private constant CONTRACT_BASE_SYNTHETIXBRIDGETOOPTIMISM = "base:SynthetixBridgeToOptimism";

    // ========== CONSTRUCTOR ==========

    constructor(address _owner, address _resolver) public Owned(_owner) MixinSystemSettings(_resolver) {}

    //
    // ========== INTERNALS ============

    function messenger() internal view returns (iOVM_BaseCrossDomainMessenger) {
        return iOVM_BaseCrossDomainMessenger(requireAndGetAddress(CONTRACT_EXT_MESSENGER));
    }

    function synthetix() internal view returns (ISynthetix) {
        return ISynthetix(requireAndGetAddress(CONTRACT_SYNTHETIX));
    }

    function issuer() internal view returns (IIssuer) {
        return IIssuer(requireAndGetAddress(CONTRACT_ISSUER));
    }

    function rewardEscrowV2() internal view returns (IRewardEscrowV2) {
        return IRewardEscrowV2(requireAndGetAddress(CONTRACT_REWARDESCROW));
    }

    function synthetixBridgeToOptimism() internal view returns (address) {
        return requireAndGetAddress(CONTRACT_BASE_SYNTHETIXBRIDGETOOPTIMISM);
    }

    function onlyAllowFromOptimism() internal view {
        // ensure function only callable from the L2 bridge via messenger (aka relayer)
        iOVM_BaseCrossDomainMessenger _messenger = messenger();
        require(msg.sender == address(_messenger), "Only the relayer can call this");
        require(_messenger.xDomainMessageSender() == synthetixBridgeToOptimism(), "Only the L1 bridge can invoke");
    }

    modifier onlyOptimismBridge() {
        onlyAllowFromOptimism();
        _;
    }

    // ========== VIEWS ==========

    function resolverAddressesRequired() public view returns (bytes32[] memory addresses) {
        bytes32[] memory existingAddresses = MixinSystemSettings.resolverAddressesRequired();
<<<<<<< HEAD
        bytes32[] memory addresses = new bytes32[](5);
        addresses[0] = CONTRACT_EXT_MESSENGER;
        addresses[1] = CONTRACT_SYNTHETIX;
        addresses[2] = CONTRACT_BASE_SYNTHETIXBRIDGETOOPTIMISM;
        addresses[3] = CONTRACT_ISSUER;
        addresses[4] = CONTRACT_REWARDESCROW;
        return combineArrays(existingAddresses, addresses);
=======
        bytes32[] memory newAddresses = new bytes32[](5);
        newAddresses[0] = CONTRACT_EXT_MESSENGER;
        newAddresses[1] = CONTRACT_SYNTHETIX;
        newAddresses[2] = CONTRACT_BASE_SYNTHETIXBRIDGETOOPTIMISM;
        newAddresses[3] = CONTRACT_ISSUER;
        newAddresses[4] = CONTRACT_REWARDESCROW;
        addresses = combineArrays(existingAddresses, newAddresses);
>>>>>>> c73c3a2a
    }

    // ========== PUBLIC FUNCTIONS =========

    // invoked by user on L2
    function initiateWithdrawal(uint amount) external {
        require(issuer().debtBalanceOf(msg.sender, "sUSD") == 0, "Cannot withdraw with debt");

        // instruct L2 Synthetix to burn this supply
        synthetix().burnSecondary(msg.sender, amount);

        // create message payload for L1
        bytes memory messageData = abi.encodeWithSignature("completeWithdrawal(address,uint256)", msg.sender, amount);

        // relay the message to Bridge on L1 via L2 Messenger
        messenger().sendMessage(synthetixBridgeToOptimism(), messageData, uint32(getCrossDomainMessageGasLimit()));

        emit WithdrawalInitiated(msg.sender, amount);
    }

    // ========= RESTRICTED FUNCTIONS ==============

    function importVestingEntries(
        address account,
        uint256 escrowedAmount,
        VestingEntries.VestingEntry[] calldata vestingEntries
    ) external onlyOptimismBridge {
<<<<<<< HEAD
        IRewardEscrowV2 rewardEscrow = rewardEscrowV2();
        // First, mint the escrowed SNX that are being migrated
        synthetix().mintSecondary(address(rewardEscrow), escrowedAmount);
        rewardEscrow.importVestingEntries(account, escrowedAmount, vestingEntries);
=======
        rewardEscrowV2().importVestingEntries(account, escrowedAmount, vestingEntries);
>>>>>>> c73c3a2a
        emit ImportedVestingEntries(account, escrowedAmount, vestingEntries);
    }

    // invoked by Messenger on L2
<<<<<<< HEAD
    function completeDeposit(address account, uint256 depositAmount) external onlyOptimismBridge {
        // now tell Synthetix to mint these tokens, deposited in L1, into the same account for L2
        synthetix().mintSecondary(account, depositAmount);
        emit MintedSecondary(account, depositAmount);
=======
    function completeDeposit(
        address account,
        uint256 depositAmount,
        uint256 escrowedAmount
    ) external onlyOptimismBridge {
        // now tell Synthetix to mint these tokens, deposited in L1, into the same account for L2
        synthetix().mintSecondary(account, depositAmount);
        emit MintedSecondary(account, depositAmount);
        if (escrowedAmount > 0) {
            // Mint also the escrowed amount and transfer it to the RewarEscrow contract
            synthetix().mintSecondary(address(rewardEscrowV2()), escrowedAmount);
            emit MintedSecondary(address(rewardEscrowV2()), escrowedAmount);
        }
>>>>>>> c73c3a2a
    }

    // invoked by Messenger on L2
    function completeRewardDeposit(uint256 amount) external onlyOptimismBridge {
        // now tell Synthetix to mint these tokens, deposited in L1, into reward escrow on L2
        synthetix().mintSecondaryRewards(amount);
        emit MintedSecondaryRewards(amount);
    }

    // ========== EVENTS ==========
    event ImportedVestingEntries(
        address indexed account,
        uint256 escrowedAmount,
        VestingEntries.VestingEntry[] vestingEntries
    );
    event MintedSecondary(address indexed account, uint256 amount);
    event MintedSecondaryRewards(uint256 amount);
    event WithdrawalInitiated(address indexed account, uint256 amount);
}<|MERGE_RESOLUTION|>--- conflicted
+++ resolved
@@ -67,15 +67,6 @@
 
     function resolverAddressesRequired() public view returns (bytes32[] memory addresses) {
         bytes32[] memory existingAddresses = MixinSystemSettings.resolverAddressesRequired();
-<<<<<<< HEAD
-        bytes32[] memory addresses = new bytes32[](5);
-        addresses[0] = CONTRACT_EXT_MESSENGER;
-        addresses[1] = CONTRACT_SYNTHETIX;
-        addresses[2] = CONTRACT_BASE_SYNTHETIXBRIDGETOOPTIMISM;
-        addresses[3] = CONTRACT_ISSUER;
-        addresses[4] = CONTRACT_REWARDESCROW;
-        return combineArrays(existingAddresses, addresses);
-=======
         bytes32[] memory newAddresses = new bytes32[](5);
         newAddresses[0] = CONTRACT_EXT_MESSENGER;
         newAddresses[1] = CONTRACT_SYNTHETIX;
@@ -83,7 +74,6 @@
         newAddresses[3] = CONTRACT_ISSUER;
         newAddresses[4] = CONTRACT_REWARDESCROW;
         addresses = combineArrays(existingAddresses, newAddresses);
->>>>>>> c73c3a2a
     }
 
     // ========== PUBLIC FUNCTIONS =========
@@ -111,38 +101,18 @@
         uint256 escrowedAmount,
         VestingEntries.VestingEntry[] calldata vestingEntries
     ) external onlyOptimismBridge {
-<<<<<<< HEAD
         IRewardEscrowV2 rewardEscrow = rewardEscrowV2();
         // First, mint the escrowed SNX that are being migrated
         synthetix().mintSecondary(address(rewardEscrow), escrowedAmount);
         rewardEscrow.importVestingEntries(account, escrowedAmount, vestingEntries);
-=======
-        rewardEscrowV2().importVestingEntries(account, escrowedAmount, vestingEntries);
->>>>>>> c73c3a2a
         emit ImportedVestingEntries(account, escrowedAmount, vestingEntries);
     }
 
     // invoked by Messenger on L2
-<<<<<<< HEAD
     function completeDeposit(address account, uint256 depositAmount) external onlyOptimismBridge {
         // now tell Synthetix to mint these tokens, deposited in L1, into the same account for L2
         synthetix().mintSecondary(account, depositAmount);
         emit MintedSecondary(account, depositAmount);
-=======
-    function completeDeposit(
-        address account,
-        uint256 depositAmount,
-        uint256 escrowedAmount
-    ) external onlyOptimismBridge {
-        // now tell Synthetix to mint these tokens, deposited in L1, into the same account for L2
-        synthetix().mintSecondary(account, depositAmount);
-        emit MintedSecondary(account, depositAmount);
-        if (escrowedAmount > 0) {
-            // Mint also the escrowed amount and transfer it to the RewarEscrow contract
-            synthetix().mintSecondary(address(rewardEscrowV2()), escrowedAmount);
-            emit MintedSecondary(address(rewardEscrowV2()), escrowedAmount);
-        }
->>>>>>> c73c3a2a
     }
 
     // invoked by Messenger on L2
