--- conflicted
+++ resolved
@@ -102,19 +102,12 @@
     }
 
     function isOpenForLiquidation(address account) external view returns (bool) {
-<<<<<<< HEAD
         uint accountsIssuanceRatio = synthetix().collateralisationRatio(account);
         console.log("isOpenForLiquidation(ratio, issuanceRatio)", accountsIssuanceRatio, synthetixState().issuanceRatio());
 
-        // Liquidation closed if accounts issuance ratio less than or equal target issuanceRatio
-        if (accountsIssuanceRatio <= synthetixState().issuanceRatio()) {
-=======
-        uint ratio = synthetix().collateralisationRatio(account);
-
         // Liquidation closed if collateral ratio less than or equal target issuance Ratio
         // Account with no snx collateral will also not be open for liquidation (ratio is 0)
-        if (ratio <= synthetixState().issuanceRatio()) {
->>>>>>> 2cc8b8df
+        if (accountsIssuanceRatio <= synthetixState().issuanceRatio()) {
             console.log("1 NOT isOpenForLiquidation)");
             return false;
         }
