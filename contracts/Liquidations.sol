pragma solidity ^0.5.16;

// Inheritance
import "./Owned.sol";
import "./MixinResolver.sol";
import "./interfaces/ILiquidations.sol";

// Libraries
import "./SafeDecimalMath.sol";

// Internal references
import "./EternalStorage.sol";
import "./interfaces/ISynthetix.sol";
import "./interfaces/ISynthetixState.sol";
import "./interfaces/IExchangeRates.sol";
import "./interfaces/IIssuer.sol";

// https://docs.synthetix.io/contracts/Liquidations
contract Liquidations is Owned, MixinResolver, ILiquidations {
    using SafeMath for uint;
    using SafeDecimalMath for uint;

    struct LiquidationEntry {
        uint deadline;
        address caller;
    }

    bytes32 private constant sUSD = "sUSD";

    /* ========== ADDRESS RESOLVER CONFIGURATION ========== */

    bytes32 private constant CONTRACT_SYNTHETIX = "Synthetix";
    bytes32 private constant CONTRACT_ETERNALSTORAGE_LIQUIDATIONS = "EternalStorageLiquidations";
    bytes32 private constant CONTRACT_SYNTHETIXSTATE = "SynthetixState";
    bytes32 private constant CONTRACT_ISSUER = "Issuer";
    bytes32 private constant CONTRACT_EXRATES = "ExchangeRates";

    bytes32[24] private addressesToCache = [
        CONTRACT_SYNTHETIX,
        CONTRACT_ETERNALSTORAGE_LIQUIDATIONS,
        CONTRACT_SYNTHETIXSTATE,
        CONTRACT_ISSUER,
        CONTRACT_EXRATES
    ];

    /* ========== CONSTANTS ========== */
    uint public constant MAX_LIQUIDATION_RATIO = 1e18; // 100% issuance ratio

    uint public constant MAX_LIQUIDATION_PENALTY = 1e18 / 4; // Max 25% liquidation penalty / bonus

    uint public constant MAX_LIQUIDATION_DELAY = 2629743; // 1 Month
    uint public constant MIN_LIQUIDATION_DELAY = 86400;   // 1 day

    // Storage keys
    bytes32 public constant LIQUIDATION_DEADLINE = "LiquidationDeadline";
    bytes32 public constant LIQUIDATION_CALLER = "LiquidationCaller";

    /* ========== STATE VARIABLES ========== */
    uint public liquidationDelay = 2 weeks;     // liquidation time delay after address flagged
    uint public liquidationRatio = 1e18 / 2;    // 0.5 issuance ratio when account can be flagged for liquidation
    uint public liquidationPenalty = 1e18 / 10; // 10%

    constructor(address _owner, address _resolver) public Owned(_owner) MixinResolver(_resolver, addressesToCache) {}

    /* ========== VIEWS ========== */
    function synthetix() internal view returns (ISynthetix) {
        return ISynthetix(requireAndGetAddress(CONTRACT_SYNTHETIX, "Missing Synthetix address"));
    }

    function synthetixState() internal view returns (ISynthetixState) {
        return ISynthetixState(requireAndGetAddress(CONTRACT_SYNTHETIXSTATE, "Missing SynthetixState address"));
    }

    function issuer() internal view returns (IIssuer) {
        return IIssuer(requireAndGetAddress(CONTRACT_ISSUER, "Missing Issuer address"));
    }

    function exchangeRates() internal view returns (IExchangeRates) {
        return IExchangeRates(requireAndGetAddress(CONTRACT_EXRATES, "Missing ExchangeRates address"));
    }

    // refactor to synthetix storage eternal storage contract once that's ready
    function eternalStorageLiquidations() internal view returns (EternalStorage) {
        return
            EternalStorage(
                requireAndGetAddress(CONTRACT_ETERNALSTORAGE_LIQUIDATIONS, "Missing EternalStorageLiquidations address")
            );
    }

    /* ========== VIEWS ========== */

    function liquidationCollateralRatio() external view returns (uint) {
        return inverseRatio(liquidationRatio);
    }

    function getLiquidationDeadlineForAccount(address account) external view returns (uint) {
        LiquidationEntry memory liquidation = _getLiquidationEntryForAccount(account);
        return liquidation.deadline;
    }

    function isOpenForLiquidation(address account) external view returns (bool) {
        uint accountsIssuanceRatio = synthetix().collateralisationRatio(account);

        // Liquidation closed if collateral ratio less than or equal target issuance Ratio
        // Account with no snx collateral will also not be open for liquidation (ratio is 0)
        if (accountsIssuanceRatio <= synthetixState().issuanceRatio()) {
            return false;
        }

        LiquidationEntry memory liquidation = _getLiquidationEntryForAccount(account);
        // only need to check accountsIssuanceRatio is >= liquidationRatio, liquidation cap is checked above
        // check liquidation.deadline is set > 0
        if (accountsIssuanceRatio >= liquidationRatio && liquidation.deadline > 0 && now.add(liquidationDelay) > liquidation.deadline) {
            return true;
        }
        return false;
    }

    // get liquidationEntry for account
    // returns deadline = 0 when not set
    function _getLiquidationEntryForAccount(address account) internal view returns (LiquidationEntry memory _liquidation) {

        _liquidation.deadline = eternalStorageLiquidations().getUIntValue(_getKey(LIQUIDATION_DEADLINE, account));

        // liquidation caller not used
        _liquidation.caller = address(0);
    }

    function _getKey(bytes32 _scope, address _account) internal pure returns (bytes32) {
        return keccak256(abi.encodePacked(_scope, _account));
    }

    /* ========== SETTERS ========== */
    function setLiquidationDelay(uint time) external onlyOwner {
        require(time <= MAX_LIQUIDATION_DELAY, "Must be less than 1 month");
        require(time >= MIN_LIQUIDATION_DELAY, "Must be greater than 1 day");

        liquidationDelay = time;

        emit LiquidationDelayUpdated(time);
    }

    // Accounts Collateral/Issuance ratio is higher when there is less collateral backing their debt
    // Upper bound liquidationRatio is 1 + penalty (100% + 10% = 110%)
    function setLiquidationRatio(uint _liquidationRatio) external onlyOwner {
        require(_liquidationRatio <= MAX_LIQUIDATION_RATIO, "liquidationRatio > MAX_LIQUIDATION_RATIO");

        liquidationRatio = _liquidationRatio;

        emit LiquidationRatioUpdated(_liquidationRatio);
    }

    function setLiquidationPenalty(uint penalty) external onlyOwner {
        require(penalty <= MAX_LIQUIDATION_PENALTY, "penalty > MAX_LIQUIDATION_PENALTY");
        liquidationPenalty = penalty;

        emit LiquidationPenaltyUpdated(penalty);
    }

    /* ========== MUTATIVE FUNCTIONS ========== */

    // totalIssuedSynths checks synths for staleness
    function flagAccountForLiquidation(address account) external {
        LiquidationEntry memory liquidation = _getLiquidationEntryForAccount(account);
        require(liquidation.deadline == 0, "Account already flagged for liquidation");

        uint accountsIssuanceRatio = synthetix().collateralisationRatio(account);

        // if accounts issuance ratio is greater than or equal to liquidation ratio set liquidation entry
        require(accountsIssuanceRatio >= liquidationRatio, "Account issuance ratio is less than liquidation ratio");

<<<<<<< HEAD
        uint deadline = now.add(liquidationDelay);

        _storeLiquidationEntry(account, deadline, msg.sender);
        console.log("AccountFlaggedForLiquidation(account, deadline)", account, deadline);
        emit AccountFlaggedForLiquidation(account, deadline);
=======
            _storeLiquidationEntry(account, deadline, msg.sender);
            emit AccountFlaggedForLiquidation(account, deadline);
        }
>>>>>>> 5973b3fa
    }

    // Internal function to remove account from liquidations
    // Does not check collateral ratio is fixed
    function removeAccountInLiquidation(address account) external onlySynthetixOrIssuer {
        LiquidationEntry memory liquidation = _getLiquidationEntryForAccount(account);
        if(liquidation.deadline > 0){
            _removeLiquidationEntry(account);
        }
    }

    // Public function to allow an account to remove from liquidations
    // Checks collateral ratio is fixed - below target issuance ratio
    function checkAndRemoveAccountInLiquidation(address account) external {
        LiquidationEntry memory liquidation = _getLiquidationEntryForAccount(account);

        require(liquidation.deadline > 0, "Account has no liquidation set");

        uint accountsIssuanceRatio = synthetix().collateralisationRatio(account);

        // Remove from liquidations if accountsIssuanceRatio is fixed (less than equal target issuance ratio)
        if (accountsIssuanceRatio <= synthetixState().issuanceRatio()) {
            _removeLiquidationEntry(account);
        }
    }

    function _storeLiquidationEntry(
        address _account,
        uint _deadline,
        address _caller
    ) internal {
        // record liquidation deadline
        eternalStorageLiquidations().setUIntValue(_getKey(LIQUIDATION_DEADLINE, _account), _deadline);
        eternalStorageLiquidations().setAddressValue(_getKey(LIQUIDATION_CALLER, _account), _caller);
    }

    function _removeLiquidationEntry(address _account) internal {
        // delete liquidation deadline
        eternalStorageLiquidations().deleteUIntValue(_getKey(LIQUIDATION_DEADLINE, _account));
        // delete liquidation caller
        eternalStorageLiquidations().deleteAddressValue(_getKey(LIQUIDATION_CALLER, _account));

        emit AccountRemovedFromLiqudation(_account, now);
    }

    // Returns the inverse view of the issuanceRatio to collateralRatio (1/v)
    function inverseRatio(uint value) internal pure returns (uint) {
        return (SafeDecimalMath.unit().divideDecimalRound(value));
    }

    /* ========== MODIFIERS ========== */
    modifier onlySynthetixOrIssuer() {
        bool isSynthetix = msg.sender == address(synthetix());
        bool isIssuer = msg.sender == address(issuer());

        require(isSynthetix || isIssuer, "Liquidations: Only the synthetix or Issuer contract can perform this action");
        _;
    }

    modifier rateNotStale(bytes32 currencyKey) {
        require(!exchangeRates().rateIsStale(currencyKey), "Rate stale or not a synth");
        _;
    }

    /* ========== EVENTS ========== */

    event AccountFlaggedForLiquidation(address indexed account, uint deadline);
    event AccountRemovedFromLiqudation(address indexed account, uint time);
    event LiquidationDelayUpdated(uint newDelay);
    event LiquidationRatioUpdated(uint newRatio);
    event LiquidationPenaltyUpdated(uint newPenalty);
}<|MERGE_RESOLUTION|>--- conflicted
+++ resolved
@@ -169,17 +169,11 @@
         // if accounts issuance ratio is greater than or equal to liquidation ratio set liquidation entry
         require(accountsIssuanceRatio >= liquidationRatio, "Account issuance ratio is less than liquidation ratio");
 
-<<<<<<< HEAD
         uint deadline = now.add(liquidationDelay);
 
         _storeLiquidationEntry(account, deadline, msg.sender);
-        console.log("AccountFlaggedForLiquidation(account, deadline)", account, deadline);
+        
         emit AccountFlaggedForLiquidation(account, deadline);
-=======
-            _storeLiquidationEntry(account, deadline, msg.sender);
-            emit AccountFlaggedForLiquidation(account, deadline);
-        }
->>>>>>> 5973b3fa
     }
 
     // Internal function to remove account from liquidations
