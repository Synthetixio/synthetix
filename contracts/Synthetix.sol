--- conflicted
+++ resolved
@@ -14,45 +14,7 @@
         address _owner,
         uint _totalSupply,
         address _resolver
-<<<<<<< HEAD
-    )
-        public
-        ExternStateToken(_proxy, _tokenState, TOKEN_NAME, TOKEN_SYMBOL, _totalSupply, DECIMALS, _owner)
-        MixinResolver(_resolver, addressesToCache)
-    {}
-
-    /* ========== VIEWS ========== */
-
-    function synthetixState() internal view returns (ISynthetixState) {
-        return ISynthetixState(requireAndGetAddress(CONTRACT_SYNTHETIXSTATE));
-    }
-
-    function systemStatus() internal view returns (ISystemStatus) {
-        return ISystemStatus(requireAndGetAddress(CONTRACT_SYSTEMSTATUS));
-    }
-
-    function exchanger() internal view returns (IExchanger) {
-        return IExchanger(requireAndGetAddress(CONTRACT_EXCHANGER));
-    }
-
-    function issuer() internal view returns (IIssuer) {
-        return IIssuer(requireAndGetAddress(CONTRACT_ISSUER));
-    }
-
-    function supplySchedule() internal view returns (SupplySchedule) {
-        return SupplySchedule(requireAndGetAddress(CONTRACT_SUPPLYSCHEDULE));
-    }
-
-    function rewardsDistribution() internal view returns (IRewardsDistribution) {
-        return IRewardsDistribution(requireAndGetAddress(CONTRACT_REWARDSDISTRIBUTION));
-    }
-
-    function debtBalanceOf(address account, bytes32 currencyKey) external view returns (uint) {
-        return issuer().debtBalanceOf(account, currencyKey);
-    }
-=======
     ) public BaseSynthetix(_proxy, _tokenState, _owner, _totalSupply, _resolver) {}
->>>>>>> 9d608699
 
     // ========== OVERRIDDEN FUNCTIONS ==========
 
