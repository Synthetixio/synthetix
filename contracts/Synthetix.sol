pragma solidity 0.4.25;

import "./ExternStateToken.sol";
import "./TokenState.sol";
import "./MixinResolver.sol";
import "./SupplySchedule.sol";
import "./Synth.sol";
import "./interfaces/ISynthetixState.sol";
import "./interfaces/IExchangeRates.sol";
import "./interfaces/ISynthetixEscrow.sol";
import "./interfaces/IFeePool.sol";
import "./interfaces/IRewardsDistribution.sol";
import "./interfaces/IExchanger.sol";
import "./interfaces/IIssuer.sol";
import "./interfaces/IEtherCollateral.sol";

/**
 * @title Synthetix ERC20 contract.
 * @notice The Synthetix contracts not only facilitates transfers, exchanges, and tracks balances,
 * but it also computes the quantity of fees each synthetix holder is entitled to.
 */
contract Synthetix is ExternStateToken, MixinResolver {
    // ========== STATE VARIABLES ==========

    // Available Synths which can be used with the system
    Synth[] public availableSynths;
    mapping(bytes32 => Synth) public synths;
    mapping(address => bytes32) public synthsByAddress;

    string constant TOKEN_NAME = "Synthetix Network Token";
    string constant TOKEN_SYMBOL = "SNX";
    uint8 constant DECIMALS = 18;
    bytes32 constant sUSD = "sUSD";

    // ========== CONSTRUCTOR ==========

    /**
     * @dev Constructor
     * @param _proxy The main token address of the Proxy contract. This will be ProxyERC20.sol
     * @param _tokenState Address of the external immutable contract containing token balances.
     * @param _owner The owner of this contract.
     * @param _totalSupply On upgrading set to reestablish the current total supply (This should be in SynthetixState if ever updated)
     * @param _resolver The address of the Synthetix Address Resolver
     */
    constructor(address _proxy, TokenState _tokenState, address _owner, uint _totalSupply, address _resolver)
        public
        ExternStateToken(_proxy, _tokenState, TOKEN_NAME, TOKEN_SYMBOL, _totalSupply, DECIMALS, _owner)
        MixinResolver(_owner, _resolver)
    {}

    /* ========== VIEWS ========== */

    function exchanger() internal view returns (IExchanger) {
        require(resolver.getAddress("Exchanger") != address(0), "Resolver is missing Exchanger address");
        return IExchanger(resolver.getAddress("Exchanger"));
    }

    function etherCollateral() internal view returns (IEtherCollateral) {
        require(resolver.getAddress("EtherCollateral") != address(0), "Resolver is missing EtherCollateral address");
        return IEtherCollateral(resolver.getAddress("EtherCollateral"));
    }

    function issuer() internal view returns (IIssuer) {
        require(resolver.getAddress("Issuer") != address(0), "Resolver is missing Issuer address");
        return IIssuer(resolver.getAddress("Issuer"));
    }

    function synthetixState() internal view returns (ISynthetixState) {
        require(resolver.getAddress("SynthetixState") != address(0), "Resolver is missing the SynthetixState address");
        return ISynthetixState(resolver.getAddress("SynthetixState"));
    }

    function exchangeRates() internal view returns (IExchangeRates) {
        require(resolver.getAddress("ExchangeRates") != address(0), "Resolver is missing ExchangeRates address");
        return IExchangeRates(resolver.getAddress("ExchangeRates"));
    }

    function feePool() internal view returns (IFeePool) {
        require(resolver.getAddress("FeePool") != address(0), "Resolver is missing FeePool address");
        return IFeePool(resolver.getAddress("FeePool"));
    }

    function supplySchedule() internal view returns (SupplySchedule) {
        require(resolver.getAddress("SupplySchedule") != address(0), "Resolver is missing SupplySchedule address");
        return SupplySchedule(resolver.getAddress("SupplySchedule"));
    }

    function rewardEscrow() internal view returns (ISynthetixEscrow) {
        require(resolver.getAddress("RewardEscrow") != address(0), "Resolver is missing RewardEscrow address");
        return ISynthetixEscrow(resolver.getAddress("RewardEscrow"));
    }

    function synthetixEscrow() internal view returns (ISynthetixEscrow) {
        require(resolver.getAddress("SynthetixEscrow") != address(0), "Resolver is missing SynthetixEscrow address");
        return ISynthetixEscrow(resolver.getAddress("SynthetixEscrow"));
    }

    function rewardsDistribution() internal view returns (IRewardsDistribution) {
        require(resolver.getAddress("RewardsDistribution") != address(0), "Resolver is missing RewardsDistribution address");
        return IRewardsDistribution(resolver.getAddress("RewardsDistribution"));
    }

    /**
     * @notice A function that lets you easily convert an amount in a source currency to an amount in the destination currency
     * @param sourceCurrencyKey The currency the amount is specified in
     * @param sourceAmount The source amount, specified in UNIT base
     * @param destinationCurrencyKey The destination currency
     */
    function effectiveValue(bytes32 sourceCurrencyKey, uint sourceAmount, bytes32 destinationCurrencyKey)
        public
        view
        returns (uint)
    {
        return exchangeRates().effectiveValue(sourceCurrencyKey, sourceAmount, destinationCurrencyKey);
    }

    /**
     * @notice Total amount of synths issued by the system, priced in currencyKey
     * @param currencyKey The currency to value the synths in
     */
    function _totalIssuedSynths(bytes32 currencyKey, bool excludeEtherCollateral) internal view returns (uint) {
        IExchangeRates exRates = exchangeRates();
        uint total = 0;
        uint currencyRate = exRates.rateForCurrency(currencyKey);

        (uint[] memory rates, bool anyRateStale) = exRates.ratesAndStaleForCurrencies(availableCurrencyKeys());
        require(!anyRateStale, "Rates are stale");

        for (uint i = 0; i < availableSynths.length; i++) {
            // What's the total issued value of that synth in the destination currency?
            // Note: We're not using our effectiveValue function because we don't want to go get the
            //       rate for the destination currency and check if it's stale repeatedly on every
            //       iteration of the loop
            uint totalSynths = availableSynths[i].totalSupply();

            // minus total issued synths from Ether Collateral from sETH.totalSupply()
            if (excludeEtherCollateral && availableSynths[i] == synths["sETH"]) {
                totalSynths = totalSynths.sub(etherCollateral().totalIssuedSynths());
            }

            uint synthValue = totalSynths.multiplyDecimalRound(rates[i]);
            total = total.add(synthValue);
        }

        return total.divideDecimalRound(currencyRate);
    }

    /**
     * @notice Total amount of synths issued by the system priced in currencyKey
     * @param currencyKey The currency to value the synths in
     */
    function totalIssuedSynths(bytes32 currencyKey) public view returns (uint) {
        return _totalIssuedSynths(currencyKey, false);
    }

    /**
     * @notice Total amount of synths issued by the system priced in currencyKey, excluding ether collateral
     * @param currencyKey The currency to value the synths in
     */
    function totalIssuedSynthsExcludeEtherCollateral(bytes32 currencyKey) public view returns (uint) {
        return _totalIssuedSynths(currencyKey, true);
    }

    /**
     * @notice Returns the currencyKeys of availableSynths for rate checking
     */
    function availableCurrencyKeys() public view returns (bytes32[]) {
        bytes32[] memory currencyKeys = new bytes32[](availableSynths.length);

        for (uint i = 0; i < availableSynths.length; i++) {
            currencyKeys[i] = synthsByAddress[availableSynths[i]];
        }

        return currencyKeys;
    }

    /**
     * @notice Returns the count of available synths in the system, which you can use to iterate availableSynths
     */
    function availableSynthCount() public view returns (uint) {
        return availableSynths.length;
    }

    function getSynthByAddress(address synth) external view returns (bytes32) {
        return synthsByAddress[synth];
    }

    function isWaitingPeriod(bytes32 currencyKey) external view returns (bool) {
        return exchanger().maxSecsLeftInWaitingPeriod(messageSender, currencyKey) == 0;
    }

    // ========== MUTATIVE FUNCTIONS ==========

    /**
     * @notice Add an associated Synth contract to the Synthetix system
     * @dev Only the contract owner may call this.
     */
    function addSynth(Synth synth) external optionalProxy_onlyOwner {
        bytes32 currencyKey = synth.currencyKey();

        require(synths[currencyKey] == Synth(0), "Synth already exists");
        require(synthsByAddress[synth] == bytes32(0), "Synth address already exists");

        availableSynths.push(synth);
        synths[currencyKey] = synth;
        synthsByAddress[synth] = currencyKey;
    }

    /**
     * @notice Remove an associated Synth contract from the Synthetix system
     * @dev Only the contract owner may call this.
     */
    function removeSynth(bytes32 currencyKey) external optionalProxy_onlyOwner {
        require(synths[currencyKey] != address(0), "Synth does not exist");
        require(synths[currencyKey].totalSupply() == 0, "Synth supply exists");
        require(currencyKey != sUSD, "Cannot remove synth");

        // Save the address we're removing for emitting the event at the end.
        address synthToRemove = synths[currencyKey];

        // Remove the synth from the availableSynths array.
        for (uint i = 0; i < availableSynths.length; i++) {
            if (availableSynths[i] == synthToRemove) {
                delete availableSynths[i];

                // Copy the last synth into the place of the one we just deleted
                // If there's only one synth, this is synths[0] = synths[0].
                // If we're deleting the last one, it's also a NOOP in the same way.
                availableSynths[i] = availableSynths[availableSynths.length - 1];

                // Decrease the size of the array by one.
                availableSynths.length--;

                break;
            }
        }

        // And remove it from the synths mapping
        delete synthsByAddress[synths[currencyKey]];
        delete synths[currencyKey];

        // Note: No event here as Synthetix contract exceeds max contract size
        // with these events, and it's unlikely people will need to
        // track these events specifically.

    }

    /**
     * @notice ERC20 transfer function.
     */
    function transfer(address to, uint value) public optionalProxy returns (bool) {
        // Ensure they're not trying to exceed their staked SNX amount
        require(value <= transferableSynthetix(messageSender), "Cannot transfer staked or escrowed SNX");

        // Perform the transfer: if there is a problem an exception will be thrown in this call.
        _transfer_byProxy(messageSender, to, value);

        return true;
    }

    /**
     * @notice ERC20 transferFrom function.
     */
    function transferFrom(address from, address to, uint value) public optionalProxy returns (bool) {
        // Ensure they're not trying to exceed their locked amount
        require(value <= transferableSynthetix(from), "Cannot transfer staked or escrowed SNX");

        // Perform the transfer: if there is a problem,
        // an exception will be thrown in this call.
        return _transferFrom_byProxy(messageSender, from, to, value);
    }

    /**
<<<<<<< HEAD
     * @notice Function that allows you to settle outstanding fees owed from exchanges where the waiting period has expired.
     * @param currencyKey The source currency you wish to exchange from
     * @return Boolean that indicates whether the settle succeeded or failed.
     */
    function settle(bytes32 currencyKey) external optionalProxy returns (uint reclaimed, uint refunded) {
        return exchanger().settle(messageSender, currencyKey);
    }

    /**
     * @notice Function that allows you to exchange synths you hold in one flavour for another.
     * @param sourceCurrencyKey The source currency you wish to exchange from
     * @param sourceAmount The amount, specified in UNIT of source currency you wish to exchange
     * @param destinationCurrencyKey The destination currency you wish to obtain.
     * @return Boolean that indicates whether the transfer succeeded or failed.
=======
     * @notice Function that registers new synth as they are issued. Calculate delta to append to synthetixState.
     * @dev Only internal calls from synthetix address.
     * @param amount The amount of synths to register with a base of UNIT
>>>>>>> e2610067
     */
    function _addToDebtRegister(uint amount, uint existingDebt) internal {
        ISynthetixState _state = synthetixState();

        // What is the value of all issued synths of the system, excluding ether collateral synths (priced in sUSD)?
        uint totalDebtIssued = totalIssuedSynthsExcludeEtherCollateral(sUSD);

        // What will the new total be including the new value?
        uint newTotalDebtIssued = amount.add(totalDebtIssued);

        // What is their percentage (as a high precision int) of the total debt?
        uint debtPercentage = amount.divideDecimalRoundPrecise(newTotalDebtIssued);

        // And what effect does this percentage change have on the global debt holding of other issuers?
        // The delta specifically needs to not take into account any existing debt as it's already
        // accounted for in the delta from when they issued previously.
        // The delta is a high precision integer.
        uint delta = SafeDecimalMath.preciseUnit().sub(debtPercentage);

        // And what does their debt ownership look like including this previous stake?
        if (existingDebt > 0) {
            debtPercentage = amount.add(existingDebt).divideDecimalRoundPrecise(newTotalDebtIssued);
        }

        // Are they a new issuer? If so, record them.
        if (existingDebt == 0) {
            _state.incrementTotalIssuerCount();
        }

        // Save the debt entry parameters
        _state.setCurrentIssuanceData(messageSender, debtPercentage);

        // And if we're the first, push 1 as there was no effect to any other holders, otherwise push
        // the change for the rest of the debt holders. The debt ledger holds high precision integers.
        if (_state.debtLedgerLength() > 0) {
            _state.appendDebtLedgerValue(_state.lastDebtLedgerEntry().multiplyDecimalRoundPrecise(delta));
        } else {
            _state.appendDebtLedgerValue(SafeDecimalMath.preciseUnit());
        }
    }

    function issueSynths(uint amount) external optionalProxy {
        return issuer().issueSynths(messageSender, amount);
    }

    function issueMaxSynths() external optionalProxy {
        return issuer().issueMaxSynths(messageSender);
    }

    function burnSynths(uint amount) external optionalProxy {
        return issuer().burnSynths(messageSender, amount);
    }

    function exchange(bytes32 sourceCurrencyKey, uint sourceAmount, bytes32 destinationCurrencyKey)
        external
        optionalProxy
        returns (uint)
    {
        return exchanger().exchange(messageSender, sourceCurrencyKey, sourceAmount, destinationCurrencyKey, messageSender);
    }

    // ========== Issuance/Burning ==========

    /**
     * @notice The maximum synths an issuer can issue against their total synthetix quantity.
     * This ignores any already issued synths, and is purely giving you the maximimum amount the user can issue.
     */
    function maxIssuableSynths(address _issuer)
        public
        view
        returns (
            // We don't need to check stale rates here as effectiveValue will do it for us.
            uint
        )
    {
        // What is the value of their SNX balance in the destination currency?
        uint destinationValue = effectiveValue("SNX", collateral(_issuer), sUSD);

        // They're allowed to issue up to issuanceRatio of that value
        return destinationValue.multiplyDecimal(synthetixState().issuanceRatio());
    }

    /**
     * @notice The current collateralisation ratio for a user. Collateralisation ratio varies over time
     * as the value of the underlying Synthetix asset changes,
     * e.g. based on an issuance ratio of 20%. if a user issues their maximum available
     * synths when they hold $10 worth of Synthetix, they will have issued $2 worth of synths. If the value
     * of Synthetix changes, the ratio returned by this function will adjust accordingly. Users are
     * incentivised to maintain a collateralisation ratio as close to the issuance ratio as possible by
     * altering the amount of fees they're able to claim from the system.
     */
    function collateralisationRatio(address _issuer) public view returns (uint) {
        uint totalOwnedSynthetix = collateral(_issuer);
        if (totalOwnedSynthetix == 0) return 0;

        uint debtBalance = debtBalanceOf(_issuer, "SNX");
        return debtBalance.divideDecimalRound(totalOwnedSynthetix);
    }

    /**
     * @notice If a user issues synths backed by SNX in their wallet, the SNX become locked. This function
     * will tell you how many synths a user has to give back to the system in order to unlock their original
     * debt position. This is priced in whichever synth is passed in as a currency key, e.g. you can price
     * the debt in sUSD, or any other synth you wish.
     */
    function debtBalanceOf(address _issuer, bytes32 currencyKey)
        public
        view
        returns (
            // Don't need to check for stale rates here because totalIssuedSynths will do it for us
            uint
        )
    {
        ISynthetixState state = synthetixState();

        // What was their initial debt ownership?
        uint initialDebtOwnership;
        uint debtEntryIndex;
        (initialDebtOwnership, debtEntryIndex) = state.issuanceData(_issuer);

        // If it's zero, they haven't issued, and they have no debt.
        if (initialDebtOwnership == 0) return 0;

        // Figure out the global debt percentage delta from when they entered the system.
        // This is a high precision integer of 27 (1e27) decimals.
        uint currentDebtOwnership = state
            .lastDebtLedgerEntry()
            .divideDecimalRoundPrecise(state.debtLedger(debtEntryIndex))
            .multiplyDecimalRoundPrecise(initialDebtOwnership);

        // What's the total value of the system excluding ETH backed synths in their requested currency?
        uint totalSystemValue = totalIssuedSynthsExcludeEtherCollateral(currencyKey);

        // Their debt balance is their portion of the total system value.
        uint highPrecisionBalance = totalSystemValue.decimalToPreciseDecimal().multiplyDecimalRoundPrecise(
            currentDebtOwnership
        );

        // Convert back into 18 decimals (1e18)
        return highPrecisionBalance.preciseDecimalToDecimal();
    }

    /**
     * @notice The remaining synths an issuer can issue against their total synthetix balance.
     * @param _issuer The account that intends to issue
     */
    function remainingIssuableSynths(address _issuer)
        public
        view
        returns (
            // Don't need to check for synth existing or stale rates because maxIssuableSynths will do it for us.
            uint,
            uint
        )
    {
        uint alreadyIssued = debtBalanceOf(_issuer, sUSD);
        uint maxIssuable = maxIssuableSynths(_issuer);

        if (alreadyIssued >= maxIssuable) {
            maxIssuable = 0;
        } else {
            maxIssuable = maxIssuable.sub(alreadyIssued);
        }
        return (maxIssuable, alreadyIssued);
    }

    /**
     * @notice The total SNX owned by this account, both escrowed and unescrowed,
     * against which synths can be issued.
     * This includes those already being used as collateral (locked), and those
     * available for further issuance (unlocked).
     */
    function collateral(address account) public view returns (uint) {
        uint balance = tokenState.balanceOf(account);

        if (synthetixEscrow() != address(0)) {
            balance = balance.add(synthetixEscrow().balanceOf(account));
        }

        if (rewardEscrow() != address(0)) {
            balance = balance.add(rewardEscrow().balanceOf(account));
        }

        return balance;
    }

    /**
     * @notice The number of SNX that are free to be transferred for an account.
     * @dev Escrowed SNX are not transferable, so they are not included
     * in this calculation.
     * @notice SNX rate not stale is checked within debtBalanceOf
     */
    function transferableSynthetix(address account)
        public
        view
        rateNotStale("SNX") // SNX is not a synth so is not checked in totalIssuedSynths
        returns (uint)
    {
        // How many SNX do they have, excluding escrow?
        // Note: We're excluding escrow here because we're interested in their transferable amount
        // and escrowed SNX are not transferable.
        uint balance = tokenState.balanceOf(account);

        // How many of those will be locked by the amount they've issued?
        // Assuming issuance ratio is 20%, then issuing 20 SNX of value would require
        // 100 SNX to be locked in their wallet to maintain their collateralisation ratio
        // The locked synthetix value can exceed their balance.
        uint lockedSynthetixValue = debtBalanceOf(account, "SNX").divideDecimalRound(synthetixState().issuanceRatio());

        // If we exceed the balance, no SNX are transferable, otherwise the difference is.
        if (lockedSynthetixValue >= balance) {
            return 0;
        } else {
            return balance.sub(lockedSynthetixValue);
        }
    }

    /**
     * @notice Mints the inflationary SNX supply. The inflation shedule is
     * defined in the SupplySchedule contract.
     * The mint() function is publicly callable by anyone. The caller will
     receive a minter reward as specified in supplySchedule.minterReward().
     */
    function mint() external returns (bool) {
        require(rewardsDistribution() != address(0), "RewardsDistribution not set");

        SupplySchedule _supplySchedule = supplySchedule();
        IRewardsDistribution _rewardsDistribution = rewardsDistribution();

        uint supplyToMint = _supplySchedule.mintableSupply();
        require(supplyToMint > 0, "No supply is mintable");

        // record minting event before mutation to token supply
        _supplySchedule.recordMintEvent(supplyToMint);

        // Set minted SNX balance to RewardEscrow's balance
        // Minus the minterReward and set balance of minter to add reward
        uint minterReward = _supplySchedule.minterReward();
        // Get the remainder
        uint amountToDistribute = supplyToMint.sub(minterReward);

        // Set the token balance to the RewardsDistribution contract
        tokenState.setBalanceOf(_rewardsDistribution, tokenState.balanceOf(_rewardsDistribution).add(amountToDistribute));
        emitTransfer(this, _rewardsDistribution, amountToDistribute);

        // Kick off the distribution of rewards
        _rewardsDistribution.distributeRewards(amountToDistribute);

        // Assign the minters reward.
        tokenState.setBalanceOf(msg.sender, tokenState.balanceOf(msg.sender).add(minterReward));
        emitTransfer(this, msg.sender, minterReward);

        totalSupply = totalSupply.add(supplyToMint);

        return true;
    }

    // ========== MODIFIERS ==========

    modifier rateNotStale(bytes32 currencyKey) {
        require(!exchangeRates().rateIsStale(currencyKey), "Rate stale or not a synth");
        _;
    }

    modifier onlyExchanger() {
        require(msg.sender == address(exchanger()), "Only the exchanger contract can invoke this function");
        _;
    }

    // ========== EVENTS ==========
    /* solium-disable */
    event SynthExchange(
        address indexed account,
        bytes32 fromCurrencyKey,
        uint256 fromAmount,
        bytes32 toCurrencyKey,
        uint256 toAmount,
        address toAddress
    );
    bytes32 constant SYNTHEXCHANGE_SIG = keccak256("SynthExchange(address,bytes32,uint256,bytes32,uint256,address)");

    function emitSynthExchange(
        address account,
        bytes32 fromCurrencyKey,
        uint256 fromAmount,
        bytes32 toCurrencyKey,
        uint256 toAmount,
        address toAddress
    ) external onlyExchanger {
        proxy._emit(
            abi.encode(fromCurrencyKey, fromAmount, toCurrencyKey, toAmount, toAddress),
            2,
            SYNTHEXCHANGE_SIG,
            bytes32(account),
            0,
            0
        );
    }

    event ExchangeReclaim(address indexed account, bytes32 currencyKey, uint amount);
    bytes32 constant EXCHANGERECLAIM_SIG = keccak256("ExchangeReclaim(address,bytes32,uint256)");

    function emitExchangeReclaim(address account, bytes32 currencyKey, uint256 amount) external onlyExchanger {
        proxy._emit(abi.encode(currencyKey, amount), 2, EXCHANGERECLAIM_SIG, bytes32(account), 0, 0);
    }

    event ExchangeRebate(address indexed account, bytes32 currencyKey, uint amount);
    bytes32 constant EXCHANGEREBATE_SIG = keccak256("ExchangeRebate(address,bytes32,uint256)");

    function emitExchangeRebate(address account, bytes32 currencyKey, uint256 amount) external onlyExchanger {
        proxy._emit(abi.encode(currencyKey, amount), 2, EXCHANGEREBATE_SIG, bytes32(account), 0, 0);
    }
    /* solium-enable */
}<|MERGE_RESOLUTION|>--- conflicted
+++ resolved
@@ -14,6 +14,7 @@
 import "./interfaces/IIssuer.sol";
 import "./interfaces/IEtherCollateral.sol";
 
+
 /**
  * @title Synthetix ERC20 contract.
  * @notice The Synthetix contracts not only facilitates transfers, exchanges, and tracks balances,
@@ -242,7 +243,6 @@
         // Note: No event here as Synthetix contract exceeds max contract size
         // with these events, and it's unlikely people will need to
         // track these events specifically.
-
     }
 
     /**
@@ -271,7 +271,6 @@
     }
 
     /**
-<<<<<<< HEAD
      * @notice Function that allows you to settle outstanding fees owed from exchanges where the waiting period has expired.
      * @param currencyKey The source currency you wish to exchange from
      * @return Boolean that indicates whether the settle succeeded or failed.
@@ -286,11 +285,6 @@
      * @param sourceAmount The amount, specified in UNIT of source currency you wish to exchange
      * @param destinationCurrencyKey The destination currency you wish to obtain.
      * @return Boolean that indicates whether the transfer succeeded or failed.
-=======
-     * @notice Function that registers new synth as they are issued. Calculate delta to append to synthetixState.
-     * @dev Only internal calls from synthetix address.
-     * @param amount The amount of synths to register with a base of UNIT
->>>>>>> e2610067
      */
     function _addToDebtRegister(uint amount, uint existingDebt) internal {
         ISynthetixState _state = synthetixState();
