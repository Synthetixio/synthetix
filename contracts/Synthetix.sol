pragma solidity 0.4.25;

import "./ExternStateToken.sol";
import "./TokenState.sol";
import "./MixinResolver.sol";
import "./SupplySchedule.sol";
import "./Synth.sol";
import "./interfaces/ISynthetixState.sol";
import "./interfaces/IExchangeRates.sol";
import "./interfaces/ISynthetixEscrow.sol";
import "./interfaces/IFeePool.sol";
import "./interfaces/IRewardsDistribution.sol";
import "./interfaces/IExchanger.sol";
import "./interfaces/IIssuer.sol";
import "./interfaces/IEtherCollateral.sol";


/**
 * @title Synthetix ERC20 contract.
 * @notice The Synthetix contracts not only facilitates transfers, exchanges, and tracks balances,
 * but it also computes the quantity of fees each synthetix holder is entitled to.
 */
contract Synthetix is ExternStateToken, MixinResolver {
    // ========== STATE VARIABLES ==========

    // Available Synths which can be used with the system
    Synth[] public availableSynths;
    mapping(bytes32 => Synth) public synths;
    mapping(address => bytes32) public synthsByAddress;

    string constant TOKEN_NAME = "Synthetix Network Token";
    string constant TOKEN_SYMBOL = "SNX";
    uint8 constant DECIMALS = 18;
    bytes32 constant sUSD = "sUSD";

    /* ========== ADDRESS RESOLVER CONFIGURATION ========== */

    bytes32 private constant CONTRACT_EXCHANGER = "Exchanger";
    bytes32 private constant CONTRACT_ETHERCOLLATERAL = "EtherCollateral";
    bytes32 private constant CONTRACT_ISSUER = "Issuer";
    bytes32 private constant CONTRACT_SYNTHETIXSTATE = "SynthetixState";
    bytes32 private constant CONTRACT_EXRATES = "ExchangeRates";
    bytes32 private constant CONTRACT_FEEPOOL = "FeePool";
    bytes32 private constant CONTRACT_SUPPLYSCHEDULE = "SupplySchedule";
    bytes32 private constant CONTRACT_REWARDESCROW = "RewardEscrow";
    bytes32 private constant CONTRACT_SYNTHETIXESCROW = "SynthetixEscrow";
    bytes32 private constant CONTRACT_REWARDSDISTRIBUTION = "RewardsDistribution";

    bytes32[24] private addressesToCache = [
        CONTRACT_EXCHANGER,
        CONTRACT_ETHERCOLLATERAL,
        CONTRACT_ISSUER,
        CONTRACT_SYNTHETIXSTATE,
        CONTRACT_EXRATES,
        CONTRACT_FEEPOOL,
        CONTRACT_SUPPLYSCHEDULE,
        CONTRACT_REWARDESCROW,
        CONTRACT_SYNTHETIXESCROW,
        CONTRACT_REWARDSDISTRIBUTION
    ];

    // ========== CONSTRUCTOR ==========

    /**
     * @dev Constructor
     * @param _proxy The main token address of the Proxy contract. This will be ProxyERC20.sol
     * @param _tokenState Address of the external immutable contract containing token balances.
     * @param _owner The owner of this contract.
     * @param _totalSupply On upgrading set to reestablish the current total supply (This should be in SynthetixState if ever updated)
     * @param _resolver The address of the Synthetix Address Resolver
     */
    constructor(address _proxy, TokenState _tokenState, address _owner, uint _totalSupply, address _resolver)
        public
        ExternStateToken(_proxy, _tokenState, TOKEN_NAME, TOKEN_SYMBOL, _totalSupply, DECIMALS, _owner)
        MixinResolver(_owner, _resolver, addressesToCache)
    {}

    /* ========== VIEWS ========== */

    function exchanger() internal view returns (IExchanger) {
        return IExchanger(requireAndGetAddress(CONTRACT_EXCHANGER, "Missing Exchanger address"));
    }

    function etherCollateral() internal view returns (IEtherCollateral) {
        return IEtherCollateral(requireAndGetAddress(CONTRACT_ETHERCOLLATERAL, "Missing EtherCollateral address"));
    }

    function issuer() internal view returns (IIssuer) {
        return IIssuer(requireAndGetAddress(CONTRACT_ISSUER, "Missing Issuer address"));
    }

    function synthetixState() internal view returns (ISynthetixState) {
        return ISynthetixState(requireAndGetAddress(CONTRACT_SYNTHETIXSTATE, "Missing SynthetixState address"));
    }

    function exchangeRates() internal view returns (IExchangeRates) {
        return IExchangeRates(requireAndGetAddress(CONTRACT_EXRATES, "Missing ExchangeRates address"));
    }

    function feePool() internal view returns (IFeePool) {
        return IFeePool(requireAndGetAddress(CONTRACT_FEEPOOL, "Missing FeePool address"));
    }

    function supplySchedule() internal view returns (SupplySchedule) {
        return SupplySchedule(requireAndGetAddress(CONTRACT_SUPPLYSCHEDULE, "Missing SupplySchedule address"));
    }

    function rewardEscrow() internal view returns (ISynthetixEscrow) {
        return ISynthetixEscrow(requireAndGetAddress(CONTRACT_REWARDESCROW, "Missing RewardEscrow address"));
    }

    function synthetixEscrow() internal view returns (ISynthetixEscrow) {
        return ISynthetixEscrow(requireAndGetAddress(CONTRACT_SYNTHETIXESCROW, "Missing SynthetixEscrow address"));
    }

    function rewardsDistribution() internal view returns (IRewardsDistribution) {
        return
            IRewardsDistribution(requireAndGetAddress(CONTRACT_REWARDSDISTRIBUTION, "Missing RewardsDistribution address"));
    }

    /**
     * @notice Total amount of synths issued by the system, priced in currencyKey
     * @param currencyKey The currency to value the synths in
     */
    function _totalIssuedSynths(bytes32 currencyKey, bool excludeEtherCollateral) internal view returns (uint) {
        IExchangeRates exRates = exchangeRates();
        uint total = 0;
        uint currencyRate = exRates.rateForCurrency(currencyKey);

        (uint[] memory rates, bool anyRateStale) = exRates.ratesAndStaleForCurrencies(availableCurrencyKeys());
        require(!anyRateStale, "Rates are stale");

        for (uint i = 0; i < availableSynths.length; i++) {
            // What's the total issued value of that synth in the destination currency?
            // Note: We're not using exchangeRates().effectiveValue() because we don't want to go get the
            //       rate for the destination currency and check if it's stale repeatedly on every
            //       iteration of the loop
            uint totalSynths = availableSynths[i].totalSupply();

            // minus total issued synths from Ether Collateral from sETH.totalSupply()
            if (excludeEtherCollateral && availableSynths[i] == synths["sETH"]) {
                totalSynths = totalSynths.sub(etherCollateral().totalIssuedSynths());
            }

            uint synthValue = totalSynths.multiplyDecimalRound(rates[i]);
            total = total.add(synthValue);
        }

        return total.divideDecimalRound(currencyRate);
    }

    /**
     * @notice Total amount of synths issued by the system priced in currencyKey
     * @param currencyKey The currency to value the synths in
     */
    function totalIssuedSynths(bytes32 currencyKey) public view returns (uint) {
        return _totalIssuedSynths(currencyKey, false);
    }

    /**
     * @notice Total amount of synths issued by the system priced in currencyKey, excluding ether collateral
     * @param currencyKey The currency to value the synths in
     */
    function totalIssuedSynthsExcludeEtherCollateral(bytes32 currencyKey) public view returns (uint) {
        return _totalIssuedSynths(currencyKey, true);
    }

    /**
     * @notice Returns the currencyKeys of availableSynths for rate checking
     */
    function availableCurrencyKeys() public view returns (bytes32[]) {
        bytes32[] memory currencyKeys = new bytes32[](availableSynths.length);

        for (uint i = 0; i < availableSynths.length; i++) {
            currencyKeys[i] = synthsByAddress[availableSynths[i]];
        }

        return currencyKeys;
    }

    /**
     * @notice Returns the count of available synths in the system, which you can use to iterate availableSynths
     */
    function availableSynthCount() public view returns (uint) {
        return availableSynths.length;
    }

    function isWaitingPeriod(bytes32 currencyKey) external view returns (bool) {
        return exchanger().maxSecsLeftInWaitingPeriod(messageSender, currencyKey) > 0;
    }

    // ========== MUTATIVE FUNCTIONS ==========

    /**
     * @notice Add an associated Synth contract to the Synthetix system
     * @dev Only the contract owner may call this.
     */
    function addSynth(Synth synth) external optionalProxy_onlyOwner {
        bytes32 currencyKey = synth.currencyKey();

        require(synths[currencyKey] == Synth(0), "Synth already exists");
        require(synthsByAddress[synth] == bytes32(0), "Synth address already exists");

        availableSynths.push(synth);
        synths[currencyKey] = synth;
        synthsByAddress[synth] = currencyKey;
    }

    /**
     * @notice Remove an associated Synth contract from the Synthetix system
     * @dev Only the contract owner may call this.
     */
    function removeSynth(bytes32 currencyKey) external optionalProxy_onlyOwner {
        require(synths[currencyKey] != address(0), "Synth does not exist");
        require(synths[currencyKey].totalSupply() == 0, "Synth supply exists");
        require(currencyKey != sUSD, "Cannot remove synth");

        // Save the address we're removing for emitting the event at the end.
        address synthToRemove = synths[currencyKey];

        // Remove the synth from the availableSynths array.
        for (uint i = 0; i < availableSynths.length; i++) {
            if (availableSynths[i] == synthToRemove) {
                delete availableSynths[i];

                // Copy the last synth into the place of the one we just deleted
                // If there's only one synth, this is synths[0] = synths[0].
                // If we're deleting the last one, it's also a NOOP in the same way.
                availableSynths[i] = availableSynths[availableSynths.length - 1];

                // Decrease the size of the array by one.
                availableSynths.length--;

                break;
            }
        }

        // And remove it from the synths mapping
        delete synthsByAddress[synths[currencyKey]];
        delete synths[currencyKey];

        // Note: No event here as Synthetix contract exceeds max contract size
        // with these events, and it's unlikely people will need to
        // track these events specifically.
    }

    /**
     * @notice ERC20 transfer function.
     */
    function transfer(address to, uint value) public optionalProxy returns (bool) {
        // Ensure they're not trying to exceed their staked SNX amount
        require(value <= transferableSynthetix(messageSender), "Cannot transfer staked or escrowed SNX");

        // Perform the transfer: if there is a problem an exception will be thrown in this call.
        _transfer_byProxy(messageSender, to, value);

        return true;
    }

    /**
     * @notice ERC20 transferFrom function.
     */
    function transferFrom(address from, address to, uint value) public optionalProxy returns (bool) {
        // Ensure they're not trying to exceed their locked amount
        require(value <= transferableSynthetix(from), "Cannot transfer staked or escrowed SNX");

        // Perform the transfer: if there is a problem,
        // an exception will be thrown in this call.
        return _transferFrom_byProxy(messageSender, from, to, value);
    }

    function issueSynths(uint amount) external optionalProxy {
        return issuer().issueSynths(messageSender, amount);
    }

    function issueSynthsOnBehalf(address issueForAddress, uint amount) external optionalProxy {
        return issuer().issueSynthsOnBehalf(issueForAddress, messageSender, amount);
    }

    function issueMaxSynths() external optionalProxy {
        return issuer().issueMaxSynths(messageSender);
    }

    function issueMaxSynthsOnBehalf(address issueForAddress) external optionalProxy {
        return issuer().issueMaxSynthsOnBehalf(issueForAddress, messageSender);
    }

    function burnSynths(uint amount) external optionalProxy {
        return issuer().burnSynths(messageSender, amount);
    }

    function burnSynthsOnBehalf(address burnForAddress, uint amount) external optionalProxy {
        return issuer().burnSynthsOnBehalf(burnForAddress, messageSender, amount);
    }

    function burnSynthsToTarget() external optionalProxy {
        return issuer().burnSynthsToTarget(messageSender);
    }

    function burnSynthsToTargetOnBehalf(address burnForAddress) external optionalProxy {
        return issuer().burnSynthsToTargetOnBehalf(burnForAddress, messageSender);
    }

    function exchange(bytes32 sourceCurrencyKey, uint sourceAmount, bytes32 destinationCurrencyKey)
        external
        optionalProxy
        returns (uint amountReceived)
    {
        return exchanger().exchange(messageSender, sourceCurrencyKey, sourceAmount, destinationCurrencyKey, messageSender);
    }

<<<<<<< HEAD
    function exchangeOnBehalf(
        address exchangeForAddress,
        bytes32 sourceCurrencyKey,
        uint sourceAmount,
        bytes32 destinationCurrencyKey
    ) external optionalProxy returns (uint amountReceived) {
        return
            exchanger().exchangeOnBehalf(
                exchangeForAddress,
                messageSender,
                sourceCurrencyKey,
                sourceAmount,
                destinationCurrencyKey,
                messageSender
            );
    }

    function settle(bytes32 currencyKey) external optionalProxy returns (uint reclaimed, uint refunded) {
=======
    function settle(bytes32 currencyKey)
        external
        optionalProxy
        returns (uint reclaimed, uint refunded, uint numEntriesSettled)
    {
>>>>>>> 87f2f76d
        return exchanger().settle(messageSender, currencyKey);
    }

    // ========== Issuance/Burning ==========

    /**
     * @notice The maximum synths an issuer can issue against their total synthetix quantity.
     * This ignores any already issued synths, and is purely giving you the maximimum amount the user can issue.
     */
    function maxIssuableSynths(address _issuer)
        public
        view
        returns (
            // We don't need to check stale rates here as effectiveValue will do it for us.
            uint
        )
    {
        // What is the value of their SNX balance in the destination currency?
        uint destinationValue = exchangeRates().effectiveValue("SNX", collateral(_issuer), sUSD);

        // They're allowed to issue up to issuanceRatio of that value
        return destinationValue.multiplyDecimal(synthetixState().issuanceRatio());
    }

    /**
     * @notice The current collateralisation ratio for a user. Collateralisation ratio varies over time
     * as the value of the underlying Synthetix asset changes,
     * e.g. based on an issuance ratio of 20%. if a user issues their maximum available
     * synths when they hold $10 worth of Synthetix, they will have issued $2 worth of synths. If the value
     * of Synthetix changes, the ratio returned by this function will adjust accordingly. Users are
     * incentivised to maintain a collateralisation ratio as close to the issuance ratio as possible by
     * altering the amount of fees they're able to claim from the system.
     */
    function collateralisationRatio(address _issuer) public view returns (uint) {
        uint totalOwnedSynthetix = collateral(_issuer);
        if (totalOwnedSynthetix == 0) return 0;

        uint debtBalance = debtBalanceOf(_issuer, "SNX");
        return debtBalance.divideDecimalRound(totalOwnedSynthetix);
    }

    /**
     * @notice If a user issues synths backed by SNX in their wallet, the SNX become locked. This function
     * will tell you how many synths a user has to give back to the system in order to unlock their original
     * debt position. This is priced in whichever synth is passed in as a currency key, e.g. you can price
     * the debt in sUSD, or any other synth you wish.
     */
    function debtBalanceOf(address _issuer, bytes32 currencyKey)
        public
        view
        returns (
            // Don't need to check for stale rates here because totalIssuedSynths will do it for us
            uint
        )
    {
        ISynthetixState state = synthetixState();

        // What was their initial debt ownership?
        (uint initialDebtOwnership, ) = state.issuanceData(_issuer);

        // If it's zero, they haven't issued, and they have no debt.
        if (initialDebtOwnership == 0) return 0;

        (uint debtBalance, ) = debtBalanceOfAndTotalDebt(_issuer, currencyKey);
        return debtBalance;
    }

    function debtBalanceOfAndTotalDebt(address _issuer, bytes32 currencyKey)
        public
        view
        returns (uint debtBalance, uint totalSystemValue)
    {
        ISynthetixState state = synthetixState();

        // What was their initial debt ownership?
        uint initialDebtOwnership;
        uint debtEntryIndex;
        (initialDebtOwnership, debtEntryIndex) = state.issuanceData(_issuer);

        // What's the total value of the system excluding ETH backed synths in their requested currency?
        totalSystemValue = totalIssuedSynthsExcludeEtherCollateral(currencyKey);

        // If it's zero, they haven't issued, and they have no debt.
        if (initialDebtOwnership == 0) return (0, totalSystemValue);

        // Figure out the global debt percentage delta from when they entered the system.
        // This is a high precision integer of 27 (1e27) decimals.
        uint currentDebtOwnership = state
            .lastDebtLedgerEntry()
            .divideDecimalRoundPrecise(state.debtLedger(debtEntryIndex))
            .multiplyDecimalRoundPrecise(initialDebtOwnership);

        // Their debt balance is their portion of the total system value.
        uint highPrecisionBalance = totalSystemValue.decimalToPreciseDecimal().multiplyDecimalRoundPrecise(
            currentDebtOwnership
        );

        // Convert back into 18 decimals (1e18)
        debtBalance = highPrecisionBalance.preciseDecimalToDecimal();
    }

    /**
     * @notice The remaining synths an issuer can issue against their total synthetix balance.
     * @param _issuer The account that intends to issue
     */
    function remainingIssuableSynths(address _issuer)
        public
        view
        returns (
            // Don't need to check for synth existing or stale rates because maxIssuableSynths will do it for us.
            uint maxIssuable,
            uint alreadyIssued,
            uint totalSystemDebt
        )
    {
        (alreadyIssued, totalSystemDebt) = debtBalanceOfAndTotalDebt(_issuer, sUSD);
        maxIssuable = maxIssuableSynths(_issuer);

        if (alreadyIssued >= maxIssuable) {
            maxIssuable = 0;
        } else {
            maxIssuable = maxIssuable.sub(alreadyIssued);
        }
    }

    /**
     * @notice The total SNX owned by this account, both escrowed and unescrowed,
     * against which synths can be issued.
     * This includes those already being used as collateral (locked), and those
     * available for further issuance (unlocked).
     */
    function collateral(address account) public view returns (uint) {
        uint balance = tokenState.balanceOf(account);

        if (synthetixEscrow() != address(0)) {
            balance = balance.add(synthetixEscrow().balanceOf(account));
        }

        if (rewardEscrow() != address(0)) {
            balance = balance.add(rewardEscrow().balanceOf(account));
        }

        return balance;
    }

    /**
     * @notice The number of SNX that are free to be transferred for an account.
     * @dev Escrowed SNX are not transferable, so they are not included
     * in this calculation.
     * @notice SNX rate not stale is checked within debtBalanceOf
     */
    function transferableSynthetix(address account)
        public
        view
        rateNotStale("SNX") // SNX is not a synth so is not checked in totalIssuedSynths
        returns (uint)
    {
        // How many SNX do they have, excluding escrow?
        // Note: We're excluding escrow here because we're interested in their transferable amount
        // and escrowed SNX are not transferable.
        uint balance = tokenState.balanceOf(account);

        // How many of those will be locked by the amount they've issued?
        // Assuming issuance ratio is 20%, then issuing 20 SNX of value would require
        // 100 SNX to be locked in their wallet to maintain their collateralisation ratio
        // The locked synthetix value can exceed their balance.
        uint lockedSynthetixValue = debtBalanceOf(account, "SNX").divideDecimalRound(synthetixState().issuanceRatio());

        // If we exceed the balance, no SNX are transferable, otherwise the difference is.
        if (lockedSynthetixValue >= balance) {
            return 0;
        } else {
            return balance.sub(lockedSynthetixValue);
        }
    }

    /**
     * @notice Mints the inflationary SNX supply. The inflation shedule is
     * defined in the SupplySchedule contract.
     * The mint() function is publicly callable by anyone. The caller will
     receive a minter reward as specified in supplySchedule.minterReward().
     */
    function mint() external returns (bool) {
        require(rewardsDistribution() != address(0), "RewardsDistribution not set");

        SupplySchedule _supplySchedule = supplySchedule();
        IRewardsDistribution _rewardsDistribution = rewardsDistribution();

        uint supplyToMint = _supplySchedule.mintableSupply();
        require(supplyToMint > 0, "No supply is mintable");

        // record minting event before mutation to token supply
        _supplySchedule.recordMintEvent(supplyToMint);

        // Set minted SNX balance to RewardEscrow's balance
        // Minus the minterReward and set balance of minter to add reward
        uint minterReward = _supplySchedule.minterReward();
        // Get the remainder
        uint amountToDistribute = supplyToMint.sub(minterReward);

        // Set the token balance to the RewardsDistribution contract
        tokenState.setBalanceOf(_rewardsDistribution, tokenState.balanceOf(_rewardsDistribution).add(amountToDistribute));
        emitTransfer(this, _rewardsDistribution, amountToDistribute);

        // Kick off the distribution of rewards
        _rewardsDistribution.distributeRewards(amountToDistribute);

        // Assign the minters reward.
        tokenState.setBalanceOf(msg.sender, tokenState.balanceOf(msg.sender).add(minterReward));
        emitTransfer(this, msg.sender, minterReward);

        totalSupply = totalSupply.add(supplyToMint);

        return true;
    }

    // ========== MODIFIERS ==========

    modifier rateNotStale(bytes32 currencyKey) {
        require(!exchangeRates().rateIsStale(currencyKey), "Rate stale or not a synth");
        _;
    }

    modifier onlyExchanger() {
        require(msg.sender == address(exchanger()), "Only the exchanger contract can invoke this function");
        _;
    }

    // ========== EVENTS ==========
    /* solium-disable */
    event SynthExchange(
        address indexed account,
        bytes32 fromCurrencyKey,
        uint256 fromAmount,
        bytes32 toCurrencyKey,
        uint256 toAmount,
        address toAddress
    );
    bytes32 constant SYNTHEXCHANGE_SIG = keccak256("SynthExchange(address,bytes32,uint256,bytes32,uint256,address)");

    function emitSynthExchange(
        address account,
        bytes32 fromCurrencyKey,
        uint256 fromAmount,
        bytes32 toCurrencyKey,
        uint256 toAmount,
        address toAddress
    ) external onlyExchanger {
        proxy._emit(
            abi.encode(fromCurrencyKey, fromAmount, toCurrencyKey, toAmount, toAddress),
            2,
            SYNTHEXCHANGE_SIG,
            bytes32(account),
            0,
            0
        );
    }

    event ExchangeReclaim(address indexed account, bytes32 currencyKey, uint amount);
    bytes32 constant EXCHANGERECLAIM_SIG = keccak256("ExchangeReclaim(address,bytes32,uint256)");

    function emitExchangeReclaim(address account, bytes32 currencyKey, uint256 amount) external onlyExchanger {
        proxy._emit(abi.encode(currencyKey, amount), 2, EXCHANGERECLAIM_SIG, bytes32(account), 0, 0);
    }

    event ExchangeRebate(address indexed account, bytes32 currencyKey, uint amount);
    bytes32 constant EXCHANGEREBATE_SIG = keccak256("ExchangeRebate(address,bytes32,uint256)");

    function emitExchangeRebate(address account, bytes32 currencyKey, uint256 amount) external onlyExchanger {
        proxy._emit(abi.encode(currencyKey, amount), 2, EXCHANGEREBATE_SIG, bytes32(account), 0, 0);
    }
    /* solium-enable */
}<|MERGE_RESOLUTION|>--- conflicted
+++ resolved
@@ -309,7 +309,6 @@
         return exchanger().exchange(messageSender, sourceCurrencyKey, sourceAmount, destinationCurrencyKey, messageSender);
     }
 
-<<<<<<< HEAD
     function exchangeOnBehalf(
         address exchangeForAddress,
         bytes32 sourceCurrencyKey,
@@ -327,14 +326,11 @@
             );
     }
 
-    function settle(bytes32 currencyKey) external optionalProxy returns (uint reclaimed, uint refunded) {
-=======
     function settle(bytes32 currencyKey)
         external
         optionalProxy
         returns (uint reclaimed, uint refunded, uint numEntriesSettled)
     {
->>>>>>> 87f2f76d
         return exchanger().settle(messageSender, currencyKey);
     }
 
