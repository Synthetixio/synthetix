pragma solidity ^0.5.16;

// Inheritance
import "./interfaces/IERC20.sol";
import "./ExternStateToken.sol";
import "./MixinResolver.sol";
import "./interfaces/ISynthetix.sol";

// Internal references
import "./interfaces/ISynth.sol";
import "./TokenState.sol";
import "./interfaces/ISystemStatus.sol";
import "./interfaces/IExchanger.sol";
import "./interfaces/IIssuer.sol";
import "./interfaces/IExchangeRates.sol";
import "./SupplySchedule.sol";
import "./interfaces/IRewardsDistribution.sol";


// https://docs.synthetix.io/contracts/Synthetix
contract Synthetix is IERC20, ExternStateToken, MixinResolver, ISynthetix {
    // ========== STATE VARIABLES ==========

    // Available Synths which can be used with the system
    string public constant TOKEN_NAME = "Synthetix Network Token";
    string public constant TOKEN_SYMBOL = "SNX";
    uint8 public constant DECIMALS = 18;
    bytes32 public constant sUSD = "sUSD";

    /* ========== ADDRESS RESOLVER CONFIGURATION ========== */

    bytes32 private constant CONTRACT_SYSTEMSTATUS = "SystemStatus";
    bytes32 private constant CONTRACT_EXCHANGER = "Exchanger";
    bytes32 private constant CONTRACT_ISSUER = "Issuer";
    bytes32 private constant CONTRACT_EXRATES = "ExchangeRates";
    bytes32 private constant CONTRACT_SUPPLYSCHEDULE = "SupplySchedule";
    bytes32 private constant CONTRACT_REWARDSDISTRIBUTION = "RewardsDistribution";

    bytes32[24] private addressesToCache = [
        CONTRACT_SYSTEMSTATUS,
        CONTRACT_EXCHANGER,
        CONTRACT_ISSUER,
        CONTRACT_EXRATES,
        CONTRACT_SUPPLYSCHEDULE,
        CONTRACT_REWARDSDISTRIBUTION
    ];

    // ========== CONSTRUCTOR ==========

    constructor(
        address payable _proxy,
        TokenState _tokenState,
        address _owner,
        uint _totalSupply,
        address _resolver
    )
        public
        ExternStateToken(_proxy, _tokenState, TOKEN_NAME, TOKEN_SYMBOL, _totalSupply, DECIMALS, _owner)
        MixinResolver(_resolver, addressesToCache)
    {}

    /* ========== VIEWS ========== */

    function systemStatus() internal view returns (ISystemStatus) {
        return ISystemStatus(requireAndGetAddress(CONTRACT_SYSTEMSTATUS, "Missing SystemStatus address"));
    }

    function exchanger() internal view returns (IExchanger) {
        return IExchanger(requireAndGetAddress(CONTRACT_EXCHANGER, "Missing Exchanger address"));
    }

    function issuer() internal view returns (IIssuer) {
        return IIssuer(requireAndGetAddress(CONTRACT_ISSUER, "Missing Issuer address"));
    }

    function exchangeRates() internal view returns (IExchangeRates) {
        return IExchangeRates(requireAndGetAddress(CONTRACT_EXRATES, "Missing ExchangeRates address"));
    }

    function supplySchedule() internal view returns (SupplySchedule) {
        return SupplySchedule(requireAndGetAddress(CONTRACT_SUPPLYSCHEDULE, "Missing SupplySchedule address"));
    }

    function rewardsDistribution() internal view returns (IRewardsDistribution) {
        return
            IRewardsDistribution(requireAndGetAddress(CONTRACT_REWARDSDISTRIBUTION, "Missing RewardsDistribution address"));
    }

    function debtBalanceOf(address account, bytes32 currencyKey) external view returns (uint) {
        return issuer().debtBalanceOf(account, currencyKey);
    }

    function totalIssuedSynths(bytes32 currencyKey) external view returns (uint) {
        return issuer().totalIssuedSynths(currencyKey, false);
    }

    function totalIssuedSynthsExcludeEtherCollateral(bytes32 currencyKey) external view returns (uint) {
        return issuer().totalIssuedSynths(currencyKey, true);
    }

    function availableCurrencyKeys() external view returns (bytes32[] memory) {
        return issuer().availableCurrencyKeys();
    }

    function availableSynthCount() external view returns (uint) {
        return issuer().availableSynthCount();
    }

    function availableSynths(uint index) external view returns (ISynth) {
        return issuer().availableSynths(index);
    }

    function synths(bytes32 currencyKey) external view returns (ISynth) {
        return issuer().synths(currencyKey);
    }

    function synthsByAddress(address synthAddress) external view returns (bytes32) {
        return issuer().synthsByAddress(synthAddress);
    }

    function isWaitingPeriod(bytes32 currencyKey) external view returns (bool) {
        return exchanger().maxSecsLeftInWaitingPeriod(messageSender, currencyKey) > 0;
    }

    function anySynthOrSNXRateIsStale() external view returns (bool anyRateStale) {
        return issuer().anySynthOrSNXRateIsStale();
    }

    function maxIssuableSynths(address account) external view returns (uint maxIssuable) {
        return issuer().maxIssuableSynths(account);
    }

    function remainingIssuableSynths(address account)
        external
        view
        returns (
            uint maxIssuable,
            uint alreadyIssued,
            uint totalSystemDebt
        )
    {
        return issuer().remainingIssuableSynths(account);
    }

    // ========== MUTATIVE FUNCTIONS ==========

    function transfer(address to, uint value) external optionalProxy systemActive returns (bool) {
        // Ensure they're not trying to exceed their staked SNX amount
        (uint transferable, bool anyRateIsStale) = issuer().transferableSynthetixAndAnyRateIsStale(
            messageSender,
            tokenState.balanceOf(messageSender)
        );

        require(value <= transferable, "Cannot transfer staked or escrowed SNX");

        require(!anyRateIsStale, "A synth or SNX rate is stale");

        // Perform the transfer: if there is a problem an exception will be thrown in this call.
        _transferByProxy(messageSender, to, value);

        return true;
    }

    function transferFrom(
        address from,
        address to,
        uint value
    ) external optionalProxy systemActive returns (bool) {
        // Ensure they're not trying to exceed their locked amount
        (uint transferable, bool anyRateIsStale) = issuer().transferableSynthetixAndAnyRateIsStale(
            from,
            tokenState.balanceOf(from)
        );

        require(value <= transferable, "Cannot transfer staked or escrowed SNX");

        require(!anyRateIsStale, "A synth or SNX rate is stale");

        // Perform the transfer: if there is a problem,
        // an exception will be thrown in this call.
        return _transferFromByProxy(messageSender, from, to, value);
    }

    function issueSynths(uint amount) external issuanceActive optionalProxy {
        return issuer().issueSynths(messageSender, amount);
    }

    function issueSynthsOnBehalf(address issueForAddress, uint amount) external issuanceActive optionalProxy {
        return issuer().issueSynthsOnBehalf(issueForAddress, messageSender, amount);
    }

    function issueMaxSynths() external issuanceActive optionalProxy {
        return issuer().issueMaxSynths(messageSender);
    }

    function issueMaxSynthsOnBehalf(address issueForAddress) external issuanceActive optionalProxy {
        return issuer().issueMaxSynthsOnBehalf(issueForAddress, messageSender);
    }

    function burnSynths(uint amount) external issuanceActive optionalProxy {
        return issuer().burnSynths(messageSender, amount);
    }

    function burnSynthsOnBehalf(address burnForAddress, uint amount) external issuanceActive optionalProxy {
        return issuer().burnSynthsOnBehalf(burnForAddress, messageSender, amount);
    }

    function burnSynthsToTarget() external issuanceActive optionalProxy {
        return issuer().burnSynthsToTarget(messageSender);
    }

    function burnSynthsToTargetOnBehalf(address burnForAddress) external issuanceActive optionalProxy {
        return issuer().burnSynthsToTargetOnBehalf(burnForAddress, messageSender);
    }

    function exchange(
        bytes32 sourceCurrencyKey,
        uint sourceAmount,
        bytes32 destinationCurrencyKey
    ) external exchangeActive(sourceCurrencyKey, destinationCurrencyKey) optionalProxy returns (uint amountReceived) {
        return exchanger().exchange(messageSender, sourceCurrencyKey, sourceAmount, destinationCurrencyKey, messageSender);
    }

    function exchangeOnBehalf(
        address exchangeForAddress,
        bytes32 sourceCurrencyKey,
        uint sourceAmount,
        bytes32 destinationCurrencyKey
    ) external exchangeActive(sourceCurrencyKey, destinationCurrencyKey) optionalProxy returns (uint amountReceived) {
        return
            exchanger().exchangeOnBehalf(
                exchangeForAddress,
                messageSender,
                sourceCurrencyKey,
                sourceAmount,
                destinationCurrencyKey
            );
    }

    function settle(bytes32 currencyKey)
        external
        optionalProxy
        returns (
            uint reclaimed,
            uint refunded,
            uint numEntriesSettled
        )
    {
        return exchanger().settle(messageSender, currencyKey);
    }

    function collateralisationRatio(address _issuer) external view returns (uint) {
        return issuer().collateralisationRatio(_issuer);
    }

    function collateral(address account) external view returns (uint) {
        return issuer().collateral(account);
    }

    function transferableSynthetix(address account) external view returns (uint transferable) {
        (transferable, ) = issuer().transferableSynthetixAndAnyRateIsStale(account, tokenState.balanceOf(account));
    }

    function mint() external issuanceActive returns (bool) {
        require(address(rewardsDistribution()) != address(0), "RewardsDistribution not set");

        SupplySchedule _supplySchedule = supplySchedule();
        IRewardsDistribution _rewardsDistribution = rewardsDistribution();

        uint supplyToMint = _supplySchedule.mintableSupply();
        require(supplyToMint > 0, "No supply is mintable");

        // record minting event before mutation to token supply
        _supplySchedule.recordMintEvent(supplyToMint);

        // Set minted SNX balance to RewardEscrow's balance
        // Minus the minterReward and set balance of minter to add reward
        uint minterReward = _supplySchedule.minterReward();
        // Get the remainder
        uint amountToDistribute = supplyToMint.sub(minterReward);

        // Set the token balance to the RewardsDistribution contract
        tokenState.setBalanceOf(
            address(_rewardsDistribution),
            tokenState.balanceOf(address(_rewardsDistribution)).add(amountToDistribute)
        );
        emitTransfer(address(this), address(_rewardsDistribution), amountToDistribute);

        // Kick off the distribution of rewards
        _rewardsDistribution.distributeRewards(amountToDistribute);

        // Assign the minters reward.
        tokenState.setBalanceOf(msg.sender, tokenState.balanceOf(msg.sender).add(minterReward));
        emitTransfer(address(this), msg.sender, minterReward);

        totalSupply = totalSupply.add(supplyToMint);

        return true;
    }

<<<<<<< HEAD
    // totalSupply effectiveValue checks for rates stale
    function liquidateDelinquentAccount(address account, uint susdAmount)
        external
        rateNotStale("SNX")
        optionalProxy
        returns (bool)
    {
        systemStatus().requireSystemActive();

=======
    function liquidateDelinquentAccount(address account, uint susdAmount)
        external
        systemActive
        optionalProxy
        returns (bool)
    {
>>>>>>> 1ed6657a
        (uint totalRedeemed, uint amountLiquidated) = issuer().liquidateDelinquentAccount(
            account,
            susdAmount,
            messageSender
        );

        emitAccountLiquidated(account, totalRedeemed, amountLiquidated, messageSender);

        // Transfer SNX redeemed to messageSender
        // Reverts if amount to redeem is more than balanceOf account, ie due to escrowed balance
        return _transferByProxy(account, messageSender, totalRedeemed);
    }

    // ========== MODIFIERS ==========

    modifier onlyExchanger() {
        require(msg.sender == address(exchanger()), "Only Exchanger can invoke this");
        _;
    }

    modifier systemActive() {
        systemStatus().requireSystemActive();
        _;
    }

    modifier issuanceActive() {
        systemStatus().requireIssuanceActive();
        _;
    }

    modifier exchangeActive(bytes32 src, bytes32 dest) {
        systemStatus().requireExchangeActive();

        systemStatus().requireSynthsActive(src, dest);

        require(!exchangeRates().rateIsStale(src), "Source rate stale or not found");
        require(!exchangeRates().rateIsStale(dest), "Dest rate stale or not found");

        _;
    }

    // ========== EVENTS ==========

    event SynthExchange(
        address indexed account,
        bytes32 fromCurrencyKey,
        uint256 fromAmount,
        bytes32 toCurrencyKey,
        uint256 toAmount,
        address toAddress
    );
    bytes32 internal constant SYNTHEXCHANGE_SIG = keccak256(
        "SynthExchange(address,bytes32,uint256,bytes32,uint256,address)"
    );

    function emitSynthExchange(
        address account,
        bytes32 fromCurrencyKey,
        uint256 fromAmount,
        bytes32 toCurrencyKey,
        uint256 toAmount,
        address toAddress
    ) external onlyExchanger {
        proxy._emit(
            abi.encode(fromCurrencyKey, fromAmount, toCurrencyKey, toAmount, toAddress),
            2,
            SYNTHEXCHANGE_SIG,
            addressToBytes32(account),
            0,
            0
        );
    }

    event ExchangeReclaim(address indexed account, bytes32 currencyKey, uint amount);
    bytes32 internal constant EXCHANGERECLAIM_SIG = keccak256("ExchangeReclaim(address,bytes32,uint256)");

    function emitExchangeReclaim(
        address account,
        bytes32 currencyKey,
        uint256 amount
    ) external onlyExchanger {
        proxy._emit(abi.encode(currencyKey, amount), 2, EXCHANGERECLAIM_SIG, addressToBytes32(account), 0, 0);
    }

    event ExchangeRebate(address indexed account, bytes32 currencyKey, uint amount);
    bytes32 internal constant EXCHANGEREBATE_SIG = keccak256("ExchangeRebate(address,bytes32,uint256)");

    function emitExchangeRebate(
        address account,
        bytes32 currencyKey,
        uint256 amount
    ) external onlyExchanger {
        proxy._emit(abi.encode(currencyKey, amount), 2, EXCHANGEREBATE_SIG, addressToBytes32(account), 0, 0);
    }

    event AccountLiquidated(address indexed account, uint snxRedeemed, uint amountLiquidated, address liquidator);
    bytes32 internal constant ACCOUNTLIQUIDATED_SIG = keccak256("AccountLiquidated(address,uint256,uint256,address)");

    function emitAccountLiquidated(
        address account,
        uint256 snxRedeemed,
        uint256 amountLiquidated,
        address liquidator
    ) internal {
        proxy._emit(
            abi.encode(snxRedeemed, amountLiquidated, liquidator),
            2,
            ACCOUNTLIQUIDATED_SIG,
            addressToBytes32(account),
            0,
            0
        );
    }
}<|MERGE_RESOLUTION|>--- conflicted
+++ resolved
@@ -298,24 +298,12 @@
         return true;
     }
 
-<<<<<<< HEAD
-    // totalSupply effectiveValue checks for rates stale
-    function liquidateDelinquentAccount(address account, uint susdAmount)
-        external
-        rateNotStale("SNX")
-        optionalProxy
-        returns (bool)
-    {
-        systemStatus().requireSystemActive();
-
-=======
     function liquidateDelinquentAccount(address account, uint susdAmount)
         external
         systemActive
         optionalProxy
         returns (bool)
     {
->>>>>>> 1ed6657a
         (uint totalRedeemed, uint amountLiquidated) = issuer().liquidateDelinquentAccount(
             account,
             susdAmount,
