pragma solidity 0.4.25;

import "./ExternStateToken.sol";
import "./TokenState.sol";
import "./SupplySchedule.sol";
import "./ExchangeRates.sol";
import "./SynthetixState.sol";
import "./Synth.sol";
import "./interfaces/ISynthetixEscrow.sol";
import "./interfaces/IFeePool.sol";
import "./interfaces/IRewardsDistribution.sol";
import "./EtherCollateral.sol";


/**
 * @title Synthetix ERC20 contract.
 * @notice The Synthetix contracts not only facilitates transfers, exchanges, and tracks balances,
 * but it also computes the quantity of fees each synthetix holder is entitled to.
 */
contract Synthetix is ExternStateToken {
    // ========== STATE VARIABLES ==========

    // Available Synths which can be used with the system
    Synth[] public availableSynths;
    mapping(bytes32 => Synth) public synths;
    mapping(address => bytes32) public synthsByAddress;

    IFeePool public feePool;
    ISynthetixEscrow public escrow;
    ISynthetixEscrow public rewardEscrow;
    ExchangeRates public exchangeRates;
    SynthetixState public synthetixState;
    SupplySchedule public supplySchedule;
    IRewardsDistribution public rewardsDistribution;
    EtherCollateral public etherCollateral;

    bool private protectionCircuit = false;

    string constant TOKEN_NAME = "Synthetix Network Token";
    string constant TOKEN_SYMBOL = "SNX";
    uint8 constant DECIMALS = 18;
    bytes32 constant sUSD = "sUSD";

    bool public exchangeEnabled = true;
    uint public gasPriceLimit;

    address public gasLimitOracle;

    // ========== CONSTRUCTOR ==========

    /**
     * @dev Constructor
     * @param _proxy The main token address of the Proxy contract. This will be ProxyERC20.sol
     * @param _tokenState Address of the external immutable contract containing token balances.
     * @param _synthetixState External immutable contract containing the SNX minters debt ledger.
     * @param _owner The owner of this contract.
     * @param _exchangeRates External immutable contract where the price oracle pushes prices onchain too.
     * @param _feePool External upgradable contract handling SNX Fees and Rewards claiming
     * @param _supplySchedule External immutable contract with the SNX inflationary supply schedule
     * @param _rewardEscrow External immutable contract for SNX Rewards Escrow
     * @param _escrow External immutable contract for SNX Token Sale Escrow
     * @param _rewardsDistribution External immutable contract managing the Rewards Distribution of the SNX inflationary supply
     * @param _totalSupply On upgrading set to reestablish the current total supply (This should be in SynthetixState if ever updated)
     */
    constructor(
        address _proxy,
        TokenState _tokenState,
        SynthetixState _synthetixState,
        address _owner,
        ExchangeRates _exchangeRates,
        IFeePool _feePool,
        SupplySchedule _supplySchedule,
        ISynthetixEscrow _rewardEscrow,
        ISynthetixEscrow _escrow,
        IRewardsDistribution _rewardsDistribution,
        uint _totalSupply
    ) public ExternStateToken(_proxy, _tokenState, TOKEN_NAME, TOKEN_SYMBOL, _totalSupply, DECIMALS, _owner) {
        synthetixState = _synthetixState;
        exchangeRates = _exchangeRates;
        feePool = _feePool;
        supplySchedule = _supplySchedule;
        rewardEscrow = _rewardEscrow;
        escrow = _escrow;
        rewardsDistribution = _rewardsDistribution;
    }

    // ========== SETTERS ========== */

<<<<<<< HEAD
    function setEtherCollateral(EtherCollateral _etherCollateral)
        external
        optionalProxy_onlyOwner
    {
        etherCollateral = _etherCollateral;
    }    
    
    function setFeePool(IFeePool _feePool)
        external
        optionalProxy_onlyOwner
    {
=======
    function setFeePool(IFeePool _feePool) external optionalProxy_onlyOwner {
>>>>>>> 7e86e762
        feePool = _feePool;
    }

    function setExchangeRates(ExchangeRates _exchangeRates) external optionalProxy_onlyOwner {
        exchangeRates = _exchangeRates;
    }

    function setProtectionCircuit(bool _protectionCircuitIsActivated) external onlyOracle {
        protectionCircuit = _protectionCircuitIsActivated;
    }

    function setExchangeEnabled(bool _exchangeEnabled) external optionalProxy_onlyOwner {
        exchangeEnabled = _exchangeEnabled;
    }

    function setGasLimitOracle(address _gasLimitOracle) external optionalProxy_onlyOwner {
        gasLimitOracle = _gasLimitOracle;
    }

    function setGasPriceLimit(uint _gasPriceLimit) external {
        require(msg.sender == gasLimitOracle, "Only gas limit oracle allowed");
        require(_gasPriceLimit > 0, "Needs to be greater than 0");
        gasPriceLimit = _gasPriceLimit;
    }

    /**
     * @notice Add an associated Synth contract to the Synthetix system
     * @dev Only the contract owner may call this.
     */
    function addSynth(Synth synth) external optionalProxy_onlyOwner {
        bytes32 currencyKey = synth.currencyKey();

        require(synths[currencyKey] == Synth(0), "Synth already exists");
        require(synthsByAddress[synth] == bytes32(0), "Synth address already exists");

        availableSynths.push(synth);
        synths[currencyKey] = synth;
        synthsByAddress[synth] = currencyKey;
    }

    /**
     * @notice Remove an associated Synth contract from the Synthetix system
     * @dev Only the contract owner may call this.
     */
    function removeSynth(bytes32 currencyKey) external optionalProxy_onlyOwner {
        require(synths[currencyKey] != address(0), "Synth does not exist");
        require(synths[currencyKey].totalSupply() == 0, "Synth supply exists");
        require(currencyKey != sUSD, "Cannot remove synth");

        // Save the address we're removing for emitting the event at the end.
        address synthToRemove = synths[currencyKey];

        // Remove the synth from the availableSynths array.
        for (uint i = 0; i < availableSynths.length; i++) {
            if (availableSynths[i] == synthToRemove) {
                delete availableSynths[i];

                // Copy the last synth into the place of the one we just deleted
                // If there's only one synth, this is synths[0] = synths[0].
                // If we're deleting the last one, it's also a NOOP in the same way.
                availableSynths[i] = availableSynths[availableSynths.length - 1];

                // Decrease the size of the array by one.
                availableSynths.length--;

                break;
            }
        }

        // And remove it from the synths mapping
        delete synthsByAddress[synths[currencyKey]];
        delete synths[currencyKey];

        // Note: No event here as Synthetix contract exceeds max contract size
        // with these events, and it's unlikely people will need to
        // track these events specifically.
    }

    // ========== VIEWS ==========

    /**
     * @notice A function that lets you easily convert an amount in a source currency to an amount in the destination currency
     * @param sourceCurrencyKey The currency the amount is specified in
     * @param sourceAmount The source amount, specified in UNIT base
     * @param destinationCurrencyKey The destination currency
     */
    function effectiveValue(bytes32 sourceCurrencyKey, uint sourceAmount, bytes32 destinationCurrencyKey)
        public
        view
        returns (uint)
    {
        return exchangeRates.effectiveValue(sourceCurrencyKey, sourceAmount, destinationCurrencyKey);
    }

    /**
     * @notice Total amount of synths issued by the system, priced in currencyKey
     * @param currencyKey The currency to value the synths in
     */
<<<<<<< HEAD
    function _totalIssuedSynths(bytes32 currencyKey, bool excludeEtherCollateral)
        internal
        view
        returns (uint)
    {
=======
    function totalIssuedSynths(bytes32 currencyKey) public view returns (uint) {
>>>>>>> 7e86e762
        uint total = 0;
        uint currencyRate = exchangeRates.rateForCurrency(currencyKey);

        (uint[] memory rates, bool anyRateStale) = exchangeRates.ratesAndStaleForCurrencies(availableCurrencyKeys());
        require(!anyRateStale, "Rates are stale");

        for (uint i = 0; i < availableSynths.length; i++) {
            // What's the total issued value of that synth in the destination currency?
            // Note: We're not using our effectiveValue function because we don't want to go get the
            //       rate for the destination currency and check if it's stale repeatedly on every
            //       iteration of the loop
<<<<<<< HEAD
            uint totalSynths = availableSynths[i].totalSupply();

            // minus total issued synths from Ether Collateral from sETH.totalSupply() 
            if (excludeEtherCollateral && availableSynths[i] == synths["sETH"]) {
                totalSynths = totalSynths.sub(etherCollateral.totalIssuedSynths());
            }

            uint synthValue = totalSynths
                .multiplyDecimalRound(rates[i]);
=======
            uint synthValue = availableSynths[i].totalSupply().multiplyDecimalRound(rates[i]);
>>>>>>> 7e86e762
            total = total.add(synthValue);
        }

        return total.divideDecimalRound(currencyRate);
    }

    /**
     * @notice Total amount of synths issued by the system priced in currencyKey
     * @param currencyKey The currency to value the synths in
     */
    function totalIssuedSynths(bytes32 currencyKey)
        public
        view
        returns (uint)
    {
        return _totalIssuedSynths(currencyKey, false);
    }

    /**
     * @notice Total amount of synths issued by the system priced in currencyKey, excluding ether collateral
     * @param currencyKey The currency to value the synths in
     */
    function totalIssuedSynthsExcludeEtherCollateral(bytes32 currencyKey)
        public
        view
        returns (uint)
    {
        return _totalIssuedSynths(currencyKey, true);
    }

    /**
     * @notice Returns the currencyKeys of availableSynths for rate checking
     */
    function availableCurrencyKeys() public view returns (bytes32[]) {
        bytes32[] memory currencyKeys = new bytes32[](availableSynths.length);

        for (uint i = 0; i < availableSynths.length; i++) {
            currencyKeys[i] = synthsByAddress[availableSynths[i]];
        }

        return currencyKeys;
    }

    /**
     * @notice Returns the count of available synths in the system, which you can use to iterate availableSynths
     */
    function availableSynthCount() public view returns (uint) {
        return availableSynths.length;
    }

    /**
     * @notice Determine the effective fee rate for the exchange, taking into considering swing trading
     */
    function feeRateForExchange(bytes32 sourceCurrencyKey, bytes32 destinationCurrencyKey) public view returns (uint) {
        // Get the base exchange fee rate
        uint exchangeFeeRate = feePool.exchangeFeeRate();

        uint multiplier = 1;

        // Is this a swing trade? I.e. long to short or vice versa, excluding when going into or out of sUSD.
        // Note: this assumes shorts begin with 'i' and longs with 's'.
        if (
            (sourceCurrencyKey[0] == 0x73 && sourceCurrencyKey != sUSD && destinationCurrencyKey[0] == 0x69) ||
            (sourceCurrencyKey[0] == 0x69 && destinationCurrencyKey != sUSD && destinationCurrencyKey[0] == 0x73)
        ) {
            // If so then double the exchange fee multipler
            multiplier = 2;
        }

        return exchangeFeeRate.mul(multiplier);
    }

    // ========== MUTATIVE FUNCTIONS ==========

    /**
     * @notice ERC20 transfer function.
     */
    function transfer(address to, uint value) public optionalProxy returns (bool) {
        // Ensure they're not trying to exceed their staked SNX amount
        require(value <= transferableSynthetix(messageSender), "Cannot transfer staked or escrowed SNX");

        // Perform the transfer: if there is a problem an exception will be thrown in this call.
        _transfer_byProxy(messageSender, to, value);

        return true;
    }

    /**
     * @notice ERC20 transferFrom function.
     */
    function transferFrom(address from, address to, uint value) public optionalProxy returns (bool) {
        // Ensure they're not trying to exceed their locked amount
        require(value <= transferableSynthetix(from), "Cannot transfer staked or escrowed SNX");

        // Perform the transfer: if there is a problem,
        // an exception will be thrown in this call.
        return _transferFrom_byProxy(messageSender, from, to, value);
    }

    /**
     * @notice Function that allows you to exchange synths you hold in one flavour for another.
     * @param sourceCurrencyKey The source currency you wish to exchange from
     * @param sourceAmount The amount, specified in UNIT of source currency you wish to exchange
     * @param destinationCurrencyKey The destination currency you wish to obtain.
     * @return Boolean that indicates whether the transfer succeeded or failed.
     */
    function exchange(bytes32 sourceCurrencyKey, uint sourceAmount, bytes32 destinationCurrencyKey)
        external
        optionalProxy
        returns (
            // Note: We don't need to insist on non-stale rates because effectiveValue will do it for us.
            bool
        )
    {
        require(sourceCurrencyKey != destinationCurrencyKey, "Can't be same synth");
        require(sourceAmount > 0, "Zero amount");

        // verify gas price limit
        validateGasPrice(tx.gasprice);

        //  If the oracle has set protectionCircuit to true then burn the synths
        if (protectionCircuit) {
            synths[sourceCurrencyKey].burn(messageSender, sourceAmount);
            return true;
        } else {
            // Pass it along, defaulting to the sender as the recipient.
            return
                _internalExchange(
                    messageSender,
                    sourceCurrencyKey,
                    sourceAmount,
                    destinationCurrencyKey,
                    messageSender,
                    true // Charge fee on the exchange
                );
        }
    }

    /*
        @dev validate that the given gas price is less than or equal to the gas price limit
        @param _gasPrice tested gas price
    */
    function validateGasPrice(uint _givenGasPrice) public view {
        require(_givenGasPrice <= gasPriceLimit, "Gas price above limit");
    }

    /**
     * @notice Function that allows synth contract to delegate exchanging of a synth that is not the same sourceCurrency
     * @dev Only the synth contract can call this function
     * @param from The address to exchange / burn synth from
     * @param sourceCurrencyKey The source currency you wish to exchange from
     * @param sourceAmount The amount, specified in UNIT of source currency you wish to exchange
     * @param destinationCurrencyKey The destination currency you wish to obtain.
     * @param destinationAddress Where the result should go.
     * @return Boolean that indicates whether the transfer succeeded or failed.
     */
    function synthInitiatedExchange(
        address from,
        bytes32 sourceCurrencyKey,
        uint sourceAmount,
        bytes32 destinationCurrencyKey,
        address destinationAddress
    ) external optionalProxy returns (bool) {
        require(synthsByAddress[messageSender] != bytes32(0), "Only synth allowed");
        require(sourceCurrencyKey != destinationCurrencyKey, "Can't be same synth");
        require(sourceAmount > 0, "Zero amount");

        // Pass it along
        return _internalExchange(from, sourceCurrencyKey, sourceAmount, destinationCurrencyKey, destinationAddress, false);
    }

    /**
     * @notice Function that allows synth contract to delegate sending fee to the fee Pool.
     * @dev fee pool contract address is not allowed to call function
     * @param from The address to move synth from
     * @param sourceCurrencyKey source currency from.
     * @param sourceAmount The amount, specified in UNIT of source currency.
     * @param destinationCurrencyKey The destination currency to obtain.
     * @param destinationAddress Where the result should go.
     * @param chargeFee Boolean to charge a fee for exchange.
     * @return Boolean that indicates whether the transfer succeeded or failed.
     */
    function _internalExchange(
        address from,
        bytes32 sourceCurrencyKey,
        uint sourceAmount,
        bytes32 destinationCurrencyKey,
        address destinationAddress,
        bool chargeFee
    ) internal returns (bool) {
        require(exchangeEnabled, "Exchanging is disabled");

        // Note: We don't need to check their balance as the burn() below will do a safe subtraction which requires
        // the subtraction to not overflow, which would happen if their balance is not sufficient.

        // Burn the source amount
        synths[sourceCurrencyKey].burn(from, sourceAmount);

        // How much should they get in the destination currency?
        uint destinationAmount = effectiveValue(sourceCurrencyKey, sourceAmount, destinationCurrencyKey);

        // What's the fee on that currency that we should deduct?
        uint amountReceived = destinationAmount;
        uint fee = 0;

        if (chargeFee) {
            // Get the exchange fee rate
            uint exchangeFeeRate = feeRateForExchange(sourceCurrencyKey, destinationCurrencyKey);

            amountReceived = destinationAmount.multiplyDecimal(SafeDecimalMath.unit().sub(exchangeFeeRate));

            fee = destinationAmount.sub(amountReceived);
        }

        // Issue their new synths
        synths[destinationCurrencyKey].issue(destinationAddress, amountReceived);

        // Remit the fee in sUSDs
        if (fee > 0) {
            uint usdFeeAmount = effectiveValue(destinationCurrencyKey, fee, sUSD);
            synths[sUSD].issue(feePool.FEE_ADDRESS(), usdFeeAmount);
            // Tell the fee pool about this.
            feePool.recordFeePaid(usdFeeAmount);
        }

        // Nothing changes as far as issuance data goes because the total value in the system hasn't changed.

        //Let the DApps know there was a Synth exchange
        emitSynthExchange(from, sourceCurrencyKey, sourceAmount, destinationCurrencyKey, amountReceived, destinationAddress);

        return true;
    }

    /**
     * @notice Function that registers new synth as they are issued. Calculate delta to append to synthetixState.
     * @dev Only internal calls from synthetix address.
     * @param amount The amount of synths to register with a base of UNIT
     */
<<<<<<< HEAD
    function _addToDebtRegister(uint amount, uint existingDebt)
        internal
    {
        // What is the value of all issued synths of the system, excluding ether collateral synths (priced in sUSD)?
        uint totalDebtIssued = totalIssuedSynthsExcludeEtherCollateral(sUSD);
=======
    function _addToDebtRegister(uint amount, uint existingDebt) internal {
        // What is the value of all issued synths of the system (priced in sUSD)?
        uint totalDebtIssued = totalIssuedSynths(sUSD);
>>>>>>> 7e86e762

        // What will the new total be including the new value?
        uint newTotalDebtIssued = amount.add(totalDebtIssued);

        // What is their percentage (as a high precision int) of the total debt?
        uint debtPercentage = amount.divideDecimalRoundPrecise(newTotalDebtIssued);

        // And what effect does this percentage change have on the global debt holding of other issuers?
        // The delta specifically needs to not take into account any existing debt as it's already
        // accounted for in the delta from when they issued previously.
        // The delta is a high precision integer.
        uint delta = SafeDecimalMath.preciseUnit().sub(debtPercentage);

        // And what does their debt ownership look like including this previous stake?
        if (existingDebt > 0) {
            debtPercentage = amount.add(existingDebt).divideDecimalRoundPrecise(newTotalDebtIssued);
        }

        // Are they a new issuer? If so, record them.
        if (existingDebt == 0) {
            synthetixState.incrementTotalIssuerCount();
        }

        // Save the debt entry parameters
        synthetixState.setCurrentIssuanceData(messageSender, debtPercentage);

        // And if we're the first, push 1 as there was no effect to any other holders, otherwise push
        // the change for the rest of the debt holders. The debt ledger holds high precision integers.
        if (synthetixState.debtLedgerLength() > 0) {
            synthetixState.appendDebtLedgerValue(synthetixState.lastDebtLedgerEntry().multiplyDecimalRoundPrecise(delta));
        } else {
            synthetixState.appendDebtLedgerValue(SafeDecimalMath.preciseUnit());
        }
    }

    /**
     * @notice Issue synths against the sender's SNX.
     * @dev Issuance is only allowed if the synthetix price isn't stale. Amount should be larger than 0.
     * @param amount The amount of synths you wish to issue with a base of UNIT
     */
    function issueSynths(uint amount)
        public
        optionalProxy
    // No need to check if price is stale, as it is checked in issuableSynths.
    {
        // Get remaining issuable in sUSD and existingDebt
        (uint maxIssuable, uint existingDebt) = remainingIssuableSynths(messageSender);
        require(amount <= maxIssuable, "Amount too large");

        // Keep track of the debt they're about to create (in sUSD)
        _addToDebtRegister(amount, existingDebt);

        // Create their synths
        synths[sUSD].issue(messageSender, amount);

        // Store their locked SNX amount to determine their fee % for the period
        _appendAccountIssuanceRecord();
    }

    /**
     * @notice Issue the maximum amount of Synths possible against the sender's SNX.
     * @dev Issuance is only allowed if the synthetix price isn't stale.
     */
    function issueMaxSynths() external optionalProxy {
        // Figure out the maximum we can issue in that currency
        (uint maxIssuable, uint existingDebt) = remainingIssuableSynths(messageSender);

        // Keep track of the debt they're about to create
        _addToDebtRegister(maxIssuable, existingDebt);

        // Create their synths
        synths[sUSD].issue(messageSender, maxIssuable);

        // Store their locked SNX amount to determine their fee % for the period
        _appendAccountIssuanceRecord();
    }

    /**
     * @notice Burn synths to clear issued synths/free SNX.
     * @param amount The amount (in UNIT base) you wish to burn
     * @dev The amount to burn is debased to sUSD's
     */
    function burnSynths(uint amount)
        external
        optionalProxy
    // No need to check for stale rates as effectiveValue checks rates
    {
        // How much debt do they have?
        uint debtToRemove = amount;
        uint existingDebt = debtBalanceOf(messageSender, sUSD);

        require(existingDebt > 0, "No debt to forgive");

        // If they're trying to burn more debt than they actually owe, rather than fail the transaction, let's just
        // clear their debt and leave them be.
        uint amountToRemove = existingDebt < debtToRemove ? existingDebt : debtToRemove;

        // Remove their debt from the ledger
        _removeFromDebtRegister(amountToRemove, existingDebt);

        uint amountToBurn = amountToRemove;

        // synth.burn does a safe subtraction on balance (so it will revert if there are not enough synths).
        synths[sUSD].burn(messageSender, amountToBurn);

        // Store their debtRatio against a feeperiod to determine their fee/rewards % for the period
        _appendAccountIssuanceRecord();
    }

    /**
     * @notice Store in the FeePool the users current debt value in the system.
     * @dev debtBalanceOf(messageSender, "sUSD") to be used with totalIssuedSynthsExcludeEtherCollateral("sUSD") to get
     *  users % of the system within a feePeriod.
     */
    function _appendAccountIssuanceRecord() internal {
        uint initialDebtOwnership;
        uint debtEntryIndex;
        (initialDebtOwnership, debtEntryIndex) = synthetixState.issuanceData(messageSender);

        feePool.appendAccountIssuanceRecord(messageSender, initialDebtOwnership, debtEntryIndex);
    }

    /**
     * @notice Remove a debt position from the register
     * @param amount The amount (in UNIT base) being presented in sUSDs
     * @param existingDebt The existing debt (in UNIT base) of address presented in sUSDs
     */
    function _removeFromDebtRegister(uint amount, uint existingDebt) internal {
        uint debtToRemove = amount;

        // What is the value of all issued synths of the system, excluding ether collateral synths (priced in sUSDs)?
        uint totalDebtIssued = totalIssuedSynthsExcludeEtherCollateral(sUSD);

        // What will the new total after taking out the withdrawn amount
        uint newTotalDebtIssued = totalDebtIssued.sub(debtToRemove);

        uint delta = 0;

        // What will the debt delta be if there is any debt left?
        // Set delta to 0 if no more debt left in system after user
        if (newTotalDebtIssued > 0) {
            // What is the percentage of the withdrawn debt (as a high precision int) of the total debt after?
            uint debtPercentage = debtToRemove.divideDecimalRoundPrecise(newTotalDebtIssued);

            // And what effect does this percentage change have on the global debt holding of other issuers?
            // The delta specifically needs to not take into account any existing debt as it's already
            // accounted for in the delta from when they issued previously.
            delta = SafeDecimalMath.preciseUnit().add(debtPercentage);
        }

        // Are they exiting the system, or are they just decreasing their debt position?
        if (debtToRemove == existingDebt) {
            synthetixState.setCurrentIssuanceData(messageSender, 0);
            synthetixState.decrementTotalIssuerCount();
        } else {
            // What percentage of the debt will they be left with?
            uint newDebt = existingDebt.sub(debtToRemove);
            uint newDebtPercentage = newDebt.divideDecimalRoundPrecise(newTotalDebtIssued);

            // Store the debt percentage and debt ledger as high precision integers
            synthetixState.setCurrentIssuanceData(messageSender, newDebtPercentage);
        }

        // Update our cumulative ledger. This is also a high precision integer.
        synthetixState.appendDebtLedgerValue(synthetixState.lastDebtLedgerEntry().multiplyDecimalRoundPrecise(delta));
    }

    // ========== Issuance/Burning ==========

    /**
     * @notice The maximum synths an issuer can issue against their total synthetix quantity.
     * This ignores any already issued synths, and is purely giving you the maximimum amount the user can issue.
     */
    function maxIssuableSynths(address issuer)
        public
        view
        returns (
            // We don't need to check stale rates here as effectiveValue will do it for us.
            uint
        )
    {
        // What is the value of their SNX balance in the destination currency?
        uint destinationValue = effectiveValue("SNX", collateral(issuer), sUSD);

        // They're allowed to issue up to issuanceRatio of that value
        return destinationValue.multiplyDecimal(synthetixState.issuanceRatio());
    }

    /**
     * @notice The current collateralisation ratio for a user. Collateralisation ratio varies over time
     * as the value of the underlying Synthetix asset changes,
     * e.g. based on an issuance ratio of 20%. if a user issues their maximum available
     * synths when they hold $10 worth of Synthetix, they will have issued $2 worth of synths. If the value
     * of Synthetix changes, the ratio returned by this function will adjust accordingly. Users are
     * incentivised to maintain a collateralisation ratio as close to the issuance ratio as possible by
     * altering the amount of fees they're able to claim from the system.
     */
    function collateralisationRatio(address issuer) public view returns (uint) {
        uint totalOwnedSynthetix = collateral(issuer);
        if (totalOwnedSynthetix == 0) return 0;

        uint debtBalance = debtBalanceOf(issuer, "SNX");
        return debtBalance.divideDecimalRound(totalOwnedSynthetix);
    }

    /**
     * @notice If a user issues synths backed by SNX in their wallet, the SNX become locked. This function
     * will tell you how many synths a user has to give back to the system in order to unlock their original
     * debt position. This is priced in whichever synth is passed in as a currency key, e.g. you can price
     * the debt in sUSD, or any other synth you wish.
     */
    function debtBalanceOf(address issuer, bytes32 currencyKey)
        public
        view
        returns (
            // Don't need to check for stale rates here because totalIssuedSynths will do it for us
            uint
        )
    {
        // What was their initial debt ownership?
        uint initialDebtOwnership;
        uint debtEntryIndex;
        (initialDebtOwnership, debtEntryIndex) = synthetixState.issuanceData(issuer);

        // If it's zero, they haven't issued, and they have no debt.
        if (initialDebtOwnership == 0) return 0;

        // Figure out the global debt percentage delta from when they entered the system.
        // This is a high precision integer of 27 (1e27) decimals.
        uint currentDebtOwnership = synthetixState
            .lastDebtLedgerEntry()
            .divideDecimalRoundPrecise(synthetixState.debtLedger(debtEntryIndex))
            .multiplyDecimalRoundPrecise(initialDebtOwnership);

        // What's the total value of the system excluding ETH backed synths in their requested currency?
        uint totalSystemValue = totalIssuedSynthsExcludeEtherCollateral(currencyKey);

        // Their debt balance is their portion of the total system value.
        uint highPrecisionBalance = totalSystemValue.decimalToPreciseDecimal().multiplyDecimalRoundPrecise(
            currentDebtOwnership
        );

        // Convert back into 18 decimals (1e18)
        return highPrecisionBalance.preciseDecimalToDecimal();
    }

    /**
     * @notice The remaining synths an issuer can issue against their total synthetix balance.
     * @param issuer The account that intends to issue
     */
    function remainingIssuableSynths(address issuer)
        public
        view
        returns (
            // Don't need to check for synth existing or stale rates because maxIssuableSynths will do it for us.
            uint,
            uint
        )
    {
        uint alreadyIssued = debtBalanceOf(issuer, sUSD);
        uint maxIssuable = maxIssuableSynths(issuer);

        if (alreadyIssued >= maxIssuable) {
            maxIssuable = 0;
        } else {
            maxIssuable = maxIssuable.sub(alreadyIssued);
        }
        return (maxIssuable, alreadyIssued);
    }

    /**
     * @notice The total SNX owned by this account, both escrowed and unescrowed,
     * against which synths can be issued.
     * This includes those already being used as collateral (locked), and those
     * available for further issuance (unlocked).
     */
    function collateral(address account) public view returns (uint) {
        uint balance = tokenState.balanceOf(account);

        if (escrow != address(0)) {
            balance = balance.add(escrow.balanceOf(account));
        }

        if (rewardEscrow != address(0)) {
            balance = balance.add(rewardEscrow.balanceOf(account));
        }

        return balance;
    }

    /**
     * @notice The number of SNX that are free to be transferred for an account.
     * @dev Escrowed SNX are not transferable, so they are not included
     * in this calculation.
     * @notice SNX rate not stale is checked within debtBalanceOf
     */
    function transferableSynthetix(address account)
        public
        view
        rateNotStale("SNX") // SNX is not a synth so is not checked in totalIssuedSynths
        returns (uint)
    {
        // How many SNX do they have, excluding escrow?
        // Note: We're excluding escrow here because we're interested in their transferable amount
        // and escrowed SNX are not transferable.
        uint balance = tokenState.balanceOf(account);

        // How many of those will be locked by the amount they've issued?
        // Assuming issuance ratio is 20%, then issuing 20 SNX of value would require
        // 100 SNX to be locked in their wallet to maintain their collateralisation ratio
        // The locked synthetix value can exceed their balance.
        uint lockedSynthetixValue = debtBalanceOf(account, "SNX").divideDecimalRound(synthetixState.issuanceRatio());

        // If we exceed the balance, no SNX are transferable, otherwise the difference is.
        if (lockedSynthetixValue >= balance) {
            return 0;
        } else {
            return balance.sub(lockedSynthetixValue);
        }
    }

    /**
     * @notice Mints the inflationary SNX supply. The inflation shedule is
     * defined in the SupplySchedule contract.
     * The mint() function is publicly callable by anyone. The caller will
     receive a minter reward as specified in supplySchedule.minterReward().
     */
    function mint() external returns (bool) {
        require(rewardsDistribution != address(0), "RewardsDistribution not set");

        uint supplyToMint = supplySchedule.mintableSupply();
        require(supplyToMint > 0, "No supply is mintable");

        // record minting event before mutation to token supply
        supplySchedule.recordMintEvent(supplyToMint);

        // Set minted SNX balance to RewardEscrow's balance
        // Minus the minterReward and set balance of minter to add reward
        uint minterReward = supplySchedule.minterReward();
        // Get the remainder
        uint amountToDistribute = supplyToMint.sub(minterReward);

        // Set the token balance to the RewardsDistribution contract
        tokenState.setBalanceOf(rewardsDistribution, tokenState.balanceOf(rewardsDistribution).add(amountToDistribute));
        emitTransfer(this, rewardsDistribution, amountToDistribute);

        // Kick off the distribution of rewards
        rewardsDistribution.distributeRewards(amountToDistribute);

        // Assign the minters reward.
        tokenState.setBalanceOf(msg.sender, tokenState.balanceOf(msg.sender).add(minterReward));
        emitTransfer(this, msg.sender, minterReward);

        totalSupply = totalSupply.add(supplyToMint);

        return true;
    }

    // ========== MODIFIERS ==========

    modifier rateNotStale(bytes32 currencyKey) {
        require(!exchangeRates.rateIsStale(currencyKey), "Rate stale or not a synth");
        _;
    }

    modifier onlyOracle {
        require(msg.sender == exchangeRates.oracle(), "Only oracle allowed");
        _;
    }

    // ========== EVENTS ==========
    /* solium-disable */
    event SynthExchange(
        address indexed account,
        bytes32 fromCurrencyKey,
        uint256 fromAmount,
        bytes32 toCurrencyKey,
        uint256 toAmount,
        address toAddress
    );
    bytes32 constant SYNTHEXCHANGE_SIG = keccak256("SynthExchange(address,bytes32,uint256,bytes32,uint256,address)");

    function emitSynthExchange(
        address account,
        bytes32 fromCurrencyKey,
        uint256 fromAmount,
        bytes32 toCurrencyKey,
        uint256 toAmount,
        address toAddress
    ) internal {
        proxy._emit(
            abi.encode(fromCurrencyKey, fromAmount, toCurrencyKey, toAmount, toAddress),
            2,
            SYNTHEXCHANGE_SIG,
            bytes32(account),
            0,
            0
        );
    }
    /* solium-enable */
}<|MERGE_RESOLUTION|>--- conflicted
+++ resolved
@@ -10,7 +10,6 @@
 import "./interfaces/IFeePool.sol";
 import "./interfaces/IRewardsDistribution.sol";
 import "./EtherCollateral.sol";
-
 
 /**
  * @title Synthetix ERC20 contract.
@@ -86,21 +85,11 @@
 
     // ========== SETTERS ========== */
 
-<<<<<<< HEAD
-    function setEtherCollateral(EtherCollateral _etherCollateral)
-        external
-        optionalProxy_onlyOwner
-    {
+    function setEtherCollateral(EtherCollateral _etherCollateral) external optionalProxy_onlyOwner {
         etherCollateral = _etherCollateral;
-    }    
-    
-    function setFeePool(IFeePool _feePool)
-        external
-        optionalProxy_onlyOwner
-    {
-=======
+    }
+
     function setFeePool(IFeePool _feePool) external optionalProxy_onlyOwner {
->>>>>>> 7e86e762
         feePool = _feePool;
     }
 
@@ -177,6 +166,7 @@
         // Note: No event here as Synthetix contract exceeds max contract size
         // with these events, and it's unlikely people will need to
         // track these events specifically.
+
     }
 
     // ========== VIEWS ==========
@@ -199,15 +189,7 @@
      * @notice Total amount of synths issued by the system, priced in currencyKey
      * @param currencyKey The currency to value the synths in
      */
-<<<<<<< HEAD
-    function _totalIssuedSynths(bytes32 currencyKey, bool excludeEtherCollateral)
-        internal
-        view
-        returns (uint)
-    {
-=======
-    function totalIssuedSynths(bytes32 currencyKey) public view returns (uint) {
->>>>>>> 7e86e762
+    function _totalIssuedSynths(bytes32 currencyKey, bool excludeEtherCollateral) internal view returns (uint) {
         uint total = 0;
         uint currencyRate = exchangeRates.rateForCurrency(currencyKey);
 
@@ -219,19 +201,14 @@
             // Note: We're not using our effectiveValue function because we don't want to go get the
             //       rate for the destination currency and check if it's stale repeatedly on every
             //       iteration of the loop
-<<<<<<< HEAD
             uint totalSynths = availableSynths[i].totalSupply();
 
-            // minus total issued synths from Ether Collateral from sETH.totalSupply() 
+            // minus total issued synths from Ether Collateral from sETH.totalSupply()
             if (excludeEtherCollateral && availableSynths[i] == synths["sETH"]) {
                 totalSynths = totalSynths.sub(etherCollateral.totalIssuedSynths());
             }
 
-            uint synthValue = totalSynths
-                .multiplyDecimalRound(rates[i]);
-=======
-            uint synthValue = availableSynths[i].totalSupply().multiplyDecimalRound(rates[i]);
->>>>>>> 7e86e762
+            uint synthValue = totalSynths.multiplyDecimalRound(rates[i]);
             total = total.add(synthValue);
         }
 
@@ -242,11 +219,7 @@
      * @notice Total amount of synths issued by the system priced in currencyKey
      * @param currencyKey The currency to value the synths in
      */
-    function totalIssuedSynths(bytes32 currencyKey)
-        public
-        view
-        returns (uint)
-    {
+    function totalIssuedSynths(bytes32 currencyKey) public view returns (uint) {
         return _totalIssuedSynths(currencyKey, false);
     }
 
@@ -254,11 +227,7 @@
      * @notice Total amount of synths issued by the system priced in currencyKey, excluding ether collateral
      * @param currencyKey The currency to value the synths in
      */
-    function totalIssuedSynthsExcludeEtherCollateral(bytes32 currencyKey)
-        public
-        view
-        returns (uint)
-    {
+    function totalIssuedSynthsExcludeEtherCollateral(bytes32 currencyKey) public view returns (uint) {
         return _totalIssuedSynths(currencyKey, true);
     }
 
@@ -470,17 +439,9 @@
      * @dev Only internal calls from synthetix address.
      * @param amount The amount of synths to register with a base of UNIT
      */
-<<<<<<< HEAD
-    function _addToDebtRegister(uint amount, uint existingDebt)
-        internal
-    {
+    function _addToDebtRegister(uint amount, uint existingDebt) internal {
         // What is the value of all issued synths of the system, excluding ether collateral synths (priced in sUSD)?
         uint totalDebtIssued = totalIssuedSynthsExcludeEtherCollateral(sUSD);
-=======
-    function _addToDebtRegister(uint amount, uint existingDebt) internal {
-        // What is the value of all issued synths of the system (priced in sUSD)?
-        uint totalDebtIssued = totalIssuedSynths(sUSD);
->>>>>>> 7e86e762
 
         // What will the new total be including the new value?
         uint newTotalDebtIssued = amount.add(totalDebtIssued);
