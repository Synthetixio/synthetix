--- conflicted
+++ resolved
@@ -15,6 +15,7 @@
 import "./interfaces/IIssuer.sol";
 import "./interfaces/IEtherCollateral.sol";
 
+
 // https://docs.synthetix.io/contracts/Synthetix
 contract Synthetix is ExternStateToken, MixinResolver {
     // ========== STATE VARIABLES ==========
@@ -247,18 +248,15 @@
         // Note: No event here as Synthetix contract exceeds max contract size
         // with these events, and it's unlikely people will need to
         // track these events specifically.
-
     }
 
     /**
      * @notice ERC20 transfer function.
      */
     function transfer(address to, uint value) public optionalProxy returns (bool) {
-<<<<<<< HEAD
+        systemStatus().requireSystemActive();
+
         require(!exchangeRates().rateIsStale("SNX"), "SNX rate is stale");
-=======
-        systemStatus().requireSystemActive();
->>>>>>> 307e3df4
 
         // Ensure they're not trying to exceed their staked SNX amount
         require(value <= transferableSynthetix(messageSender), "Cannot transfer staked or escrowed SNX");
@@ -273,11 +271,9 @@
      * @notice ERC20 transferFrom function.
      */
     function transferFrom(address from, address to, uint value) public optionalProxy returns (bool) {
-<<<<<<< HEAD
+        systemStatus().requireSystemActive();
+
         require(!exchangeRates().rateIsStale("SNX"), "SNX rate is stale");
-=======
-        systemStatus().requireSystemActive();
->>>>>>> 307e3df4
 
         // Ensure they're not trying to exceed their locked amount
         require(value <= transferableSynthetix(from), "Cannot transfer staked or escrowed SNX");
