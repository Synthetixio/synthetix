--- conflicted
+++ resolved
@@ -252,12 +252,8 @@
         require(MIN_FEE_PERIOD_DURATION_SECONDS <= duration &&
                 duration <= MAX_FEE_PERIOD_DURATION_SECONDS);
         targetFeePeriodDurationSeconds = duration;
-<<<<<<< HEAD
         emitFeePeriodDurationUpdated(duration);
-=======
-        emit FeePeriodDurationUpdated(duration);
         checkFeePeriodRollover();
->>>>>>> 284fb1b3
     }
 
     /**
@@ -403,12 +399,8 @@
         if (feesOwed != 0) {
             nomin.withdrawFee(msg.sender, feesOwed);
         }
-<<<<<<< HEAD
-        emitFeesWithdrawn(msg.sender, msg.sender, feesOwed);
-=======
         emit FeesWithdrawn(msg.sender, msg.sender, feesOwed);
 
->>>>>>> 284fb1b3
     }
 
     /**
@@ -670,18 +662,12 @@
          * (so we can't lock ourselves out of updating the oracle for longer than this) */
         require(lastHavvenPriceUpdateTime < timeSent && timeSent < now + 10 minutes);
 
-<<<<<<< HEAD
-        havPrice = price;
-        lastHavPriceUpdateTime = timeSent;
-        emitPriceUpdated(price);
-=======
         havvenPrice = price;
         lastHavvenPriceUpdateTime = timeSent;
-        emit PriceUpdated(price);
+        emitPriceUpdated(price);
 
         /* Check the fee period rollover within this as the price should be pushed every 15min. */
         checkFeePeriodRollover();
->>>>>>> 284fb1b3
     }
 
     /**
