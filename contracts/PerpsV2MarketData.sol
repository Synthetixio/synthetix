--- conflicted
+++ resolved
@@ -57,11 +57,7 @@
 
     struct FundingParameters {
         uint maxFundingVelocity;
-<<<<<<< HEAD
         uint skewScale;
-=======
-        uint skewScaleUSD;
->>>>>>> ab7a3816
     }
 
     struct FeeRates {
@@ -69,11 +65,8 @@
         uint makerFee;
         uint takerFeeDelayedOrder;
         uint makerFeeDelayedOrder;
-<<<<<<< HEAD
-=======
         uint takerFeeOffchainDelayedOrder;
         uint makerFeeOffchainDelayedOrder;
->>>>>>> ab7a3816
     }
 
     struct FundingDetails {
@@ -171,9 +164,6 @@
                 market.marketSkew(),
                 debt,
                 market.currentFundingRate(),
-<<<<<<< HEAD
-                FeeRates(params.takerFee, params.makerFee, params.takerFeeDelayedOrder, params.makerFeeDelayedOrder)
-=======
                 FeeRates(
                     params.takerFee,
                     params.makerFee,
@@ -182,7 +172,6 @@
                     params.takerFeeOffchainDelayedOrder,
                     params.makerFeeOffchainDelayedOrder
                 )
->>>>>>> ab7a3816
             );
         }
 
@@ -206,11 +195,7 @@
         pure
         returns (FundingParameters memory)
     {
-<<<<<<< HEAD
         return FundingParameters(params.maxFundingVelocity, params.skewScale);
-=======
-        return FundingParameters(params.maxFundingVelocity, params.skewScaleUSD);
->>>>>>> ab7a3816
     }
 
     function _marketSizes(IPerpsV2MarketViews market) internal view returns (Sides memory) {
@@ -231,10 +216,6 @@
                 address(market),
                 baseAsset,
                 marketKey,
-<<<<<<< HEAD
-                FeeRates(params.takerFee, params.makerFee, params.takerFeeDelayedOrder, params.makerFeeDelayedOrder),
-                MarketLimits(params.maxLeverage, params.maxMarketValue),
-=======
                 FeeRates(
                     params.takerFee,
                     params.makerFee,
@@ -243,8 +224,7 @@
                     params.takerFeeOffchainDelayedOrder,
                     params.makerFeeOffchainDelayedOrder
                 ),
-                MarketLimits(params.maxLeverage, params.maxMarketValueUSD),
->>>>>>> ab7a3816
+                MarketLimits(params.maxLeverage, params.maxMarketValue),
                 _fundingParameters(params),
                 MarketSizeDetails(market.marketSize(), _marketSizes(market), marketDebt, market.marketSkew()),
                 PriceDetails(price, invalid)
