pragma solidity 0.4.25;

import "./SafeDecimalMath.sol";
import "./Synth.sol";
import "./interfaces/IExchangeRates.sol";
import "./interfaces/ISynthetix.sol";


contract PurgeableSynth is Synth {
    using SafeDecimalMath for uint;

    // The maximum allowed amount of tokenSupply in equivalent sUSD value for this synth to permit purging
    uint public maxSupplyToPurgeInUSD = 100000 * SafeDecimalMath.unit(); // 100,000

    /* ========== CONSTRUCTOR ========== */

    constructor(
        address _proxy,
        TokenState _tokenState,
        string _tokenName,
        string _tokenSymbol,
        address _owner,
        bytes32 _currencyKey,
        uint _totalSupply,
        address _resolver
    ) public Synth(_proxy, _tokenState, _tokenName, _tokenSymbol, _owner, _currencyKey, _totalSupply, _resolver) {}

    /* ========== VIEWS ========== */

    function exchangeRates() internal view returns (IExchangeRates) {
        require(resolver.getAddress("ExchangeRates") != address(0), "Resolver is missing ExchangeRates address");
        return IExchangeRates(resolver.getAddress("ExchangeRates"));
    }

    /* ========== MUTATIVE FUNCTIONS ========== */

    /**
     * @notice Function that allows owner to exchange any number of holders back to sUSD (for frozen or deprecated synths)
     * @param addresses The list of holders to purge
     */
    function purge(address[] addresses) external optionalProxy_onlyOwner {
        IExchangeRates exRates = exchangeRates();

        uint maxSupplyToPurge = exRates.effectiveValue("sUSD", maxSupplyToPurgeInUSD, currencyKey);

        // Only allow purge when total supply is lte the max or the rate is frozen in ExchangeRates
        require(
            totalSupply <= maxSupplyToPurge || exRates.rateIsFrozen(currencyKey),
            "Cannot purge as total supply is above threshold and rate is not frozen."
        );

        for (uint i = 0; i < addresses.length; i++) {
            address holder = addresses[i];

            uint amountHeld = balanceOf(holder);

            if (amountHeld > 0) {
<<<<<<< HEAD
                exchanger().exchange(holder, currencyKey, amountHeld, "sUSD");

=======
                exchanger().exchange(holder, currencyKey, amountHeld, "sUSD", holder);
>>>>>>> e2610067
                emitPurged(holder, amountHeld);
            }
        }
    }

    /* ========== EVENTS ========== */
    event Purged(address indexed account, uint value);
    bytes32 private constant PURGED_SIG = keccak256("Purged(address,uint256)");

    function emitPurged(address account, uint value) internal {
        proxy._emit(abi.encode(value), 2, PURGED_SIG, bytes32(account), 0, 0);
    }
}<|MERGE_RESOLUTION|>--- conflicted
+++ resolved
@@ -55,12 +55,7 @@
             uint amountHeld = balanceOf(holder);
 
             if (amountHeld > 0) {
-<<<<<<< HEAD
-                exchanger().exchange(holder, currencyKey, amountHeld, "sUSD");
-
-=======
                 exchanger().exchange(holder, currencyKey, amountHeld, "sUSD", holder);
->>>>>>> e2610067
                 emitPurged(holder, amountHeld);
             }
         }
