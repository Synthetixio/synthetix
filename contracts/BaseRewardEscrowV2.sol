--- conflicted
+++ resolved
@@ -67,11 +67,6 @@
     bytes32 private constant CONTRACT_ISSUER = "Issuer";
     bytes32 private constant CONTRACT_FEEPOOL = "FeePool";
 
-<<<<<<< HEAD
-    bytes32[24] private addressesToCache = [CONTRACT_SYNTHETIX, CONTRACT_FEEPOOL, CONTRACT_ISSUER];
-
-=======
->>>>>>> 28e28ccc
     /* ========== CONSTRUCTOR ========== */
 
     constructor(address _owner, address _resolver) public Owned(_owner) MixinResolver(_resolver) {
@@ -89,7 +84,7 @@
     }
 
     function issuer() internal view returns (IIssuer) {
-        return IIssuer(requireAndGetAddress(CONTRACT_ISSUER, "Missing Issuer address"));
+        return IIssuer(requireAndGetAddress(CONTRACT_ISSUER));
     }
 
     function _notImplemented() internal pure {
@@ -103,6 +98,7 @@
         addresses = new bytes32[](2);
         addresses[0] = CONTRACT_SYNTHETIX;
         addresses[1] = CONTRACT_FEEPOOL;
+        addresses[2] = CONTRACT_ISSUER;
     }
 
     /**
