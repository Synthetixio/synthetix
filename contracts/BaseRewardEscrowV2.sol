pragma solidity ^0.5.16;
pragma experimental ABIEncoderV2;

// Inheritance
import "./Owned.sol";
import "./MixinResolver.sol";
import "./LimitedSetup.sol";
import "./interfaces/IRewardEscrowV2.sol";

// Libraries
import "./SafeDecimalMath.sol";

// Internal references
import "./interfaces/IERC20.sol";
import "./interfaces/IFeePool.sol";
import "./interfaces/ISynthetix.sol";
import "./interfaces/IIssuer.sol";

import "@nomiclabs/buidler/console.sol";


// https://docs.synthetix.io/contracts/RewardEscrow
contract BaseRewardEscrowV2 is Owned, IRewardEscrowV2, LimitedSetup(4 weeks), MixinResolver {
    using SafeMath for uint;
    using SafeDecimalMath for uint;

    mapping(address => mapping(uint256 => VestingEntries.VestingEntry)) public vestingSchedules;

    mapping(address => uint256[]) public accountVestingEntryIDs;

    /*Counter for new vesting entry ids. */
    uint256 public nextEntryId;

    /* An account's total escrowed synthetix balance to save recomputing this for fee extraction purposes. */
    mapping(address => uint256) public totalEscrowedAccountBalance;

    /* An account's total vested reward synthetix. */
    mapping(address => uint256) public totalVestedAccountBalance;

    /* Mapping of nominated address to recieve account merging */
    mapping(address => address) public nominatedReceiver;

    /* The total remaining escrowed balance, for verifying the actual synthetix balance of this contract against. */
    uint256 public totalEscrowedBalance;

    /* Max escrow duration */
    uint public MAX_DURATION = 2 * 52 weeks; // Default max 2 years duration

    /* ========== OLD ESCROW LOOKUP ========== */

    uint internal constant TIME_INDEX = 0;
    uint internal constant QUANTITY_INDEX = 1;

    /* ========== ACCOUNT MERGING CONFIGURATION ========== */

    uint public accountMergingDuration = 1 weeks;

    uint public accountMergingStartTime;

    /* Limit vesting entries to disallow unbounded iteration over vesting schedules.
     * There are 5 years of the supply schedule */
    uint public constant MAX_VESTING_ENTRIES = 52 * 5;

    /* ========== ADDRESS RESOLVER CONFIGURATION ========== */

    bytes32 private constant CONTRACT_SYNTHETIX = "Synthetix";
    bytes32 private constant CONTRACT_ISSUER = "Issuer";
    bytes32 private constant CONTRACT_FEEPOOL = "FeePool";

    /* ========== CONSTRUCTOR ========== */

    constructor(address _owner, address _resolver) public Owned(_owner) MixinResolver(_resolver) {
        nextEntryId = 1;
    }

    /* ========== VIEWS ======================= */

    function feePool() internal view returns (IFeePool) {
        return IFeePool(requireAndGetAddress(CONTRACT_FEEPOOL));
    }

    function synthetix() internal view returns (ISynthetix) {
        return ISynthetix(requireAndGetAddress(CONTRACT_SYNTHETIX));
<<<<<<< HEAD
=======
    }

    function issuer() internal view returns (IIssuer) {
        return IIssuer(requireAndGetAddress(CONTRACT_ISSUER));
>>>>>>> 004b35c7
    }

    function _notImplemented() internal pure {
        revert("Cannot be run on this layer");
    }

    /* ========== VIEW FUNCTIONS ========== */

    // Note: use public visibility so that it can be invoked in a subclass
    function resolverAddressesRequired() public view returns (bytes32[] memory addresses) {
<<<<<<< HEAD
        addresses = new bytes32[](2);
        addresses[0] = CONTRACT_SYNTHETIX;
        addresses[1] = CONTRACT_FEEPOOL;
=======
        addresses = new bytes32[](3);
        addresses[0] = CONTRACT_SYNTHETIX;
        addresses[1] = CONTRACT_FEEPOOL;
        addresses[2] = CONTRACT_ISSUER;
>>>>>>> 004b35c7
    }

    /**
     * @notice A simple alias to totalEscrowedAccountBalance: provides ERC20 balance integration.
     */
    function balanceOf(address account) public view returns (uint) {
        return totalEscrowedAccountBalance[account];
    }

    /**
     * @notice The number of vesting dates in an account's schedule.
     */
    function numVestingEntries(address account) external view returns (uint) {
        return accountVestingEntryIDs[account].length;
    }

    function getVestingEntry(address account, uint256 entryID)
        external
        view
        returns (
            uint64 endTime,
            uint64 duration,
            uint64 lastVested,
            uint256 escrowAmount,
            uint256 remainingAmount,
            uint256 ratePerSecond
        )
    {
        endTime = vestingSchedules[account][entryID].endTime;
        duration = vestingSchedules[account][entryID].duration;
        lastVested = vestingSchedules[account][entryID].lastVested;
        escrowAmount = vestingSchedules[account][entryID].escrowAmount;
        remainingAmount = vestingSchedules[account][entryID].remainingAmount;
        ratePerSecond = _ratePerSecond(vestingSchedules[account][entryID]);
    }

    /* rate of escrow emission per second */
    function ratePerSecond(address account, uint256 entryID) external view returns (uint256) {
        /* Retrieve the vesting entry */
        VestingEntries.VestingEntry memory entry = vestingSchedules[account][entryID];
        return _ratePerSecond(entry);
    }

    /* returns the rate per second based on escrow amount divided by duration  */
    function _ratePerSecond(VestingEntries.VestingEntry memory _entry) internal pure returns (uint256) {
        return _entry.escrowAmount.div(_entry.duration);
    }

    function _numVestingEntries(address account) internal view returns (uint) {
        return accountVestingEntryIDs[account].length;
    }

    function getVestingQuantity(address account, uint256[] calldata entryIDs) external view returns (uint total) {
        for (uint i = 0; i < entryIDs.length; i++) {
            VestingEntries.VestingEntry memory entry = vestingSchedules[account][entryIDs[i]];

            /* Skip entry if remainingAmount == 0 */
            if (entry.remainingAmount != 0) {
                uint256 quantity = _claimableAmount(entry);

                /* add quantity to total */
                total = total.add(quantity);
            }
        }
    }

    function getVestingEntryClaimable(address account, uint256 entryID) external view returns (uint) {
        VestingEntries.VestingEntry memory entry = vestingSchedules[account][entryID];
        return _claimableAmount(entry);
    }

    /* ========== MUTATIVE FUNCTIONS ========== */

    /**
     * Vest escrowed amounts that have been emitted
     * Public function allows any account to be vested by another account
     */

    function vest(address account, uint256[] calldata entryIDs) external {
        uint256 total;
        for (uint i = 0; i < entryIDs.length; i++) {
            VestingEntries.VestingEntry storage entry = vestingSchedules[account][entryIDs[i]];

            /* Skip entry if remainingAmount == 0 */
            if (entry.remainingAmount != 0) {
                uint256 quantity = _claimableAmount(entry);

                /* update entry */
                entry.remainingAmount = entry.remainingAmount.sub(quantity);
                entry.lastVested = uint64(block.timestamp);

                /* add quantity to total */
                total = total.add(quantity);
            }
        }

        /* Transfer vested tokens. Will revert if total > totalEscrowedAccountBalance */
        if (total != 0) {
            _transferVestedTokens(account, total);
        }
    }

    function _claimableAmount(VestingEntries.VestingEntry memory _entry) internal view returns (uint256 quantity) {
        /* Return if remaining Amount is 0 */
        if (_entry.remainingAmount != 0) {
            /* Remaining amounts claimable if block.timestamp equal to or after entry endTime */
            if (block.timestamp >= _entry.endTime) return _entry.remainingAmount;

            /* Get the amount vesting for the entry */
            uint256 timeSinceLastVested = _timeSinceLastVested(_entry);
            uint256 quantityEmitted = timeSinceLastVested.mul(_ratePerSecond(_entry));

            /* cap quantity to the remaining amount in vesting entry */
            quantity = _entry.remainingAmount <= quantityEmitted ? _entry.remainingAmount : quantityEmitted;
        }
    }

    function timeSinceLastVested(address account, uint256 entryID) external view returns (uint256 delta) {
        return _timeSinceLastVested(vestingSchedules[account][entryID]);
    }

    /**
     * Calculate the time in seconds between `block.timestamp` and lastVested
     * Returns seconds since lastVested and if the end time is after `block.timestamp`
     * it will be the delta of the current `block.timestamp` - lastVested
     */
    function _timeSinceLastVested(VestingEntries.VestingEntry memory _entry) internal view returns (uint256 delta) {
        uint256 lastVestingTimestamp = _entry.lastVested > 0 ? _entry.lastVested : _entry.endTime - _entry.duration;

        delta = block.timestamp < _entry.endTime
            ? block.timestamp - lastVestingTimestamp
            : _entry.endTime - lastVestingTimestamp;
    }

    /**
     * @notice Create an escrow entry to lock SNX for given a given duration in seconds
     * @dev This call expects that the depositor (msg.sender) has already approved the Reward escrow contract
     to spend the the amount being escrowed.
     */
    function createEscrowEntry(
        address beneficiary,
        uint256 deposit,
        uint256 duration
    ) external {
        require(beneficiary != address(0), "Cannot create escrow with address(0)");

        /* Transfer SNX from msg.sender */
        require(IERC20(address(synthetix())).transferFrom(msg.sender, address(this), deposit), "token transfer failed");

        /* Append vesting entry for the beneficiary address */
        _appendVestingEntry(beneficiary, deposit, duration);
    }

    /**
     * @notice Add a new vesting entry at a given time and quantity to an account's schedule.
     * @dev A call to this should accompany a previous successful call to synthetix.transfer(rewardEscrow, amount),
     * to ensure that when the funds are withdrawn, there is enough balance.
     * @param account The account to append a new vesting entry to.
     * @param quantity The quantity of SNX that will be escrowed.
     * @param duration The duration that SNX will be emitted.
     */
    function appendVestingEntry(
        address account,
        uint256 quantity,
        uint256 duration
    ) external onlyFeePool {
        _appendVestingEntry(account, quantity, duration);
    }

    /* Transfer vested tokens and update totalEscrowedAccountBalance, totalVestedAccountBalance */
    function _transferVestedTokens(address _account, uint256 _amount) internal {
        _reduceAccountEscrowBalances(_account, _amount);
        totalVestedAccountBalance[_account] = totalVestedAccountBalance[_account].add(_amount);
        IERC20(address(synthetix())).transfer(_account, _amount);
        emit Vested(_account, block.timestamp, _amount);
    }

    function _reduceAccountEscrowBalances(address _account, uint256 _amount) internal {
        // Reverts if amount being vested is greater than the account's existing totalEscrowedAccountBalance
        totalEscrowedBalance = totalEscrowedBalance.sub(_amount);
        totalEscrowedAccountBalance[_account] = totalEscrowedAccountBalance[_account].sub(_amount);
    }

    /* ========== ACCOUNT MERGING ========== */

    function accountMergingIsOpen() public view returns (bool) {
        return accountMergingStartTime.add(accountMergingDuration) > block.timestamp;
    }

    function startMergingWindow() external onlyOwner {
        accountMergingStartTime = block.timestamp;
        emit AccountMergingStarted(accountMergingStartTime, accountMergingStartTime.add(accountMergingDuration));
    }

    function setAccountMergingDuration(uint256 duration) external onlyOwner {
        // TODO - some checks to ensure not above max
        accountMergingDuration = duration;
        emit AccountMergingDurationUpdated(duration);
    }

    function setMaxEscrowDuration(uint256 duration) external onlyOwner {
        MAX_DURATION = duration;
        emit MaxEscrowDurationUpdated(duration);
    }

    /* Nominate an account to merge escrow and vesting schedule */
    function nominateAccountToMerge(address account) external {
        require(accountMergingIsOpen(), "Account merging has ended");
        require(issuer().debtBalanceOf(msg.sender, "sUSD") == 0, "Cannot merge accounts with debt");
        nominatedReceiver[msg.sender] = account;
        emit NominateAccountToMerge(msg.sender, account);
    }

    function mergeAccount(address accountToMerge, uint256[] calldata entryIDs) external {
        require(accountMergingIsOpen(), "Account merging has ended");
        require(issuer().debtBalanceOf(accountToMerge, "sUSD") == 0, "Cannot merge accounts with debt");
        require(nominatedReceiver[accountToMerge] == msg.sender, "Address is not nominated to merge");

        for (uint i = 0; i < entryIDs.length; i++) {
            // retrieve entries
            // VestingEntries.VestingEntry memory entry = vestingSchedules[accountToMerge][entryIDs[i]];
        }
        // delete totalEscrowedAccountBalance for merged account
        // delete totalVestedAccountBalance for merged acctoun
        // delete nominatedReceiver once merged
    }

    /* ========== MIGRATION OLD ESCROW ========== */

    function migrateVestingSchedule(address addressToMigrate) external {
        _notImplemented();
    }

    function migrateAccountEscrowBalances(
        address[] calldata accounts,
        uint256[] calldata escrowBalances,
        uint256[] calldata vestedBalances
    ) external {
        _notImplemented();
    }

    /* ========== L2 MIGRATION ========== */

    function burnForMigration(address account, uint[] calldata entryIDs)
        external
        returns (uint256 escrowedAccountBalance, VestingEntries.VestingEntry[] memory vestingEntries)
    {
        _notImplemented();
    }

    function importVestingEntries(
        address account,
        uint256 escrowedAmount,
        VestingEntries.VestingEntry[] calldata vestingEntries
    ) external {
        _notImplemented();
    }

    /* ========== INTERNALS ========== */

    function _appendVestingEntry(
        address account,
        uint256 quantity,
        uint256 duration
    ) internal {
        /* No empty or already-passed vesting entries allowed. */
        require(quantity != 0, "Quantity cannot be zero");
        require(duration > 0 && duration < MAX_DURATION, "Cannot escrow with 0 duration OR above MAX_DURATION");

        /* Escrow quantity needs to be larger than duration as ratePerSecond division will result in 0 if less */
        require(quantity > duration, "Escrow quantity less than duration");

        /* There must be enough balance in the contract to provide for the vesting entry. */
        totalEscrowedBalance = totalEscrowedBalance.add(quantity);

        require(
            totalEscrowedBalance <= IERC20(address(synthetix())).balanceOf(address(this)),
            "Must be enough balance in the contract to provide for the vesting entry"
        );

        /* Escrow the tokens for duration. */
        uint endTime = block.timestamp + duration;

        /* Add quantity to account's escrowed balance */
        totalEscrowedAccountBalance[account] = totalEscrowedAccountBalance[account].add(quantity);

        uint entryID = nextEntryId;
        vestingSchedules[account][entryID] = VestingEntries.VestingEntry({
            endTime: uint64(endTime),
            duration: uint64(duration),
            lastVested: 0,
            escrowAmount: quantity,
            remainingAmount: quantity
        });

        accountVestingEntryIDs[account].push(entryID);

        /* Increment the next entry id. */
        nextEntryId = nextEntryId.add(1);

        emit VestingEntryCreated(account, block.timestamp, quantity, duration, entryID);
    }

    function _importVestingEntry(address account, VestingEntries.VestingEntry memory entry) internal {
        uint entryID = nextEntryId;
        vestingSchedules[account][entryID] = entry;

        /* append entryID to list of entries for account */
        accountVestingEntryIDs[account].push(entryID);

        /* Increment the next entry id. */
        nextEntryId = nextEntryId.add(1);
    }

    /* ========== MODIFIERS ========== */
    modifier onlyFeePool() {
        require(msg.sender == address(feePool()), "Only the FeePool can perform this action");
        _;
    }

    /* ========== EVENTS ========== */
    event Vested(address indexed beneficiary, uint time, uint value);
    event VestingEntryCreated(address indexed beneficiary, uint time, uint value, uint duration, uint entryID);
    event MaxEscrowDurationUpdated(uint newDuration);
    event AccountMergingDurationUpdated(uint newDuration);
    event AccountMergingStarted(uint time, uint endTime);
    event NominateAccountToMerge(address indexed account, address destination);
}<|MERGE_RESOLUTION|>--- conflicted
+++ resolved
@@ -81,13 +81,10 @@
 
     function synthetix() internal view returns (ISynthetix) {
         return ISynthetix(requireAndGetAddress(CONTRACT_SYNTHETIX));
-<<<<<<< HEAD
-=======
     }
 
     function issuer() internal view returns (IIssuer) {
         return IIssuer(requireAndGetAddress(CONTRACT_ISSUER));
->>>>>>> 004b35c7
     }
 
     function _notImplemented() internal pure {
@@ -98,16 +95,10 @@
 
     // Note: use public visibility so that it can be invoked in a subclass
     function resolverAddressesRequired() public view returns (bytes32[] memory addresses) {
-<<<<<<< HEAD
-        addresses = new bytes32[](2);
-        addresses[0] = CONTRACT_SYNTHETIX;
-        addresses[1] = CONTRACT_FEEPOOL;
-=======
         addresses = new bytes32[](3);
         addresses[0] = CONTRACT_SYNTHETIX;
         addresses[1] = CONTRACT_FEEPOOL;
         addresses[2] = CONTRACT_ISSUER;
->>>>>>> 004b35c7
     }
 
     /**
