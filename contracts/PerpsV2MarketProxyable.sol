--- conflicted
+++ resolved
@@ -92,13 +92,8 @@
     function _recomputeFunding() internal returns (uint lastIndex) {
         uint sequenceLengthBefore = marketState.fundingSequenceLength();
 
-<<<<<<< HEAD
         int fundingRate = _currentFundingRate();
         int funding = _nextFundingEntry();
-=======
-        int fundingRate = _currentFundingRate(price);
-        int funding = _nextFundingEntry(price);
->>>>>>> ab7a3816
         marketState.pushFundingSequence(int128(funding));
         marketState.setFundingLastRecomputed(uint32(block.timestamp));
         marketState.setFundingRateLastRecomputed(int128(fundingRate));
