pragma solidity ^0.5.16;

import "./MixinResolver.sol";

// Internal references
import "./interfaces/IFlexibleStorage.sol";

// https://docs.synthetix.io/contracts/source/contracts/mixinsystemsettings
contract MixinSystemSettings is MixinResolver {
    bytes32 internal constant SETTING_CONTRACT_NAME = "SystemSettings";

    bytes32 internal constant SETTING_WAITING_PERIOD_SECS = "waitingPeriodSecs";
    bytes32 internal constant SETTING_PRICE_DEVIATION_THRESHOLD_FACTOR = "priceDeviationThresholdFactor";
    bytes32 internal constant SETTING_ISSUANCE_RATIO = "issuanceRatio";
    bytes32 internal constant SETTING_FEE_PERIOD_DURATION = "feePeriodDuration";
    bytes32 internal constant SETTING_TARGET_THRESHOLD = "targetThreshold";
    bytes32 internal constant SETTING_LIQUIDATION_DELAY = "liquidationDelay";
    bytes32 internal constant SETTING_LIQUIDATION_RATIO = "liquidationRatio";
    bytes32 internal constant SETTING_LIQUIDATION_PENALTY = "liquidationPenalty";
    bytes32 internal constant SETTING_RATE_STALE_PERIOD = "rateStalePeriod";
    bytes32 internal constant SETTING_EXCHANGE_FEE_RATE = "exchangeFeeRate";
    bytes32 internal constant SETTING_MINIMUM_STAKE_TIME = "minimumStakeTime";
    bytes32 internal constant SETTING_AGGREGATOR_WARNING_FLAGS = "aggregatorWarningFlags";
    bytes32 internal constant SETTING_TRADING_REWARDS_ENABLED = "tradingRewardsEnabled";
    bytes32 internal constant SETTING_DEBT_SNAPSHOT_STALE_TIME = "debtSnapshotStaleTime";
    bytes32 internal constant SETTING_CROSS_DOMAIN_DEPOSIT_GAS_LIMIT = "crossDomainDepositGasLimit";
    bytes32 internal constant SETTING_CROSS_DOMAIN_ESCROW_GAS_LIMIT = "crossDomainEscrowGasLimit";
    bytes32 internal constant SETTING_CROSS_DOMAIN_REWARD_GAS_LIMIT = "crossDomainRewardGasLimit";
    bytes32 internal constant SETTING_CROSS_DOMAIN_WITHDRAWAL_GAS_LIMIT = "crossDomainWithdrawalGasLimit";
    bytes32 internal constant SETTING_ETHER_WRAPPER_MAX_ETH = "etherWrapperMaxETH";
    bytes32 internal constant SETTING_ETHER_WRAPPER_MINT_FEE_RATE = "etherWrapperMintFeeRate";
    bytes32 internal constant SETTING_ETHER_WRAPPER_BURN_FEE_RATE = "etherWrapperBurnFeeRate";
<<<<<<< HEAD
    bytes32 internal constant SETTING_ATOMIC_MAX_VOLUME_PER_BLOCK = "atomicMaxVolumePerBlock";
    bytes32 internal constant SETTING_ATOMIC_TWAP_WINDOW = "atomicTwapWindow";
    bytes32 internal constant SETTING_ATOMIC_EQUIVALENT_FOR_DEX_PRICING = "atomicEquivalentForDexPricing";
    bytes32 internal constant SETTING_ATOMIC_EXCHANGE_FEE_RATE = "atomicExchangeFeeRate";
    bytes32 internal constant SETTING_ATOMIC_PRICE_BUFFER = "atomicPriceBuffer";
    bytes32 internal constant SETTING_ATOMIC_VOLATILITY_CONSIDERATION_WINDOW = "atomicVolConsiderationWindow";
    bytes32 internal constant SETTING_ATOMIC_VOLATILITY_UPDATE_THRESHOLD = "atomicVolUpdateThreshold";
=======
    bytes32 internal constant SETTING_MIN_CRATIO = "minCratio";
    bytes32 internal constant SETTING_NEW_COLLATERAL_MANAGER = "newCollateralManager";
    bytes32 internal constant SETTING_INTERACTION_DELAY = "interactionDelay";
    bytes32 internal constant SETTING_COLLAPSE_FEE_RATE = "collapseFeeRate";
>>>>>>> 1f0c0277

    bytes32 internal constant CONTRACT_FLEXIBLESTORAGE = "FlexibleStorage";

    enum CrossDomainMessageGasLimits {Deposit, Escrow, Reward, Withdrawal}

    constructor(address _resolver) internal MixinResolver(_resolver) {}

    function resolverAddressesRequired() public view returns (bytes32[] memory addresses) {
        addresses = new bytes32[](1);
        addresses[0] = CONTRACT_FLEXIBLESTORAGE;
    }

    function flexibleStorage() internal view returns (IFlexibleStorage) {
        return IFlexibleStorage(requireAndGetAddress(CONTRACT_FLEXIBLESTORAGE));
    }

    function _getGasLimitSetting(CrossDomainMessageGasLimits gasLimitType) internal pure returns (bytes32) {
        if (gasLimitType == CrossDomainMessageGasLimits.Deposit) {
            return SETTING_CROSS_DOMAIN_DEPOSIT_GAS_LIMIT;
        } else if (gasLimitType == CrossDomainMessageGasLimits.Escrow) {
            return SETTING_CROSS_DOMAIN_ESCROW_GAS_LIMIT;
        } else if (gasLimitType == CrossDomainMessageGasLimits.Reward) {
            return SETTING_CROSS_DOMAIN_REWARD_GAS_LIMIT;
        } else if (gasLimitType == CrossDomainMessageGasLimits.Withdrawal) {
            return SETTING_CROSS_DOMAIN_WITHDRAWAL_GAS_LIMIT;
        } else {
            revert("Unknown gas limit type");
        }
    }

    function getCrossDomainMessageGasLimit(CrossDomainMessageGasLimits gasLimitType) internal view returns (uint) {
        return flexibleStorage().getUIntValue(SETTING_CONTRACT_NAME, _getGasLimitSetting(gasLimitType));
    }

    function getTradingRewardsEnabled() internal view returns (bool) {
        return flexibleStorage().getBoolValue(SETTING_CONTRACT_NAME, SETTING_TRADING_REWARDS_ENABLED);
    }

    function getWaitingPeriodSecs() internal view returns (uint) {
        return flexibleStorage().getUIntValue(SETTING_CONTRACT_NAME, SETTING_WAITING_PERIOD_SECS);
    }

    function getPriceDeviationThresholdFactor() internal view returns (uint) {
        return flexibleStorage().getUIntValue(SETTING_CONTRACT_NAME, SETTING_PRICE_DEVIATION_THRESHOLD_FACTOR);
    }

    function getIssuanceRatio() internal view returns (uint) {
        // lookup on flexible storage directly for gas savings (rather than via SystemSettings)
        return flexibleStorage().getUIntValue(SETTING_CONTRACT_NAME, SETTING_ISSUANCE_RATIO);
    }

    function getFeePeriodDuration() internal view returns (uint) {
        // lookup on flexible storage directly for gas savings (rather than via SystemSettings)
        return flexibleStorage().getUIntValue(SETTING_CONTRACT_NAME, SETTING_FEE_PERIOD_DURATION);
    }

    function getTargetThreshold() internal view returns (uint) {
        // lookup on flexible storage directly for gas savings (rather than via SystemSettings)
        return flexibleStorage().getUIntValue(SETTING_CONTRACT_NAME, SETTING_TARGET_THRESHOLD);
    }

    function getLiquidationDelay() internal view returns (uint) {
        return flexibleStorage().getUIntValue(SETTING_CONTRACT_NAME, SETTING_LIQUIDATION_DELAY);
    }

    function getLiquidationRatio() internal view returns (uint) {
        return flexibleStorage().getUIntValue(SETTING_CONTRACT_NAME, SETTING_LIQUIDATION_RATIO);
    }

    function getLiquidationPenalty() internal view returns (uint) {
        return flexibleStorage().getUIntValue(SETTING_CONTRACT_NAME, SETTING_LIQUIDATION_PENALTY);
    }

    function getRateStalePeriod() internal view returns (uint) {
        return flexibleStorage().getUIntValue(SETTING_CONTRACT_NAME, SETTING_RATE_STALE_PERIOD);
    }

    function getExchangeFeeRate(bytes32 currencyKey) internal view returns (uint) {
        return
            flexibleStorage().getUIntValue(
                SETTING_CONTRACT_NAME,
                keccak256(abi.encodePacked(SETTING_EXCHANGE_FEE_RATE, currencyKey))
            );
    }

    function getMinimumStakeTime() internal view returns (uint) {
        return flexibleStorage().getUIntValue(SETTING_CONTRACT_NAME, SETTING_MINIMUM_STAKE_TIME);
    }

    function getAggregatorWarningFlags() internal view returns (address) {
        return flexibleStorage().getAddressValue(SETTING_CONTRACT_NAME, SETTING_AGGREGATOR_WARNING_FLAGS);
    }

    function getDebtSnapshotStaleTime() internal view returns (uint) {
        return flexibleStorage().getUIntValue(SETTING_CONTRACT_NAME, SETTING_DEBT_SNAPSHOT_STALE_TIME);
    }

    function getEtherWrapperMaxETH() internal view returns (uint) {
        return flexibleStorage().getUIntValue(SETTING_CONTRACT_NAME, SETTING_ETHER_WRAPPER_MAX_ETH);
    }

    function getEtherWrapperMintFeeRate() internal view returns (uint) {
        return flexibleStorage().getUIntValue(SETTING_CONTRACT_NAME, SETTING_ETHER_WRAPPER_MINT_FEE_RATE);
    }

    function getEtherWrapperBurnFeeRate() internal view returns (uint) {
        return flexibleStorage().getUIntValue(SETTING_CONTRACT_NAME, SETTING_ETHER_WRAPPER_BURN_FEE_RATE);
    }

<<<<<<< HEAD
    function getAtomicMaxVolumePerBlock() internal view returns (uint) {
        return flexibleStorage().getUIntValue(SETTING_CONTRACT_NAME, SETTING_ATOMIC_MAX_VOLUME_PER_BLOCK);
    }

    function getAtomicTwapWindow() internal view returns (uint) {
        return flexibleStorage().getUIntValue(SETTING_CONTRACT_NAME, SETTING_ATOMIC_TWAP_WINDOW);
    }

    function getAtomicEquivalentForDexPricing(bytes32 currencyKey) internal view returns (address) {
        return
            flexibleStorage().getAddressValue(
                SETTING_CONTRACT_NAME,
                keccak256(abi.encodePacked(SETTING_ATOMIC_EQUIVALENT_FOR_DEX_PRICING, currencyKey))
            );
    }

    function getAtomicExchangeFeeRate(bytes32 currencyKey) internal view returns (uint) {
        return
            flexibleStorage().getUIntValue(
                SETTING_CONTRACT_NAME,
                keccak256(abi.encodePacked(SETTING_ATOMIC_EXCHANGE_FEE_RATE, currencyKey))
            );
    }

    function getAtomicPriceBuffer(bytes32 currencyKey) internal view returns (uint) {
        return
            flexibleStorage().getUIntValue(
                SETTING_CONTRACT_NAME,
                keccak256(abi.encodePacked(SETTING_ATOMIC_PRICE_BUFFER, currencyKey))
            );
    }

    function getAtomicVolatilityConsiderationWindow(bytes32 currencyKey) internal view returns (uint) {
        return
            flexibleStorage().getUIntValue(
                SETTING_CONTRACT_NAME,
                keccak256(abi.encodePacked(SETTING_ATOMIC_VOLATILITY_CONSIDERATION_WINDOW, currencyKey))
            );
    }

    function getAtomicVolatilityUpdateThreshold(bytes32 currencyKey) internal view returns (uint) {
        return
            flexibleStorage().getUIntValue(
                SETTING_CONTRACT_NAME,
                keccak256(abi.encodePacked(SETTING_ATOMIC_VOLATILITY_UPDATE_THRESHOLD, currencyKey))
=======
    function getMinCratio(address collateral) internal view returns (uint) {
        return
            flexibleStorage().getUIntValue(
                SETTING_CONTRACT_NAME,
                keccak256(abi.encodePacked(SETTING_MIN_CRATIO, collateral))
            );
    }

    function getNewCollateralManager(address collateral) internal view returns (address) {
        return
            flexibleStorage().getAddressValue(
                SETTING_CONTRACT_NAME,
                keccak256(abi.encodePacked(SETTING_NEW_COLLATERAL_MANAGER, collateral))
            );
    }

    function getInteractionDelay(address collateral) internal view returns (uint) {
        return
            flexibleStorage().getUIntValue(
                SETTING_CONTRACT_NAME,
                keccak256(abi.encodePacked(SETTING_INTERACTION_DELAY, collateral))
            );
    }

    function getCollapseFeeRate(address collateral) internal view returns (uint) {
        return
            flexibleStorage().getUIntValue(
                SETTING_CONTRACT_NAME,
                keccak256(abi.encodePacked(SETTING_COLLAPSE_FEE_RATE, collateral))
>>>>>>> 1f0c0277
            );
    }
}<|MERGE_RESOLUTION|>--- conflicted
+++ resolved
@@ -30,7 +30,10 @@
     bytes32 internal constant SETTING_ETHER_WRAPPER_MAX_ETH = "etherWrapperMaxETH";
     bytes32 internal constant SETTING_ETHER_WRAPPER_MINT_FEE_RATE = "etherWrapperMintFeeRate";
     bytes32 internal constant SETTING_ETHER_WRAPPER_BURN_FEE_RATE = "etherWrapperBurnFeeRate";
-<<<<<<< HEAD
+    bytes32 internal constant SETTING_MIN_CRATIO = "minCratio";
+    bytes32 internal constant SETTING_NEW_COLLATERAL_MANAGER = "newCollateralManager";
+    bytes32 internal constant SETTING_INTERACTION_DELAY = "interactionDelay";
+    bytes32 internal constant SETTING_COLLAPSE_FEE_RATE = "collapseFeeRate";
     bytes32 internal constant SETTING_ATOMIC_MAX_VOLUME_PER_BLOCK = "atomicMaxVolumePerBlock";
     bytes32 internal constant SETTING_ATOMIC_TWAP_WINDOW = "atomicTwapWindow";
     bytes32 internal constant SETTING_ATOMIC_EQUIVALENT_FOR_DEX_PRICING = "atomicEquivalentForDexPricing";
@@ -38,12 +41,6 @@
     bytes32 internal constant SETTING_ATOMIC_PRICE_BUFFER = "atomicPriceBuffer";
     bytes32 internal constant SETTING_ATOMIC_VOLATILITY_CONSIDERATION_WINDOW = "atomicVolConsiderationWindow";
     bytes32 internal constant SETTING_ATOMIC_VOLATILITY_UPDATE_THRESHOLD = "atomicVolUpdateThreshold";
-=======
-    bytes32 internal constant SETTING_MIN_CRATIO = "minCratio";
-    bytes32 internal constant SETTING_NEW_COLLATERAL_MANAGER = "newCollateralManager";
-    bytes32 internal constant SETTING_INTERACTION_DELAY = "interactionDelay";
-    bytes32 internal constant SETTING_COLLAPSE_FEE_RATE = "collapseFeeRate";
->>>>>>> 1f0c0277
 
     bytes32 internal constant CONTRACT_FLEXIBLESTORAGE = "FlexibleStorage";
 
@@ -153,7 +150,38 @@
         return flexibleStorage().getUIntValue(SETTING_CONTRACT_NAME, SETTING_ETHER_WRAPPER_BURN_FEE_RATE);
     }
 
-<<<<<<< HEAD
+    function getMinCratio(address collateral) internal view returns (uint) {
+        return
+            flexibleStorage().getUIntValue(
+                SETTING_CONTRACT_NAME,
+                keccak256(abi.encodePacked(SETTING_MIN_CRATIO, collateral))
+            );
+    }
+
+    function getNewCollateralManager(address collateral) internal view returns (address) {
+        return
+            flexibleStorage().getAddressValue(
+                SETTING_CONTRACT_NAME,
+                keccak256(abi.encodePacked(SETTING_NEW_COLLATERAL_MANAGER, collateral))
+            );
+    }
+
+    function getInteractionDelay(address collateral) internal view returns (uint) {
+        return
+            flexibleStorage().getUIntValue(
+                SETTING_CONTRACT_NAME,
+                keccak256(abi.encodePacked(SETTING_INTERACTION_DELAY, collateral))
+            );
+    }
+
+    function getCollapseFeeRate(address collateral) internal view returns (uint) {
+        return
+            flexibleStorage().getUIntValue(
+                SETTING_CONTRACT_NAME,
+                keccak256(abi.encodePacked(SETTING_COLLAPSE_FEE_RATE, collateral))
+            );
+    }
+
     function getAtomicMaxVolumePerBlock() internal view returns (uint) {
         return flexibleStorage().getUIntValue(SETTING_CONTRACT_NAME, SETTING_ATOMIC_MAX_VOLUME_PER_BLOCK);
     }
@@ -199,37 +227,6 @@
             flexibleStorage().getUIntValue(
                 SETTING_CONTRACT_NAME,
                 keccak256(abi.encodePacked(SETTING_ATOMIC_VOLATILITY_UPDATE_THRESHOLD, currencyKey))
-=======
-    function getMinCratio(address collateral) internal view returns (uint) {
-        return
-            flexibleStorage().getUIntValue(
-                SETTING_CONTRACT_NAME,
-                keccak256(abi.encodePacked(SETTING_MIN_CRATIO, collateral))
-            );
-    }
-
-    function getNewCollateralManager(address collateral) internal view returns (address) {
-        return
-            flexibleStorage().getAddressValue(
-                SETTING_CONTRACT_NAME,
-                keccak256(abi.encodePacked(SETTING_NEW_COLLATERAL_MANAGER, collateral))
-            );
-    }
-
-    function getInteractionDelay(address collateral) internal view returns (uint) {
-        return
-            flexibleStorage().getUIntValue(
-                SETTING_CONTRACT_NAME,
-                keccak256(abi.encodePacked(SETTING_INTERACTION_DELAY, collateral))
-            );
-    }
-
-    function getCollapseFeeRate(address collateral) internal view returns (uint) {
-        return
-            flexibleStorage().getUIntValue(
-                SETTING_CONTRACT_NAME,
-                keccak256(abi.encodePacked(SETTING_COLLAPSE_FEE_RATE, collateral))
->>>>>>> 1f0c0277
             );
     }
 }