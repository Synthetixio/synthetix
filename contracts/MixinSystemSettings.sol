pragma solidity ^0.5.16;

import "./MixinResolver.sol";

// Internal references
import "./interfaces/IFlexibleStorage.sol";

// https://docs.synthetix.io/contracts/source/contracts/mixinsystemsettings
contract MixinSystemSettings is MixinResolver {
    bytes32 internal constant SETTING_CONTRACT_NAME = "SystemSettings";

    bytes32 internal constant SETTING_WAITING_PERIOD_SECS = "waitingPeriodSecs";
    bytes32 internal constant SETTING_PRICE_DEVIATION_THRESHOLD_FACTOR = "priceDeviationThresholdFactor";
    bytes32 internal constant SETTING_ISSUANCE_RATIO = "issuanceRatio";
    bytes32 internal constant SETTING_FEE_PERIOD_DURATION = "feePeriodDuration";
    bytes32 internal constant SETTING_TARGET_THRESHOLD = "targetThreshold";
    bytes32 internal constant SETTING_LIQUIDATION_DELAY = "liquidationDelay";
    bytes32 internal constant SETTING_LIQUIDATION_RATIO = "liquidationRatio";
    bytes32 internal constant SETTING_LIQUIDATION_PENALTY = "liquidationPenalty";
    bytes32 internal constant SETTING_RATE_STALE_PERIOD = "rateStalePeriod";
    bytes32 internal constant SETTING_EXCHANGE_FEE_RATE = "exchangeFeeRate";
    bytes32 internal constant SETTING_MINIMUM_STAKE_TIME = "minimumStakeTime";
    bytes32 internal constant SETTING_AGGREGATOR_WARNING_FLAGS = "aggregatorWarningFlags";
    bytes32 internal constant SETTING_TRADING_REWARDS_ENABLED = "tradingRewardsEnabled";
    bytes32 internal constant SETTING_DEBT_SNAPSHOT_STALE_TIME = "debtSnapshotStaleTime";
    bytes32 internal constant SETTING_CROSS_DOMAIN_DEPOSIT_GAS_LIMIT = "crossDomainDepositGasLimit";
    bytes32 internal constant SETTING_CROSS_DOMAIN_ESCROW_GAS_LIMIT = "crossDomainEscrowGasLimit";
    bytes32 internal constant SETTING_CROSS_DOMAIN_REWARD_GAS_LIMIT = "crossDomainRewardGasLimit";
    bytes32 internal constant SETTING_CROSS_DOMAIN_WITHDRAWAL_GAS_LIMIT = "crossDomainWithdrawalGasLimit";
    bytes32 internal constant SETTING_ETHER_WRAPPER_MAX_ETH = "etherWrapperMaxETH";
    bytes32 internal constant SETTING_ETHER_WRAPPER_MINT_FEE_RATE = "etherWrapperMintFeeRate";
    bytes32 internal constant SETTING_ETHER_WRAPPER_BURN_FEE_RATE = "etherWrapperBurnFeeRate";

    bytes32 internal constant CONTRACT_FLEXIBLESTORAGE = "FlexibleStorage";
    bytes32 internal constant SETTING_FUTURES_LIQUIDATION_FEE = "futuresLiquidationFee";

    enum CrossDomainMessageGasLimits {Deposit, Escrow, Reward, Withdrawal}

    constructor(address _resolver) internal MixinResolver(_resolver) {}

    function resolverAddressesRequired() public view returns (bytes32[] memory addresses) {
        addresses = new bytes32[](1);
        addresses[0] = CONTRACT_FLEXIBLESTORAGE;
    }

    function flexibleStorage() internal view returns (IFlexibleStorage) {
        return IFlexibleStorage(requireAndGetAddress(CONTRACT_FLEXIBLESTORAGE));
    }

    function _getGasLimitSetting(CrossDomainMessageGasLimits gasLimitType) internal pure returns (bytes32) {
        if (gasLimitType == CrossDomainMessageGasLimits.Deposit) {
            return SETTING_CROSS_DOMAIN_DEPOSIT_GAS_LIMIT;
        } else if (gasLimitType == CrossDomainMessageGasLimits.Escrow) {
            return SETTING_CROSS_DOMAIN_ESCROW_GAS_LIMIT;
        } else if (gasLimitType == CrossDomainMessageGasLimits.Reward) {
            return SETTING_CROSS_DOMAIN_REWARD_GAS_LIMIT;
        } else if (gasLimitType == CrossDomainMessageGasLimits.Withdrawal) {
            return SETTING_CROSS_DOMAIN_WITHDRAWAL_GAS_LIMIT;
        } else {
            revert("Unknown gas limit type");
        }
    }

    function getCrossDomainMessageGasLimit(CrossDomainMessageGasLimits gasLimitType) internal view returns (uint) {
        return flexibleStorage().getUIntValue(SETTING_CONTRACT_NAME, _getGasLimitSetting(gasLimitType));
    }

    function getTradingRewardsEnabled() internal view returns (bool) {
        return flexibleStorage().getBoolValue(SETTING_CONTRACT_NAME, SETTING_TRADING_REWARDS_ENABLED);
    }

    function getWaitingPeriodSecs() internal view returns (uint) {
        return flexibleStorage().getUIntValue(SETTING_CONTRACT_NAME, SETTING_WAITING_PERIOD_SECS);
    }

    function getPriceDeviationThresholdFactor() internal view returns (uint) {
        return flexibleStorage().getUIntValue(SETTING_CONTRACT_NAME, SETTING_PRICE_DEVIATION_THRESHOLD_FACTOR);
    }

    function getIssuanceRatio() internal view returns (uint) {
        // lookup on flexible storage directly for gas savings (rather than via SystemSettings)
        return flexibleStorage().getUIntValue(SETTING_CONTRACT_NAME, SETTING_ISSUANCE_RATIO);
    }

    function getFeePeriodDuration() internal view returns (uint) {
        // lookup on flexible storage directly for gas savings (rather than via SystemSettings)
        return flexibleStorage().getUIntValue(SETTING_CONTRACT_NAME, SETTING_FEE_PERIOD_DURATION);
    }

    function getTargetThreshold() internal view returns (uint) {
        // lookup on flexible storage directly for gas savings (rather than via SystemSettings)
        return flexibleStorage().getUIntValue(SETTING_CONTRACT_NAME, SETTING_TARGET_THRESHOLD);
    }

    function getLiquidationDelay() internal view returns (uint) {
        return flexibleStorage().getUIntValue(SETTING_CONTRACT_NAME, SETTING_LIQUIDATION_DELAY);
    }

    function getLiquidationRatio() internal view returns (uint) {
        return flexibleStorage().getUIntValue(SETTING_CONTRACT_NAME, SETTING_LIQUIDATION_RATIO);
    }

    function getLiquidationPenalty() internal view returns (uint) {
        return flexibleStorage().getUIntValue(SETTING_CONTRACT_NAME, SETTING_LIQUIDATION_PENALTY);
    }

    function getRateStalePeriod() internal view returns (uint) {
        return flexibleStorage().getUIntValue(SETTING_CONTRACT_NAME, SETTING_RATE_STALE_PERIOD);
    }

    function getExchangeFeeRate(bytes32 currencyKey) internal view returns (uint) {
        return
            flexibleStorage().getUIntValue(
                SETTING_CONTRACT_NAME,
                keccak256(abi.encodePacked(SETTING_EXCHANGE_FEE_RATE, currencyKey))
            );
    }

    function getMinimumStakeTime() internal view returns (uint) {
        return flexibleStorage().getUIntValue(SETTING_CONTRACT_NAME, SETTING_MINIMUM_STAKE_TIME);
    }

    function getAggregatorWarningFlags() internal view returns (address) {
        return flexibleStorage().getAddressValue(SETTING_CONTRACT_NAME, SETTING_AGGREGATOR_WARNING_FLAGS);
    }

    function getDebtSnapshotStaleTime() internal view returns (uint) {
        return flexibleStorage().getUIntValue(SETTING_CONTRACT_NAME, SETTING_DEBT_SNAPSHOT_STALE_TIME);
    }

<<<<<<< HEAD
    function getFuturesLiquidationFee() internal view returns (uint) {
        return flexibleStorage().getUIntValue(SETTING_CONTRACT_NAME, SETTING_FUTURES_LIQUIDATION_FEE);
=======
    function getEtherWrapperMaxETH() internal view returns (uint) {
        return flexibleStorage().getUIntValue(SETTING_CONTRACT_NAME, SETTING_ETHER_WRAPPER_MAX_ETH);
    }

    function getEtherWrapperMintFeeRate() internal view returns (uint) {
        return flexibleStorage().getUIntValue(SETTING_CONTRACT_NAME, SETTING_ETHER_WRAPPER_MINT_FEE_RATE);
    }

    function getEtherWrapperBurnFeeRate() internal view returns (uint) {
        return flexibleStorage().getUIntValue(SETTING_CONTRACT_NAME, SETTING_ETHER_WRAPPER_BURN_FEE_RATE);
>>>>>>> 500c84f2
    }
}<|MERGE_RESOLUTION|>--- conflicted
+++ resolved
@@ -30,9 +30,9 @@
     bytes32 internal constant SETTING_ETHER_WRAPPER_MAX_ETH = "etherWrapperMaxETH";
     bytes32 internal constant SETTING_ETHER_WRAPPER_MINT_FEE_RATE = "etherWrapperMintFeeRate";
     bytes32 internal constant SETTING_ETHER_WRAPPER_BURN_FEE_RATE = "etherWrapperBurnFeeRate";
+    bytes32 internal constant SETTING_FUTURES_LIQUIDATION_FEE = "futuresLiquidationFee";
 
     bytes32 internal constant CONTRACT_FLEXIBLESTORAGE = "FlexibleStorage";
-    bytes32 internal constant SETTING_FUTURES_LIQUIDATION_FEE = "futuresLiquidationFee";
 
     enum CrossDomainMessageGasLimits {Deposit, Escrow, Reward, Withdrawal}
 
@@ -128,10 +128,6 @@
         return flexibleStorage().getUIntValue(SETTING_CONTRACT_NAME, SETTING_DEBT_SNAPSHOT_STALE_TIME);
     }
 
-<<<<<<< HEAD
-    function getFuturesLiquidationFee() internal view returns (uint) {
-        return flexibleStorage().getUIntValue(SETTING_CONTRACT_NAME, SETTING_FUTURES_LIQUIDATION_FEE);
-=======
     function getEtherWrapperMaxETH() internal view returns (uint) {
         return flexibleStorage().getUIntValue(SETTING_CONTRACT_NAME, SETTING_ETHER_WRAPPER_MAX_ETH);
     }
@@ -142,6 +138,9 @@
 
     function getEtherWrapperBurnFeeRate() internal view returns (uint) {
         return flexibleStorage().getUIntValue(SETTING_CONTRACT_NAME, SETTING_ETHER_WRAPPER_BURN_FEE_RATE);
->>>>>>> 500c84f2
+    }
+
+    function getFuturesLiquidationFee() internal view returns (uint) {
+        return flexibleStorage().getUIntValue(SETTING_CONTRACT_NAME, SETTING_FUTURES_LIQUIDATION_FEE);
     }
 }