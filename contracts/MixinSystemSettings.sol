pragma solidity ^0.5.16;

import "./MixinResolver.sol";

// Internal references
import "./interfaces/IFlexibleStorage.sol";


contract MixinSystemSettings is MixinResolver {
    bytes32 internal constant SETTING_CONTRACT_NAME = "SystemSettings";

    bytes32 internal constant SETTING_WAITING_PERIOD_SECS = "waitingPeriodSecs";
    bytes32 internal constant SETTING_PRICE_DEVIATION_THRESHOLD_FACTOR = "priceDeviationThresholdFactor";
    bytes32 internal constant SETTING_ISSUANCE_RATIO = "issuanceRatio";
    bytes32 internal constant SETTING_FEE_PERIOD_DURATION = "feePeriodDuration";
    bytes32 internal constant SETTING_TARGET_THRESHOLD = "targetThreshold";
    bytes32 internal constant SETTING_LIQUIDATION_DELAY = "liquidationDelay";
    bytes32 internal constant SETTING_LIQUIDATION_RATIO = "liquidationRatio";
    bytes32 internal constant SETTING_LIQUIDATION_PENALTY = "liquidationPenalty";
    bytes32 internal constant SETTING_RATE_STALE_PERIOD = "rateStalePeriod";
    bytes32 internal constant SETTING_EXCHANGE_FEE_RATE = "exchangeFeeRate";
    bytes32 internal constant SETTING_MINIMUM_STAKE_TIME = "minimumStakeTime";
    bytes32 internal constant SETTING_AGGREGATOR_WARNING_FLAGS = "aggregatorWarningFlags";
    bytes32 internal constant SETTING_TRADING_REWARDS_ENABLED = "tradingRewardsEnabled";
<<<<<<< HEAD
    bytes32 internal constant SETTING_MAXIMUM_DEPOSIT = "maximumDeposit";
=======
    bytes32 internal constant SETTING_DEBT_SNAPSHOT_STALE_TIME = "debtSnapshotStaleTime";
>>>>>>> aa9345d5

    bytes32 private constant CONTRACT_FLEXIBLESTORAGE = "FlexibleStorage";

    constructor() internal {
        appendToAddressCache(CONTRACT_FLEXIBLESTORAGE);
    }

    function flexibleStorage() internal view returns (IFlexibleStorage) {
        return IFlexibleStorage(requireAndGetAddress(CONTRACT_FLEXIBLESTORAGE, "Missing FlexibleStorage address"));
    }

    function getTradingRewardsEnabled() internal view returns (bool) {
        return flexibleStorage().getBoolValue(SETTING_CONTRACT_NAME, SETTING_TRADING_REWARDS_ENABLED);
    }

    function getWaitingPeriodSecs() internal view returns (uint) {
        return flexibleStorage().getUIntValue(SETTING_CONTRACT_NAME, SETTING_WAITING_PERIOD_SECS);
    }

    function getPriceDeviationThresholdFactor() internal view returns (uint) {
        return flexibleStorage().getUIntValue(SETTING_CONTRACT_NAME, SETTING_PRICE_DEVIATION_THRESHOLD_FACTOR);
    }

    function getIssuanceRatio() internal view returns (uint) {
        // lookup on flexible storage directly for gas savings (rather than via SystemSettings)
        return flexibleStorage().getUIntValue(SETTING_CONTRACT_NAME, SETTING_ISSUANCE_RATIO);
    }

    function getFeePeriodDuration() internal view returns (uint) {
        // lookup on flexible storage directly for gas savings (rather than via SystemSettings)
        return flexibleStorage().getUIntValue(SETTING_CONTRACT_NAME, SETTING_FEE_PERIOD_DURATION);
    }

    function getTargetThreshold() internal view returns (uint) {
        // lookup on flexible storage directly for gas savings (rather than via SystemSettings)
        return flexibleStorage().getUIntValue(SETTING_CONTRACT_NAME, SETTING_TARGET_THRESHOLD);
    }

    function getLiquidationDelay() internal view returns (uint) {
        return flexibleStorage().getUIntValue(SETTING_CONTRACT_NAME, SETTING_LIQUIDATION_DELAY);
    }

    function getLiquidationRatio() internal view returns (uint) {
        return flexibleStorage().getUIntValue(SETTING_CONTRACT_NAME, SETTING_LIQUIDATION_RATIO);
    }

    function getLiquidationPenalty() internal view returns (uint) {
        return flexibleStorage().getUIntValue(SETTING_CONTRACT_NAME, SETTING_LIQUIDATION_PENALTY);
    }

    function getRateStalePeriod() internal view returns (uint) {
        return flexibleStorage().getUIntValue(SETTING_CONTRACT_NAME, SETTING_RATE_STALE_PERIOD);
    }

    function getExchangeFeeRate(bytes32 currencyKey) internal view returns (uint) {
        return
            flexibleStorage().getUIntValue(
                SETTING_CONTRACT_NAME,
                keccak256(abi.encodePacked(SETTING_EXCHANGE_FEE_RATE, currencyKey))
            );
    }

    function getMinimumStakeTime() internal view returns (uint) {
        return flexibleStorage().getUIntValue(SETTING_CONTRACT_NAME, SETTING_MINIMUM_STAKE_TIME);
    }

    function getAggregatorWarningFlags() internal view returns (address) {
        return flexibleStorage().getAddressValue(SETTING_CONTRACT_NAME, SETTING_AGGREGATOR_WARNING_FLAGS);
    }

<<<<<<< HEAD
    function getMaximumDeposit() internal view returns (uint) {
        return flexibleStorage().getUIntValue(SETTING_CONTRACT_NAME, SETTING_MAXIMUM_DEPOSIT);
    }
=======
    function getDebtSnapshotStaleTime() internal view returns (uint) {
        return flexibleStorage().getUIntValue(SETTING_CONTRACT_NAME, SETTING_DEBT_SNAPSHOT_STALE_TIME);
    }

>>>>>>> aa9345d5
}<|MERGE_RESOLUTION|>--- conflicted
+++ resolved
@@ -22,11 +22,8 @@
     bytes32 internal constant SETTING_MINIMUM_STAKE_TIME = "minimumStakeTime";
     bytes32 internal constant SETTING_AGGREGATOR_WARNING_FLAGS = "aggregatorWarningFlags";
     bytes32 internal constant SETTING_TRADING_REWARDS_ENABLED = "tradingRewardsEnabled";
-<<<<<<< HEAD
     bytes32 internal constant SETTING_MAXIMUM_DEPOSIT = "maximumDeposit";
-=======
     bytes32 internal constant SETTING_DEBT_SNAPSHOT_STALE_TIME = "debtSnapshotStaleTime";
->>>>>>> aa9345d5
 
     bytes32 private constant CONTRACT_FLEXIBLESTORAGE = "FlexibleStorage";
 
@@ -97,14 +94,11 @@
         return flexibleStorage().getAddressValue(SETTING_CONTRACT_NAME, SETTING_AGGREGATOR_WARNING_FLAGS);
     }
 
-<<<<<<< HEAD
     function getMaximumDeposit() internal view returns (uint) {
         return flexibleStorage().getUIntValue(SETTING_CONTRACT_NAME, SETTING_MAXIMUM_DEPOSIT);
     }
-=======
+
     function getDebtSnapshotStaleTime() internal view returns (uint) {
         return flexibleStorage().getUIntValue(SETTING_CONTRACT_NAME, SETTING_DEBT_SNAPSHOT_STALE_TIME);
     }
-
->>>>>>> aa9345d5
 }