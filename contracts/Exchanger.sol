pragma solidity 0.4.25;

import "openzeppelin-solidity/contracts/math/SafeMath.sol";
import "./SafeDecimalMath.sol";
import "./MixinResolver.sol";
import "./interfaces/IExchangeState.sol";
import "./interfaces/IExchangeRates.sol";
import "./interfaces/ISynthetix.sol";
import "./interfaces/IFeePool.sol";
import "./interfaces/IIssuer.sol";
import "./interfaces/IDelegateApprovals.sol";

// https://docs.synthetix.io/contracts/Exchanger
contract Exchanger is MixinResolver {
    using SafeMath for uint;
    using SafeDecimalMath for uint;

    bytes32 private constant sUSD = "sUSD";

    uint public waitingPeriodSecs;

    /* ========== ADDRESS RESOLVER CONFIGURATION ========== */

    bytes32 private constant CONTRACT_SYSTEMSTATUS = "SystemStatus";
    bytes32 private constant CONTRACT_EXCHANGESTATE = "ExchangeState";
    bytes32 private constant CONTRACT_EXRATES = "ExchangeRates";
    bytes32 private constant CONTRACT_SYNTHETIX = "Synthetix";
    bytes32 private constant CONTRACT_FEEPOOL = "FeePool";
    bytes32 private constant CONTRACT_DELEGATEAPPROVALS = "DelegateApprovals";

    bytes32[24] private addressesToCache = [
        CONTRACT_SYSTEMSTATUS,
        CONTRACT_EXCHANGESTATE,
        CONTRACT_EXRATES,
        CONTRACT_SYNTHETIX,
        CONTRACT_FEEPOOL,
        CONTRACT_DELEGATEAPPROVALS
    ];

    constructor(address _owner, address _resolver) public MixinResolver(_owner, _resolver, addressesToCache) {
        waitingPeriodSecs = 3 minutes;
    }

    /* ========== VIEWS ========== */

    function systemStatus() internal view returns (ISystemStatus) {
        return ISystemStatus(requireAndGetAddress(CONTRACT_SYSTEMSTATUS, "Missing SystemStatus address"));
    }

    function exchangeState() internal view returns (IExchangeState) {
        return IExchangeState(requireAndGetAddress(CONTRACT_EXCHANGESTATE, "Missing ExchangeState address"));
    }

    function exchangeRates() internal view returns (IExchangeRates) {
        return IExchangeRates(requireAndGetAddress(CONTRACT_EXRATES, "Missing ExchangeRates address"));
    }

    function synthetix() internal view returns (ISynthetix) {
        return ISynthetix(requireAndGetAddress(CONTRACT_SYNTHETIX, "Missing Synthetix address"));
    }

    function feePool() internal view returns (IFeePool) {
        return IFeePool(requireAndGetAddress(CONTRACT_FEEPOOL, "Missing FeePool address"));
    }

    function delegateApprovals() internal view returns (IDelegateApprovals) {
        return IDelegateApprovals(requireAndGetAddress(CONTRACT_DELEGATEAPPROVALS, "Missing DelegateApprovals address"));
    }

    function maxSecsLeftInWaitingPeriod(address account, bytes32 currencyKey) public view returns (uint) {
        return secsLeftInWaitingPeriodForExchange(exchangeState().getMaxTimestamp(account, currencyKey));
    }

    // Determine the effective fee rate for the exchange, taking into considering swing trading
    function feeRateForExchange(bytes32 sourceCurrencyKey, bytes32 destinationCurrencyKey) public view returns (uint) {
        // Get the base exchange fee rate
        uint exchangeFeeRate = feePool().exchangeFeeRate();

        return exchangeFeeRate;
    }

    function settlementOwing(address account, bytes32 currencyKey)
        public
        view
        returns (uint reclaimAmount, uint rebateAmount, uint numEntries)
    {
        // Need to sum up all reclaim and rebate amounts for the user and the currency key
        numEntries = exchangeState().getLengthOfEntries(account, currencyKey);

        // For each unsettled exchange
        for (uint i = 0; i < numEntries; i++) {
            // fetch the entry from storage
            (bytes32 src, uint amount, bytes32 dest, uint amountReceived, , , , ) = exchangeState().getEntryAt(
                account,
                currencyKey,
                i
            );

            // determine the last round ids for src and dest pairs when period ended or latest if not over
            (uint srcRoundIdAtPeriodEnd, uint destRoundIdAtPeriodEnd) = getRoundIdsAtPeriodEnd(account, currencyKey, i);

            // given these round ids, determine what effective value they should have received
            uint destinationAmount = exchangeRates().effectiveValueAtRound(
                src,
                amount,
                dest,
                srcRoundIdAtPeriodEnd,
                destRoundIdAtPeriodEnd
            );

            // and deduct the fee from this amount
            (uint amountShouldHaveReceived, ) = calculateExchangeAmountMinusFees(src, dest, destinationAmount);

            if (amountReceived > amountShouldHaveReceived) {
                // if they received more than they should have, add to the reclaim tally
                reclaimAmount = reclaimAmount.add(amountReceived.sub(amountShouldHaveReceived));
            } else if (amountShouldHaveReceived > amountReceived) {
                // if less, add to the rebate tally
                rebateAmount = rebateAmount.add(amountShouldHaveReceived.sub(amountReceived));
            }
        }

        return (reclaimAmount, rebateAmount, numEntries);
    }

    /* ========== SETTERS ========== */

    function setWaitingPeriodSecs(uint _waitingPeriodSecs) external onlyOwner {
        waitingPeriodSecs = _waitingPeriodSecs;
    }

    function calculateAmountAfterSettlement(address from, bytes32 currencyKey, uint amount, uint refunded)
        public
        view
        returns (uint amountAfterSettlement)
    {
        amountAfterSettlement = amount;

        // balance of a synth will show an amount after settlement
        uint balanceOfSourceAfterSettlement = synthetix().synths(currencyKey).balanceOf(from);

        // when there isn't enough supply (either due to reclamation settlement or because the number is too high)
        if (amountAfterSettlement > balanceOfSourceAfterSettlement) {
            // then the amount to exchange is reduced to their remaining supply
            amountAfterSettlement = balanceOfSourceAfterSettlement;
        }

        if (refunded > 0) {
            amountAfterSettlement = amountAfterSettlement.add(refunded);
        }
    }

    /* ========== MUTATIVE FUNCTIONS ========== */
    function exchange(
        address from,
        bytes32 sourceCurrencyKey,
        uint sourceAmount,
        bytes32 destinationCurrencyKey,
        address destinationAddress
    ) external onlySynthetixorSynth returns (uint amountReceived) {
<<<<<<< HEAD
=======
        amountReceived = _exchange(from, sourceCurrencyKey, sourceAmount, destinationCurrencyKey, destinationAddress);
    }

    function exchangeOnBehalf(
        address exchangeForAddress,
        address from,
        bytes32 sourceCurrencyKey,
        uint sourceAmount,
        bytes32 destinationCurrencyKey
    ) external onlySynthetixorSynth returns (uint amountReceived) {
        require(delegateApprovals().canExchangeFor(exchangeForAddress, from), "Not approved to act on behalf");
        amountReceived = _exchange(
            exchangeForAddress,
            sourceCurrencyKey,
            sourceAmount,
            destinationCurrencyKey,
            exchangeForAddress
        );
    }

    function _exchange(
        address from,
        bytes32 sourceCurrencyKey,
        uint sourceAmount,
        bytes32 destinationCurrencyKey,
        address destinationAddress
    )
        internal
        returns (
            // Note: We don't need to insist on non-stale rates because effectiveValue will do it for us.
            uint amountReceived
        )
    {
>>>>>>> 307e3df4
        require(sourceCurrencyKey != destinationCurrencyKey, "Can't be same synth");
        require(sourceAmount > 0, "Zero amount");

        require(!exchangeRates().rateIsStale(sourceCurrencyKey), "Source rate stale or not found");
        require(!exchangeRates().rateIsStale(destinationCurrencyKey), "Dest rate stale or not found");

        (, uint refunded, uint numEntriesSettled) = _internalSettle(from, sourceCurrencyKey);

        uint sourceAmountAfterSettlement = sourceAmount;

        // when settlement was required
        if (numEntriesSettled > 0) {
            // ensure the sourceAmount takes this into account
            sourceAmountAfterSettlement = calculateAmountAfterSettlement(from, sourceCurrencyKey, sourceAmount, refunded);

            // If, after settlement the user has no balance left (highly unlikely), then return to prevent
            // emitting events of 0 and don't revert so as to ensure the settlement queue is emptied
            if (sourceAmountAfterSettlement == 0) {
                return 0;
            }
        }

        // Note: We don't need to check their balance as the burn() below will do a safe subtraction which requires
        // the subtraction to not overflow, which would happen if their balance is not sufficient.

        // Burn the source amount
        synthetix().synths(sourceCurrencyKey).burn(from, sourceAmountAfterSettlement);

        uint destinationAmount = exchangeRates().effectiveValue(
            sourceCurrencyKey,
            sourceAmountAfterSettlement,
            destinationCurrencyKey
        );

        uint fee;

        (amountReceived, fee) = calculateExchangeAmountMinusFees(
            sourceCurrencyKey,
            destinationCurrencyKey,
            destinationAmount
        );

        // Issue their new synths
        synthetix().synths(destinationCurrencyKey).issue(destinationAddress, amountReceived);

        // Remit the fee if required
        if (fee > 0) {
            remitFee(exchangeRates(), synthetix(), fee, destinationCurrencyKey);
        }

        // Nothing changes as far as issuance data goes because the total value in the system hasn't changed.

        // Let the DApps know there was a Synth exchange
        synthetix().emitSynthExchange(
            from,
            sourceCurrencyKey,
            sourceAmountAfterSettlement,
            destinationCurrencyKey,
            amountReceived,
            destinationAddress
        );

        // persist the exchange information for the dest key
        appendExchange(
            destinationAddress,
            sourceCurrencyKey,
            sourceAmountAfterSettlement,
            destinationCurrencyKey,
            amountReceived
        );
    }

    function settle(address from, bytes32 currencyKey)
        external
        returns (uint reclaimed, uint refunded, uint numEntriesSettled)
    {
        // Note: this function can be called by anyone on behalf of anyone else

<<<<<<< HEAD
        require(!exchangeRates().rateIsStale(currencyKey), "Rate stale or not found");
=======
        systemStatus().requireExchangeActive();

        systemStatus().requireSynthActive(currencyKey);
>>>>>>> 307e3df4

        return _internalSettle(from, currencyKey);
    }

    /* ========== INTERNAL FUNCTIONS ========== */

    function remitFee(IExchangeRates _exRates, ISynthetix _synthetix, uint fee, bytes32 currencyKey) internal {
        // Remit the fee in sUSDs
        uint usdFeeAmount = _exRates.effectiveValue(currencyKey, fee, sUSD);
        _synthetix.synths(sUSD).issue(feePool().FEE_ADDRESS(), usdFeeAmount);
        // Tell the fee pool about this.
        feePool().recordFeePaid(usdFeeAmount);
    }

    function _internalSettle(address from, bytes32 currencyKey)
        internal
        returns (uint reclaimed, uint refunded, uint numEntriesSettled)
    {
        require(maxSecsLeftInWaitingPeriod(from, currencyKey) == 0, "Cannot settle during waiting period");

        (uint reclaimAmount, uint rebateAmount, uint entries) = settlementOwing(from, currencyKey);

        if (reclaimAmount > rebateAmount) {
            reclaimed = reclaimAmount.sub(rebateAmount);
            reclaim(from, currencyKey, reclaimed);
        } else if (rebateAmount > reclaimAmount) {
            refunded = rebateAmount.sub(reclaimAmount);
            refund(from, currencyKey, refunded);
        }

        numEntriesSettled = entries;

        // Now remove all entries, even if no reclaim and no rebate
        exchangeState().removeEntries(from, currencyKey);
    }

    function reclaim(address from, bytes32 currencyKey, uint amount) internal {
        // burn amount from user
        synthetix().synths(currencyKey).burn(from, amount);
        synthetix().emitExchangeReclaim(from, currencyKey, amount);
    }

    function refund(address from, bytes32 currencyKey, uint amount) internal {
        // issue amount to user
        synthetix().synths(currencyKey).issue(from, amount);
        synthetix().emitExchangeRebate(from, currencyKey, amount);
    }

    function secsLeftInWaitingPeriodForExchange(uint timestamp) internal view returns (uint) {
        if (timestamp == 0 || now >= timestamp.add(waitingPeriodSecs)) {
            return 0;
        }

        return timestamp.add(waitingPeriodSecs).sub(now);
    }

    function calculateExchangeAmountMinusFees(
        bytes32 sourceCurrencyKey,
        bytes32 destinationCurrencyKey,
        uint destinationAmount
    ) internal view returns (uint amountReceived, uint fee) {
        // What's the fee on that currency that we should deduct?
        amountReceived = destinationAmount;

        // Get the exchange fee rate
        uint exchangeFeeRate = feeRateForExchange(sourceCurrencyKey, destinationCurrencyKey);

        amountReceived = destinationAmount.multiplyDecimal(SafeDecimalMath.unit().sub(exchangeFeeRate));

        fee = destinationAmount.sub(amountReceived);
    }

    function appendExchange(address account, bytes32 src, uint amount, bytes32 dest, uint amountReceived) internal {
        IExchangeRates exRates = exchangeRates();
        uint roundIdForSrc = exRates.getCurrentRoundId(src);
        uint roundIdForDest = exRates.getCurrentRoundId(dest);
        uint exchangeFeeRate = feePool().exchangeFeeRate();
        exchangeState().appendExchangeEntry(
            account,
            src,
            amount,
            dest,
            amountReceived,
            exchangeFeeRate,
            now,
            roundIdForSrc,
            roundIdForDest
        );
    }

    function getRoundIdsAtPeriodEnd(address account, bytes32 currencyKey, uint index)
        internal
        view
        returns (uint srcRoundIdAtPeriodEnd, uint destRoundIdAtPeriodEnd)
    {
        (bytes32 src, , bytes32 dest, , , uint timestamp, uint roundIdForSrc, uint roundIdForDest) = exchangeState()
            .getEntryAt(account, currencyKey, index);

        IExchangeRates exRates = exchangeRates();
        srcRoundIdAtPeriodEnd = exRates.getLastRoundIdBeforeElapsedSecs(src, roundIdForSrc, timestamp, waitingPeriodSecs);
        destRoundIdAtPeriodEnd = exRates.getLastRoundIdBeforeElapsedSecs(dest, roundIdForDest, timestamp, waitingPeriodSecs);
    }

    // ========== MODIFIERS ==========

    modifier onlySynthetixorSynth() {
        ISynthetix _synthetix = synthetix();
        require(
            msg.sender == address(_synthetix) || _synthetix.synthsByAddress(msg.sender) != bytes32(0),
            "Exchanger: Only synthetix or a synth contract can perform this action"
        );
        _;
    }
}<|MERGE_RESOLUTION|>--- conflicted
+++ resolved
@@ -10,6 +10,7 @@
 import "./interfaces/IIssuer.sol";
 import "./interfaces/IDelegateApprovals.sol";
 
+
 // https://docs.synthetix.io/contracts/Exchanger
 contract Exchanger is MixinResolver {
     using SafeMath for uint;
@@ -158,8 +159,6 @@
         bytes32 destinationCurrencyKey,
         address destinationAddress
     ) external onlySynthetixorSynth returns (uint amountReceived) {
-<<<<<<< HEAD
-=======
         amountReceived = _exchange(from, sourceCurrencyKey, sourceAmount, destinationCurrencyKey, destinationAddress);
     }
 
@@ -193,7 +192,6 @@
             uint amountReceived
         )
     {
->>>>>>> 307e3df4
         require(sourceCurrencyKey != destinationCurrencyKey, "Can't be same synth");
         require(sourceAmount > 0, "Zero amount");
 
@@ -272,13 +270,11 @@
     {
         // Note: this function can be called by anyone on behalf of anyone else
 
-<<<<<<< HEAD
         require(!exchangeRates().rateIsStale(currencyKey), "Rate stale or not found");
-=======
+
         systemStatus().requireExchangeActive();
 
         systemStatus().requireSynthActive(currencyKey);
->>>>>>> 307e3df4
 
         return _internalSettle(from, currencyKey);
     }
