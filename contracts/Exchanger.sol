pragma solidity 0.4.25;

import "openzeppelin-solidity/contracts/math/SafeMath.sol";
import "./SafeDecimalMath.sol";
import "./MixinResolver.sol";
import "./ExchangeState.sol";
import "./interfaces/IExchangeRates.sol";
import "./interfaces/ISynthetix.sol";
import "./interfaces/IFeePool.sol";
import "./interfaces/IIssuer.sol";


contract Exchanger is MixinResolver {
    using SafeMath for uint;
    using SafeDecimalMath for uint;

    bool public exchangeEnabled;

    bytes32 private constant sUSD = "sUSD";

    uint public waitingPeriodSecs;

    constructor(address _owner, address _resolver) public MixinResolver(_owner, _resolver) {
        exchangeEnabled = true;
        waitingPeriodSecs = 3 minutes;
    }

    /* ========== VIEWS ========== */

    function exchangeState() public view returns (ExchangeState) {
        require(resolver.getAddress("ExchangeState") != address(0), "Resolver is missing ExchangeState address");
        return ExchangeState(resolver.getAddress("ExchangeState"));
    }

    function exchangeRates() internal view returns (IExchangeRates) {
        require(resolver.getAddress("ExchangeRates") != address(0), "Resolver is missing ExchangeRates address");
        return IExchangeRates(resolver.getAddress("ExchangeRates"));
    }

    function synthetix() internal view returns (ISynthetix) {
        require(resolver.getAddress("Synthetix") != address(0), "Resolver is missing Synthetix address");
        return ISynthetix(resolver.getAddress("Synthetix"));
    }

    function feePool() internal view returns (IFeePool) {
        require(resolver.getAddress("FeePool") != address(0), "Resolver is missing FeePool address");
        return IFeePool(resolver.getAddress("FeePool"));
    }

    function maxSecsLeftInWaitingPeriod(address account, bytes32 currencyKey) public view returns (uint) {
        return secsLeftInWaitingPeriodForExchange(exchangeState().getMaxTimestamp(account, currencyKey));
    }

    // Determine the effective fee rate for the exchange, taking into considering swing trading
    function feeRateForExchange(bytes32 sourceCurrencyKey, bytes32 destinationCurrencyKey) public view returns (uint) {
        // Get the base exchange fee rate
        uint exchangeFeeRate = feePool().exchangeFeeRate();

        uint multiplier = 1;

        // Is this a swing trade? I.e. long to short or vice versa, excluding when going into or out of sUSD.
        // Note: this assumes shorts begin with 'i' and longs with 's'.
        if (
            (sourceCurrencyKey[0] == 0x73 && sourceCurrencyKey != sUSD && destinationCurrencyKey[0] == 0x69) ||
            (sourceCurrencyKey[0] == 0x69 && destinationCurrencyKey != sUSD && destinationCurrencyKey[0] == 0x73)
        ) {
            // If so then double the exchange fee multipler
            multiplier = 2;
        }

        return exchangeFeeRate.mul(multiplier);
    }

    function settlementOwing(address account, bytes32 currencyKey)
        public
        view
        returns (uint reclaimAmount, uint rebateAmount)
    {
        // Need to sum up all reclaim and rebate amounts for the user and the currency key
        uint numEntries = exchangeState().getLengthOfEntries(account, currencyKey);

        // For each unsettled exchange
        for (uint i = 0; i < numEntries; i++) {
            // fetch the entry from storage
            (bytes32 src, uint amount, bytes32 dest, uint amountReceived, , , ) = exchangeState().getEntryAt(
                account,
                currencyKey,
                i
            );

            // determine the last round ids for src and dest pairs when period ended or latest if not over
            (uint srcRoundIdAtPeriodEnd, uint destRoundIdAtPeriodEnd) = getRoundIdsAtPeriodEnd(account, currencyKey, i);

            // given these round ids, determine what effective value they should have received
            uint destinationAmount = exchangeRates().effectiveValueAtRound(
                src,
                amount,
                dest,
                srcRoundIdAtPeriodEnd,
                destRoundIdAtPeriodEnd
            );

            // and deduct the fee from this amount
            (uint amountShouldHaveReceived, ) = calculateExchangeAmountMinusFees(src, dest, destinationAmount);

            if (amountReceived > amountShouldHaveReceived) {
                // if they recevied more than they should have, add to the reclaim tally
                reclaimAmount = reclaimAmount.add(amountReceived.sub(amountShouldHaveReceived));
            } else if (amountShouldHaveReceived > amountReceived) {
                // if less, add to the rebate tally
                rebateAmount = rebateAmount.add(amountShouldHaveReceived.sub(amountReceived));
            }
        }

        return (reclaimAmount, rebateAmount);
    }

    /* ========== SETTERS ========== */

    function setWaitingPeriodSecs(uint _waitingPeriodSecs) external onlyOwner {
        waitingPeriodSecs = _waitingPeriodSecs;
    }

    function setExchangeEnabled(bool _exchangeEnabled) external onlyOwner {
        exchangeEnabled = _exchangeEnabled;
    }

    /* ========== MUTATIVE FUNCTIONS ========== */

    function exchange(
        address from,
        bytes32 sourceCurrencyKey,
        uint sourceAmount,
        bytes32 destinationCurrencyKey,
        address destinationAddress
    )
        external
        // Note: We don't need to insist on non-stale rates because effectiveValue will do it for us.
        onlySynthetixorSynth
        returns (uint)
    {
        require(sourceCurrencyKey != destinationCurrencyKey, "Can't be same synth");
        require(sourceAmount > 0, "Zero amount");
        require(exchangeEnabled, "Exchanging is disabled");

        (, uint refunded) = _internalSettle(from, sourceCurrencyKey);

        // balance now shows amount after settlement
        uint balanceOfSourceAfterSettlement = synthetix().synths(sourceCurrencyKey).balanceOf(from);

        uint sourceAmountAfterSettlement = sourceAmount;

        // when there isn't enough supply (either due to reclamation settlement or because the number is too high)
        if (sourceAmountAfterSettlement > balanceOfSourceAfterSettlement) {
            // then the amount to exchange is reduced to their remaining supply
            sourceAmountAfterSettlement = balanceOfSourceAfterSettlement;
        }

        if (refunded > 0) {
            sourceAmountAfterSettlement = sourceAmountAfterSettlement.add(refunded);
        }

        // Note: We don't need to check their balance as the burn() below will do a safe subtraction which requires
        // the subtraction to not overflow, which would happen if their balance is not sufficient.

        // Burn the source amount
        synthetix().synths(sourceCurrencyKey).burn(from, sourceAmountAfterSettlement);

        uint destinationAmount = synthetix().effectiveValue(
            sourceCurrencyKey,
            sourceAmountAfterSettlement,
            destinationCurrencyKey
        );

        (uint amountReceived, uint fee) = calculateExchangeAmountMinusFees(
            sourceCurrencyKey,
            destinationCurrencyKey,
            destinationAmount
        );

        // // Issue their new synths
<<<<<<< HEAD
        synthetix().synths(destinationCurrencyKey).issue(from, amountReceived);
=======
        _synthetix.synths(destinationCurrencyKey).issue(destinationAddress, amountReceived);
>>>>>>> e2610067

        // Remit the fee in sUSDs
        if (fee > 0) {
            uint usdFeeAmount = synthetix().effectiveValue(destinationCurrencyKey, fee, sUSD);
            synthetix().synths(sUSD).issue(feePool().FEE_ADDRESS(), usdFeeAmount);
            // Tell the fee pool about this.
            feePool().recordFeePaid(usdFeeAmount);
        }

        // Nothing changes as far as issuance data goes because the total value in the system hasn't changed.

        //Let the DApps know there was a Synth exchange
<<<<<<< HEAD
        synthetix().emitSynthExchange(
            from,
            sourceCurrencyKey,
            sourceAmountAfterSettlement,
            destinationCurrencyKey,
            amountReceived
        );

        // persist the exchange information for the dest key
        appendExchange(from, sourceCurrencyKey, sourceAmountAfterSettlement, destinationCurrencyKey, amountReceived);
=======
        _synthetix.emitSynthExchange(
            from,
            sourceCurrencyKey,
            sourceAmount,
            destinationCurrencyKey,
            amountReceived,
            destinationAddress
        );
>>>>>>> e2610067

        return amountReceived;
    }

    function settle(address from, bytes32 currencyKey) external returns (uint reclaimed, uint refunded) {
        // Note: this function can be called by anyone on behalf of anyone else

        return _internalSettle(from, currencyKey);
    }

    /* ========== INTERNAL FUNCTIONS ========== */

    function _internalSettle(address from, bytes32 currencyKey) internal returns (uint reclaimed, uint refunded) {
        require(maxSecsLeftInWaitingPeriod(from, currencyKey) == 0, "Cannot settle during waiting period");

        (uint reclaimAmount, uint rebateAmount) = settlementOwing(from, currencyKey);

        if (reclaimAmount > rebateAmount) {
            reclaimed = reclaimAmount.sub(rebateAmount);
            reclaim(from, currencyKey, reclaimed);
        } else if (rebateAmount > reclaimAmount) {
            refunded = rebateAmount.sub(reclaimAmount);
            refund(from, currencyKey, refunded);
        }

        // Now remove all entries, even if no reclaim and no rebate
        exchangeState().removeEntries(from, currencyKey);

        return (reclaimed, refunded);
    }

    function reclaim(address from, bytes32 currencyKey, uint amount) internal {
        // burn amount from user
        synthetix().synths(currencyKey).burn(from, amount);
        synthetix().emitExchangeReclaim(from, currencyKey, amount);
    }

    function refund(address from, bytes32 currencyKey, uint amount) internal {
        // issue amount to user
        synthetix().synths(currencyKey).issue(from, amount);
        synthetix().emitExchangeRebate(from, currencyKey, amount);
    }

    function secsLeftInWaitingPeriodForExchange(uint timestamp) internal view returns (uint) {
        if (timestamp == 0 || now >= timestamp.add(waitingPeriodSecs)) {
            return 0;
        }

        return timestamp.add(waitingPeriodSecs).sub(now);
    }

    function calculateExchangeAmountMinusFees(
        bytes32 sourceCurrencyKey,
        bytes32 destinationCurrencyKey,
        uint destinationAmount
    ) internal view returns (uint, uint) {
        // What's the fee on that currency that we should deduct?
        uint amountReceived = destinationAmount;

        // Get the exchange fee rate
        uint exchangeFeeRate = feeRateForExchange(sourceCurrencyKey, destinationCurrencyKey);

        amountReceived = destinationAmount.multiplyDecimal(SafeDecimalMath.unit().sub(exchangeFeeRate));

        uint fee = destinationAmount.sub(amountReceived);

        return (amountReceived, fee);
    }

    function appendExchange(address account, bytes32 src, uint amount, bytes32 dest, uint amountReceived) internal {
        IExchangeRates exRates = exchangeRates();
        uint roundIdForSrc = exRates.getCurrentRoundId(src);
        uint roundIdForDest = exRates.getCurrentRoundId(dest);
        exchangeState().appendExchangeEntry(account, src, amount, dest, amountReceived, now, roundIdForSrc, roundIdForDest);
    }

    function getRoundIdsAtPeriodEnd(address account, bytes32 currencyKey, uint index) internal view returns (uint, uint) {
        (bytes32 src, , bytes32 dest, , uint timestamp, uint roundIdForSrc, uint roundIdForDest) = exchangeState()
            .getEntryAt(account, currencyKey, index);

        IExchangeRates exRates = exchangeRates();
        uint srcRoundIdAtPeriodEnd = exRates.getLastRoundIdBeforeElapsedSecs(
            src,
            roundIdForSrc,
            timestamp,
            waitingPeriodSecs
        );
        uint destRoundIdAtPeriodEnd = exRates.getLastRoundIdBeforeElapsedSecs(
            dest,
            roundIdForDest,
            timestamp,
            waitingPeriodSecs
        );

        return (srcRoundIdAtPeriodEnd, destRoundIdAtPeriodEnd);
    }

    // ========== MODIFIERS ==========

    modifier onlySynthetixorSynth() {
        require(
            msg.sender == address(synthetix()) || synthetix().getSynthByAddress(msg.sender) != bytes32(0),
            "Exchanger: Only synthetix or a synth contract can perform this action"
        );
        _;
    }
}<|MERGE_RESOLUTION|>--- conflicted
+++ resolved
@@ -179,11 +179,7 @@
         );
 
         // // Issue their new synths
-<<<<<<< HEAD
-        synthetix().synths(destinationCurrencyKey).issue(from, amountReceived);
-=======
-        _synthetix.synths(destinationCurrencyKey).issue(destinationAddress, amountReceived);
->>>>>>> e2610067
+        synthetix().synths(destinationCurrencyKey).issue(destinationAddress, amountReceived);
 
         // Remit the fee in sUSDs
         if (fee > 0) {
@@ -196,27 +192,17 @@
         // Nothing changes as far as issuance data goes because the total value in the system hasn't changed.
 
         //Let the DApps know there was a Synth exchange
-<<<<<<< HEAD
         synthetix().emitSynthExchange(
             from,
             sourceCurrencyKey,
             sourceAmountAfterSettlement,
             destinationCurrencyKey,
-            amountReceived
+            amountReceived,
+            destinationAddress
         );
 
         // persist the exchange information for the dest key
         appendExchange(from, sourceCurrencyKey, sourceAmountAfterSettlement, destinationCurrencyKey, amountReceived);
-=======
-        _synthetix.emitSynthExchange(
-            from,
-            sourceCurrencyKey,
-            sourceAmount,
-            destinationCurrencyKey,
-            amountReceived,
-            destinationAddress
-        );
->>>>>>> e2610067
 
         return amountReceived;
     }
