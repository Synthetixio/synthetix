--- conflicted
+++ resolved
@@ -664,10 +664,8 @@
     }
 
     // ========== EVENTS ==========
-<<<<<<< HEAD
     event PriceDeviationThresholdUpdated(uint threshold);
     event WaitingPeriodSecsUpdated(uint waitingPeriodSecs);
-=======
 
     event ExchangeEntryAppended(
         address indexed account,
@@ -691,5 +689,4 @@
         uint256 destRoundIdAtPeriodEnd,
         uint256 exchangeTimestamp
     );
->>>>>>> 508337a1
 }