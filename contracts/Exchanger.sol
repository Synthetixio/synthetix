--- conflicted
+++ resolved
@@ -208,15 +208,7 @@
                 uint rebate = amountShouldHaveReceived.sub(amountReceived);
                 rebateAmount = rebateAmount.add(rebate);
 
-                emit ExchangeEntryRebate(
-                    account,
-                    src,
-                    amount,
-                    dest,
-                    rebate,
-                    srcRoundIdAtPeriodEnd,
-                    destRoundIdAtPeriodEnd
-                );
+                emit ExchangeEntryRebate(account, src, amount, dest, rebate, srcRoundIdAtPeriodEnd, destRoundIdAtPeriodEnd);
             }
         }
 
@@ -569,7 +561,13 @@
         _;
     }
 
-<<<<<<< HEAD
+    modifier synthActive(bytes32 currencyKey) {
+        systemStatus().requireExchangeActive();
+
+        systemStatus().requireSynthActive(currencyKey);
+        _;
+    }
+
     // ========== EVENTS ==========
 
     event ExchangeEntryAppended(
@@ -602,12 +600,4 @@
         uint256 srcRoundIdAtPeriodEnd,
         uint256 destRoundIdAtPeriodEnd
     );
-=======
-    modifier synthActive(bytes32 currencyKey) {
-        systemStatus().requireExchangeActive();
-
-        systemStatus().requireSynthActive(currencyKey);
-        _;
-    }
->>>>>>> 1ed6657a
 }