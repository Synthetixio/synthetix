pragma solidity ^0.5.16;

// Inheritance
import "./Owned.sol";
import "./MixinResolver.sol";
import "./MixinSystemSettings.sol";
import "./interfaces/IExchanger.sol";

// Libraries
import "./SafeDecimalMath.sol";

// Internal references
import "./interfaces/ISystemStatus.sol";
import "./interfaces/IERC20.sol";
import "./interfaces/IExchangeState.sol";
import "./interfaces/IExchangeRates.sol";
import "./interfaces/IExchangeCircuitBreaker.sol";
import "./interfaces/ISynthetix.sol";
import "./interfaces/IFeePool.sol";
import "./interfaces/IDelegateApprovals.sol";
import "./interfaces/IIssuer.sol";
import "./interfaces/ITradingRewards.sol";
import "./interfaces/IVirtualSynth.sol";
import "./Proxyable.sol";

// Used to have strongly-typed access to internal mutative functions in Synthetix
interface ISynthetixInternal {
    function emitExchangeTracking(
        bytes32 trackingCode,
        bytes32 toCurrencyKey,
        uint256 toAmount,
        uint256 fee
    ) external;

    function emitSynthExchange(
        address account,
        bytes32 fromCurrencyKey,
        uint fromAmount,
        bytes32 toCurrencyKey,
        uint toAmount,
        address toAddress
    ) external;

    function emitAtomicSynthExchange(
        address account,
        bytes32 fromCurrencyKey,
        uint fromAmount,
        bytes32 toCurrencyKey,
        uint toAmount,
        address toAddress
    ) external;

    function emitExchangeReclaim(
        address account,
        bytes32 currencyKey,
        uint amount
    ) external;

    function emitExchangeRebate(
        address account,
        bytes32 currencyKey,
        uint amount
    ) external;
}

interface IExchangerInternalDebtCache {
    function updateCachedSynthDebtsWithRates(bytes32[] calldata currencyKeys, uint[] calldata currencyRates) external;

    function updateCachedSynthDebts(bytes32[] calldata currencyKeys) external;
}

// https://docs.synthetix.io/contracts/source/contracts/exchanger
contract Exchanger is Owned, MixinSystemSettings, IExchanger {
    using SafeMath for uint;
    using SafeDecimalMath for uint;

    bytes32 public constant CONTRACT_NAME = "Exchanger";

    bytes32 internal constant sUSD = "sUSD";

<<<<<<< HEAD
=======
    // SIP-65: Decentralized circuit breaker
    uint public constant CIRCUIT_BREAKER_SUSPENSION_REASON = 65;

    /// @notice Return the last exchange rate
    /// @param currencyKey is the currency key of the synth to be exchanged
    /// @return the last exchange rate of the synth to sUSD
    mapping(bytes32 => uint) public lastExchangeRate;

>>>>>>> 1d6487e9
    /* ========== ADDRESS RESOLVER CONFIGURATION ========== */

    bytes32 private constant CONTRACT_SYSTEMSTATUS = "SystemStatus";
    bytes32 private constant CONTRACT_EXCHANGESTATE = "ExchangeState";
    bytes32 private constant CONTRACT_EXRATES = "ExchangeRates";
    bytes32 private constant CONTRACT_SYNTHETIX = "Synthetix";
    bytes32 private constant CONTRACT_FEEPOOL = "FeePool";
    bytes32 private constant CONTRACT_TRADING_REWARDS = "TradingRewards";
    bytes32 private constant CONTRACT_DELEGATEAPPROVALS = "DelegateApprovals";
    bytes32 private constant CONTRACT_ISSUER = "Issuer";
    bytes32 private constant CONTRACT_DEBTCACHE = "DebtCache";
    bytes32 private constant CONTRACT_CIRCUIT_BREAKER = "ExchangeCircuitBreaker";

    constructor(address _owner, address _resolver) public Owned(_owner) MixinSystemSettings(_resolver) {}

    /* ========== VIEWS ========== */

    function resolverAddressesRequired() public view returns (bytes32[] memory addresses) {
        bytes32[] memory existingAddresses = MixinSystemSettings.resolverAddressesRequired();
        bytes32[] memory newAddresses = new bytes32[](10);
        newAddresses[0] = CONTRACT_SYSTEMSTATUS;
        newAddresses[1] = CONTRACT_EXCHANGESTATE;
        newAddresses[2] = CONTRACT_EXRATES;
        newAddresses[3] = CONTRACT_SYNTHETIX;
        newAddresses[4] = CONTRACT_FEEPOOL;
        newAddresses[5] = CONTRACT_TRADING_REWARDS;
        newAddresses[6] = CONTRACT_DELEGATEAPPROVALS;
        newAddresses[7] = CONTRACT_ISSUER;
        newAddresses[8] = CONTRACT_DEBTCACHE;
        newAddresses[9] = CONTRACT_CIRCUIT_BREAKER;
        addresses = combineArrays(existingAddresses, newAddresses);
    }

    function systemStatus() internal view returns (ISystemStatus) {
        return ISystemStatus(requireAndGetAddress(CONTRACT_SYSTEMSTATUS));
    }

    function exchangeState() internal view returns (IExchangeState) {
        return IExchangeState(requireAndGetAddress(CONTRACT_EXCHANGESTATE));
    }

    function exchangeRates() internal view returns (IExchangeRates) {
        return IExchangeRates(requireAndGetAddress(CONTRACT_EXRATES));
    }

    function exchangeCircuitBreaker() internal view returns (IExchangeCircuitBreaker) {
        return IExchangeCircuitBreaker(requireAndGetAddress(CONTRACT_CIRCUIT_BREAKER));
    }

    function synthetix() internal view returns (ISynthetix) {
        return ISynthetix(requireAndGetAddress(CONTRACT_SYNTHETIX));
    }

    function feePool() internal view returns (IFeePool) {
        return IFeePool(requireAndGetAddress(CONTRACT_FEEPOOL));
    }

    function tradingRewards() internal view returns (ITradingRewards) {
        return ITradingRewards(requireAndGetAddress(CONTRACT_TRADING_REWARDS));
    }

    function delegateApprovals() internal view returns (IDelegateApprovals) {
        return IDelegateApprovals(requireAndGetAddress(CONTRACT_DELEGATEAPPROVALS));
    }

    function issuer() internal view returns (IIssuer) {
        return IIssuer(requireAndGetAddress(CONTRACT_ISSUER));
    }

    function debtCache() internal view returns (IExchangerInternalDebtCache) {
        return IExchangerInternalDebtCache(requireAndGetAddress(CONTRACT_DEBTCACHE));
    }

    function maxSecsLeftInWaitingPeriod(address account, bytes32 currencyKey) public view returns (uint) {
        return secsLeftInWaitingPeriodForExchange(exchangeState().getMaxTimestamp(account, currencyKey));
    }

    function waitingPeriodSecs() external view returns (uint) {
        return getWaitingPeriodSecs();
    }

    function tradingRewardsEnabled() external view returns (bool) {
        return getTradingRewardsEnabled();
    }

    function priceDeviationThresholdFactor() external view returns (uint) {
        return getPriceDeviationThresholdFactor();
    }

    function lastExchangeRate(bytes32 currencyKey) external view returns (uint) {
        return exchangeCircuitBreaker().lastExchangeRate(currencyKey);
    }

    function settlementOwing(address account, bytes32 currencyKey)
        public
        view
        returns (
            uint reclaimAmount,
            uint rebateAmount,
            uint numEntries
        )
    {
        (reclaimAmount, rebateAmount, numEntries, ) = _settlementOwing(account, currencyKey);
    }

    // Internal function to aggregate each individual rebate and reclaim entry for a synth
    function _settlementOwing(address account, bytes32 currencyKey)
        internal
        view
        returns (
            uint reclaimAmount,
            uint rebateAmount,
            uint numEntries,
            IExchanger.ExchangeEntrySettlement[] memory
        )
    {
        // Need to sum up all reclaim and rebate amounts for the user and the currency key
        numEntries = exchangeState().getLengthOfEntries(account, currencyKey);

        // For each unsettled exchange
        IExchanger.ExchangeEntrySettlement[] memory settlements = new IExchanger.ExchangeEntrySettlement[](numEntries);
        for (uint i = 0; i < numEntries; i++) {
            uint reclaim;
            uint rebate;
            // fetch the entry from storage
            IExchangeState.ExchangeEntry memory exchangeEntry = _getExchangeEntry(account, currencyKey, i);

            // determine the last round ids for src and dest pairs when period ended or latest if not over
            (uint srcRoundIdAtPeriodEnd, uint destRoundIdAtPeriodEnd) = getRoundIdsAtPeriodEnd(exchangeEntry);

            // given these round ids, determine what effective value they should have received
            (uint destinationAmount, , ) =
                exchangeRates().effectiveValueAndRatesAtRound(
                    exchangeEntry.src,
                    exchangeEntry.amount,
                    exchangeEntry.dest,
                    srcRoundIdAtPeriodEnd,
                    destRoundIdAtPeriodEnd
                );

            // and deduct the fee from this amount using the exchangeFeeRate from storage
            uint amountShouldHaveReceived = _deductFeesFromAmount(destinationAmount, exchangeEntry.exchangeFeeRate);

            // SIP-65 settlements where the amount at end of waiting period is beyond the threshold, then
            // settle with no reclaim or rebate
            bool sip65condition =
                exchangeCircuitBreaker().isDeviationAboveThreshold(exchangeEntry.amountReceived, amountShouldHaveReceived);
            if (!sip65condition) {
                if (exchangeEntry.amountReceived > amountShouldHaveReceived) {
                    // if they received more than they should have, add to the reclaim tally
                    reclaim = exchangeEntry.amountReceived.sub(amountShouldHaveReceived);
                    reclaimAmount = reclaimAmount.add(reclaim);
                } else if (amountShouldHaveReceived > exchangeEntry.amountReceived) {
                    // if less, add to the rebate tally
                    rebate = amountShouldHaveReceived.sub(exchangeEntry.amountReceived);
                    rebateAmount = rebateAmount.add(rebate);
                }
            }

            settlements[i] = IExchanger.ExchangeEntrySettlement({
                src: exchangeEntry.src,
                amount: exchangeEntry.amount,
                dest: exchangeEntry.dest,
                reclaim: reclaim,
                rebate: rebate,
                srcRoundIdAtPeriodEnd: srcRoundIdAtPeriodEnd,
                destRoundIdAtPeriodEnd: destRoundIdAtPeriodEnd,
                timestamp: exchangeEntry.timestamp
            });
        }

        return (reclaimAmount, rebateAmount, numEntries, settlements);
    }

    function _getExchangeEntry(
        address account,
        bytes32 currencyKey,
        uint index
    ) internal view returns (IExchangeState.ExchangeEntry memory) {
        (
            bytes32 src,
            uint amount,
            bytes32 dest,
            uint amountReceived,
            uint exchangeFeeRate,
            uint timestamp,
            uint roundIdForSrc,
            uint roundIdForDest
        ) = exchangeState().getEntryAt(account, currencyKey, index);

        return
            IExchangeState.ExchangeEntry({
                src: src,
                amount: amount,
                dest: dest,
                amountReceived: amountReceived,
                exchangeFeeRate: exchangeFeeRate,
                timestamp: timestamp,
                roundIdForSrc: roundIdForSrc,
                roundIdForDest: roundIdForDest
            });
    }

    function hasWaitingPeriodOrSettlementOwing(address account, bytes32 currencyKey) external view returns (bool) {
        if (maxSecsLeftInWaitingPeriod(account, currencyKey) != 0) {
            return true;
        }

        (uint reclaimAmount, , , ) = _settlementOwing(account, currencyKey);

        return reclaimAmount > 0;
    }

    /* ========== SETTERS ========== */

    function calculateAmountAfterSettlement(
        address from,
        bytes32 currencyKey,
        uint amount,
        uint refunded
    ) public view returns (uint amountAfterSettlement) {
        amountAfterSettlement = amount;

        // balance of a synth will show an amount after settlement
        uint balanceOfSourceAfterSettlement = IERC20(address(issuer().synths(currencyKey))).balanceOf(from);

        // when there isn't enough supply (either due to reclamation settlement or because the number is too high)
        if (amountAfterSettlement > balanceOfSourceAfterSettlement) {
            // then the amount to exchange is reduced to their remaining supply
            amountAfterSettlement = balanceOfSourceAfterSettlement;
        }

        if (refunded > 0) {
            amountAfterSettlement = amountAfterSettlement.add(refunded);
        }
    }

    function isSynthRateInvalid(bytes32 currencyKey) external view returns (bool) {
        (, bool invalid) = exchangeCircuitBreaker().rateWithInvalid(currencyKey);
        return invalid;
    }

    /* ========== MUTATIVE FUNCTIONS ========== */
    function exchange(
        address exchangeForAddress,
        address from,
        bytes32 sourceCurrencyKey,
        uint sourceAmount,
        bytes32 destinationCurrencyKey,
        address destinationAddress,
        bool virtualSynth,
        address rewardAddress,
        bytes32 trackingCode
    ) external onlySynthetixorSynth returns (uint amountReceived, IVirtualSynth vSynth) {
        uint fee;
        if (from != exchangeForAddress) {
            require(delegateApprovals().canExchangeFor(exchangeForAddress, from), "Not approved to act on behalf");
        }

        (amountReceived, fee, vSynth) = _exchange(
            exchangeForAddress,
            sourceCurrencyKey,
            sourceAmount,
            destinationCurrencyKey,
            destinationAddress,
            virtualSynth
        );

        _processTradingRewards(fee, rewardAddress);

        if (trackingCode != bytes32(0)) {
            _emitTrackingEvent(trackingCode, destinationCurrencyKey, amountReceived, fee);
        }
    }

    function exchangeAtomically(
        address,
        bytes32,
        uint,
        bytes32,
        address,
        bytes32
    ) external returns (uint) {
        _notImplemented();
    }

    function _emitTrackingEvent(
        bytes32 trackingCode,
        bytes32 toCurrencyKey,
        uint256 toAmount,
        uint256 fee
    ) internal {
        ISynthetixInternal(address(synthetix())).emitExchangeTracking(trackingCode, toCurrencyKey, toAmount, fee);
    }

    function _processTradingRewards(uint fee, address rewardAddress) internal {
        if (fee > 0 && rewardAddress != address(0) && getTradingRewardsEnabled()) {
            tradingRewards().recordExchangeFeeForAccount(fee, rewardAddress);
        }
    }

    function _updateSNXIssuedDebtOnExchange(bytes32[2] memory currencyKeys, uint[2] memory currencyRates) internal {
        bool includesSUSD = currencyKeys[0] == sUSD || currencyKeys[1] == sUSD;
        uint numKeys = includesSUSD ? 2 : 3;

        bytes32[] memory keys = new bytes32[](numKeys);
        keys[0] = currencyKeys[0];
        keys[1] = currencyKeys[1];

        uint[] memory rates = new uint[](numKeys);
        rates[0] = currencyRates[0];
        rates[1] = currencyRates[1];

        if (!includesSUSD) {
            keys[2] = sUSD; // And we'll also update sUSD to account for any fees if it wasn't one of the exchanged currencies
            rates[2] = SafeDecimalMath.unit();
        }

        // Note that exchanges can't invalidate the debt cache, since if a rate is invalid,
        // the exchange will have failed already.
        debtCache().updateCachedSynthDebtsWithRates(keys, rates);
    }

    function _settleAndCalcSourceAmountRemaining(
        uint sourceAmount,
        address from,
        bytes32 sourceCurrencyKey
    ) internal returns (uint sourceAmountAfterSettlement) {
        (, uint refunded, uint numEntriesSettled) = _internalSettle(from, sourceCurrencyKey, false);

        sourceAmountAfterSettlement = sourceAmount;

        // when settlement was required
        if (numEntriesSettled > 0) {
            // ensure the sourceAmount takes this into account
            sourceAmountAfterSettlement = calculateAmountAfterSettlement(from, sourceCurrencyKey, sourceAmount, refunded);
        }
    }

    function _exchange(
        address from,
        bytes32 sourceCurrencyKey,
        uint sourceAmount,
        bytes32 destinationCurrencyKey,
        address destinationAddress,
        bool virtualSynth
    )
        internal
        returns (
            uint amountReceived,
            uint fee,
            IVirtualSynth vSynth
        )
    {
        // Using struct to resolve stack too deep error
        IExchanger.ExchangeEntry memory entry;

        entry.roundIdForSrc = exchangeRates().getCurrentRoundId(sourceCurrencyKey);
        entry.roundIdForDest = exchangeRates().getCurrentRoundId(destinationCurrencyKey);

        (entry.destinationAmount, entry.sourceRate, entry.destinationRate) = exchangeRates().effectiveValueAndRatesAtRound(
            sourceCurrencyKey,
            sourceAmount,
            destinationCurrencyKey,
            entry.roundIdForSrc,
            entry.roundIdForDest
        );

        _ensureCanExchangeAtRound(
            sourceCurrencyKey,
            sourceAmount,
            destinationCurrencyKey,
            entry.roundIdForSrc,
            entry.roundIdForDest
        );

        // SIP-65: Decentralized Circuit Breaker
        // mutative call to suspend system if the rate is invalid
        if (
            _suspendIfRateInvalid(sourceCurrencyKey, entry.sourceRate) ||
            _suspendIfRateInvalid(destinationCurrencyKey, entry.destinationRate)
        ) {
            return (0, 0, IVirtualSynth(0));
        }

        uint sourceAmountAfterSettlement = _settleAndCalcSourceAmountRemaining(sourceAmount, from, sourceCurrencyKey);

        // If, after settlement the user has no balance left (highly unlikely), then return to prevent
        // emitting events of 0 and don't revert so as to ensure the settlement queue is emptied
        if (sourceAmountAfterSettlement == 0) {
            return (0, 0, IVirtualSynth(0));
        }

<<<<<<< HEAD
        // SIP-65: Decentralized Circuit Breaker
        if (_exchangeRatesCircuitBroken(sourceCurrencyKey, destinationCurrencyKey)) {
            return (0, 0, IVirtualSynth(0));
        }

        uint exchangeFeeRate;
        uint sourceRate;
        uint destinationRate;

        // Note: `fee` is denominated in the destinationCurrencyKey.
        (amountReceived, fee, exchangeFeeRate, sourceRate, destinationRate) = _getAmountsForExchangeMinusFees(
            sourceAmountAfterSettlement,
=======
        bool tooVolatile;
        (entry.exchangeFeeRate, tooVolatile) = _feeRateForExchangeAtRounds(
>>>>>>> 1d6487e9
            sourceCurrencyKey,
            destinationCurrencyKey,
            entry.roundIdForSrc,
            entry.roundIdForDest
        );

<<<<<<< HEAD
        // Note: We don't need to check their balance as the burn() below will do a safe subtraction which requires
=======
        if (tooVolatile) {
            // do not exchange if rates are too volatile, this to prevent charging
            // dynamic fees that are over the max value
            return (0, 0, IVirtualSynth(0));
        }

        amountReceived = _deductFeesFromAmount(entry.destinationAmount, entry.exchangeFeeRate);
        // Note: `fee` is denominated in the destinationCurrencyKey.
        fee = entry.destinationAmount.sub(amountReceived);

        // Note: We don't need to check their balance as the _convert() below will do a safe subtraction which requires
>>>>>>> 1d6487e9
        // the subtraction to not overflow, which would happen if their balance is not sufficient.
        vSynth = _convert(
            sourceCurrencyKey,
            from,
            sourceAmountAfterSettlement,
            destinationCurrencyKey,
            amountReceived,
            destinationAddress,
            virtualSynth
        );

        // When using a virtual synth, it becomes the destinationAddress for event and settlement tracking
        if (vSynth != IVirtualSynth(0)) {
            destinationAddress = address(vSynth);
        }

        // Remit the fee if required
        if (fee > 0) {
            // Normalize fee to sUSD
            // Note: `fee` is being reused to avoid stack too deep errors.
            fee = exchangeRates().effectiveValue(destinationCurrencyKey, fee, sUSD);

            // Remit the fee in sUSDs
            issuer().synths(sUSD).issue(feePool().FEE_ADDRESS(), fee);

            // Tell the fee pool about this
            feePool().recordFeePaid(fee);
        }

        // Note: As of this point, `fee` is denominated in sUSD.

        // Nothing changes as far as issuance data goes because the total value in the system hasn't changed.
        // But we will update the debt snapshot in case exchange rates have fluctuated since the last exchange
        // in these currencies
        _updateSNXIssuedDebtOnExchange(
            [sourceCurrencyKey, destinationCurrencyKey],
            [entry.sourceRate, entry.destinationRate]
        );

        // Let the DApps know there was a Synth exchange
        ISynthetixInternal(address(synthetix())).emitSynthExchange(
            from,
            sourceCurrencyKey,
            sourceAmountAfterSettlement,
            destinationCurrencyKey,
            amountReceived,
            destinationAddress
        );

        // iff the waiting period is gt 0
        if (getWaitingPeriodSecs() > 0) {
            // persist the exchange information for the dest key
            appendExchange(
                destinationAddress,
                sourceCurrencyKey,
                sourceAmountAfterSettlement,
                destinationCurrencyKey,
                amountReceived,
                entry.exchangeFeeRate
            );
        }
    }

    // SIP-65: Decentralized Circuit Breaker
    function _exchangeRatesCircuitBroken(bytes32 sourceCurrencyKey, bytes32 destinationCurrencyKey)
        internal
        returns (bool circuitBroken)
    {
        // check both currencies unless they're sUSD, since its rate is never invalid (gas savings)
        if (sourceCurrencyKey != sUSD) {
            (, circuitBroken) = exchangeCircuitBreaker().rateWithBreakCircuit(sourceCurrencyKey);
        }

        if (destinationCurrencyKey != sUSD) {
            // we're not skipping the suspension check if the circuit was broken already
            // this is not terribly important, but is more consistent (so that results don't
            // depend on which synth is source and which is destination)
            bool destCircuitBroken;
            (, destCircuitBroken) = exchangeCircuitBreaker().rateWithBreakCircuit(destinationCurrencyKey);
            circuitBroken = circuitBroken || destCircuitBroken;
        }
    }

    function _convert(
        bytes32 sourceCurrencyKey,
        address from,
        uint sourceAmountAfterSettlement,
        bytes32 destinationCurrencyKey,
        uint amountReceived,
        address recipient,
        bool virtualSynth
    ) internal returns (IVirtualSynth vSynth) {
        // Burn the source amount
        issuer().synths(sourceCurrencyKey).burn(from, sourceAmountAfterSettlement);

        // Issue their new synths
        ISynth dest = issuer().synths(destinationCurrencyKey);

        if (virtualSynth) {
            Proxyable synth = Proxyable(address(dest));
            vSynth = _createVirtualSynth(IERC20(address(synth.proxy())), recipient, amountReceived, destinationCurrencyKey);
            dest.issue(address(vSynth), amountReceived);
        } else {
            dest.issue(recipient, amountReceived);
        }
    }

    function _createVirtualSynth(
        IERC20,
        address,
        uint,
        bytes32
    ) internal returns (IVirtualSynth) {
        _notImplemented();
    }

    // Note: this function can intentionally be called by anyone on behalf of anyone else (the caller just pays the gas)
    function settle(address from, bytes32 currencyKey)
        external
        returns (
            uint reclaimed,
            uint refunded,
            uint numEntriesSettled
        )
    {
        systemStatus().requireSynthActive(currencyKey);
        return _internalSettle(from, currencyKey, true);
    }

    function suspendSynthWithInvalidRate(bytes32 currencyKey) external {
        systemStatus().requireSystemActive();
        // SIP-65: Decentralized Circuit Breaker
        (, bool circuitBroken) = exchangeCircuitBreaker().rateWithBreakCircuit(currencyKey);
        require(circuitBroken, "Synth price is valid");
    }

    /* ========== INTERNAL FUNCTIONS ========== */

    function _ensureCanExchange(
        bytes32 sourceCurrencyKey,
        uint sourceAmount,
        bytes32 destinationCurrencyKey
    ) internal view {
        require(sourceCurrencyKey != destinationCurrencyKey, "Can't be same synth");
        require(sourceAmount > 0, "Zero amount");

        bytes32[] memory synthKeys = new bytes32[](2);
        synthKeys[0] = sourceCurrencyKey;
        synthKeys[1] = destinationCurrencyKey;
        require(!exchangeRates().anyRateIsInvalid(synthKeys), "src/dest rate stale or flagged");
    }

    function _ensureCanExchangeAtRound(
        bytes32 sourceCurrencyKey,
        uint sourceAmount,
        bytes32 destinationCurrencyKey,
        uint roundIdForSrc,
        uint roundIdForDest
    ) internal view {
        require(sourceCurrencyKey != destinationCurrencyKey, "Can't be same synth");
        require(sourceAmount > 0, "Zero amount");

        bytes32[] memory synthKeys = new bytes32[](2);
        synthKeys[0] = sourceCurrencyKey;
        synthKeys[1] = destinationCurrencyKey;

        uint[] memory roundIds = new uint[](2);
        roundIds[0] = roundIdForSrc;
        roundIds[1] = roundIdForDest;
        require(!exchangeRates().anyRateIsInvalidAtRound(synthKeys, roundIds), "src/dest rate stale or flagged");
    }

<<<<<<< HEAD
=======
    function _isSynthRateInvalid(bytes32 currencyKey, uint currentRate) internal view returns (bool) {
        if (currentRate == 0) {
            return true;
        }

        uint lastRateFromExchange = lastExchangeRate[currencyKey];

        if (lastRateFromExchange > 0) {
            return _isDeviationAboveThreshold(lastRateFromExchange, currentRate);
        }

        // if no last exchange for this synth, then we need to look up last 3 rates (+1 for current rate)
        (uint[] memory rates, ) = exchangeRates().ratesAndUpdatedTimeForCurrencyLastNRounds(currencyKey, 4, 0);

        // start at index 1 to ignore current rate
        for (uint i = 1; i < rates.length; i++) {
            // ignore any empty rates in the past (otherwise we will never be able to get validity)
            if (rates[i] > 0 && _isDeviationAboveThreshold(rates[i], currentRate)) {
                return true;
            }
        }

        return false;
    }

    function _isDeviationAboveThreshold(uint base, uint comparison) internal view returns (bool) {
        if (base == 0 || comparison == 0) {
            return true;
        }

        uint factor;
        if (comparison > base) {
            factor = comparison.divideDecimal(base);
        } else {
            factor = base.divideDecimal(comparison);
        }

        return factor >= getPriceDeviationThresholdFactor();
    }

>>>>>>> 1d6487e9
    function _internalSettle(
        address from,
        bytes32 currencyKey,
        bool updateCache
    )
        internal
        returns (
            uint reclaimed,
            uint refunded,
            uint numEntriesSettled
        )
    {
        require(maxSecsLeftInWaitingPeriod(from, currencyKey) == 0, "Cannot settle during waiting period");

        (uint reclaimAmount, uint rebateAmount, uint entries, IExchanger.ExchangeEntrySettlement[] memory settlements) =
            _settlementOwing(from, currencyKey);

        if (reclaimAmount > rebateAmount) {
            reclaimed = reclaimAmount.sub(rebateAmount);
            reclaim(from, currencyKey, reclaimed);
        } else if (rebateAmount > reclaimAmount) {
            refunded = rebateAmount.sub(reclaimAmount);
            refund(from, currencyKey, refunded);
        }

        // by checking a reclaim or refund we also check that the currency key is still a valid synth,
        // as the deviation check will return 0 if the synth has been removed.
        if (updateCache && (reclaimed > 0 || refunded > 0)) {
            bytes32[] memory key = new bytes32[](1);
            key[0] = currencyKey;
            debtCache().updateCachedSynthDebts(key);
        }

        // emit settlement event for each settled exchange entry
        for (uint i = 0; i < settlements.length; i++) {
            emit ExchangeEntrySettled(
                from,
                settlements[i].src,
                settlements[i].amount,
                settlements[i].dest,
                settlements[i].reclaim,
                settlements[i].rebate,
                settlements[i].srcRoundIdAtPeriodEnd,
                settlements[i].destRoundIdAtPeriodEnd,
                settlements[i].timestamp
            );
        }

        numEntriesSettled = entries;

        // Now remove all entries, even if no reclaim and no rebate
        exchangeState().removeEntries(from, currencyKey);
    }

    function reclaim(
        address from,
        bytes32 currencyKey,
        uint amount
    ) internal {
        // burn amount from user
        issuer().synths(currencyKey).burn(from, amount);
        ISynthetixInternal(address(synthetix())).emitExchangeReclaim(from, currencyKey, amount);
    }

    function refund(
        address from,
        bytes32 currencyKey,
        uint amount
    ) internal {
        // issue amount to user
        issuer().synths(currencyKey).issue(from, amount);
        ISynthetixInternal(address(synthetix())).emitExchangeRebate(from, currencyKey, amount);
    }

    function secsLeftInWaitingPeriodForExchange(uint timestamp) internal view returns (uint) {
        uint _waitingPeriodSecs = getWaitingPeriodSecs();
        if (timestamp == 0 || now >= timestamp.add(_waitingPeriodSecs)) {
            return 0;
        }

        return timestamp.add(_waitingPeriodSecs).sub(now);
    }

    /* ========== Exchange Related Fees ========== */
    /// @notice public function to get the total fee rate for a given exchange
    /// @param sourceCurrencyKey The source currency key
    /// @param destinationCurrencyKey The destination currency key
    /// @return The exchange fee rate, and whether the rates are too volatile
    function feeRateForExchange(bytes32 sourceCurrencyKey, bytes32 destinationCurrencyKey)
        external
        view
        returns (uint feeRate, bool tooVolatile)
    {
        return _feeRateForExchange(sourceCurrencyKey, destinationCurrencyKey);
    }

    /// @notice public function to get the dynamic fee rate for a given exchange
    /// @param sourceCurrencyKey The source currency key
    /// @param destinationCurrencyKey The destination currency key
    /// @return The exchange dynamic fee rate and if rates are too volatile
    function dynamicFeeRateForExchange(bytes32 sourceCurrencyKey, bytes32 destinationCurrencyKey)
        external
        view
        returns (uint feeRate, bool tooVolatile)
    {
        return _dynamicFeeRateForExchange(sourceCurrencyKey, destinationCurrencyKey);
    }

    /// @notice Calculate the exchange fee for a given source and destination currency key
    /// @param sourceCurrencyKey The source currency key
    /// @param destinationCurrencyKey The destination currency key
    /// @return The exchange fee rate
    /// @return The exchange dynamic fee rate and if rates are too volatile
    function _feeRateForExchange(bytes32 sourceCurrencyKey, bytes32 destinationCurrencyKey)
        internal
        view
        returns (uint feeRate, bool tooVolatile)
    {
        // Get the exchange fee rate as per destination currencyKey
        uint baseRate = getExchangeFeeRate(destinationCurrencyKey);
        uint dynamicFee;
        (dynamicFee, tooVolatile) = _dynamicFeeRateForExchange(sourceCurrencyKey, destinationCurrencyKey);
        return (baseRate.add(dynamicFee), tooVolatile);
    }

    /// @notice Calculate the exchange fee for a given source and destination currency key
    /// @param sourceCurrencyKey The source currency key
    /// @param destinationCurrencyKey The destination currency key
    /// @param roundIdForSrc The round id of the source currency.
    /// @param roundIdForDest The round id of the target currency.
    /// @return The exchange fee rate
    /// @return The exchange dynamic fee rate
    function _feeRateForExchangeAtRounds(
        bytes32 sourceCurrencyKey,
        bytes32 destinationCurrencyKey,
        uint roundIdForSrc,
        uint roundIdForDest
    ) internal view returns (uint feeRate, bool tooVolatile) {
        // Get the exchange fee rate as per destination currencyKey
        uint baseRate = getExchangeFeeRate(destinationCurrencyKey);
        uint dynamicFee;
        (dynamicFee, tooVolatile) = _dynamicFeeRateForExchangeAtRounds(
            sourceCurrencyKey,
            destinationCurrencyKey,
            roundIdForSrc,
            roundIdForDest
        );
        return (baseRate.add(dynamicFee), tooVolatile);
    }

    function _dynamicFeeRateForExchange(bytes32 sourceCurrencyKey, bytes32 destinationCurrencyKey)
        internal
        view
        returns (uint dynamicFee, bool tooVolatile)
    {
        DynamicFeeConfig memory config = getExchangeDynamicFeeConfig();
        (uint dynamicFeeDst, bool dstVolatile) = _dynamicFeeRateForCurrency(destinationCurrencyKey, config);
        (uint dynamicFeeSrc, bool srcVolatile) = _dynamicFeeRateForCurrency(sourceCurrencyKey, config);
        dynamicFee = dynamicFeeDst.add(dynamicFeeSrc);
        // cap to maxFee
        bool overMax = dynamicFee > config.maxFee;
        dynamicFee = overMax ? config.maxFee : dynamicFee;
        return (dynamicFee, overMax || dstVolatile || srcVolatile);
    }

    function _dynamicFeeRateForExchangeAtRounds(
        bytes32 sourceCurrencyKey,
        bytes32 destinationCurrencyKey,
        uint roundIdForSrc,
        uint roundIdForDest
    ) internal view returns (uint dynamicFee, bool tooVolatile) {
        DynamicFeeConfig memory config = getExchangeDynamicFeeConfig();
        (uint dynamicFeeDst, bool dstVolatile) =
            _dynamicFeeRateForCurrencyRound(destinationCurrencyKey, roundIdForDest, config);
        (uint dynamicFeeSrc, bool srcVolatile) = _dynamicFeeRateForCurrencyRound(sourceCurrencyKey, roundIdForSrc, config);
        dynamicFee = dynamicFeeDst.add(dynamicFeeSrc);
        // cap to maxFee
        bool overMax = dynamicFee > config.maxFee;
        dynamicFee = overMax ? config.maxFee : dynamicFee;
        return (dynamicFee, overMax || dstVolatile || srcVolatile);
    }

    /// @notice Get dynamic dynamicFee for a given currency key (SIP-184)
    /// @param currencyKey The given currency key
    /// @param config dynamic fee calculation configuration params
    /// @return The dynamic fee and if it exceeds max dynamic fee set in config
    function _dynamicFeeRateForCurrency(bytes32 currencyKey, DynamicFeeConfig memory config)
        internal
        view
        returns (uint dynamicFee, bool tooVolatile)
    {
        // no dynamic dynamicFee for sUSD or too few rounds
        if (currencyKey == sUSD || config.rounds <= 1) {
            return (0, false);
        }
        uint roundId = exchangeRates().getCurrentRoundId(currencyKey);
        return _dynamicFeeRateForCurrencyRound(currencyKey, roundId, config);
    }

    /// @notice Get dynamicFee for a given currency key (SIP-184)
    /// @param currencyKey The given currency key
    /// @param roundId The round id
    /// @param config dynamic fee calculation configuration params
    /// @return The dynamic fee and if it exceeds max dynamic fee set in config
    function _dynamicFeeRateForCurrencyRound(
        bytes32 currencyKey,
        uint roundId,
        DynamicFeeConfig memory config
    ) internal view returns (uint dynamicFee, bool tooVolatile) {
        // no dynamic dynamicFee for sUSD or too few rounds
        if (currencyKey == sUSD || config.rounds <= 1) {
            return (0, false);
        }
        uint[] memory prices;
        (prices, ) = exchangeRates().ratesAndUpdatedTimeForCurrencyLastNRounds(currencyKey, config.rounds, roundId);
        dynamicFee = _dynamicFeeCalculation(prices, config.threshold, config.weightDecay);
        // cap to maxFee
        bool overMax = dynamicFee > config.maxFee;
        dynamicFee = overMax ? config.maxFee : dynamicFee;
        return (dynamicFee, overMax);
    }

    /// @notice Calculate dynamic fee according to SIP-184
    /// @param prices A list of prices from the current round to the previous rounds
    /// @param threshold A threshold to clip the price deviation ratop
    /// @param weightDecay A weight decay constant
    /// @return uint dynamic fee rate as decimal
    function _dynamicFeeCalculation(
        uint[] memory prices,
        uint threshold,
        uint weightDecay
    ) internal pure returns (uint) {
        // don't underflow
        if (prices.length == 0) {
            return 0;
        }

        uint dynamicFee = 0; // start with 0
        // go backwards in price array
        for (uint i = prices.length - 1; i > 0; i--) {
            // apply decay from previous round (will be 0 for first round)
            dynamicFee = dynamicFee.multiplyDecimal(weightDecay);
            // calculate price deviation
            uint deviation = _thresholdedAbsDeviationRatio(prices[i - 1], prices[i], threshold);
            // add to total fee
            dynamicFee = dynamicFee.add(deviation);
        }
        return dynamicFee;
    }

    /// absolute price deviation ratio used by dynamic fee calculation
    /// deviationRatio = (abs(current - previous) / previous) - threshold
    /// if negative, zero is returned
    function _thresholdedAbsDeviationRatio(
        uint price,
        uint previousPrice,
        uint threshold
    ) internal pure returns (uint) {
        if (previousPrice == 0) {
            return 0; // don't divide by zero
        }
        // abs difference between prices
        uint absDelta = price > previousPrice ? price - previousPrice : previousPrice - price;
        // relative to previous price
        uint deviationRatio = absDelta.divideDecimal(previousPrice);
        // only the positive difference from threshold
        return deviationRatio > threshold ? deviationRatio - threshold : 0;
    }

    function getAmountsForExchange(
        uint sourceAmount,
        bytes32 sourceCurrencyKey,
        bytes32 destinationCurrencyKey
    )
        external
        view
        returns (
            uint amountReceived,
            uint fee,
            uint exchangeFeeRate
        )
    {
        // The checks are added for consistency with the checks performed in _exchange()
        // The reverts (instead of no-op returns) are used order to prevent incorrect usage in calling contracts
        // (The no-op in _exchange() is in order to trigger system suspension if needed)

        // check synths active
        systemStatus().requireSynthActive(sourceCurrencyKey);
        systemStatus().requireSynthActive(destinationCurrencyKey);

        // check rates don't deviate above ciruit breaker allowed deviation
        require(
            !_isSynthRateInvalid(sourceCurrencyKey, exchangeRates().rateForCurrency(sourceCurrencyKey)),
            "synth rate invalid"
        );
        require(
            !_isSynthRateInvalid(destinationCurrencyKey, exchangeRates().rateForCurrency(destinationCurrencyKey)),
            "synth rate invalid"
        );

        // check rates not stale or flagged
        _ensureCanExchange(sourceCurrencyKey, sourceAmount, destinationCurrencyKey);

        bool tooVolatile;
        (exchangeFeeRate, tooVolatile) = _feeRateForExchange(sourceCurrencyKey, destinationCurrencyKey);

        // check rates volatility result
        require(!tooVolatile, "exchange rates too volatile");

        (uint destinationAmount, , ) =
            exchangeRates().effectiveValueAndRates(sourceCurrencyKey, sourceAmount, destinationCurrencyKey);

        amountReceived = _deductFeesFromAmount(destinationAmount, exchangeFeeRate);
        fee = destinationAmount.sub(amountReceived);
    }

    function _deductFeesFromAmount(uint destinationAmount, uint exchangeFeeRate)
        internal
        pure
        returns (uint amountReceived)
    {
        amountReceived = destinationAmount.multiplyDecimal(SafeDecimalMath.unit().sub(exchangeFeeRate));
    }

    function appendExchange(
        address account,
        bytes32 src,
        uint amount,
        bytes32 dest,
        uint amountReceived,
        uint exchangeFeeRate
    ) internal {
        IExchangeRates exRates = exchangeRates();
        uint roundIdForSrc = exRates.getCurrentRoundId(src);
        uint roundIdForDest = exRates.getCurrentRoundId(dest);
        exchangeState().appendExchangeEntry(
            account,
            src,
            amount,
            dest,
            amountReceived,
            exchangeFeeRate,
            now,
            roundIdForSrc,
            roundIdForDest
        );

        emit ExchangeEntryAppended(
            account,
            src,
            amount,
            dest,
            amountReceived,
            exchangeFeeRate,
            roundIdForSrc,
            roundIdForDest
        );
    }

    function getRoundIdsAtPeriodEnd(IExchangeState.ExchangeEntry memory exchangeEntry)
        internal
        view
        returns (uint srcRoundIdAtPeriodEnd, uint destRoundIdAtPeriodEnd)
    {
        IExchangeRates exRates = exchangeRates();
        uint _waitingPeriodSecs = getWaitingPeriodSecs();

        srcRoundIdAtPeriodEnd = exRates.getLastRoundIdBeforeElapsedSecs(
            exchangeEntry.src,
            exchangeEntry.roundIdForSrc,
            exchangeEntry.timestamp,
            _waitingPeriodSecs
        );
        destRoundIdAtPeriodEnd = exRates.getLastRoundIdBeforeElapsedSecs(
            exchangeEntry.dest,
            exchangeEntry.roundIdForDest,
            exchangeEntry.timestamp,
            _waitingPeriodSecs
        );
    }

    function _notImplemented() internal pure {
        revert("Cannot be run on this layer");
    }

    // ========== MODIFIERS ==========

    modifier onlySynthetixorSynth() {
        ISynthetix _synthetix = synthetix();
        require(
            msg.sender == address(_synthetix) || _synthetix.synthsByAddress(msg.sender) != bytes32(0),
            "Exchanger: Only synthetix or a synth contract can perform this action"
        );
        _;
    }

    // ========== EVENTS ==========
    event ExchangeEntryAppended(
        address indexed account,
        bytes32 src,
        uint256 amount,
        bytes32 dest,
        uint256 amountReceived,
        uint256 exchangeFeeRate,
        uint256 roundIdForSrc,
        uint256 roundIdForDest
    );

    event ExchangeEntrySettled(
        address indexed from,
        bytes32 src,
        uint256 amount,
        bytes32 dest,
        uint256 reclaim,
        uint256 rebate,
        uint256 srcRoundIdAtPeriodEnd,
        uint256 destRoundIdAtPeriodEnd,
        uint256 exchangeTimestamp
    );
}<|MERGE_RESOLUTION|>--- conflicted
+++ resolved
@@ -78,17 +78,6 @@
 
     bytes32 internal constant sUSD = "sUSD";
 
-<<<<<<< HEAD
-=======
-    // SIP-65: Decentralized circuit breaker
-    uint public constant CIRCUIT_BREAKER_SUSPENSION_REASON = 65;
-
-    /// @notice Return the last exchange rate
-    /// @param currencyKey is the currency key of the synth to be exchanged
-    /// @return the last exchange rate of the synth to sUSD
-    mapping(bytes32 => uint) public lastExchangeRate;
-
->>>>>>> 1d6487e9
     /* ========== ADDRESS RESOLVER CONFIGURATION ========== */
 
     bytes32 private constant CONTRACT_SYSTEMSTATUS = "SystemStatus";
@@ -467,10 +456,7 @@
 
         // SIP-65: Decentralized Circuit Breaker
         // mutative call to suspend system if the rate is invalid
-        if (
-            _suspendIfRateInvalid(sourceCurrencyKey, entry.sourceRate) ||
-            _suspendIfRateInvalid(destinationCurrencyKey, entry.destinationRate)
-        ) {
+        if (_exchangeRatesCircuitBroken(sourceCurrencyKey, destinationCurrencyKey)) {
             return (0, 0, IVirtualSynth(0));
         }
 
@@ -482,32 +468,14 @@
             return (0, 0, IVirtualSynth(0));
         }
 
-<<<<<<< HEAD
-        // SIP-65: Decentralized Circuit Breaker
-        if (_exchangeRatesCircuitBroken(sourceCurrencyKey, destinationCurrencyKey)) {
-            return (0, 0, IVirtualSynth(0));
-        }
-
-        uint exchangeFeeRate;
-        uint sourceRate;
-        uint destinationRate;
-
-        // Note: `fee` is denominated in the destinationCurrencyKey.
-        (amountReceived, fee, exchangeFeeRate, sourceRate, destinationRate) = _getAmountsForExchangeMinusFees(
-            sourceAmountAfterSettlement,
-=======
         bool tooVolatile;
         (entry.exchangeFeeRate, tooVolatile) = _feeRateForExchangeAtRounds(
->>>>>>> 1d6487e9
             sourceCurrencyKey,
             destinationCurrencyKey,
             entry.roundIdForSrc,
             entry.roundIdForDest
         );
 
-<<<<<<< HEAD
-        // Note: We don't need to check their balance as the burn() below will do a safe subtraction which requires
-=======
         if (tooVolatile) {
             // do not exchange if rates are too volatile, this to prevent charging
             // dynamic fees that are over the max value
@@ -519,7 +487,6 @@
         fee = entry.destinationAmount.sub(amountReceived);
 
         // Note: We don't need to check their balance as the _convert() below will do a safe subtraction which requires
->>>>>>> 1d6487e9
         // the subtraction to not overflow, which would happen if their balance is not sufficient.
         vSynth = _convert(
             sourceCurrencyKey,
@@ -692,49 +659,6 @@
         require(!exchangeRates().anyRateIsInvalidAtRound(synthKeys, roundIds), "src/dest rate stale or flagged");
     }
 
-<<<<<<< HEAD
-=======
-    function _isSynthRateInvalid(bytes32 currencyKey, uint currentRate) internal view returns (bool) {
-        if (currentRate == 0) {
-            return true;
-        }
-
-        uint lastRateFromExchange = lastExchangeRate[currencyKey];
-
-        if (lastRateFromExchange > 0) {
-            return _isDeviationAboveThreshold(lastRateFromExchange, currentRate);
-        }
-
-        // if no last exchange for this synth, then we need to look up last 3 rates (+1 for current rate)
-        (uint[] memory rates, ) = exchangeRates().ratesAndUpdatedTimeForCurrencyLastNRounds(currencyKey, 4, 0);
-
-        // start at index 1 to ignore current rate
-        for (uint i = 1; i < rates.length; i++) {
-            // ignore any empty rates in the past (otherwise we will never be able to get validity)
-            if (rates[i] > 0 && _isDeviationAboveThreshold(rates[i], currentRate)) {
-                return true;
-            }
-        }
-
-        return false;
-    }
-
-    function _isDeviationAboveThreshold(uint base, uint comparison) internal view returns (bool) {
-        if (base == 0 || comparison == 0) {
-            return true;
-        }
-
-        uint factor;
-        if (comparison > base) {
-            factor = comparison.divideDecimal(base);
-        } else {
-            factor = base.divideDecimal(comparison);
-        }
-
-        return factor >= getPriceDeviationThresholdFactor();
-    }
-
->>>>>>> 1d6487e9
     function _internalSettle(
         address from,
         bytes32 currencyKey,
@@ -1026,14 +950,10 @@
         systemStatus().requireSynthActive(destinationCurrencyKey);
 
         // check rates don't deviate above ciruit breaker allowed deviation
-        require(
-            !_isSynthRateInvalid(sourceCurrencyKey, exchangeRates().rateForCurrency(sourceCurrencyKey)),
-            "synth rate invalid"
-        );
-        require(
-            !_isSynthRateInvalid(destinationCurrencyKey, exchangeRates().rateForCurrency(destinationCurrencyKey)),
-            "synth rate invalid"
-        );
+        (, bool srcInvalid) = exchangeCircuitBreaker().rateWithInvalid(sourceCurrencyKey);
+        (, bool dstInvalid) = exchangeCircuitBreaker().rateWithInvalid(destinationCurrencyKey);
+        require(!srcInvalid, "source synth rate invalid");
+        require(!dstInvalid, "destinatino synth rate invalid");
 
         // check rates not stale or flagged
         _ensureCanExchange(sourceCurrencyKey, sourceAmount, destinationCurrencyKey);
