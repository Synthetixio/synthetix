pragma solidity ^0.5.16;

// Inheritance
import "./Owned.sol";
import "./MixinResolver.sol";
import "./MixinSystemSettings.sol";
import "./interfaces/IExchanger.sol";

// Libraries
import "./SafeDecimalMath.sol";

// Internal references
import "./interfaces/ISystemStatus.sol";
import "./interfaces/IExchangeState.sol";
import "./interfaces/IExchangeRates.sol";
import "./interfaces/ISynthetix.sol";
import "./interfaces/IFeePool.sol";
import "./interfaces/IDelegateApprovals.sol";
import "./interfaces/IIssuer.sol";
import "./interfaces/ITradingRewards.sol";
import "./interfaces/IVirtualSynth.sol";
import "./Proxyable.sol";

// Note: use OZ's IERC20 here as using ours will complain about conflicting names
// during the build (VirtualSynth has IERC20 from the OZ ERC20 implementation)
import "openzeppelin-solidity-2.3.0/contracts/token/ERC20/IERC20.sol";

// Used to have strongly-typed access to internal mutative functions in Synthetix
interface ISynthetixInternal {
    function emitExchangeTracking(
        bytes32 trackingCode,
        bytes32 toCurrencyKey,
        uint256 toAmount,
        uint256 fee
    ) external;

    function emitSynthExchange(
        address account,
        bytes32 fromCurrencyKey,
        uint fromAmount,
        bytes32 toCurrencyKey,
        uint toAmount,
        address toAddress
    ) external;

    function emitExchangeReclaim(
        address account,
        bytes32 currencyKey,
        uint amount
    ) external;

    function emitExchangeRebate(
        address account,
        bytes32 currencyKey,
        uint amount
    ) external;
}

interface IExchangerInternalDebtCache {
    function updateCachedSynthDebtsWithRates(bytes32[] calldata currencyKeys, uint[] calldata currencyRates) external;

    function updateCachedSynthDebts(bytes32[] calldata currencyKeys) external;
}

// https://docs.synthetix.io/contracts/source/contracts/exchanger
contract Exchanger is Owned, MixinSystemSettings, IExchanger {
    using SafeMath for uint;
    using SafeDecimalMath for uint;

    struct ExchangeEntrySettlement {
        bytes32 src;
        uint amount;
        bytes32 dest;
        uint reclaim;
        uint rebate;
        uint srcRoundIdAtPeriodEnd;
        uint destRoundIdAtPeriodEnd;
        uint timestamp;
    }

    struct ExchangeVolumeAtPeriod {
        uint64 time;
        uint192 volume;
    }

    bytes32 private constant sUSD = "sUSD";

    // SIP-65: Decentralized circuit breaker
    uint public constant CIRCUIT_BREAKER_SUSPENSION_REASON = 65;

    mapping(bytes32 => uint) public lastExchangeRate;

    ExchangeVolumeAtPeriod public lastAtomicVolume;

    /* ========== ADDRESS RESOLVER CONFIGURATION ========== */

    bytes32 private constant CONTRACT_SYSTEMSTATUS = "SystemStatus";
    bytes32 private constant CONTRACT_EXCHANGESTATE = "ExchangeState";
    bytes32 private constant CONTRACT_EXRATES = "ExchangeRates";
    bytes32 private constant CONTRACT_SYNTHETIX = "Synthetix";
    bytes32 private constant CONTRACT_FEEPOOL = "FeePool";
    bytes32 private constant CONTRACT_TRADING_REWARDS = "TradingRewards";
    bytes32 private constant CONTRACT_DELEGATEAPPROVALS = "DelegateApprovals";
    bytes32 private constant CONTRACT_ISSUER = "Issuer";
    bytes32 private constant CONTRACT_DEBTCACHE = "DebtCache";

    constructor(address _owner, address _resolver) public Owned(_owner) MixinSystemSettings(_resolver) {}

    /* ========== VIEWS ========== */

    function resolverAddressesRequired() public view returns (bytes32[] memory addresses) {
        bytes32[] memory existingAddresses = MixinSystemSettings.resolverAddressesRequired();
        bytes32[] memory newAddresses = new bytes32[](9);
        newAddresses[0] = CONTRACT_SYSTEMSTATUS;
        newAddresses[1] = CONTRACT_EXCHANGESTATE;
        newAddresses[2] = CONTRACT_EXRATES;
        newAddresses[3] = CONTRACT_SYNTHETIX;
        newAddresses[4] = CONTRACT_FEEPOOL;
        newAddresses[5] = CONTRACT_TRADING_REWARDS;
        newAddresses[6] = CONTRACT_DELEGATEAPPROVALS;
        newAddresses[7] = CONTRACT_ISSUER;
        newAddresses[8] = CONTRACT_DEBTCACHE;
        addresses = combineArrays(existingAddresses, newAddresses);
    }

    function systemStatus() internal view returns (ISystemStatus) {
        return ISystemStatus(requireAndGetAddress(CONTRACT_SYSTEMSTATUS));
    }

    function exchangeState() internal view returns (IExchangeState) {
        return IExchangeState(requireAndGetAddress(CONTRACT_EXCHANGESTATE));
    }

    function exchangeRates() internal view returns (IExchangeRates) {
        return IExchangeRates(requireAndGetAddress(CONTRACT_EXRATES));
    }

    function synthetix() internal view returns (ISynthetix) {
        return ISynthetix(requireAndGetAddress(CONTRACT_SYNTHETIX));
    }

    function feePool() internal view returns (IFeePool) {
        return IFeePool(requireAndGetAddress(CONTRACT_FEEPOOL));
    }

    function tradingRewards() internal view returns (ITradingRewards) {
        return ITradingRewards(requireAndGetAddress(CONTRACT_TRADING_REWARDS));
    }

    function delegateApprovals() internal view returns (IDelegateApprovals) {
        return IDelegateApprovals(requireAndGetAddress(CONTRACT_DELEGATEAPPROVALS));
    }

    function issuer() internal view returns (IIssuer) {
        return IIssuer(requireAndGetAddress(CONTRACT_ISSUER));
    }

    function debtCache() internal view returns (IExchangerInternalDebtCache) {
        return IExchangerInternalDebtCache(requireAndGetAddress(CONTRACT_DEBTCACHE));
    }

    function maxSecsLeftInWaitingPeriod(address account, bytes32 currencyKey) public view returns (uint) {
        return secsLeftInWaitingPeriodForExchange(exchangeState().getMaxTimestamp(account, currencyKey));
    }

    function waitingPeriodSecs() external view returns (uint) {
        return getWaitingPeriodSecs();
    }

    function tradingRewardsEnabled() external view returns (bool) {
        return getTradingRewardsEnabled();
    }

    function priceDeviationThresholdFactor() external view returns (uint) {
        return getPriceDeviationThresholdFactor();
    }

    function atomicMaxVolumePerBlock() external view returns (uint) {
        return getAtomicMaxVolumePerBlock();
    }

    function settlementOwing(address account, bytes32 currencyKey)
        public
        view
        returns (
            uint reclaimAmount,
            uint rebateAmount,
            uint numEntries
        )
    {
        (reclaimAmount, rebateAmount, numEntries, ) = _settlementOwing(account, currencyKey);
    }

    // Internal function to aggregate each individual rebate and reclaim entry for a synth
    function _settlementOwing(address account, bytes32 currencyKey)
        internal
        view
        returns (
            uint reclaimAmount,
            uint rebateAmount,
            uint numEntries,
            ExchangeEntrySettlement[] memory
        )
    {
        // Need to sum up all reclaim and rebate amounts for the user and the currency key
        numEntries = exchangeState().getLengthOfEntries(account, currencyKey);

        // For each unsettled exchange
        ExchangeEntrySettlement[] memory settlements = new ExchangeEntrySettlement[](numEntries);
        for (uint i = 0; i < numEntries; i++) {
            uint reclaim;
            uint rebate;
            // fetch the entry from storage
            IExchangeState.ExchangeEntry memory exchangeEntry = _getExchangeEntry(account, currencyKey, i);

            // determine the last round ids for src and dest pairs when period ended or latest if not over
            (uint srcRoundIdAtPeriodEnd, uint destRoundIdAtPeriodEnd) = getRoundIdsAtPeriodEnd(exchangeEntry);

            // given these round ids, determine what effective value they should have received
            uint destinationAmount =
                exchangeRates().effectiveValueAtRound(
                    exchangeEntry.src,
                    exchangeEntry.amount,
                    exchangeEntry.dest,
                    srcRoundIdAtPeriodEnd,
                    destRoundIdAtPeriodEnd
                );

            // and deduct the fee from this amount using the exchangeFeeRate from storage
            uint amountShouldHaveReceived = _deductFeesFromAmount(destinationAmount, exchangeEntry.exchangeFeeRate);

            // SIP-65 settlements where the amount at end of waiting period is beyond the threshold, then
            // settle with no reclaim or rebate
            if (!_isDeviationAboveThreshold(exchangeEntry.amountReceived, amountShouldHaveReceived)) {
                if (exchangeEntry.amountReceived > amountShouldHaveReceived) {
                    // if they received more than they should have, add to the reclaim tally
                    reclaim = exchangeEntry.amountReceived.sub(amountShouldHaveReceived);
                    reclaimAmount = reclaimAmount.add(reclaim);
                } else if (amountShouldHaveReceived > exchangeEntry.amountReceived) {
                    // if less, add to the rebate tally
                    rebate = amountShouldHaveReceived.sub(exchangeEntry.amountReceived);
                    rebateAmount = rebateAmount.add(rebate);
                }
            }

            settlements[i] = ExchangeEntrySettlement({
                src: exchangeEntry.src,
                amount: exchangeEntry.amount,
                dest: exchangeEntry.dest,
                reclaim: reclaim,
                rebate: rebate,
                srcRoundIdAtPeriodEnd: srcRoundIdAtPeriodEnd,
                destRoundIdAtPeriodEnd: destRoundIdAtPeriodEnd,
                timestamp: exchangeEntry.timestamp
            });
        }

        return (reclaimAmount, rebateAmount, numEntries, settlements);
    }

    function _getExchangeEntry(
        address account,
        bytes32 currencyKey,
        uint index
    ) internal view returns (IExchangeState.ExchangeEntry memory) {
        (
            bytes32 src,
            uint amount,
            bytes32 dest,
            uint amountReceived,
            uint exchangeFeeRate,
            uint timestamp,
            uint roundIdForSrc,
            uint roundIdForDest
        ) = exchangeState().getEntryAt(account, currencyKey, index);

        return
            IExchangeState.ExchangeEntry({
                src: src,
                amount: amount,
                dest: dest,
                amountReceived: amountReceived,
                exchangeFeeRate: exchangeFeeRate,
                timestamp: timestamp,
                roundIdForSrc: roundIdForSrc,
                roundIdForDest: roundIdForDest
            });
    }

    function hasWaitingPeriodOrSettlementOwing(address account, bytes32 currencyKey) external view returns (bool) {
        if (maxSecsLeftInWaitingPeriod(account, currencyKey) != 0) {
            return true;
        }

        (uint reclaimAmount, , , ) = _settlementOwing(account, currencyKey);

        return reclaimAmount > 0;
    }

    /* ========== SETTERS ========== */

    function calculateAmountAfterSettlement(
        address from,
        bytes32 currencyKey,
        uint amount,
        uint refunded
    ) public view returns (uint amountAfterSettlement) {
        amountAfterSettlement = amount;

        // balance of a synth will show an amount after settlement
        uint balanceOfSourceAfterSettlement = IERC20(address(issuer().synths(currencyKey))).balanceOf(from);

        // when there isn't enough supply (either due to reclamation settlement or because the number is too high)
        if (amountAfterSettlement > balanceOfSourceAfterSettlement) {
            // then the amount to exchange is reduced to their remaining supply
            amountAfterSettlement = balanceOfSourceAfterSettlement;
        }

        if (refunded > 0) {
            amountAfterSettlement = amountAfterSettlement.add(refunded);
        }
    }

    function isSynthRateInvalid(bytes32 currencyKey) external view returns (bool) {
        return _isSynthRateInvalid(currencyKey, exchangeRates().rateForCurrency(currencyKey));
    }

    /* ========== MUTATIVE FUNCTIONS ========== */
    function exchange(
        address exchangeForAddress,
        address from,
        bytes32 sourceCurrencyKey,
        uint sourceAmount,
        bytes32 destinationCurrencyKey,
        address destinationAddress,
        bool virtualSynth,
        address rewardAddress,
        bytes32 trackingCode
    ) external onlySynthetixorSynth returns (uint amountReceived, IVirtualSynth vSynth) {
        uint fee;
        if (from != exchangeForAddress) {
            require(delegateApprovals().canExchangeFor(exchangeForAddress, from), "Not approved to act on behalf");
        }

        (amountReceived, fee, vSynth) = _exchange(
            exchangeForAddress,
            sourceCurrencyKey,
            sourceAmount,
            destinationCurrencyKey,
            destinationAddress,
            virtualSynth
        );

        if (fee > 0 && rewardAddress != address(0) && getTradingRewardsEnabled()) {
            tradingRewards().recordExchangeFeeForAccount(fee, rewardAddress);
        }

        if (trackingCode != bytes32(0)) {
<<<<<<< HEAD
            _emitTrackingEvent(trackingCode, destinationCurrencyKey, amountReceived, fee);
        }
    }

    function exchangeAtomically(
        address from,
        bytes32 sourceCurrencyKey,
        uint sourceAmount,
        bytes32 destinationCurrencyKey,
        // TODO: this destinationAddress variable doesn't seem to be needed since it's always the same as from
        address destinationAddress,
        bytes32 trackingCode
    ) external onlySynthetixorSynth returns (uint amountReceived) {
        uint fee;
        (amountReceived, fee) = _exchangeAtomically(
            from,
            sourceCurrencyKey,
            sourceAmount,
            destinationCurrencyKey,
            destinationAddress
        );

        _processTradingRewards(fee, destinationAddress);

        if (trackingCode != bytes32(0)) {
            _emitTrackingEvent(trackingCode, destinationCurrencyKey, amountReceived, fee);
        }
    }

    function _emitTrackingEvent(
        bytes32 trackingCode,
        bytes32 toCurrencyKey,
        uint256 toAmount,
        uint256 fee
    ) internal {
        ISynthetixInternal(address(synthetix())).emitExchangeTracking(trackingCode, toCurrencyKey, toAmount, fee);
    }

    function _processTradingRewards(uint fee, address rewardAddress) internal {
        if (fee > 0 && rewardAddress != address(0) && getTradingRewardsEnabled()) {
            tradingRewards().recordExchangeFeeForAccount(fee, rewardAddress);
=======
            ISynthetixInternal(address(synthetix())).emitExchangeTracking(
                trackingCode,
                destinationCurrencyKey,
                amountReceived,
                fee
            );
>>>>>>> 704c3ecd
        }
    }

    function _suspendIfRateInvalid(bytes32 currencyKey, uint rate) internal returns (bool circuitBroken) {
        if (_isSynthRateInvalid(currencyKey, rate)) {
            systemStatus().suspendSynth(currencyKey, CIRCUIT_BREAKER_SUSPENSION_REASON);
            circuitBroken = true;
        } else {
            lastExchangeRate[currencyKey] = rate;
        }
    }

    function _updateSNXIssuedDebtOnExchange(bytes32[2] memory currencyKeys, uint[2] memory currencyRates) internal {
        bool includesSUSD = currencyKeys[0] == sUSD || currencyKeys[1] == sUSD;
        uint numKeys = includesSUSD ? 2 : 3;

        bytes32[] memory keys = new bytes32[](numKeys);
        keys[0] = currencyKeys[0];
        keys[1] = currencyKeys[1];

        uint[] memory rates = new uint[](numKeys);
        rates[0] = currencyRates[0];
        rates[1] = currencyRates[1];

        if (!includesSUSD) {
            keys[2] = sUSD; // And we'll also update sUSD to account for any fees if it wasn't one of the exchanged currencies
            rates[2] = SafeDecimalMath.unit();
        }

        // Note that exchanges can't invalidate the debt cache, since if a rate is invalid,
        // the exchange will have failed already.
        debtCache().updateCachedSynthDebtsWithRates(keys, rates);
    }

    function _settleAndCalcSourceAmountRemaining(
        uint sourceAmount,
        address from,
        bytes32 sourceCurrencyKey
    ) internal returns (uint sourceAmountAfterSettlement) {
        (, uint refunded, uint numEntriesSettled) = _internalSettle(from, sourceCurrencyKey, false);

        sourceAmountAfterSettlement = sourceAmount;

        // when settlement was required
        // TODO: are refunds immediately added to the current exchange?
        if (numEntriesSettled > 0) {
            // ensure the sourceAmount takes this into account
            sourceAmountAfterSettlement = calculateAmountAfterSettlement(from, sourceCurrencyKey, sourceAmount, refunded);
        }
    }

    function _exchange(
        address from,
        bytes32 sourceCurrencyKey,
        uint sourceAmount,
        bytes32 destinationCurrencyKey,
        address destinationAddress,
        bool virtualSynth
    )
        internal
        returns (
            uint amountReceived,
            uint fee,
            IVirtualSynth vSynth
        )
    {
        _ensureCanExchange(sourceCurrencyKey, sourceAmount, destinationCurrencyKey);

        uint sourceAmountAfterSettlement = _settleAndCalcSourceAmountRemaining(sourceAmount, from, sourceCurrencyKey);

        // If, after settlement the user has no balance left (highly unlikely), then return to prevent
        // emitting events of 0 and don't revert so as to ensure the settlement queue is emptied
        if (sourceAmountAfterSettlement == 0) {
            return (0, 0, IVirtualSynth(0));
        }

        uint exchangeFeeRate;
        uint sourceRate;
        uint destinationRate;

        // Note: `fee` is denominated in the destinationCurrencyKey.
        (amountReceived, fee, exchangeFeeRate, sourceRate, destinationRate) = _getAmountsForExchangeMinusFees(
            sourceAmountAfterSettlement,
            sourceCurrencyKey,
            destinationCurrencyKey
        );

        // SIP-65: Decentralized Circuit Breaker
        if (
            _suspendIfRateInvalid(sourceCurrencyKey, sourceRate) ||
            _suspendIfRateInvalid(destinationCurrencyKey, destinationRate)
        ) {
            return (0, 0, IVirtualSynth(0));
        }

        // Note: We don't need to check their balance as the _convert() below will do a safe subtraction which requires
        // the subtraction to not overflow, which would happen if their balance is not sufficient.

        vSynth = _convert(
            sourceCurrencyKey,
            from,
            sourceAmountAfterSettlement,
            destinationCurrencyKey,
            amountReceived,
            destinationAddress,
            virtualSynth
        );

        // When using a virtual synth, it becomes the destinationAddress for event and settlement tracking
        if (vSynth != IVirtualSynth(0)) {
            destinationAddress = address(vSynth);
        }

        // Remit the fee if required
        if (fee > 0) {
            // Normalize fee to sUSD
            // Note: `fee` is being reused to avoid stack too deep errors.
            fee = exchangeRates().effectiveValue(destinationCurrencyKey, fee, sUSD);

            // Remit the fee in sUSDs
            issuer().synths(sUSD).issue(feePool().FEE_ADDRESS(), fee);

            // Tell the fee pool about this
            feePool().recordFeePaid(fee);
        }

        // Note: As of this point, `fee` is denominated in sUSD.

        // Nothing changes as far as issuance data goes because the total value in the system hasn't changed.
        // But we will update the debt snapshot in case exchange rates have fluctuated since the last exchange
        // in these currencies
        _updateSNXIssuedDebtOnExchange([sourceCurrencyKey, destinationCurrencyKey], [sourceRate, destinationRate]);

        // Let the DApps know there was a Synth exchange
        ISynthetixInternal(address(synthetix())).emitSynthExchange(
            from,
            sourceCurrencyKey,
            sourceAmountAfterSettlement,
            destinationCurrencyKey,
            amountReceived,
            destinationAddress
        );

        // iff the waiting period is gt 0
        if (getWaitingPeriodSecs() > 0) {
            // persist the exchange information for the dest key
            appendExchange(
                destinationAddress,
                sourceCurrencyKey,
                sourceAmountAfterSettlement,
                destinationCurrencyKey,
                amountReceived,
                exchangeFeeRate
            );
        }
    }

    function _exchangeAtomically(
        address from,
        bytes32 sourceCurrencyKey,
        uint sourceAmount,
        bytes32 destinationCurrencyKey,
        address destinationAddress
    ) internal returns (uint amountReceived, uint fee) {
        _ensureCanExchange(sourceCurrencyKey, sourceAmount, destinationCurrencyKey);

        uint sourceAmountAfterSettlement = _settleAndCalcSourceAmountRemaining(sourceAmount, from, sourceCurrencyKey);

        // If, after settlement the user has no balance left (highly unlikely), then return to prevent
        // emitting events of 0 and don't revert so as to ensure the settlement queue is emptied
        if (sourceAmountAfterSettlement == 0) {
            return (0, 0);
        }

        uint exchangeFeeRate;
        uint systemConvertedAmount;
        uint systemSourceRate;
        uint systemDestinationRate;

        // Note: also ensures the given synths are allowed to be atomically exchanged
        (
            amountReceived, // output amount with fee taken out (denominated in dest currency)
            fee, // fee amount (denominated in dest currency)
            exchangeFeeRate, // applied fee rate
            systemConvertedAmount, // current system value without fees (denominated in dest currency)
            systemSourceRate, // current system rate for src currency
            systemDestinationRate // current system rate for dest currency
        ) = _getAmountsForAtomicExchangeMinusFees(sourceAmountAfterSettlement, sourceCurrencyKey, destinationCurrencyKey);

        // SIP-65: Decentralized Circuit Breaker (checking current system rates)
        if (
            _suspendIfRateInvalid(sourceCurrencyKey, systemSourceRate) ||
            _suspendIfRateInvalid(destinationCurrencyKey, systemDestinationRate)
        ) {
            return (0, 0);
        }

        // Sanity check atomic output's value against current system value (checking atomic rates)
        require(
            !_isDeviationAboveThreshold(systemConvertedAmount, amountReceived.add(fee)),
            "Atomic rate deviates too much"
        );

        // Ensure src/dest synth is sUSD and determine sUSD value of exchange
        uint sourceSusdValue;
        if (sourceCurrencyKey == sUSD) {
            sourceSusdValue = sourceAmountAfterSettlement;
        } else if (destinationCurrencyKey == sUSD) {
            // In this case the systemConvertedAmount would be the fee-free sUSD value of the source synth
            sourceSusdValue = systemConvertedAmount;
        } else {
            revert("Src/dest synth must be sUSD");
        }

        // Check and update atomic volume limit
        _checkAndUpdateAtomicVolume(sourceSusdValue);

        // Note: We don't need to check their balance as the _convert() below will do a safe subtraction which requires
        // the subtraction to not overflow, which would happen if their balance is not sufficient.

        _convert(
            sourceCurrencyKey,
            from,
            sourceAmountAfterSettlement,
            destinationCurrencyKey,
            amountReceived,
            destinationAddress,
            false // no vsynths
        );

        // Remit the fee if required
        if (fee > 0) {
            // Normalize fee to sUSD
            // Note: `fee` is being reused to avoid stack too deep errors.
            fee = exchangeRates().effectiveValue(destinationCurrencyKey, fee, sUSD);

            // Remit the fee in sUSDs
            issuer().synths(sUSD).issue(feePool().FEE_ADDRESS(), fee);

            // Tell the fee pool about this
            feePool().recordFeePaid(fee);
        }

        // Note: As of this point, `fee` is denominated in sUSD.

        // TODO: sanity checking, does this statement still hold true for atomic exchanges since the execution rate may differ from the system's current rate?
        // Nothing changes as far as issuance data goes because the total value in the system hasn't changed.
        // But we will update the debt snapshot in case exchange rates have fluctuated since the last exchange
        // in these currencies
        _updateSNXIssuedDebtOnExchange(
            [sourceCurrencyKey, destinationCurrencyKey],
            [systemSourceRate, systemDestinationRate]
        );

        // Let the DApps know there was a Synth exchange
        ISynthetixInternal(address(synthetix())).emitSynthExchange(
            from,
            sourceCurrencyKey,
            sourceAmountAfterSettlement,
            destinationCurrencyKey,
            amountReceived,
            destinationAddress
        );

        // No need to persist any exchange information, as no settlement is required for atomic exchanges
    }

    function _checkAndUpdateAtomicVolume(uint sourceSusdValue) internal {
        uint currentVolume =
            uint(lastAtomicVolume.time) == block.timestamp
                ? uint(lastAtomicVolume.volume).add(sourceSusdValue)
                : sourceSusdValue;
        require(currentVolume <= getAtomicMaxVolumePerBlock(), "Surpassed volume limit");
        lastAtomicVolume.time = uint64(block.timestamp);
        lastAtomicVolume.volume = uint192(currentVolume); // Protected by volume limit check above
    }

    function _convert(
        bytes32 sourceCurrencyKey,
        address from,
        uint sourceAmountAfterSettlement,
        bytes32 destinationCurrencyKey,
        uint amountReceived,
        address recipient,
        bool virtualSynth
    ) internal returns (IVirtualSynth vSynth) {
        // Burn the source amount
        issuer().synths(sourceCurrencyKey).burn(from, sourceAmountAfterSettlement);

        // Issue their new synths
        ISynth dest = issuer().synths(destinationCurrencyKey);

        if (virtualSynth) {
            Proxyable synth = Proxyable(address(dest));
            vSynth = _createVirtualSynth(IERC20(address(synth.proxy())), recipient, amountReceived, destinationCurrencyKey);
            dest.issue(address(vSynth), amountReceived);
        } else {
            dest.issue(recipient, amountReceived);
        }
    }

    function _createVirtualSynth(
        IERC20,
        address,
        uint,
        bytes32
    ) internal returns (IVirtualSynth) {
        revert("Cannot be run on this layer");
    }

    // Note: this function can intentionally be called by anyone on behalf of anyone else (the caller just pays the gas)
    function settle(address from, bytes32 currencyKey)
        external
        returns (
            uint reclaimed,
            uint refunded,
            uint numEntriesSettled
        )
    {
        systemStatus().requireSynthActive(currencyKey);
        return _internalSettle(from, currencyKey, true);
    }

    function suspendSynthWithInvalidRate(bytes32 currencyKey) external {
        systemStatus().requireSystemActive();
        require(issuer().synths(currencyKey) != ISynth(0), "No such synth");
        require(_isSynthRateInvalid(currencyKey, exchangeRates().rateForCurrency(currencyKey)), "Synth price is valid");
        systemStatus().suspendSynth(currencyKey, CIRCUIT_BREAKER_SUSPENSION_REASON);
    }

    // SIP-78
    function setLastExchangeRateForSynth(bytes32 currencyKey, uint rate) external onlyExchangeRates {
        require(rate > 0, "Rate must be above 0");
        lastExchangeRate[currencyKey] = rate;
    }

    // SIP-139
    function resetLastExchangeRate(bytes32[] calldata currencyKeys) external onlyOwner {
        (uint[] memory rates, bool anyRateInvalid) = exchangeRates().ratesAndInvalidForCurrencies(currencyKeys);

        require(!anyRateInvalid, "Rates for given synths not valid");

        for (uint i = 0; i < currencyKeys.length; i++) {
            lastExchangeRate[currencyKeys[i]] = rates[i];
        }
    }

    /* ========== INTERNAL FUNCTIONS ========== */

    function _ensureCanExchange(
        bytes32 sourceCurrencyKey,
        uint sourceAmount,
        bytes32 destinationCurrencyKey
    ) internal view {
        require(sourceCurrencyKey != destinationCurrencyKey, "Can't be same synth");
        require(sourceAmount > 0, "Zero amount");

        bytes32[] memory synthKeys = new bytes32[](2);
        synthKeys[0] = sourceCurrencyKey;
        synthKeys[1] = destinationCurrencyKey;
        require(!exchangeRates().anyRateIsInvalid(synthKeys), "Src/dest rate invalid or not found");
    }

    function _isSynthRateInvalid(bytes32 currencyKey, uint currentRate) internal view returns (bool) {
        if (currentRate == 0) {
            return true;
        }

        uint lastRateFromExchange = lastExchangeRate[currencyKey];

        if (lastRateFromExchange > 0) {
            return _isDeviationAboveThreshold(lastRateFromExchange, currentRate);
        }

        // if no last exchange for this synth, then we need to look up last 3 rates (+1 for current rate)
        (uint[] memory rates, ) = exchangeRates().ratesAndUpdatedTimeForCurrencyLastNRounds(currencyKey, 4);

        // start at index 1 to ignore current rate
        for (uint i = 1; i < rates.length; i++) {
            // ignore any empty rates in the past (otherwise we will never be able to get validity)
            if (rates[i] > 0 && _isDeviationAboveThreshold(rates[i], currentRate)) {
                return true;
            }
        }

        return false;
    }

    function _isDeviationAboveThreshold(uint base, uint comparison) internal view returns (bool) {
        if (base == 0 || comparison == 0) {
            return true;
        }

        uint factor;
        if (comparison > base) {
            factor = comparison.divideDecimal(base);
        } else {
            factor = base.divideDecimal(comparison);
        }

        return factor >= getPriceDeviationThresholdFactor();
    }

    function _internalSettle(
        address from,
        bytes32 currencyKey,
        bool updateCache
    )
        internal
        returns (
            uint reclaimed,
            uint refunded,
            uint numEntriesSettled
        )
    {
        require(maxSecsLeftInWaitingPeriod(from, currencyKey) == 0, "Cannot settle during waiting period");

        (uint reclaimAmount, uint rebateAmount, uint entries, ExchangeEntrySettlement[] memory settlements) =
            _settlementOwing(from, currencyKey);

        if (reclaimAmount > rebateAmount) {
            reclaimed = reclaimAmount.sub(rebateAmount);
            reclaim(from, currencyKey, reclaimed);
        } else if (rebateAmount > reclaimAmount) {
            refunded = rebateAmount.sub(reclaimAmount);
            refund(from, currencyKey, refunded);
        }

        if (updateCache) {
            bytes32[] memory key = new bytes32[](1);
            key[0] = currencyKey;
            debtCache().updateCachedSynthDebts(key);
        }

        // emit settlement event for each settled exchange entry
        for (uint i = 0; i < settlements.length; i++) {
            emit ExchangeEntrySettled(
                from,
                settlements[i].src,
                settlements[i].amount,
                settlements[i].dest,
                settlements[i].reclaim,
                settlements[i].rebate,
                settlements[i].srcRoundIdAtPeriodEnd,
                settlements[i].destRoundIdAtPeriodEnd,
                settlements[i].timestamp
            );
        }

        numEntriesSettled = entries;

        // Now remove all entries, even if no reclaim and no rebate
        exchangeState().removeEntries(from, currencyKey);
    }

    function reclaim(
        address from,
        bytes32 currencyKey,
        uint amount
    ) internal {
        // burn amount from user
        issuer().synths(currencyKey).burn(from, amount);
        ISynthetixInternal(address(synthetix())).emitExchangeReclaim(from, currencyKey, amount);
    }

    function refund(
        address from,
        bytes32 currencyKey,
        uint amount
    ) internal {
        // issue amount to user
        issuer().synths(currencyKey).issue(from, amount);
        ISynthetixInternal(address(synthetix())).emitExchangeRebate(from, currencyKey, amount);
    }

    function secsLeftInWaitingPeriodForExchange(uint timestamp) internal view returns (uint) {
        uint _waitingPeriodSecs = getWaitingPeriodSecs();
        if (timestamp == 0 || now >= timestamp.add(_waitingPeriodSecs)) {
            return 0;
        }

        return timestamp.add(_waitingPeriodSecs).sub(now);
    }

    function feeRateForExchange(bytes32 sourceCurrencyKey, bytes32 destinationCurrencyKey)
        external
        view
        returns (uint exchangeFeeRate)
    {
        exchangeFeeRate = _feeRateForExchange(sourceCurrencyKey, destinationCurrencyKey);
    }

    function _feeRateForExchange(bytes32 sourceCurrencyKey, bytes32 destinationCurrencyKey) internal view returns (uint) {
        // Get the exchange fee rate as per destination currencyKey
        uint baseRate = getExchangeFeeRate(destinationCurrencyKey);
        return _calculateFeeRateFromExchangeSynths(baseRate, sourceCurrencyKey, destinationCurrencyKey);
    }

    function feeRateForAtomicExchange(bytes32 sourceCurrencyKey, bytes32 destinationCurrencyKey)
        external
        view
        returns (uint exchangeFeeRate)
    {
        exchangeFeeRate = _feeRateForAtomicExchange(sourceCurrencyKey, destinationCurrencyKey);
    }

    function _feeRateForAtomicExchange(bytes32 sourceCurrencyKey, bytes32 destinationCurrencyKey)
        internal
        view
        returns (uint)
    {
        // Get the exchange fee rate as per destination currencyKey
        uint baseRate = getAtomicExchangeFeeRate(destinationCurrencyKey);
        if (baseRate == 0) {
            // If no atomic rate was set, fallback to the regular exchange rate
            baseRate = getExchangeFeeRate(destinationCurrencyKey);
        }

        return _calculateFeeRateFromExchangeSynths(baseRate, sourceCurrencyKey, destinationCurrencyKey);
    }

    function _calculateFeeRateFromExchangeSynths(
        uint exchangeFeeRate,
        bytes32 sourceCurrencyKey,
        bytes32 destinationCurrencyKey
    ) internal pure returns (uint) {
        if (sourceCurrencyKey == sUSD || destinationCurrencyKey == sUSD) {
            return exchangeFeeRate;
        }

        // Is this a swing trade? long to short or short to long skipping sUSD.
        if (
            (sourceCurrencyKey[0] == 0x73 && destinationCurrencyKey[0] == 0x69) ||
            (sourceCurrencyKey[0] == 0x69 && destinationCurrencyKey[0] == 0x73)
        ) {
            // Double the exchange fee
            return exchangeFeeRate.mul(2);
        }

        return exchangeFeeRate;
    }

    function getAmountsForExchange(
        uint sourceAmount,
        bytes32 sourceCurrencyKey,
        bytes32 destinationCurrencyKey
    )
        external
        view
        returns (
            uint amountReceived,
            uint fee,
            uint exchangeFeeRate
        )
    {
        (amountReceived, fee, exchangeFeeRate, , ) = _getAmountsForExchangeMinusFees(
            sourceAmount,
            sourceCurrencyKey,
            destinationCurrencyKey
        );
    }

    function _getAmountsForExchangeMinusFees(
        uint sourceAmount,
        bytes32 sourceCurrencyKey,
        bytes32 destinationCurrencyKey
    )
        internal
        view
        returns (
            uint amountReceived,
            uint fee,
            uint exchangeFeeRate,
            uint sourceRate,
            uint destinationRate
        )
    {
        uint destinationAmount;
        (destinationAmount, sourceRate, destinationRate) = exchangeRates().effectiveValueAndRates(
            sourceCurrencyKey,
            sourceAmount,
            destinationCurrencyKey
        );
        exchangeFeeRate = _feeRateForExchange(sourceCurrencyKey, destinationCurrencyKey);
        amountReceived = _deductFeesFromAmount(destinationAmount, exchangeFeeRate);
        fee = destinationAmount.sub(amountReceived);
    }

    function getAmountsForAtomicExchange(
        uint sourceAmount,
        bytes32 sourceCurrencyKey,
        bytes32 destinationCurrencyKey
    )
        external
        view
        returns (
            uint amountReceived,
            uint fee,
            uint exchangeFeeRate
        )
    {
        (amountReceived, fee, exchangeFeeRate, , , ) = _getAmountsForAtomicExchangeMinusFees(
            sourceAmount,
            sourceCurrencyKey,
            destinationCurrencyKey
        );
    }

    function _getAmountsForAtomicExchangeMinusFees(
        uint sourceAmount,
        bytes32 sourceCurrencyKey,
        bytes32 destinationCurrencyKey
    )
        internal
        view
        returns (
            uint amountReceived,
            uint fee,
            uint exchangeFeeRate,
            uint systemConvertedAmount,
            uint systemSourceRate,
            uint systemDestinationRate
        )
    {
        uint destinationAmount;
        (destinationAmount, systemConvertedAmount, systemSourceRate, systemDestinationRate) = exchangeRates()
            .effectiveAtomicValueAndRates(sourceCurrencyKey, sourceAmount, destinationCurrencyKey);

        exchangeFeeRate = _feeRateForAtomicExchange(sourceCurrencyKey, destinationCurrencyKey);
        amountReceived = _deductFeesFromAmount(destinationAmount, exchangeFeeRate);
        fee = destinationAmount.sub(amountReceived);
    }

    function _deductFeesFromAmount(uint destinationAmount, uint exchangeFeeRate)
        internal
        pure
        returns (uint amountReceived)
    {
        amountReceived = destinationAmount.multiplyDecimal(SafeDecimalMath.unit().sub(exchangeFeeRate));
    }

    function appendExchange(
        address account,
        bytes32 src,
        uint amount,
        bytes32 dest,
        uint amountReceived,
        uint exchangeFeeRate
    ) internal {
        IExchangeRates exRates = exchangeRates();
        uint roundIdForSrc = exRates.getCurrentRoundId(src);
        uint roundIdForDest = exRates.getCurrentRoundId(dest);
        exchangeState().appendExchangeEntry(
            account,
            src,
            amount,
            dest,
            amountReceived,
            exchangeFeeRate,
            now,
            roundIdForSrc,
            roundIdForDest
        );

        emit ExchangeEntryAppended(
            account,
            src,
            amount,
            dest,
            amountReceived,
            exchangeFeeRate,
            roundIdForSrc,
            roundIdForDest
        );
    }

    function getRoundIdsAtPeriodEnd(IExchangeState.ExchangeEntry memory exchangeEntry)
        internal
        view
        returns (uint srcRoundIdAtPeriodEnd, uint destRoundIdAtPeriodEnd)
    {
        IExchangeRates exRates = exchangeRates();
        uint _waitingPeriodSecs = getWaitingPeriodSecs();

        srcRoundIdAtPeriodEnd = exRates.getLastRoundIdBeforeElapsedSecs(
            exchangeEntry.src,
            exchangeEntry.roundIdForSrc,
            exchangeEntry.timestamp,
            _waitingPeriodSecs
        );
        destRoundIdAtPeriodEnd = exRates.getLastRoundIdBeforeElapsedSecs(
            exchangeEntry.dest,
            exchangeEntry.roundIdForDest,
            exchangeEntry.timestamp,
            _waitingPeriodSecs
        );
    }

    // ========== MODIFIERS ==========

    modifier onlySynthetixorSynth() {
        ISynthetix _synthetix = synthetix();
        require(
            msg.sender == address(_synthetix) || _synthetix.synthsByAddress(msg.sender) != bytes32(0),
            "Exchanger: Only synthetix or a synth contract can perform this action"
        );
        _;
    }

    modifier onlyExchangeRates() {
        IExchangeRates _exchangeRates = exchangeRates();
        require(msg.sender == address(_exchangeRates), "Restricted to ExchangeRates");
        _;
    }

    // ========== EVENTS ==========
    event ExchangeEntryAppended(
        address indexed account,
        bytes32 src,
        uint256 amount,
        bytes32 dest,
        uint256 amountReceived,
        uint256 exchangeFeeRate,
        uint256 roundIdForSrc,
        uint256 roundIdForDest
    );

    event ExchangeEntrySettled(
        address indexed from,
        bytes32 src,
        uint256 amount,
        bytes32 dest,
        uint256 reclaim,
        uint256 rebate,
        uint256 srcRoundIdAtPeriodEnd,
        uint256 destRoundIdAtPeriodEnd,
        uint256 exchangeTimestamp
    );
}<|MERGE_RESOLUTION|>--- conflicted
+++ resolved
@@ -351,12 +351,9 @@
             virtualSynth
         );
 
-        if (fee > 0 && rewardAddress != address(0) && getTradingRewardsEnabled()) {
-            tradingRewards().recordExchangeFeeForAccount(fee, rewardAddress);
-        }
+        _processTradingRewards(fee, rewardAddress);
 
         if (trackingCode != bytes32(0)) {
-<<<<<<< HEAD
             _emitTrackingEvent(trackingCode, destinationCurrencyKey, amountReceived, fee);
         }
     }
@@ -398,14 +395,6 @@
     function _processTradingRewards(uint fee, address rewardAddress) internal {
         if (fee > 0 && rewardAddress != address(0) && getTradingRewardsEnabled()) {
             tradingRewards().recordExchangeFeeForAccount(fee, rewardAddress);
-=======
-            ISynthetixInternal(address(synthetix())).emitExchangeTracking(
-                trackingCode,
-                destinationCurrencyKey,
-                amountReceived,
-                fee
-            );
->>>>>>> 704c3ecd
         }
     }
 
