--- conflicted
+++ resolved
@@ -223,17 +223,16 @@
         return getAtomicVolatilityUpdateThreshold(currencyKey);
     }
 
-<<<<<<< HEAD
+    // SIP-198: Atomic Exchange At Pure Chainlink Price
+    // Whether to use the pure Chainlink price for a given currency key
+    function pureChainlinkPriceForAtomicSwapsEnabled(bytes32 currencyKey) external view returns (bool) {
+        return getPureChainlinkPriceForAtomicSwapsEnabled(currencyKey);
+    }
+
     // SIP-229 Atomic exchanges
     // enable/disable sending of synths cross chain
     function crossSynthTransferEnabled(bytes32 currencyKey) external view returns (uint) {
         return getCrossSynthTransferEnabled(currencyKey);
-=======
-    // SIP-198: Atomic Exchange At Pure Chainlink Price
-    // Whether to use the pure Chainlink price for a given currency key
-    function pureChainlinkPriceForAtomicSwapsEnabled(bytes32 currencyKey) external view returns (bool) {
-        return getPureChainlinkPriceForAtomicSwapsEnabled(currencyKey);
->>>>>>> 5a0008db
     }
 
     // ========== RESTRICTED ==========
@@ -468,11 +467,6 @@
         emit AtomicVolatilityUpdateThresholdUpdated(_currencyKey, _threshold);
     }
 
-<<<<<<< HEAD
-    function setCrossSynthTransferEnabled(bytes32 _currencyKey, uint _value) external onlyOwner {
-        flexibleStorage().setCrossSynthTransferEnabled(SETTING_CROSS_SYNTH_TRANSFER_ENABLED, _currencyKey, _value);
-        emit CrossSynthTransferEnabledUpdated(_currencyKey, _value);
-=======
     function setPureChainlinkPriceForAtomicSwapsEnabled(bytes32 _currencyKey, bool _enabled) external onlyOwner {
         flexibleStorage().setPureChainlinkPriceForAtomicSwapsEnabled(
             SETTING_PURE_CHAINLINK_PRICE_FOR_ATOMIC_SWAPS_ENABLED,
@@ -480,7 +474,11 @@
             _enabled
         );
         emit PureChainlinkPriceForAtomicSwapsEnabledUpdated(_currencyKey, _enabled);
->>>>>>> 5a0008db
+    }
+
+    function setCrossSynthTransferEnabled(bytes32 _currencyKey, uint _value) external onlyOwner {
+        flexibleStorage().setCrossSynthTransferEnabled(SETTING_CROSS_SYNTH_TRANSFER_ENABLED, _currencyKey, _value);
+        emit CrossSynthTransferEnabledUpdated(_currencyKey, _value);
     }
 
     // ========== EVENTS ==========
@@ -520,9 +518,6 @@
     event AtomicPriceBufferUpdated(bytes32 synthKey, uint newBuffer);
     event AtomicVolatilityConsiderationWindowUpdated(bytes32 synthKey, uint newVolatilityConsiderationWindow);
     event AtomicVolatilityUpdateThresholdUpdated(bytes32 synthKey, uint newVolatilityUpdateThreshold);
-<<<<<<< HEAD
+    event PureChainlinkPriceForAtomicSwapsEnabledUpdated(bytes32 synthKey, bool enabled);
     event CrossSynthTransferEnabledUpdated(bytes32 synthKey, uint value);
-=======
-    event PureChainlinkPriceForAtomicSwapsEnabledUpdated(bytes32 synthKey, bool enabled);
->>>>>>> 5a0008db
 }