pragma solidity ^0.5.16;

// Inheritance
import "./Owned.sol";
import "./MixinResolver.sol";
import "./MixinSystemSettings.sol";
import "./interfaces/ISystemSettings.sol";

// Libraries
import "./SafeDecimalMath.sol";

// https://docs.synthetix.io/contracts/source/contracts/systemsettings
contract SystemSettings is Owned, MixinSystemSettings, ISystemSettings {
    using SafeMath for uint;
    using SafeDecimalMath for uint;

    // No more synths may be issued than the value of SNX backing them.
    uint public constant MAX_ISSUANCE_RATIO = 1e18;

    // The fee period must be between 1 day and 60 days.
    uint public constant MIN_FEE_PERIOD_DURATION = 1 days;
    uint public constant MAX_FEE_PERIOD_DURATION = 60 days;

    uint public constant MAX_TARGET_THRESHOLD = 50;

    uint public constant MAX_LIQUIDATION_RATIO = 1e18; // 100% issuance ratio

    uint public constant MAX_LIQUIDATION_PENALTY = 1e18 / 4; // Max 25% liquidation penalty / bonus

    uint public constant RATIO_FROM_TARGET_BUFFER = 2e18; // 200% - mininimum buffer between issuance ratio and liquidation ratio

    uint public constant MAX_LIQUIDATION_DELAY = 30 days;
    uint public constant MIN_LIQUIDATION_DELAY = 1 days;

    // Exchange fee may not exceed 10%.
    uint public constant MAX_EXCHANGE_FEE_RATE = 1e18 / 10;

    // Minimum Stake time may not exceed 1 weeks.
    uint public constant MAX_MINIMUM_STAKE_TIME = 1 weeks;

    uint public constant MAX_CROSS_DOMAIN_GAS_LIMIT = 8e6;
    uint public constant MIN_CROSS_DOMAIN_GAS_LIMIT = 3e6;

    // TODO(liamz): these are simple bounds for the mint/burn fee rates (max 100%).
    // Can we come up with better values?
    uint public constant MAX_ETHER_WRAPPER_MINT_FEE_RATE = 1e18;
    uint public constant MAX_ETHER_WRAPPER_BURN_FEE_RATE = 1e18;

    // Atomic block volume limit is encoded as uint192.
    uint public constant MAX_ATOMIC_VOLUME_PER_BLOCK = uint192(-1);

    // TWAP window must be between 1 min and 1 day.
    uint public constant MIN_ATOMIC_TWAP_WINDOW = 60;
    uint public constant MAX_ATOMIC_TWAP_WINDOW = 86400;

    // Volatility consideration window must be between 1 min and 1 day.
    uint public constant MIN_ATOMIC_VOLATILITY_CONSIDERATION_WINDOW = 60;
    uint public constant MAX_ATOMIC_VOLATILITY_CONSIDERATION_WINDOW = 86400;

    constructor(address _owner, address _resolver) public Owned(_owner) MixinSystemSettings(_resolver) {}

    // ========== VIEWS ==========

    // SIP-37 Fee Reclamation
    // The number of seconds after an exchange is executed that must be waited
    // before settlement.
    function waitingPeriodSecs() external view returns (uint) {
        return getWaitingPeriodSecs();
    }

    // SIP-65 Decentralized Circuit Breaker
    // The factor amount expressed in decimal format
    // E.g. 3e18 = factor 3, meaning movement up to 3x and above or down to 1/3x and below
    function priceDeviationThresholdFactor() external view returns (uint) {
        return getPriceDeviationThresholdFactor();
    }

    // The raio of collateral
    // Expressed in 18 decimals. So 800% cratio is 100/800 = 0.125 (0.125e18)
    function issuanceRatio() external view returns (uint) {
        return getIssuanceRatio();
    }

    // How long a fee period lasts at a minimum. It is required for
    // anyone to roll over the periods, so they are not guaranteed
    // to roll over at exactly this duration, but the contract enforces
    // that they cannot roll over any quicker than this duration.
    function feePeriodDuration() external view returns (uint) {
        return getFeePeriodDuration();
    }

    // Users are unable to claim fees if their collateralisation ratio drifts out of target threshold
    function targetThreshold() external view returns (uint) {
        return getTargetThreshold();
    }

    // SIP-15 Liquidations
    // liquidation time delay after address flagged (seconds)
    function liquidationDelay() external view returns (uint) {
        return getLiquidationDelay();
    }

    // SIP-15 Liquidations
    // issuance ratio when account can be flagged for liquidation (with 18 decimals), e.g 0.5 issuance ratio
    // when flag means 1/0.5 = 200% cratio
    function liquidationRatio() external view returns (uint) {
        return getLiquidationRatio();
    }

    // SIP-15 Liquidations
    // penalty taken away from target of liquidation (with 18 decimals). E.g. 10% is 0.1e18
    function liquidationPenalty() external view returns (uint) {
        return getLiquidationPenalty();
    }

    // How long will the ExchangeRates contract assume the rate of any asset is correct
    function rateStalePeriod() external view returns (uint) {
        return getRateStalePeriod();
    }

    function exchangeFeeRate(bytes32 currencyKey) external view returns (uint) {
        return getExchangeFeeRate(currencyKey);
    }

    function minimumStakeTime() external view returns (uint) {
        return getMinimumStakeTime();
    }

    function debtSnapshotStaleTime() external view returns (uint) {
        return getDebtSnapshotStaleTime();
    }

    function aggregatorWarningFlags() external view returns (address) {
        return getAggregatorWarningFlags();
    }

    // SIP-63 Trading incentives
    // determines if Exchanger records fee entries in TradingRewards
    function tradingRewardsEnabled() external view returns (bool) {
        return getTradingRewardsEnabled();
    }

    function crossDomainMessageGasLimit(CrossDomainMessageGasLimits gasLimitType) external view returns (uint) {
        return getCrossDomainMessageGasLimit(gasLimitType);
    }

    // SIP 112: ETH Wrappr
    // The maximum amount of ETH held by the EtherWrapper.
    function etherWrapperMaxETH() external view returns (uint) {
        return getEtherWrapperMaxETH();
    }

    // SIP 112: ETH Wrappr
    // The fee for depositing ETH into the EtherWrapper.
    function etherWrapperMintFeeRate() external view returns (uint) {
        return getEtherWrapperMintFeeRate();
    }

    // SIP 112: ETH Wrappr
    // The fee for burning sETH and releasing ETH from the EtherWrapper.
    function etherWrapperBurnFeeRate() external view returns (uint) {
        return getEtherWrapperBurnFeeRate();
    }

<<<<<<< HEAD
    // SIP-120 Atomic exchanges
    // max allowed volume per block for atomic exchanges
    function atomicMaxVolumePerBlock() external view returns (uint) {
        return getAtomicMaxVolumePerBlock();
    }

    // SIP-120 Atomic exchanges
    // time window (in seconds) for TWAP prices when considered for atomic exchanges
    function atomicTwapWindow() external view returns (uint) {
        return getAtomicTwapWindow();
    }

    // SIP-120 Atomic exchanges
    // equivalent asset to use for a synth when considering external prices for atomic exchanges
    function atomicEquivalentForDexPricing(bytes32 currencyKey) external view returns (address) {
        return getAtomicEquivalentForDexPricing(currencyKey);
    }

    // SIP-120 Atomic exchanges
    // fee rate override for atomic exchanges into a synth
    function atomicExchangeFeeRate(bytes32 currencyKey) external view returns (uint) {
        return getAtomicExchangeFeeRate(currencyKey);
    }

    // SIP-120 Atomic exchanges
    // price dampener for chainlink prices when considered for atomic exchanges
    function atomicPriceBuffer(bytes32 currencyKey) external view returns (uint) {
        return getAtomicPriceBuffer(currencyKey);
    }

    // SIP-120 Atomic exchanges
    // consideration window for determining synth volatility
    function atomicVolatilityConsiderationWindow(bytes32 currencyKey) external view returns (uint) {
        return getAtomicVolatilityConsiderationWindow(currencyKey);
    }

    // SIP-120 Atomic exchanges
    // update threshold for determining synth volatility
    function atomicVolatilityUpdateThreshold(bytes32 currencyKey) external view returns (uint) {
        return getAtomicVolatilityUpdateThreshold(currencyKey);
=======
    function minCratio(address collateral) external view returns (uint) {
        return getMinCratio(collateral);
    }

    function collateralManager(address collateral) external view returns (address) {
        return getNewCollateralManager(collateral);
    }

    function interactionDelay(address collateral) external view returns (uint) {
        return getInteractionDelay(collateral);
    }

    function collapseFeeRate(address collateral) external view returns (uint) {
        return getCollapseFeeRate(collateral);
>>>>>>> 1f0c0277
    }

    // ========== RESTRICTED ==========

    function setCrossDomainMessageGasLimit(CrossDomainMessageGasLimits _gasLimitType, uint _crossDomainMessageGasLimit)
        external
        onlyOwner
    {
        require(
            _crossDomainMessageGasLimit >= MIN_CROSS_DOMAIN_GAS_LIMIT &&
                _crossDomainMessageGasLimit <= MAX_CROSS_DOMAIN_GAS_LIMIT,
            "Out of range xDomain gasLimit"
        );
        flexibleStorage().setUIntValue(
            SETTING_CONTRACT_NAME,
            _getGasLimitSetting(_gasLimitType),
            _crossDomainMessageGasLimit
        );
        emit CrossDomainMessageGasLimitChanged(_gasLimitType, _crossDomainMessageGasLimit);
    }

    function setTradingRewardsEnabled(bool _tradingRewardsEnabled) external onlyOwner {
        flexibleStorage().setBoolValue(SETTING_CONTRACT_NAME, SETTING_TRADING_REWARDS_ENABLED, _tradingRewardsEnabled);
        emit TradingRewardsEnabled(_tradingRewardsEnabled);
    }

    function setWaitingPeriodSecs(uint _waitingPeriodSecs) external onlyOwner {
        flexibleStorage().setUIntValue(SETTING_CONTRACT_NAME, SETTING_WAITING_PERIOD_SECS, _waitingPeriodSecs);
        emit WaitingPeriodSecsUpdated(_waitingPeriodSecs);
    }

    function setPriceDeviationThresholdFactor(uint _priceDeviationThresholdFactor) external onlyOwner {
        flexibleStorage().setUIntValue(
            SETTING_CONTRACT_NAME,
            SETTING_PRICE_DEVIATION_THRESHOLD_FACTOR,
            _priceDeviationThresholdFactor
        );
        emit PriceDeviationThresholdUpdated(_priceDeviationThresholdFactor);
    }

    function setIssuanceRatio(uint _issuanceRatio) external onlyOwner {
        require(_issuanceRatio <= MAX_ISSUANCE_RATIO, "New issuance ratio cannot exceed MAX_ISSUANCE_RATIO");
        flexibleStorage().setUIntValue(SETTING_CONTRACT_NAME, SETTING_ISSUANCE_RATIO, _issuanceRatio);
        emit IssuanceRatioUpdated(_issuanceRatio);
    }

    function setFeePeriodDuration(uint _feePeriodDuration) external onlyOwner {
        require(_feePeriodDuration >= MIN_FEE_PERIOD_DURATION, "value < MIN_FEE_PERIOD_DURATION");
        require(_feePeriodDuration <= MAX_FEE_PERIOD_DURATION, "value > MAX_FEE_PERIOD_DURATION");

        flexibleStorage().setUIntValue(SETTING_CONTRACT_NAME, SETTING_FEE_PERIOD_DURATION, _feePeriodDuration);

        emit FeePeriodDurationUpdated(_feePeriodDuration);
    }

    function setTargetThreshold(uint _percent) external onlyOwner {
        require(_percent <= MAX_TARGET_THRESHOLD, "Threshold too high");

        uint _targetThreshold = _percent.mul(SafeDecimalMath.unit()).div(100);

        flexibleStorage().setUIntValue(SETTING_CONTRACT_NAME, SETTING_TARGET_THRESHOLD, _targetThreshold);

        emit TargetThresholdUpdated(_targetThreshold);
    }

    function setLiquidationDelay(uint time) external onlyOwner {
        require(time <= MAX_LIQUIDATION_DELAY, "Must be less than 30 days");
        require(time >= MIN_LIQUIDATION_DELAY, "Must be greater than 1 day");

        flexibleStorage().setUIntValue(SETTING_CONTRACT_NAME, SETTING_LIQUIDATION_DELAY, time);

        emit LiquidationDelayUpdated(time);
    }

    // The collateral / issuance ratio ( debt / collateral ) is higher when there is less collateral backing their debt
    // Upper bound liquidationRatio is 1 + penalty (100% + 10% = 110%) to allow collateral value to cover debt and liquidation penalty
    function setLiquidationRatio(uint _liquidationRatio) external onlyOwner {
        require(
            _liquidationRatio <= MAX_LIQUIDATION_RATIO.divideDecimal(SafeDecimalMath.unit().add(getLiquidationPenalty())),
            "liquidationRatio > MAX_LIQUIDATION_RATIO / (1 + penalty)"
        );

        // MIN_LIQUIDATION_RATIO is a product of target issuance ratio * RATIO_FROM_TARGET_BUFFER
        // Ensures that liquidation ratio is set so that there is a buffer between the issuance ratio and liquidation ratio.
        uint MIN_LIQUIDATION_RATIO = getIssuanceRatio().multiplyDecimal(RATIO_FROM_TARGET_BUFFER);
        require(_liquidationRatio >= MIN_LIQUIDATION_RATIO, "liquidationRatio < MIN_LIQUIDATION_RATIO");

        flexibleStorage().setUIntValue(SETTING_CONTRACT_NAME, SETTING_LIQUIDATION_RATIO, _liquidationRatio);

        emit LiquidationRatioUpdated(_liquidationRatio);
    }

    function setLiquidationPenalty(uint penalty) external onlyOwner {
        require(penalty <= MAX_LIQUIDATION_PENALTY, "penalty > MAX_LIQUIDATION_PENALTY");

        flexibleStorage().setUIntValue(SETTING_CONTRACT_NAME, SETTING_LIQUIDATION_PENALTY, penalty);

        emit LiquidationPenaltyUpdated(penalty);
    }

    function setRateStalePeriod(uint period) external onlyOwner {
        flexibleStorage().setUIntValue(SETTING_CONTRACT_NAME, SETTING_RATE_STALE_PERIOD, period);

        emit RateStalePeriodUpdated(period);
    }

    function setExchangeFeeRateForSynths(bytes32[] calldata synthKeys, uint256[] calldata exchangeFeeRates)
        external
        onlyOwner
    {
        require(synthKeys.length == exchangeFeeRates.length, "Array lengths dont match");
        for (uint i = 0; i < synthKeys.length; i++) {
            require(exchangeFeeRates[i] <= MAX_EXCHANGE_FEE_RATE, "MAX_EXCHANGE_FEE_RATE exceeded");
            flexibleStorage().setUIntValue(
                SETTING_CONTRACT_NAME,
                keccak256(abi.encodePacked(SETTING_EXCHANGE_FEE_RATE, synthKeys[i])),
                exchangeFeeRates[i]
            );
            emit ExchangeFeeUpdated(synthKeys[i], exchangeFeeRates[i]);
        }
    }

    function setMinimumStakeTime(uint _seconds) external onlyOwner {
        require(_seconds <= MAX_MINIMUM_STAKE_TIME, "stake time exceed maximum 1 week");
        flexibleStorage().setUIntValue(SETTING_CONTRACT_NAME, SETTING_MINIMUM_STAKE_TIME, _seconds);
        emit MinimumStakeTimeUpdated(_seconds);
    }

    function setDebtSnapshotStaleTime(uint _seconds) external onlyOwner {
        flexibleStorage().setUIntValue(SETTING_CONTRACT_NAME, SETTING_DEBT_SNAPSHOT_STALE_TIME, _seconds);
        emit DebtSnapshotStaleTimeUpdated(_seconds);
    }

    function setAggregatorWarningFlags(address _flags) external onlyOwner {
        require(_flags != address(0), "Valid address must be given");
        flexibleStorage().setAddressValue(SETTING_CONTRACT_NAME, SETTING_AGGREGATOR_WARNING_FLAGS, _flags);
        emit AggregatorWarningFlagsUpdated(_flags);
    }

    function setEtherWrapperMaxETH(uint _maxETH) external onlyOwner {
        flexibleStorage().setUIntValue(SETTING_CONTRACT_NAME, SETTING_ETHER_WRAPPER_MAX_ETH, _maxETH);
        emit EtherWrapperMaxETHUpdated(_maxETH);
    }

    function setEtherWrapperMintFeeRate(uint _rate) external onlyOwner {
        require(_rate <= MAX_ETHER_WRAPPER_MINT_FEE_RATE, "rate > MAX_ETHER_WRAPPER_MINT_FEE_RATE");
        flexibleStorage().setUIntValue(SETTING_CONTRACT_NAME, SETTING_ETHER_WRAPPER_MINT_FEE_RATE, _rate);
        emit EtherWrapperMintFeeRateUpdated(_rate);
    }

    function setEtherWrapperBurnFeeRate(uint _rate) external onlyOwner {
        require(_rate <= MAX_ETHER_WRAPPER_BURN_FEE_RATE, "rate > MAX_ETHER_WRAPPER_BURN_FEE_RATE");
        flexibleStorage().setUIntValue(SETTING_CONTRACT_NAME, SETTING_ETHER_WRAPPER_BURN_FEE_RATE, _rate);
        emit EtherWrapperBurnFeeRateUpdated(_rate);
    }

<<<<<<< HEAD
    function setAtomicMaxVolumePerBlock(uint _maxVolume) external onlyOwner {
        require(_maxVolume <= MAX_ATOMIC_VOLUME_PER_BLOCK, "Atomic max volume exceed maximum uint192");
        flexibleStorage().setUIntValue(SETTING_CONTRACT_NAME, SETTING_ATOMIC_MAX_VOLUME_PER_BLOCK, _maxVolume);
        emit AtomicMaxVolumePerBlockUpdated(_maxVolume);
    }

    function setAtomicTwapWindow(uint _window) external onlyOwner {
        require(_window >= MIN_ATOMIC_TWAP_WINDOW, "Atomic twap window under minimum 1 min");
        require(_window <= MAX_ATOMIC_TWAP_WINDOW, "Atomic twap window exceed maximum 1 day");
        flexibleStorage().setUIntValue(SETTING_CONTRACT_NAME, SETTING_ATOMIC_TWAP_WINDOW, _window);
        emit AtomicTwapWindowUpdated(_window);
    }

    function setAtomicEquivalentForDexPricing(bytes32 _currencyKey, address _equivalent) external onlyOwner {
        flexibleStorage().setAddressValue(
            SETTING_CONTRACT_NAME,
            keccak256(abi.encodePacked(SETTING_ATOMIC_EQUIVALENT_FOR_DEX_PRICING, _currencyKey)),
            _equivalent
        );
        emit AtomicEquivalentForDexPricingUpdated(_currencyKey, _equivalent);
    }

    function setAtomicExchangeFeeRate(bytes32 _currencyKey, uint256 _exchangeFeeRate) external onlyOwner {
        require(_exchangeFeeRate <= MAX_EXCHANGE_FEE_RATE, "MAX_EXCHANGE_FEE_RATE exceeded");
        flexibleStorage().setUIntValue(
            SETTING_CONTRACT_NAME,
            keccak256(abi.encodePacked(SETTING_ATOMIC_EXCHANGE_FEE_RATE, _currencyKey)),
            _exchangeFeeRate
        );
        emit AtomicExchangeFeeUpdated(_currencyKey, _exchangeFeeRate);
    }

    function setAtomicPriceBuffer(bytes32 _currencyKey, uint _buffer) external onlyOwner {
        flexibleStorage().setUIntValue(
            SETTING_CONTRACT_NAME,
            keccak256(abi.encodePacked(SETTING_ATOMIC_PRICE_BUFFER, _currencyKey)),
            _buffer
        );
        emit AtomicPriceBufferUpdated(_currencyKey, _buffer);
    }

    function setAtomicVolatilityConsiderationWindow(bytes32 _currencyKey, uint _window) external onlyOwner {
        if (_window != 0) {
            require(
                _window >= MIN_ATOMIC_VOLATILITY_CONSIDERATION_WINDOW,
                "Atomic volatility consideration window under minimum 1 min"
            );
            require(
                _window <= MAX_ATOMIC_VOLATILITY_CONSIDERATION_WINDOW,
                "Atomic volatility consideration window exceed maximum 1 day"
            );
        }
        flexibleStorage().setUIntValue(
            SETTING_CONTRACT_NAME,
            keccak256(abi.encodePacked(SETTING_ATOMIC_VOLATILITY_CONSIDERATION_WINDOW, _currencyKey)),
            _window
        );
        emit AtomicVolatilityConsiderationWindowUpdated(_currencyKey, _window);
    }

    function setAtomicVolatilityUpdateThreshold(bytes32 _currencyKey, uint _threshold) external onlyOwner {
        flexibleStorage().setUIntValue(
            SETTING_CONTRACT_NAME,
            keccak256(abi.encodePacked(SETTING_ATOMIC_VOLATILITY_UPDATE_THRESHOLD, _currencyKey)),
            _threshold
        );
        emit AtomicVolatilityUpdateThresholdUpdated(_currencyKey, _threshold);
=======
    function setMinCratio(address _collateral, uint _minCratio) external onlyOwner {
        require(_minCratio >= SafeDecimalMath.unit(), "Cratio must be above 1");
        flexibleStorage().setUIntValue(
            SETTING_CONTRACT_NAME,
            keccak256(abi.encodePacked(SETTING_MIN_CRATIO, _collateral)),
            _minCratio
        );
        emit MinCratioRatioUpdated(_minCratio);
    }

    function setCollateralManager(address _collateral, address _newCollateralManager) external onlyOwner {
        flexibleStorage().setAddressValue(
            SETTING_CONTRACT_NAME,
            keccak256(abi.encodePacked(SETTING_NEW_COLLATERAL_MANAGER, _collateral)),
            _newCollateralManager
        );
        emit CollateralManagerUpdated(_newCollateralManager);
    }

    function setInteractionDelay(address _collateral, uint _interactionDelay) external onlyOwner {
        require(_interactionDelay <= SafeDecimalMath.unit() * 3600, "Max 1 hour");
        flexibleStorage().setUIntValue(
            SETTING_CONTRACT_NAME,
            keccak256(abi.encodePacked(SETTING_INTERACTION_DELAY, _collateral)),
            _interactionDelay
        );
        emit InteractionDelayUpdated(_interactionDelay);
    }

    function setCollapseFeeRate(address _collateral, uint _collapseFeeRate) external onlyOwner {
        flexibleStorage().setUIntValue(
            SETTING_CONTRACT_NAME,
            keccak256(abi.encodePacked(SETTING_COLLAPSE_FEE_RATE, _collateral)),
            _collapseFeeRate
        );
        emit CollapseFeeRateUpdated(_collapseFeeRate);
>>>>>>> 1f0c0277
    }

    // ========== EVENTS ==========
    event CrossDomainMessageGasLimitChanged(CrossDomainMessageGasLimits gasLimitType, uint newLimit);
    event TradingRewardsEnabled(bool enabled);
    event WaitingPeriodSecsUpdated(uint waitingPeriodSecs);
    event PriceDeviationThresholdUpdated(uint threshold);
    event IssuanceRatioUpdated(uint newRatio);
    event FeePeriodDurationUpdated(uint newFeePeriodDuration);
    event TargetThresholdUpdated(uint newTargetThreshold);
    event LiquidationDelayUpdated(uint newDelay);
    event LiquidationRatioUpdated(uint newRatio);
    event LiquidationPenaltyUpdated(uint newPenalty);
    event RateStalePeriodUpdated(uint rateStalePeriod);
    event ExchangeFeeUpdated(bytes32 synthKey, uint newExchangeFeeRate);
    event MinimumStakeTimeUpdated(uint minimumStakeTime);
    event DebtSnapshotStaleTimeUpdated(uint debtSnapshotStaleTime);
    event AggregatorWarningFlagsUpdated(address flags);
    event EtherWrapperMaxETHUpdated(uint maxETH);
    event EtherWrapperMintFeeRateUpdated(uint rate);
    event EtherWrapperBurnFeeRateUpdated(uint rate);
<<<<<<< HEAD
    event AtomicMaxVolumePerBlockUpdated(uint newMaxVolume);
    event AtomicTwapWindowUpdated(uint newWindow);
    event AtomicEquivalentForDexPricingUpdated(bytes32 synthKey, address equivalent);
    event AtomicExchangeFeeUpdated(bytes32 synthKey, uint newExchangeFeeRate);
    event AtomicPriceBufferUpdated(bytes32 synthKey, uint newBuffer);
    event AtomicVolatilityConsiderationWindowUpdated(bytes32 synthKey, uint newVolatilityConsiderationWindow);
    event AtomicVolatilityUpdateThresholdUpdated(bytes32 synthKey, uint newVolatilityUpdateThreshold);
=======
    event MinCratioRatioUpdated(uint minCratio);
    event CollateralManagerUpdated(address newCollateralManager);
    event InteractionDelayUpdated(uint interactionDelay);
    event CollapseFeeRateUpdated(uint collapseFeeRate);
>>>>>>> 1f0c0277
}<|MERGE_RESOLUTION|>--- conflicted
+++ resolved
@@ -162,7 +162,22 @@
         return getEtherWrapperBurnFeeRate();
     }
 
-<<<<<<< HEAD
+    function minCratio(address collateral) external view returns (uint) {
+        return getMinCratio(collateral);
+    }
+
+    function collateralManager(address collateral) external view returns (address) {
+        return getNewCollateralManager(collateral);
+    }
+
+    function interactionDelay(address collateral) external view returns (uint) {
+        return getInteractionDelay(collateral);
+    }
+
+    function collapseFeeRate(address collateral) external view returns (uint) {
+        return getCollapseFeeRate(collateral);
+    }
+
     // SIP-120 Atomic exchanges
     // max allowed volume per block for atomic exchanges
     function atomicMaxVolumePerBlock() external view returns (uint) {
@@ -203,22 +218,6 @@
     // update threshold for determining synth volatility
     function atomicVolatilityUpdateThreshold(bytes32 currencyKey) external view returns (uint) {
         return getAtomicVolatilityUpdateThreshold(currencyKey);
-=======
-    function minCratio(address collateral) external view returns (uint) {
-        return getMinCratio(collateral);
-    }
-
-    function collateralManager(address collateral) external view returns (address) {
-        return getNewCollateralManager(collateral);
-    }
-
-    function interactionDelay(address collateral) external view returns (uint) {
-        return getInteractionDelay(collateral);
-    }
-
-    function collapseFeeRate(address collateral) external view returns (uint) {
-        return getCollapseFeeRate(collateral);
->>>>>>> 1f0c0277
     }
 
     // ========== RESTRICTED ==========
@@ -375,7 +374,44 @@
         emit EtherWrapperBurnFeeRateUpdated(_rate);
     }
 
-<<<<<<< HEAD
+    function setMinCratio(address _collateral, uint _minCratio) external onlyOwner {
+        require(_minCratio >= SafeDecimalMath.unit(), "Cratio must be above 1");
+        flexibleStorage().setUIntValue(
+            SETTING_CONTRACT_NAME,
+            keccak256(abi.encodePacked(SETTING_MIN_CRATIO, _collateral)),
+            _minCratio
+        );
+        emit MinCratioRatioUpdated(_minCratio);
+    }
+
+    function setCollateralManager(address _collateral, address _newCollateralManager) external onlyOwner {
+        flexibleStorage().setAddressValue(
+            SETTING_CONTRACT_NAME,
+            keccak256(abi.encodePacked(SETTING_NEW_COLLATERAL_MANAGER, _collateral)),
+            _newCollateralManager
+        );
+        emit CollateralManagerUpdated(_newCollateralManager);
+    }
+
+    function setInteractionDelay(address _collateral, uint _interactionDelay) external onlyOwner {
+        require(_interactionDelay <= SafeDecimalMath.unit() * 3600, "Max 1 hour");
+        flexibleStorage().setUIntValue(
+            SETTING_CONTRACT_NAME,
+            keccak256(abi.encodePacked(SETTING_INTERACTION_DELAY, _collateral)),
+            _interactionDelay
+        );
+        emit InteractionDelayUpdated(_interactionDelay);
+    }
+
+    function setCollapseFeeRate(address _collateral, uint _collapseFeeRate) external onlyOwner {
+        flexibleStorage().setUIntValue(
+            SETTING_CONTRACT_NAME,
+            keccak256(abi.encodePacked(SETTING_COLLAPSE_FEE_RATE, _collateral)),
+            _collapseFeeRate
+        );
+        emit CollapseFeeRateUpdated(_collapseFeeRate);
+    }
+
     function setAtomicMaxVolumePerBlock(uint _maxVolume) external onlyOwner {
         require(_maxVolume <= MAX_ATOMIC_VOLUME_PER_BLOCK, "Atomic max volume exceed maximum uint192");
         flexibleStorage().setUIntValue(SETTING_CONTRACT_NAME, SETTING_ATOMIC_MAX_VOLUME_PER_BLOCK, _maxVolume);
@@ -443,44 +479,6 @@
             _threshold
         );
         emit AtomicVolatilityUpdateThresholdUpdated(_currencyKey, _threshold);
-=======
-    function setMinCratio(address _collateral, uint _minCratio) external onlyOwner {
-        require(_minCratio >= SafeDecimalMath.unit(), "Cratio must be above 1");
-        flexibleStorage().setUIntValue(
-            SETTING_CONTRACT_NAME,
-            keccak256(abi.encodePacked(SETTING_MIN_CRATIO, _collateral)),
-            _minCratio
-        );
-        emit MinCratioRatioUpdated(_minCratio);
-    }
-
-    function setCollateralManager(address _collateral, address _newCollateralManager) external onlyOwner {
-        flexibleStorage().setAddressValue(
-            SETTING_CONTRACT_NAME,
-            keccak256(abi.encodePacked(SETTING_NEW_COLLATERAL_MANAGER, _collateral)),
-            _newCollateralManager
-        );
-        emit CollateralManagerUpdated(_newCollateralManager);
-    }
-
-    function setInteractionDelay(address _collateral, uint _interactionDelay) external onlyOwner {
-        require(_interactionDelay <= SafeDecimalMath.unit() * 3600, "Max 1 hour");
-        flexibleStorage().setUIntValue(
-            SETTING_CONTRACT_NAME,
-            keccak256(abi.encodePacked(SETTING_INTERACTION_DELAY, _collateral)),
-            _interactionDelay
-        );
-        emit InteractionDelayUpdated(_interactionDelay);
-    }
-
-    function setCollapseFeeRate(address _collateral, uint _collapseFeeRate) external onlyOwner {
-        flexibleStorage().setUIntValue(
-            SETTING_CONTRACT_NAME,
-            keccak256(abi.encodePacked(SETTING_COLLAPSE_FEE_RATE, _collateral)),
-            _collapseFeeRate
-        );
-        emit CollapseFeeRateUpdated(_collapseFeeRate);
->>>>>>> 1f0c0277
     }
 
     // ========== EVENTS ==========
@@ -502,7 +500,10 @@
     event EtherWrapperMaxETHUpdated(uint maxETH);
     event EtherWrapperMintFeeRateUpdated(uint rate);
     event EtherWrapperBurnFeeRateUpdated(uint rate);
-<<<<<<< HEAD
+    event MinCratioRatioUpdated(uint minCratio);
+    event CollateralManagerUpdated(address newCollateralManager);
+    event InteractionDelayUpdated(uint interactionDelay);
+    event CollapseFeeRateUpdated(uint collapseFeeRate);
     event AtomicMaxVolumePerBlockUpdated(uint newMaxVolume);
     event AtomicTwapWindowUpdated(uint newWindow);
     event AtomicEquivalentForDexPricingUpdated(bytes32 synthKey, address equivalent);
@@ -510,10 +511,4 @@
     event AtomicPriceBufferUpdated(bytes32 synthKey, uint newBuffer);
     event AtomicVolatilityConsiderationWindowUpdated(bytes32 synthKey, uint newVolatilityConsiderationWindow);
     event AtomicVolatilityUpdateThresholdUpdated(bytes32 synthKey, uint newVolatilityUpdateThreshold);
-=======
-    event MinCratioRatioUpdated(uint minCratio);
-    event CollateralManagerUpdated(address newCollateralManager);
-    event InteractionDelayUpdated(uint interactionDelay);
-    event CollapseFeeRateUpdated(uint collapseFeeRate);
->>>>>>> 1f0c0277
 }