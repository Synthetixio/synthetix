pragma solidity ^0.5.16;

// Inheritance
import "./Owned.sol";
import "./MixinResolver.sol";
import "./MixinSystemSettings.sol";
import "./interfaces/ISystemSettings.sol";

// Libraries
import "./SafeDecimalMath.sol";

// https://docs.synthetix.io/contracts/source/contracts/systemsettings
contract SystemSettings is Owned, MixinSystemSettings, ISystemSettings {
    using SafeMath for uint;
    using SafeDecimalMath for uint;

    // No more synths may be issued than the value of SNX backing them.
    uint public constant MAX_ISSUANCE_RATIO = 1e18;

    // The fee period must be between 1 day and 60 days.
    uint public constant MIN_FEE_PERIOD_DURATION = 1 days;
    uint public constant MAX_FEE_PERIOD_DURATION = 60 days;

    uint public constant MAX_TARGET_THRESHOLD = 50;

    uint public constant MAX_LIQUIDATION_RATIO = 1e18; // 100% issuance ratio

    uint public constant MAX_LIQUIDATION_PENALTY = 1e18 / 4; // Max 25% liquidation penalty / bonus

    uint public constant RATIO_FROM_TARGET_BUFFER = 2e18; // 200% - mininimum buffer between issuance ratio and liquidation ratio

    uint public constant MAX_LIQUIDATION_DELAY = 30 days;
    uint public constant MIN_LIQUIDATION_DELAY = 1 days;

    // Exchange fee may not exceed 10%.
    uint public constant MAX_EXCHANGE_FEE_RATE = 1e18 / 10;

    // Minimum Stake time may not exceed 1 weeks.
    uint public constant MAX_MINIMUM_STAKE_TIME = 1 weeks;

    uint public constant MAX_CROSS_DOMAIN_GAS_LIMIT = 8e6;
    uint public constant MIN_CROSS_DOMAIN_GAS_LIMIT = 3e6;

<<<<<<< HEAD
    // Atomic block volume limit is encoded as uint192.
    uint public constant MAX_ATOMIC_VOLUME_PER_BLOCK = uint192(-1);

    // TWAP window must be between 30min and 1 day.
    uint public constant MIN_ATOMIC_TWAP_PRICE_WINDOW = 1800;
    uint public constant MAX_ATOMIC_TWAP_PRICE_WINDOW = 86400;
=======
    // TODO(liamz): these are simple bounds for the mint/burn fee rates (max 100%).
    // Can we come up with better values?
    uint public constant MAX_ETHER_WRAPPER_MINT_FEE_RATE = 1e18;
    uint public constant MAX_ETHER_WRAPPER_BURN_FEE_RATE = 1e18;
>>>>>>> 3b1431d8

    constructor(address _owner, address _resolver) public Owned(_owner) MixinSystemSettings(_resolver) {}

    // ========== VIEWS ==========

    // SIP-37 Fee Reclamation
    // The number of seconds after an exchange is executed that must be waited
    // before settlement.
    function waitingPeriodSecs() external view returns (uint) {
        return getWaitingPeriodSecs();
    }

    // SIP-65 Decentralized Circuit Breaker
    // The factor amount expressed in decimal format
    // E.g. 3e18 = factor 3, meaning movement up to 3x and above or down to 1/3x and below
    function priceDeviationThresholdFactor() external view returns (uint) {
        return getPriceDeviationThresholdFactor();
    }

    // The raio of collateral
    // Expressed in 18 decimals. So 800% cratio is 100/800 = 0.125 (0.125e18)
    function issuanceRatio() external view returns (uint) {
        return getIssuanceRatio();
    }

    // How long a fee period lasts at a minimum. It is required for
    // anyone to roll over the periods, so they are not guaranteed
    // to roll over at exactly this duration, but the contract enforces
    // that they cannot roll over any quicker than this duration.
    function feePeriodDuration() external view returns (uint) {
        return getFeePeriodDuration();
    }

    // Users are unable to claim fees if their collateralisation ratio drifts out of target threshold
    function targetThreshold() external view returns (uint) {
        return getTargetThreshold();
    }

    // SIP-15 Liquidations
    // liquidation time delay after address flagged (seconds)
    function liquidationDelay() external view returns (uint) {
        return getLiquidationDelay();
    }

    // SIP-15 Liquidations
    // issuance ratio when account can be flagged for liquidation (with 18 decimals), e.g 0.5 issuance ratio
    // when flag means 1/0.5 = 200% cratio
    function liquidationRatio() external view returns (uint) {
        return getLiquidationRatio();
    }

    // SIP-15 Liquidations
    // penalty taken away from target of liquidation (with 18 decimals). E.g. 10% is 0.1e18
    function liquidationPenalty() external view returns (uint) {
        return getLiquidationPenalty();
    }

    // How long will the ExchangeRates contract assume the rate of any asset is correct
    function rateStalePeriod() external view returns (uint) {
        return getRateStalePeriod();
    }

    function exchangeFeeRate(bytes32 currencyKey) external view returns (uint) {
        return getExchangeFeeRate(currencyKey);
    }

    function minimumStakeTime() external view returns (uint) {
        return getMinimumStakeTime();
    }

    function debtSnapshotStaleTime() external view returns (uint) {
        return getDebtSnapshotStaleTime();
    }

    function aggregatorWarningFlags() external view returns (address) {
        return getAggregatorWarningFlags();
    }

    // SIP-63 Trading incentives
    // determines if Exchanger records fee entries in TradingRewards
    function tradingRewardsEnabled() external view returns (bool) {
        return getTradingRewardsEnabled();
    }

    function crossDomainMessageGasLimit(CrossDomainMessageGasLimits gasLimitType) external view returns (uint) {
        return getCrossDomainMessageGasLimit(gasLimitType);
    }

<<<<<<< HEAD
    // SIP-120 Atomic exchanges
    // max allowed volume per block for atomic exchanges
    function atomicMaxVolumePerBlock() external view returns (uint) {
        return getAtomicMaxVolumePerBlock();
    }

    // SIP-120 Atomic exchanges
    // time window (in seconds) for TWAP prices when considered for atomic exchanges
    function atomicTwapPriceWindow() external view returns (uint) {
        return getAtomicTwapPriceWindow();
    }

    // SIP-120 Atomic exchanges
    // equivalent asset to use for a synth when considering external prices for atomic exchanges
    function atomicEquivalentForDexPricing(bytes32 currencyKey) external view returns (address) {
        return getAtomicEquivalentForDexPricing(currencyKey);
    }

    // SIP-120 Atomic exchanges
    // fee rate override for atomic exchanges into a synth
    function atomicExchangeFeeRate(bytes32 currencyKey) external view returns (uint) {
        return getAtomicExchangeFeeRate(currencyKey);
    }

    // SIP-120 Atomic exchanges
    // price dampener for chainlink prices when considered for atomic exchanges
    function atomicPriceBuffer(bytes32 currencyKey) external view returns (uint) {
        return getAtomicPriceBuffer(currencyKey);
=======
    // SIP 112: ETH Wrappr
    // The maximum amount of ETH held by the EtherWrapper.
    function etherWrapperMaxETH() external view returns (uint) {
        return getEtherWrapperMaxETH();
    }

    // SIP 112: ETH Wrappr
    // The fee for depositing ETH into the EtherWrapper.
    function etherWrapperMintFeeRate() external view returns (uint) {
        return getEtherWrapperMintFeeRate();
    }

    // SIP 112: ETH Wrappr
    // The fee for burning sETH and releasing ETH from the EtherWrapper.
    function etherWrapperBurnFeeRate() external view returns (uint) {
        return getEtherWrapperBurnFeeRate();
>>>>>>> 3b1431d8
    }

    // ========== RESTRICTED ==========

    function setCrossDomainMessageGasLimit(CrossDomainMessageGasLimits _gasLimitType, uint _crossDomainMessageGasLimit)
        external
        onlyOwner
    {
        require(
            _crossDomainMessageGasLimit >= MIN_CROSS_DOMAIN_GAS_LIMIT &&
                _crossDomainMessageGasLimit <= MAX_CROSS_DOMAIN_GAS_LIMIT,
            "Out of range xDomain gasLimit"
        );
        flexibleStorage().setUIntValue(
            SETTING_CONTRACT_NAME,
            _getGasLimitSetting(_gasLimitType),
            _crossDomainMessageGasLimit
        );
        emit CrossDomainMessageGasLimitChanged(_gasLimitType, _crossDomainMessageGasLimit);
    }

    function setTradingRewardsEnabled(bool _tradingRewardsEnabled) external onlyOwner {
        flexibleStorage().setBoolValue(SETTING_CONTRACT_NAME, SETTING_TRADING_REWARDS_ENABLED, _tradingRewardsEnabled);
        emit TradingRewardsEnabled(_tradingRewardsEnabled);
    }

    function setWaitingPeriodSecs(uint _waitingPeriodSecs) external onlyOwner {
        flexibleStorage().setUIntValue(SETTING_CONTRACT_NAME, SETTING_WAITING_PERIOD_SECS, _waitingPeriodSecs);
        emit WaitingPeriodSecsUpdated(_waitingPeriodSecs);
    }

    function setPriceDeviationThresholdFactor(uint _priceDeviationThresholdFactor) external onlyOwner {
        flexibleStorage().setUIntValue(
            SETTING_CONTRACT_NAME,
            SETTING_PRICE_DEVIATION_THRESHOLD_FACTOR,
            _priceDeviationThresholdFactor
        );
        emit PriceDeviationThresholdUpdated(_priceDeviationThresholdFactor);
    }

    function setIssuanceRatio(uint _issuanceRatio) external onlyOwner {
        require(_issuanceRatio <= MAX_ISSUANCE_RATIO, "New issuance ratio cannot exceed MAX_ISSUANCE_RATIO");
        flexibleStorage().setUIntValue(SETTING_CONTRACT_NAME, SETTING_ISSUANCE_RATIO, _issuanceRatio);
        emit IssuanceRatioUpdated(_issuanceRatio);
    }

    function setFeePeriodDuration(uint _feePeriodDuration) external onlyOwner {
        require(_feePeriodDuration >= MIN_FEE_PERIOD_DURATION, "value < MIN_FEE_PERIOD_DURATION");
        require(_feePeriodDuration <= MAX_FEE_PERIOD_DURATION, "value > MAX_FEE_PERIOD_DURATION");

        flexibleStorage().setUIntValue(SETTING_CONTRACT_NAME, SETTING_FEE_PERIOD_DURATION, _feePeriodDuration);

        emit FeePeriodDurationUpdated(_feePeriodDuration);
    }

    function setTargetThreshold(uint _percent) external onlyOwner {
        require(_percent <= MAX_TARGET_THRESHOLD, "Threshold too high");

        uint _targetThreshold = _percent.mul(SafeDecimalMath.unit()).div(100);

        flexibleStorage().setUIntValue(SETTING_CONTRACT_NAME, SETTING_TARGET_THRESHOLD, _targetThreshold);

        emit TargetThresholdUpdated(_targetThreshold);
    }

    function setLiquidationDelay(uint time) external onlyOwner {
        require(time <= MAX_LIQUIDATION_DELAY, "Must be less than 30 days");
        require(time >= MIN_LIQUIDATION_DELAY, "Must be greater than 1 day");

        flexibleStorage().setUIntValue(SETTING_CONTRACT_NAME, SETTING_LIQUIDATION_DELAY, time);

        emit LiquidationDelayUpdated(time);
    }

    // The collateral / issuance ratio ( debt / collateral ) is higher when there is less collateral backing their debt
    // Upper bound liquidationRatio is 1 + penalty (100% + 10% = 110%) to allow collateral value to cover debt and liquidation penalty
    function setLiquidationRatio(uint _liquidationRatio) external onlyOwner {
        require(
            _liquidationRatio <= MAX_LIQUIDATION_RATIO.divideDecimal(SafeDecimalMath.unit().add(getLiquidationPenalty())),
            "liquidationRatio > MAX_LIQUIDATION_RATIO / (1 + penalty)"
        );

        // MIN_LIQUIDATION_RATIO is a product of target issuance ratio * RATIO_FROM_TARGET_BUFFER
        // Ensures that liquidation ratio is set so that there is a buffer between the issuance ratio and liquidation ratio.
        uint MIN_LIQUIDATION_RATIO = getIssuanceRatio().multiplyDecimal(RATIO_FROM_TARGET_BUFFER);
        require(_liquidationRatio >= MIN_LIQUIDATION_RATIO, "liquidationRatio < MIN_LIQUIDATION_RATIO");

        flexibleStorage().setUIntValue(SETTING_CONTRACT_NAME, SETTING_LIQUIDATION_RATIO, _liquidationRatio);

        emit LiquidationRatioUpdated(_liquidationRatio);
    }

    function setLiquidationPenalty(uint penalty) external onlyOwner {
        require(penalty <= MAX_LIQUIDATION_PENALTY, "penalty > MAX_LIQUIDATION_PENALTY");

        flexibleStorage().setUIntValue(SETTING_CONTRACT_NAME, SETTING_LIQUIDATION_PENALTY, penalty);

        emit LiquidationPenaltyUpdated(penalty);
    }

    function setRateStalePeriod(uint period) external onlyOwner {
        flexibleStorage().setUIntValue(SETTING_CONTRACT_NAME, SETTING_RATE_STALE_PERIOD, period);

        emit RateStalePeriodUpdated(period);
    }

    function setExchangeFeeRateForSynths(bytes32[] calldata synthKeys, uint256[] calldata exchangeFeeRates)
        external
        onlyOwner
    {
        require(synthKeys.length == exchangeFeeRates.length, "Array lengths dont match");
        for (uint i = 0; i < synthKeys.length; i++) {
            require(exchangeFeeRates[i] <= MAX_EXCHANGE_FEE_RATE, "MAX_EXCHANGE_FEE_RATE exceeded");
            flexibleStorage().setUIntValue(
                SETTING_CONTRACT_NAME,
                keccak256(abi.encodePacked(SETTING_EXCHANGE_FEE_RATE, synthKeys[i])),
                exchangeFeeRates[i]
            );
            emit ExchangeFeeUpdated(synthKeys[i], exchangeFeeRates[i]);
        }
    }

    function setMinimumStakeTime(uint _seconds) external onlyOwner {
        require(_seconds <= MAX_MINIMUM_STAKE_TIME, "stake time exceed maximum 1 week");
        flexibleStorage().setUIntValue(SETTING_CONTRACT_NAME, SETTING_MINIMUM_STAKE_TIME, _seconds);
        emit MinimumStakeTimeUpdated(_seconds);
    }

    function setDebtSnapshotStaleTime(uint _seconds) external onlyOwner {
        flexibleStorage().setUIntValue(SETTING_CONTRACT_NAME, SETTING_DEBT_SNAPSHOT_STALE_TIME, _seconds);
        emit DebtSnapshotStaleTimeUpdated(_seconds);
    }

    function setAggregatorWarningFlags(address _flags) external onlyOwner {
        require(_flags != address(0), "Valid address must be given");
        flexibleStorage().setAddressValue(SETTING_CONTRACT_NAME, SETTING_AGGREGATOR_WARNING_FLAGS, _flags);
        emit AggregatorWarningFlagsUpdated(_flags);
    }

<<<<<<< HEAD
    function setAtomicMaxVolumePerBlock(uint _maxVolume) external onlyOwner {
        require(_maxVolume <= MAX_ATOMIC_VOLUME_PER_BLOCK, "Atomic max volume exceed maximum uint192");
        flexibleStorage().setUIntValue(SETTING_CONTRACT_NAME, SETTING_ATOMIC_MAX_VOLUME_PER_BLOCK, _maxVolume);
        emit AtomicMaxVolumePerBlockUpdated(_maxVolume);
    }

    function setAtomicTwapPriceWindow(uint _window) external onlyOwner {
        require(_window >= MIN_ATOMIC_TWAP_PRICE_WINDOW, "Atomic twap window under minimum 30 min");
        require(_window <= MAX_ATOMIC_TWAP_PRICE_WINDOW, "Atomic twap window exceed maximum 1 day");
        flexibleStorage().setUIntValue(SETTING_CONTRACT_NAME, SETTING_ATOMIC_TWAP_PRICE_WINDOW, _window);
        emit AtomicTwapPriceWindowUpdated(_window);
    }

    function setAtomicEquivalentForDexPricing(bytes32 _currencyKey, address _equivalent) external onlyOwner {
        // TODO: sanity check with the Keep3r oracle for compatibility?
        flexibleStorage().setAddressValue(
            SETTING_CONTRACT_NAME,
            keccak256(abi.encodePacked(SETTING_ATOMIC_EQUIVALENT_FOR_DEX_PRICING, _currencyKey)),
            _equivalent
        );
        emit AtomicEquivalentForDexPricingUpdated(_currencyKey, _equivalent);
    }

    function setAtomicExchangeFeeRate(bytes32 _currencyKey, uint256 _exchangeFeeRate) external onlyOwner {
        require(_exchangeFeeRate <= MAX_EXCHANGE_FEE_RATE, "MAX_EXCHANGE_FEE_RATE exceeded");
        flexibleStorage().setUIntValue(
            SETTING_CONTRACT_NAME,
            keccak256(abi.encodePacked(SETTING_ATOMIC_EXCHANGE_FEE_RATE, _currencyKey)),
            _exchangeFeeRate
        );
        emit AtomicExchangeFeeUpdated(_currencyKey, _exchangeFeeRate);
    }

    function setAtomicPriceBuffer(bytes32 _currencyKey, uint _buffer) external onlyOwner {
        flexibleStorage().setUIntValue(
            SETTING_CONTRACT_NAME,
            keccak256(abi.encodePacked(SETTING_ATOMIC_PRICE_BUFFER, _currencyKey)),
            _buffer
        );
        emit AtomicPriceBufferUpdated(_currencyKey, _buffer);
=======
    function setEtherWrapperMaxETH(uint _maxETH) external onlyOwner {
        flexibleStorage().setUIntValue(SETTING_CONTRACT_NAME, SETTING_ETHER_WRAPPER_MAX_ETH, _maxETH);
        emit EtherWrapperMaxETHUpdated(_maxETH);
    }

    function setEtherWrapperMintFeeRate(uint _rate) external onlyOwner {
        require(_rate <= MAX_ETHER_WRAPPER_MINT_FEE_RATE, "rate > MAX_ETHER_WRAPPER_MINT_FEE_RATE");
        flexibleStorage().setUIntValue(SETTING_CONTRACT_NAME, SETTING_ETHER_WRAPPER_MINT_FEE_RATE, _rate);
        emit EtherWrapperMintFeeRateUpdated(_rate);
    }

    function setEtherWrapperBurnFeeRate(uint _rate) external onlyOwner {
        require(_rate <= MAX_ETHER_WRAPPER_BURN_FEE_RATE, "rate > MAX_ETHER_WRAPPER_BURN_FEE_RATE");
        flexibleStorage().setUIntValue(SETTING_CONTRACT_NAME, SETTING_ETHER_WRAPPER_BURN_FEE_RATE, _rate);
        emit EtherWrapperBurnFeeRateUpdated(_rate);
>>>>>>> 3b1431d8
    }

    // ========== EVENTS ==========
    event CrossDomainMessageGasLimitChanged(CrossDomainMessageGasLimits gasLimitType, uint newLimit);
    event TradingRewardsEnabled(bool enabled);
    event WaitingPeriodSecsUpdated(uint waitingPeriodSecs);
    event PriceDeviationThresholdUpdated(uint threshold);
    event IssuanceRatioUpdated(uint newRatio);
    event FeePeriodDurationUpdated(uint newFeePeriodDuration);
    event TargetThresholdUpdated(uint newTargetThreshold);
    event LiquidationDelayUpdated(uint newDelay);
    event LiquidationRatioUpdated(uint newRatio);
    event LiquidationPenaltyUpdated(uint newPenalty);
    event RateStalePeriodUpdated(uint rateStalePeriod);
    event ExchangeFeeUpdated(bytes32 synthKey, uint newExchangeFeeRate);
    event MinimumStakeTimeUpdated(uint minimumStakeTime);
    event DebtSnapshotStaleTimeUpdated(uint debtSnapshotStaleTime);
    event AggregatorWarningFlagsUpdated(address flags);
<<<<<<< HEAD
    event AtomicMaxVolumePerBlockUpdated(uint newMaxVolume);
    event AtomicTwapPriceWindowUpdated(uint newWindow);
    event AtomicEquivalentForDexPricingUpdated(bytes32 synthKey, address equivalent);
    event AtomicExchangeFeeUpdated(bytes32 synthKey, uint newExchangeFeeRate);
    event AtomicPriceBufferUpdated(bytes32 synthKey, uint newBuffer);
=======
    event EtherWrapperMaxETHUpdated(uint maxETH);
    event EtherWrapperMintFeeRateUpdated(uint rate);
    event EtherWrapperBurnFeeRateUpdated(uint rate);
>>>>>>> 3b1431d8
}<|MERGE_RESOLUTION|>--- conflicted
+++ resolved
@@ -41,19 +41,17 @@
     uint public constant MAX_CROSS_DOMAIN_GAS_LIMIT = 8e6;
     uint public constant MIN_CROSS_DOMAIN_GAS_LIMIT = 3e6;
 
-<<<<<<< HEAD
-    // Atomic block volume limit is encoded as uint192.
-    uint public constant MAX_ATOMIC_VOLUME_PER_BLOCK = uint192(-1);
-
-    // TWAP window must be between 30min and 1 day.
-    uint public constant MIN_ATOMIC_TWAP_PRICE_WINDOW = 1800;
-    uint public constant MAX_ATOMIC_TWAP_PRICE_WINDOW = 86400;
-=======
     // TODO(liamz): these are simple bounds for the mint/burn fee rates (max 100%).
     // Can we come up with better values?
     uint public constant MAX_ETHER_WRAPPER_MINT_FEE_RATE = 1e18;
     uint public constant MAX_ETHER_WRAPPER_BURN_FEE_RATE = 1e18;
->>>>>>> 3b1431d8
+
+    // Atomic block volume limit is encoded as uint192.
+    uint public constant MAX_ATOMIC_VOLUME_PER_BLOCK = uint192(-1);
+
+    // TWAP window must be between 30min and 1 day.
+    uint public constant MIN_ATOMIC_TWAP_PRICE_WINDOW = 1800;
+    uint public constant MAX_ATOMIC_TWAP_PRICE_WINDOW = 86400;
 
     constructor(address _owner, address _resolver) public Owned(_owner) MixinSystemSettings(_resolver) {}
 
@@ -142,7 +140,24 @@
         return getCrossDomainMessageGasLimit(gasLimitType);
     }
 
-<<<<<<< HEAD
+    // SIP 112: ETH Wrappr
+    // The maximum amount of ETH held by the EtherWrapper.
+    function etherWrapperMaxETH() external view returns (uint) {
+        return getEtherWrapperMaxETH();
+    }
+
+    // SIP 112: ETH Wrappr
+    // The fee for depositing ETH into the EtherWrapper.
+    function etherWrapperMintFeeRate() external view returns (uint) {
+        return getEtherWrapperMintFeeRate();
+    }
+
+    // SIP 112: ETH Wrappr
+    // The fee for burning sETH and releasing ETH from the EtherWrapper.
+    function etherWrapperBurnFeeRate() external view returns (uint) {
+        return getEtherWrapperBurnFeeRate();
+    }
+
     // SIP-120 Atomic exchanges
     // max allowed volume per block for atomic exchanges
     function atomicMaxVolumePerBlock() external view returns (uint) {
@@ -171,24 +186,6 @@
     // price dampener for chainlink prices when considered for atomic exchanges
     function atomicPriceBuffer(bytes32 currencyKey) external view returns (uint) {
         return getAtomicPriceBuffer(currencyKey);
-=======
-    // SIP 112: ETH Wrappr
-    // The maximum amount of ETH held by the EtherWrapper.
-    function etherWrapperMaxETH() external view returns (uint) {
-        return getEtherWrapperMaxETH();
-    }
-
-    // SIP 112: ETH Wrappr
-    // The fee for depositing ETH into the EtherWrapper.
-    function etherWrapperMintFeeRate() external view returns (uint) {
-        return getEtherWrapperMintFeeRate();
-    }
-
-    // SIP 112: ETH Wrappr
-    // The fee for burning sETH and releasing ETH from the EtherWrapper.
-    function etherWrapperBurnFeeRate() external view returns (uint) {
-        return getEtherWrapperBurnFeeRate();
->>>>>>> 3b1431d8
     }
 
     // ========== RESTRICTED ==========
@@ -328,7 +325,23 @@
         emit AggregatorWarningFlagsUpdated(_flags);
     }
 
-<<<<<<< HEAD
+    function setEtherWrapperMaxETH(uint _maxETH) external onlyOwner {
+        flexibleStorage().setUIntValue(SETTING_CONTRACT_NAME, SETTING_ETHER_WRAPPER_MAX_ETH, _maxETH);
+        emit EtherWrapperMaxETHUpdated(_maxETH);
+    }
+
+    function setEtherWrapperMintFeeRate(uint _rate) external onlyOwner {
+        require(_rate <= MAX_ETHER_WRAPPER_MINT_FEE_RATE, "rate > MAX_ETHER_WRAPPER_MINT_FEE_RATE");
+        flexibleStorage().setUIntValue(SETTING_CONTRACT_NAME, SETTING_ETHER_WRAPPER_MINT_FEE_RATE, _rate);
+        emit EtherWrapperMintFeeRateUpdated(_rate);
+    }
+
+    function setEtherWrapperBurnFeeRate(uint _rate) external onlyOwner {
+        require(_rate <= MAX_ETHER_WRAPPER_BURN_FEE_RATE, "rate > MAX_ETHER_WRAPPER_BURN_FEE_RATE");
+        flexibleStorage().setUIntValue(SETTING_CONTRACT_NAME, SETTING_ETHER_WRAPPER_BURN_FEE_RATE, _rate);
+        emit EtherWrapperBurnFeeRateUpdated(_rate);
+    }
+
     function setAtomicMaxVolumePerBlock(uint _maxVolume) external onlyOwner {
         require(_maxVolume <= MAX_ATOMIC_VOLUME_PER_BLOCK, "Atomic max volume exceed maximum uint192");
         flexibleStorage().setUIntValue(SETTING_CONTRACT_NAME, SETTING_ATOMIC_MAX_VOLUME_PER_BLOCK, _maxVolume);
@@ -369,23 +382,6 @@
             _buffer
         );
         emit AtomicPriceBufferUpdated(_currencyKey, _buffer);
-=======
-    function setEtherWrapperMaxETH(uint _maxETH) external onlyOwner {
-        flexibleStorage().setUIntValue(SETTING_CONTRACT_NAME, SETTING_ETHER_WRAPPER_MAX_ETH, _maxETH);
-        emit EtherWrapperMaxETHUpdated(_maxETH);
-    }
-
-    function setEtherWrapperMintFeeRate(uint _rate) external onlyOwner {
-        require(_rate <= MAX_ETHER_WRAPPER_MINT_FEE_RATE, "rate > MAX_ETHER_WRAPPER_MINT_FEE_RATE");
-        flexibleStorage().setUIntValue(SETTING_CONTRACT_NAME, SETTING_ETHER_WRAPPER_MINT_FEE_RATE, _rate);
-        emit EtherWrapperMintFeeRateUpdated(_rate);
-    }
-
-    function setEtherWrapperBurnFeeRate(uint _rate) external onlyOwner {
-        require(_rate <= MAX_ETHER_WRAPPER_BURN_FEE_RATE, "rate > MAX_ETHER_WRAPPER_BURN_FEE_RATE");
-        flexibleStorage().setUIntValue(SETTING_CONTRACT_NAME, SETTING_ETHER_WRAPPER_BURN_FEE_RATE, _rate);
-        emit EtherWrapperBurnFeeRateUpdated(_rate);
->>>>>>> 3b1431d8
     }
 
     // ========== EVENTS ==========
@@ -404,15 +400,12 @@
     event MinimumStakeTimeUpdated(uint minimumStakeTime);
     event DebtSnapshotStaleTimeUpdated(uint debtSnapshotStaleTime);
     event AggregatorWarningFlagsUpdated(address flags);
-<<<<<<< HEAD
+    event EtherWrapperMaxETHUpdated(uint maxETH);
+    event EtherWrapperMintFeeRateUpdated(uint rate);
+    event EtherWrapperBurnFeeRateUpdated(uint rate);
     event AtomicMaxVolumePerBlockUpdated(uint newMaxVolume);
     event AtomicTwapPriceWindowUpdated(uint newWindow);
     event AtomicEquivalentForDexPricingUpdated(bytes32 synthKey, address equivalent);
     event AtomicExchangeFeeUpdated(bytes32 synthKey, uint newExchangeFeeRate);
     event AtomicPriceBufferUpdated(bytes32 synthKey, uint newBuffer);
-=======
-    event EtherWrapperMaxETHUpdated(uint maxETH);
-    event EtherWrapperMintFeeRateUpdated(uint rate);
-    event EtherWrapperBurnFeeRateUpdated(uint rate);
->>>>>>> 3b1431d8
 }