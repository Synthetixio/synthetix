pragma solidity ^0.5.16;

interface IFuturesMarket {
    /* ========== TYPES ========== */

<<<<<<< HEAD
    enum Error {
        Ok,
        NotPending,
        NoPriceUpdate,
        PriceOutOfBounds,
        InvalidPrice,
        InsolventPosition,
        NotInsolvent,
=======
    enum Status {
        Ok,
        NoOrderExists,
        AwaitingPriceUpdate,
        PriceOutOfBounds,
        InvalidPrice,
        CanLiquidate,
        CannotLiquidate,
>>>>>>> 82657a4e
        MaxMarketSizeExceeded,
        MaxLeverageExceeded,
        InsufficientMargin,
        NotPermitted
    }

    struct Order {
        uint id;
        int leverage;
        uint fee;
        uint roundId;
        uint minPrice;
        uint maxPrice;
    }

    // If margin/size are positive, the position is long; if negative then it is short.
    struct Position {
        uint margin;
        int size;
        uint lastPrice;
        uint fundingIndex;
    }

    /* ========== FUNCTION INTERFACE ========== */

    /* ---------- Market Details ---------- */

    function baseAsset() external view returns (bytes32 key);

    function marketSize() external view returns (uint size);

    function marketSkew() external view returns (int skew);

    function fundingLastRecomputed() external view returns (uint timestamp);

    function fundingSequence(uint index) external view returns (int netFunding);

    function orders(address account)
        external
        view
        returns (
            uint id,
            int leverage,
            uint fee,
            uint roundId,
            uint minPrice,
            uint maxPrice
        );

    function positions(address account)
        external
        view
        returns (
            uint margin,
            int size,
            uint lastPrice,
            uint fundingIndex
        );

    function assetPrice() external view returns (uint price, bool invalid);

    function currentRoundId() external view returns (uint roundId);

    function marketSizes() external view returns (uint long, uint short);

    function maxOrderSizes()
        external
        view
        returns (
            uint long,
            uint short,
            bool invalid
        );

    function marketDebt() external view returns (uint debt, bool isInvalid);

    function parameters()
        external
        view
        returns (
            uint takerFee,
            uint makerFee,
            uint closureFee,
            uint maxLeverage,
            uint maxMarketValue,
            uint maxFundingRate,
            uint maxFundingRateSkew,
            uint maxFundingRateDelta
        );

    function currentFundingRate() external view returns (int fundingRate);

    function unrecordedFunding() external view returns (int funding, bool invalid);

    function netFundingPerUnit(uint startIndex, uint endIndex) external view returns (int funding, bool invalid);

    function fundingSequenceLength() external view returns (uint length);

    /* ---------- Position Details ---------- */

    function orderPending(address account) external view returns (bool pending);

    function orderSize(address account) external view returns (int size, bool invalid);

<<<<<<< HEAD
    function orderStatus(address account) external view returns (Error);
=======
    function orderStatus(address account) external view returns (Status);
>>>>>>> 82657a4e

    function canConfirmOrder(address account) external view returns (bool);

    function notionalValue(address account) external view returns (int value, bool invalid);

    function profitLoss(address account) external view returns (int pnl, bool invalid);

    function accruedFunding(address account) external view returns (int funding, bool invalid);

    function remainingMargin(address account) external view returns (uint marginRemaining, bool invalid);

    function liquidationPrice(address account, bool includeFunding) external view returns (uint price, bool invalid);

    function canLiquidate(address account) external view returns (bool);

    function currentLeverage(address account) external view returns (int leverage, bool invalid);

    function orderFee(address account, int leverage) external view returns (uint fee, bool invalid);

    function orderFeeWithMarginDelta(
        address account,
        int marginDelta,
        int leverage
    ) external view returns (uint fee, bool invalid);

    /* ---------- Market Operations ---------- */

    function recomputeFunding() external returns (uint lastIndex);

    function modifyMargin(int marginDelta) external;

    function withdrawAllMargin() external;

    function cancelOrder() external;

    function submitOrderWithPriceBounds(
        int leverage,
        uint minPrice,
        uint maxPrice
    ) external;

    function submitOrder(int leverage) external;

    function closePosition() external;

    function modifyMarginAndSubmitOrderWithPriceBounds(
        int marginDelta,
        int leverage,
        uint minPrice,
        uint maxPrice
    ) external;

    function modifyMarginAndSubmitOrder(int marginDelta, int leverage) external;

    function confirmOrder(address account) external;

    function liquidatePosition(address account) external;
}<|MERGE_RESOLUTION|>--- conflicted
+++ resolved
@@ -3,16 +3,6 @@
 interface IFuturesMarket {
     /* ========== TYPES ========== */
 
-<<<<<<< HEAD
-    enum Error {
-        Ok,
-        NotPending,
-        NoPriceUpdate,
-        PriceOutOfBounds,
-        InvalidPrice,
-        InsolventPosition,
-        NotInsolvent,
-=======
     enum Status {
         Ok,
         NoOrderExists,
@@ -21,7 +11,6 @@
         InvalidPrice,
         CanLiquidate,
         CannotLiquidate,
->>>>>>> 82657a4e
         MaxMarketSizeExceeded,
         MaxLeverageExceeded,
         InsufficientMargin,
@@ -126,11 +115,7 @@
 
     function orderSize(address account) external view returns (int size, bool invalid);
 
-<<<<<<< HEAD
-    function orderStatus(address account) external view returns (Error);
-=======
     function orderStatus(address account) external view returns (Status);
->>>>>>> 82657a4e
 
     function canConfirmOrder(address account) external view returns (bool);
 
