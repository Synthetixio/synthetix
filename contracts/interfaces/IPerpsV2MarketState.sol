pragma solidity ^0.5.16;
pragma experimental ABIEncoderV2;

import "./IPerpsV2MarketBaseTypes.sol";

// https://docs.synthetix.io/contracts/source/contracts/PerpsV2MarketState
interface IPerpsV2MarketState {
    function marketKey() external view returns (bytes32);

    function baseAsset() external view returns (bytes32);

    function marketSize() external view returns (uint128);

    function marketSkew() external view returns (int128);

    function fundingLastRecomputed() external view returns (uint32);

    function fundingSequence(uint) external view returns (int128);

    function fundingRateLastRecomputed() external view returns (int128);

    function positions(address) external view returns (IPerpsV2MarketBaseTypes.Position memory);

    function delayedOrders(address) external view returns (IPerpsV2MarketBaseTypes.DelayedOrder memory);

    function entryDebtCorrection() external view returns (int128);

    function nextPositionId() external view returns (uint64);

    function fundingSequenceLength() external view returns (uint);

    function getPositionAddressesPage(uint, uint) external view returns (address[] memory);

    function setMarketKey(bytes32) external;

    function setBaseAsset(bytes32) external;

    function setMarketSize(uint128) external;

    function setEntryDebtCorrection(int128) external;

    function setNextPositionId(uint64) external;

    function setMarketSkew(int128) external;

    function setFundingLastRecomputed(uint32) external;

    function setFundingRateLastRecomputed(int128 _fundingRateLastRecomputed) external;

    function pushFundingSequence(int128) external;

    function updatePosition(
        address account,
        uint64 id,
        uint64 lastFundingIndex,
        uint128 margin,
        uint128 lastPrice,
        int128 size
    ) external;

    function updateDelayedOrder(
        address account,
        bool isOffchain,
        int128 sizeDelta,
        uint128 targetRoundId,
        uint128 commitDeposit,
        uint128 keeperDeposit,
        uint256 executableAtTime,
<<<<<<< HEAD
=======
        uint256 intentionTime,
>>>>>>> ab7a3816
        bytes32 trackingCode
    ) external;

    function deletePosition(address) external;

    function deleteDelayedOrder(address) external;
}<|MERGE_RESOLUTION|>--- conflicted
+++ resolved
@@ -66,10 +66,7 @@
         uint128 commitDeposit,
         uint128 keeperDeposit,
         uint256 executableAtTime,
-<<<<<<< HEAD
-=======
         uint256 intentionTime,
->>>>>>> ab7a3816
         bytes32 trackingCode
     ) external;
 
