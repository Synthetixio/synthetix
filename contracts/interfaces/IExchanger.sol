pragma solidity 0.4.25;


interface IExchanger {
<<<<<<< HEAD
    function maxSecsLeftInWaitingPeriod(address account, bytes32 currencyKey) public view returns (uint);

    function feeRateForExchange(bytes32 sourceCurrencyKey, bytes32 destinationCurrencyKey) public view returns (uint);

    function settlementOwing(address account, bytes32 currencyKey) public view returns (uint, uint);

    function exchange(address from, bytes32 sourceCurrencyKey, uint sourceAmount, bytes32 destinationCurrencyKey)
        external
        returns (bool);

    function settle(address from, bytes32 currencyKey) external returns (uint, uint);
=======
    function exchange(
        address from,
        bytes32 sourceCurrencyKey,
        uint sourceAmount,
        bytes32 destinationCurrencyKey,
        address destinationAddress
    ) external returns (uint amountReceived);
>>>>>>> e2610067
}<|MERGE_RESOLUTION|>--- conflicted
+++ resolved
@@ -2,19 +2,14 @@
 
 
 interface IExchanger {
-<<<<<<< HEAD
     function maxSecsLeftInWaitingPeriod(address account, bytes32 currencyKey) public view returns (uint);
 
     function feeRateForExchange(bytes32 sourceCurrencyKey, bytes32 destinationCurrencyKey) public view returns (uint);
 
     function settlementOwing(address account, bytes32 currencyKey) public view returns (uint, uint);
 
-    function exchange(address from, bytes32 sourceCurrencyKey, uint sourceAmount, bytes32 destinationCurrencyKey)
-        external
-        returns (bool);
+    function settle(address from, bytes32 currencyKey) external returns (uint, uint);
 
-    function settle(address from, bytes32 currencyKey) external returns (uint, uint);
-=======
     function exchange(
         address from,
         bytes32 sourceCurrencyKey,
@@ -22,5 +17,4 @@
         bytes32 destinationCurrencyKey,
         address destinationAddress
     ) external returns (uint amountReceived);
->>>>>>> e2610067
 }