pragma solidity ^0.5.16;

interface IFuturesMarketSettings {
<<<<<<< HEAD
    function takerFee(bytes32 _baseAsset) external view returns (uint);
=======
    struct Parameters {
        uint takerFee;
        uint makerFee;
        uint maxLeverage;
        uint maxMarketValue;
        uint maxFundingRate;
        uint maxFundingRateSkew;
        uint maxFundingRateDelta;
    }

    function getTakerFee(bytes32 _baseAsset) external view returns (uint);
>>>>>>> ab442a67

    function makerFee(bytes32 _baseAsset) external view returns (uint);

    function maxLeverage(bytes32 _baseAsset) external view returns (uint);

    function maxMarketValue(bytes32 _baseAsset) external view returns (uint);

    function maxFundingRate(bytes32 _baseAsset) external view returns (uint);

    function maxFundingRateSkew(bytes32 _baseAsset) external view returns (uint);

    function maxFundingRateDelta(bytes32 _baseAsset) external view returns (uint);

    function parameters(bytes32 _baseAsset)
        external
        view
        returns (
            uint _takerFee,
            uint _makerFee,
            uint _maxLeverage,
            uint _maxMarketValue,
            uint _maxFundingRate,
            uint _maxFundingRateSkew,
            uint _maxFundingRateDelta
        );

    function liquidationFee() external view returns (uint);

    function minInitialMargin() external view returns (uint);
}<|MERGE_RESOLUTION|>--- conflicted
+++ resolved
@@ -1,9 +1,6 @@
 pragma solidity ^0.5.16;
 
 interface IFuturesMarketSettings {
-<<<<<<< HEAD
-    function takerFee(bytes32 _baseAsset) external view returns (uint);
-=======
     struct Parameters {
         uint takerFee;
         uint makerFee;
@@ -14,8 +11,7 @@
         uint maxFundingRateDelta;
     }
 
-    function getTakerFee(bytes32 _baseAsset) external view returns (uint);
->>>>>>> ab442a67
+    function takerFee(bytes32 _baseAsset) external view returns (uint);
 
     function makerFee(bytes32 _baseAsset) external view returns (uint);
 
