pragma solidity >=0.4.24;

// https://docs.synthetix.io/contracts/source/interfaces/iexchangerates
interface IExchangeRates {
    // Structs
    struct RateAndUpdatedTime {
        uint216 rate;
        uint40 time;
    }

    // Views
    function aggregators(bytes32 currencyKey) external view returns (address);

    function aggregatorWarningFlags() external view returns (address);

    function anyRateIsInvalid(bytes32[] calldata currencyKeys) external view returns (bool);

    function currentRoundForRate(bytes32 currencyKey) external view returns (uint);

    function currenciesUsingAggregator(address aggregator) external view returns (bytes32[] memory);

    function effectiveValue(
        bytes32 sourceCurrencyKey,
        uint sourceAmount,
        bytes32 destinationCurrencyKey
    ) external view returns (uint value);

    function effectiveValueAndRates(
        bytes32 sourceCurrencyKey,
        uint sourceAmount,
        bytes32 destinationCurrencyKey
    )
        external
        view
        returns (
            uint value,
            uint sourceRate,
            uint destinationRate
        );

    function effectiveAtomicValueAndRates(
        bytes32 sourceCurrencyKey,
        uint sourceAmount,
        bytes32 destinationCurrencyKey
    )
        external
        view
        returns (
            uint value,
            uint systemValue,
            uint systemSourceRate,
            uint systemDestinationRate
        );

    function effectiveValueAtRound(
        bytes32 sourceCurrencyKey,
        uint sourceAmount,
        bytes32 destinationCurrencyKey,
        uint roundIdForSrc,
        uint roundIdForDest
    ) external view returns (uint value);

    function getCurrentRoundId(bytes32 currencyKey) external view returns (uint);

    function getLastRoundIdBeforeElapsedSecs(
        bytes32 currencyKey,
        uint startingRoundId,
        uint startingTimestamp,
        uint timediff
    ) external view returns (uint);

    function lastRateUpdateTimes(bytes32 currencyKey) external view returns (uint256);

    function oracle() external view returns (address);

    function rateAndTimestampAtRound(bytes32 currencyKey, uint roundId) external view returns (uint rate, uint time);

    function rateAndUpdatedTime(bytes32 currencyKey) external view returns (uint rate, uint time);

    function rateAndInvalid(bytes32 currencyKey) external view returns (uint rate, bool isInvalid);

    function rateForCurrency(bytes32 currencyKey) external view returns (uint);

    function rateIsFlagged(bytes32 currencyKey) external view returns (bool);

    function rateIsInvalid(bytes32 currencyKey) external view returns (bool);

    function rateIsStale(bytes32 currencyKey) external view returns (bool);

    function rateStalePeriod() external view returns (uint);

    function ratesAndUpdatedTimeForCurrencyLastNRounds(bytes32 currencyKey, uint numRounds)
        external
        view
        returns (uint[] memory rates, uint[] memory times);

    function ratesAndInvalidForCurrencies(bytes32[] calldata currencyKeys)
        external
        view
        returns (uint[] memory rates, bool anyRateInvalid);

    function ratesForCurrencies(bytes32[] calldata currencyKeys) external view returns (uint[] memory);
<<<<<<< HEAD

    function synthTooVolatileForAtomicExchange(bytes32 currencyKey) external view returns (bool);

    // Mutative functions
    function freezeRate(bytes32 currencyKey) external;
=======
>>>>>>> 913d0b35
}<|MERGE_RESOLUTION|>--- conflicted
+++ resolved
@@ -100,12 +100,6 @@
         returns (uint[] memory rates, bool anyRateInvalid);
 
     function ratesForCurrencies(bytes32[] calldata currencyKeys) external view returns (uint[] memory);
-<<<<<<< HEAD
 
     function synthTooVolatileForAtomicExchange(bytes32 currencyKey) external view returns (bool);
-
-    // Mutative functions
-    function freezeRate(bytes32 currencyKey) external;
-=======
->>>>>>> 913d0b35
 }