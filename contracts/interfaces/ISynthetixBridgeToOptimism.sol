pragma solidity >=0.4.24;


interface ISynthetixBridgeToOptimism {
<<<<<<< HEAD
=======
    // invoked by users on L1
    function initiateDeposit(uint amount) external;

>>>>>>> 9c31432d
    // invoked by the relayer on L1
    function completeWithdrawal(address account, uint amount) external;

    // invoked by users on L1
    function initiateDeposit(uint amount) external;

    // invoked users on L1
    function depositAndMigrateEscrow(uint256 depositAmount, uint256[] calldata entryIDs) external;
}<|MERGE_RESOLUTION|>--- conflicted
+++ resolved
@@ -2,18 +2,12 @@
 
 
 interface ISynthetixBridgeToOptimism {
-<<<<<<< HEAD
-=======
-    // invoked by users on L1
-    function initiateDeposit(uint amount) external;
-
->>>>>>> 9c31432d
     // invoked by the relayer on L1
     function completeWithdrawal(address account, uint amount) external;
 
+    // invoked users on L1
+    function depositAndMigrateEscrow(uint256 depositAmount, uint256[] calldata entryIDs) external;
+
     // invoked by users on L1
     function initiateDeposit(uint amount) external;
-
-    // invoked users on L1
-    function depositAndMigrateEscrow(uint256 depositAmount, uint256[] calldata entryIDs) external;
 }