pragma solidity >=0.4.24;
pragma experimental ABIEncoderV2;

import "./IRewardEscrowV2.sol";


interface ISynthetixBridgeToBase {
    // invoked by users on L2
    function initiateWithdrawal(uint amount) external;

    // invoked by the xDomain messenger on L2
<<<<<<< HEAD
    function mintSecondaryFromDeposit(
        address account,
        uint amount,
        uint escrowAmount
    ) external;

    // invoked by the xDomain messenger on L2
    function mintSecondaryFromDepositForRewards(uint amount) external;

    // invoked by the xDomain messenger on L2
    function importVestingEntries(
        address account,
        uint256 escrowedAmount,
        VestingEntries.VestingEntry[] calldata vestingEntries
    ) external;
=======
    function completeDeposit(address account, uint amount) external;

    // invoked by the xDomain messenger on L2
    function completeRewardDeposit(uint amount) external;
>>>>>>> 9c31432d
}<|MERGE_RESOLUTION|>--- conflicted
+++ resolved
@@ -9,15 +9,14 @@
     function initiateWithdrawal(uint amount) external;
 
     // invoked by the xDomain messenger on L2
-<<<<<<< HEAD
-    function mintSecondaryFromDeposit(
+    function completeDeposit(
         address account,
         uint amount,
         uint escrowAmount
     ) external;
 
     // invoked by the xDomain messenger on L2
-    function mintSecondaryFromDepositForRewards(uint amount) external;
+    function completeRewardDeposit(uint amount) external;
 
     // invoked by the xDomain messenger on L2
     function importVestingEntries(
@@ -25,10 +24,4 @@
         uint256 escrowedAmount,
         VestingEntries.VestingEntry[] calldata vestingEntries
     ) external;
-=======
-    function completeDeposit(address account, uint amount) external;
-
-    // invoked by the xDomain messenger on L2
-    function completeRewardDeposit(uint amount) external;
->>>>>>> 9c31432d
 }