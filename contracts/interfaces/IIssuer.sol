--- conflicted
+++ resolved
@@ -99,11 +99,10 @@
 
     function setCurrentPeriodId(uint128 periodId) external;
 
-<<<<<<< HEAD
     function liquidateAccount(address account, bool isSelfLiquidation)
         external
         returns (uint totalRedeemed, uint amountToLiquidate);
-=======
+
     function issueSynthsWithoutDebt(
         bytes32 currencyKey,
         address to,
@@ -115,5 +114,4 @@
         address to,
         uint amount
     ) external;
->>>>>>> a004b273
 }