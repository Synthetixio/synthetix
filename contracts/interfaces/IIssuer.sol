pragma solidity >=0.4.24;

import "../interfaces/ISynth.sol";

// https://docs.synthetix.io/contracts/source/interfaces/iissuer
interface IIssuer {
    // Views
    function anySynthOrSNXRateIsInvalid() external view returns (bool anyRateInvalid);

    function availableCurrencyKeys() external view returns (bytes32[] memory);

    function availableSynthCount() external view returns (uint);

    function availableSynths(uint index) external view returns (ISynth);

    function canBurnSynths(address account) external view returns (bool);

    function collateral(address account) external view returns (uint);

    function collateralisationRatio(address issuer) external view returns (uint);

    function collateralisationRatioAndAnyRatesInvalid(address _issuer)
        external
        view
        returns (uint cratio, bool anyRateIsInvalid);

    function debtBalanceOf(address issuer, bytes32 currencyKey) external view returns (uint debtBalance);

    function issuanceRatio() external view returns (uint);

    function lastIssueEvent(address account) external view returns (uint);

    function maxIssuableSynths(address issuer) external view returns (uint maxIssuable);

    function minimumStakeTime() external view returns (uint);

    function remainingIssuableSynths(address issuer)
        external
        view
        returns (
            uint maxIssuable,
            uint alreadyIssued,
            uint totalSystemDebt
        );

    function synths(bytes32 currencyKey) external view returns (ISynth);

    function getSynths(bytes32[] calldata currencyKeys) external view returns (ISynth[] memory);

    function synthsByAddress(address synthAddress) external view returns (bytes32);

    function totalIssuedSynths(bytes32 currencyKey, bool excludeOtherCollateral) external view returns (uint);

    function transferableSynthetixAndAnyRateIsInvalid(address account, uint balance)
        external
        view
        returns (uint transferable, bool anyRateIsInvalid);

    // Restricted: used internally to Synthetix
    function issueSynths(address from, uint amount) external;

    function issueSynthsOnBehalf(
        address issueFor,
        address from,
        uint amount
    ) external;

    function issueMaxSynths(address from) external;

    function issueMaxSynthsOnBehalf(address issueFor, address from) external;

    function burnSynths(address from, uint amount) external;

    function burnSynthsOnBehalf(
        address burnForAddress,
        address from,
        uint amount
    ) external;

    function burnSynthsToTarget(address from) external;

    function burnSynthsToTargetOnBehalf(address burnForAddress, address from) external;

    function burnForRedemption(
        address deprecatedSynthProxy,
        address account,
        uint balance
    ) external;

    function setCurrentPeriodId(uint periodId) external;

    function liquidateDelinquentAccount(
        address delinquentAccount,
        uint susdAmount,
        address liquidatorAccount
    ) external returns (uint totalRedeemed, uint amountToLiquidate);
    
    // Used to self-liquidate an account back to the target c-ratio (issuanceRatio).
    function selfLiquidateAccount(
        address account
    ) external returns (uint totalRedeemed, uint amountToLiquidate);
<<<<<<< HEAD
=======

    function setCurrentPeriodId(uint128 periodId) external;
>>>>>>> 804a96bf
}<|MERGE_RESOLUTION|>--- conflicted
+++ resolved
@@ -87,7 +87,7 @@
         uint balance
     ) external;
 
-    function setCurrentPeriodId(uint periodId) external;
+    function setCurrentPeriodId(uint128 periodId) external;
 
     function liquidateDelinquentAccount(
         address delinquentAccount,
@@ -99,9 +99,4 @@
     function selfLiquidateAccount(
         address account
     ) external returns (uint totalRedeemed, uint amountToLiquidate);
-<<<<<<< HEAD
-=======
-
-    function setCurrentPeriodId(uint128 periodId) external;
->>>>>>> 804a96bf
 }