--- conflicted
+++ resolved
@@ -10,9 +10,7 @@
 
     function transferFrom(address from, address to, uint value) external returns (bool);
 
-<<<<<<< HEAD
     function transferFromAndSettle(address from, address to, uint value) external returns (bool);
-=======
+
     function balanceOf(address owner) external view returns (uint);
->>>>>>> c2151ed4
 }