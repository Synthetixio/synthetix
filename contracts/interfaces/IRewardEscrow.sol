pragma solidity >=0.4.24;


// https://docs.synthetix.io/contracts/source/interfaces/irewardescrow
interface IRewardEscrow {
    // Views
    function balanceOf(address account) external view returns (uint);

    function numVestingEntries(address account) external view returns (uint);

    function totalEscrowedAccountBalance(address account) external view returns (uint);

    function totalVestedAccountBalance(address account) external view returns (uint);

    function getVestingScheduleEntry(address account, uint index) external view returns (uint[2] memory);

<<<<<<< HEAD
=======
    function getNextVestingIndex(address account) external view returns (uint);

>>>>>>> c73c3a2a
    // Mutative functions
    function appendVestingEntry(address account, uint quantity) external;

    function vest() external;
}<|MERGE_RESOLUTION|>--- conflicted
+++ resolved
@@ -14,11 +14,8 @@
 
     function getVestingScheduleEntry(address account, uint index) external view returns (uint[2] memory);
 
-<<<<<<< HEAD
-=======
     function getNextVestingIndex(address account) external view returns (uint);
 
->>>>>>> c73c3a2a
     // Mutative functions
     function appendVestingEntry(address account, uint quantity) external;
 
