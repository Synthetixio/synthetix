--- conflicted
+++ resolved
@@ -253,24 +253,16 @@
         return value;
     }
 
-<<<<<<< HEAD
+    function _accessibleMargin(IFuturesMarket market, address account) internal view returns (uint) {
+        (uint value, ) = market.accessibleMargin(account);
+        return value;
+    }
+
     function _liquidationPrice(IFuturesMarket market, address account) internal view returns (uint) {
         (uint liquidationPrice, ) = market.liquidationPrice(account, true);
         return liquidationPrice;
     }
 
-=======
-    function _accessibleMargin(IFuturesMarket market, address account) internal view returns (uint) {
-        (uint value, ) = market.accessibleMargin(account);
-        return value;
-    }
-
-    function _liquidationPrice(IFuturesMarket market, address account) internal view returns (uint) {
-        (uint liquidationPrice, ) = market.liquidationPrice(account, true);
-        return liquidationPrice;
-    }
-
->>>>>>> 1feffada
     function _positionDetails(IFuturesMarket market, address account) internal view returns (PositionData memory) {
         return
             PositionData(
@@ -279,10 +271,7 @@
                 _profitLoss(market, account),
                 _accruedFunding(market, account),
                 _remainingMargin(market, account),
-<<<<<<< HEAD
-=======
                 _accessibleMargin(market, account),
->>>>>>> 1feffada
                 _liquidationPrice(market, account),
                 market.canLiquidate(account)
             );
