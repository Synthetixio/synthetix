pragma solidity ^0.5.16;
pragma experimental ABIEncoderV2;

// Internal references
import "./interfaces/IFuturesMarket.sol";
import "./interfaces/IFuturesMarketManager.sol";
import "./interfaces/IFuturesMarketSettings.sol";
import "./interfaces/IAddressResolver.sol";

// https://docs.synthetix.io/contracts/source/contracts/FuturesMarketData
// A utility contract to allow the front end to query market data in a single call.
contract FuturesMarketData {
    /* ========== TYPES ========== */

    struct FuturesGlobals {
        uint minInitialMargin;
        uint liquidationFee;
    }

    struct MarketSummary {
        address market;
        bytes32 asset;
        uint maxLeverage;
        uint price;
        uint marketSize;
        int marketSkew;
        uint marketDebt;
        int currentFundingRate;
        FeeRates feeRates;
    }

    struct MarketLimits {
        uint maxLeverage;
        uint maxMarketValue;
    }

    struct Sides {
        uint long;
        uint short;
    }

    struct MarketSizeDetails {
        uint marketSize;
        FuturesMarketData.Sides sides;
        uint marketDebt;
        int marketSkew;
    }

    struct PriceDetails {
        uint price;
        bool invalid;
    }

    struct FundingParameters {
        uint maxFundingRate;
        uint maxFundingRateSkew;
        uint maxFundingRateDelta;
    }

    struct FeeRates {
        uint takerFee;
        uint makerFee;
    }

    struct FundingDetails {
        int currentFundingRate;
        int unrecordedFunding;
        uint fundingLastRecomputed;
    }

    struct MarketData {
        address market;
        bytes32 baseAsset;
        FuturesMarketData.FeeRates feeRates;
        FuturesMarketData.MarketLimits limits;
        FuturesMarketData.FundingParameters fundingParameters;
        FuturesMarketData.MarketSizeDetails marketSizeDetails;
        FuturesMarketData.PriceDetails priceDetails;
    }

    struct PositionData {
        IFuturesMarket.Position position;
        int notionalValue;
        int profitLoss;
        int accruedFunding;
        uint remainingMargin;
        uint accessibleMargin;
        uint liquidationPrice;
        bool canLiquidatePosition;
    }

    /* ========== STORAGE VARIABLES ========== */

    IAddressResolver public resolverProxy;

    /* ========== CONSTRUCTOR ========== */

    constructor(IAddressResolver _resolverProxy) public {
        resolverProxy = _resolverProxy;
    }

    /* ========== VIEWS ========== */

    function _futuresMarketManager() internal view returns (IFuturesMarketManager) {
        return
            IFuturesMarketManager(
                resolverProxy.requireAndGetAddress("FuturesMarketManager", "Missing FuturesMarketManager Address")
            );
    }

    function _futuresMarketSettings() internal view returns (IFuturesMarketSettings) {
        return
            IFuturesMarketSettings(
                resolverProxy.requireAndGetAddress("FuturesMarketSettings", "Missing FuturesMarketSettings Address")
            );
    }

    function globals() external view returns (FuturesGlobals memory) {
        IFuturesMarketSettings settings = _futuresMarketSettings();
        return FuturesGlobals(settings.minInitialMargin(), settings.liquidationFee());
    }

    function parameters(bytes32 baseAsset) external view returns (IFuturesMarketSettings.Parameters memory) {
        return _parameters(baseAsset);
    }

    function _parameters(bytes32 baseAsset) internal view returns (IFuturesMarketSettings.Parameters memory) {
        (
            uint takerFee,
            uint makerFee,
            uint closureFee,
            uint maxLeverage,
            uint maxMarketValue,
            uint maxFundingRate,
            uint maxFundingRateSkew,
            uint maxFundingRateDelta
        ) = _futuresMarketSettings().parameters(baseAsset);
        return
            IFuturesMarketSettings.Parameters(
                takerFee,
                makerFee,
                closureFee,
                maxLeverage,
                maxMarketValue,
                maxFundingRate,
                maxFundingRateSkew,
                maxFundingRateDelta
            );
    }

    function _marketSummaries(address[] memory markets) internal view returns (MarketSummary[] memory) {
        uint numMarkets = markets.length;
        MarketSummary[] memory summaries = new MarketSummary[](numMarkets);
        for (uint i; i < numMarkets; i++) {
            IFuturesMarket market = IFuturesMarket(markets[i]);
            bytes32 baseAsset = market.baseAsset();
            IFuturesMarketSettings.Parameters memory params = _parameters(baseAsset);

            (uint price, ) = market.assetPrice();
            (uint debt, ) = market.marketDebt();

            summaries[i] = MarketSummary(
                address(market),
                baseAsset,
                params.maxLeverage,
                price,
                market.marketSize(),
                market.marketSkew(),
                debt,
                market.currentFundingRate(),
                FeeRates(params.takerFee, params.makerFee)
            );
        }

        return summaries;
    }

    function marketSummaries(address[] calldata markets) external view returns (MarketSummary[] memory) {
        return _marketSummaries(markets);
    }

    function marketSummariesForAssets(bytes32[] calldata assets) external view returns (MarketSummary[] memory) {
        return _marketSummaries(_futuresMarketManager().marketsForAssets(assets));
    }

    function allMarketSummaries() external view returns (MarketSummary[] memory) {
        return _marketSummaries(_futuresMarketManager().allMarkets());
    }

    function _fundingParameters(IFuturesMarketSettings.Parameters memory params)
        internal
        pure
        returns (FundingParameters memory)
    {
        return FundingParameters(params.maxFundingRate, params.maxFundingRateSkew, params.maxFundingRateDelta);
    }

    function _marketSizes(IFuturesMarket market) internal view returns (Sides memory) {
        (uint long, uint short) = market.marketSizes();
        return Sides(long, short);
    }

    function _marketDetails(IFuturesMarket market) internal view returns (MarketData memory) {
        (uint price, bool invalid) = market.assetPrice();
        (uint marketDebt, ) = market.marketDebt();
        bytes32 baseAsset = market.baseAsset();

        IFuturesMarketSettings.Parameters memory params = _parameters(baseAsset);

        return
            MarketData(
                address(market),
                baseAsset,
                FeeRates(params.takerFee, params.makerFee),
                MarketLimits(params.maxLeverage, params.maxMarketValue),
                _fundingParameters(params),
                MarketSizeDetails(market.marketSize(), _marketSizes(market), marketDebt, market.marketSkew()),
                PriceDetails(price, invalid)
            );
    }

    function marketDetails(IFuturesMarket market) external view returns (MarketData memory) {
        return _marketDetails(market);
    }

    function marketDetailsForAsset(bytes32 asset) external view returns (MarketData memory) {
        return _marketDetails(IFuturesMarket(_futuresMarketManager().marketForAsset(asset)));
    }

    function _position(IFuturesMarket market, address account) internal view returns (IFuturesMarket.Position memory) {
        (uint positionId, uint positionMargin, int positionSize, uint positionEntryPrice, uint positionEntryIndex) =
            market.positions(account);
        return IFuturesMarket.Position(positionId, positionMargin, positionSize, positionEntryPrice, positionEntryIndex);
    }

    function _notionalValue(IFuturesMarket market, address account) internal view returns (int) {
        (int value, ) = market.notionalValue(account);
        return value;
    }

    function _profitLoss(IFuturesMarket market, address account) internal view returns (int) {
        (int value, ) = market.profitLoss(account);
        return value;
    }

    function _accruedFunding(IFuturesMarket market, address account) internal view returns (int) {
        (int value, ) = market.accruedFunding(account);
        return value;
    }

    function _remainingMargin(IFuturesMarket market, address account) internal view returns (uint) {
        (uint value, ) = market.remainingMargin(account);
        return value;
    }

<<<<<<< HEAD
    function _accessibleMargin(IFuturesMarket market, address account) internal view returns (uint) {
        (uint value, ) = market.accessibleMargin(account);
        return value;
    }

    function _order(IFuturesMarket market, address account) internal view returns (IFuturesMarket.Order memory) {
        (uint orderId, int orderLeverage, uint orderFee, uint orderRoundId, uint minPrice, uint maxPrice) =
            market.orders(account);
        return IFuturesMarket.Order(orderId, orderLeverage, orderFee, orderRoundId, minPrice, maxPrice);
=======
    function _liquidationPrice(IFuturesMarket market, address account) internal view returns (uint) {
        (uint liquidationPrice, ) = market.liquidationPrice(account, true);
        return liquidationPrice;
>>>>>>> dad617ca
    }

    function _positionDetails(IFuturesMarket market, address account) internal view returns (PositionData memory) {
        return
            PositionData(
                _position(market, account),
                _notionalValue(market, account),
                _profitLoss(market, account),
                _accruedFunding(market, account),
                _remainingMargin(market, account),
<<<<<<< HEAD
                _accessibleMargin(market, account),
                liquidationPrice,
=======
                _liquidationPrice(market, account),
>>>>>>> dad617ca
                market.canLiquidate(account)
            );
    }

    function positionDetails(IFuturesMarket market, address account) external view returns (PositionData memory) {
        return _positionDetails(market, account);
    }

    function positionDetailsForAsset(bytes32 asset, address account) external view returns (PositionData memory) {
        return _positionDetails(IFuturesMarket(_futuresMarketManager().marketForAsset(asset)), account);
    }
}<|MERGE_RESOLUTION|>--- conflicted
+++ resolved
@@ -253,21 +253,14 @@
         return value;
     }
 
-<<<<<<< HEAD
     function _accessibleMargin(IFuturesMarket market, address account) internal view returns (uint) {
         (uint value, ) = market.accessibleMargin(account);
         return value;
     }
 
-    function _order(IFuturesMarket market, address account) internal view returns (IFuturesMarket.Order memory) {
-        (uint orderId, int orderLeverage, uint orderFee, uint orderRoundId, uint minPrice, uint maxPrice) =
-            market.orders(account);
-        return IFuturesMarket.Order(orderId, orderLeverage, orderFee, orderRoundId, minPrice, maxPrice);
-=======
     function _liquidationPrice(IFuturesMarket market, address account) internal view returns (uint) {
         (uint liquidationPrice, ) = market.liquidationPrice(account, true);
         return liquidationPrice;
->>>>>>> dad617ca
     }
 
     function _positionDetails(IFuturesMarket market, address account) internal view returns (PositionData memory) {
@@ -278,12 +271,8 @@
                 _profitLoss(market, account),
                 _accruedFunding(market, account),
                 _remainingMargin(market, account),
-<<<<<<< HEAD
                 _accessibleMargin(market, account),
-                liquidationPrice,
-=======
                 _liquidationPrice(market, account),
->>>>>>> dad617ca
                 market.canLiquidate(account)
             );
     }
