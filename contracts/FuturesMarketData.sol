--- conflicted
+++ resolved
@@ -9,16 +9,6 @@
 
 contract FuturesMarketData {
     /* ========== TYPES ========== */
-
-    struct Parameters {
-        uint takerFee;
-        uint makerFee;
-        uint maxLeverage;
-        uint maxMarketValue;
-        uint maxFundingRate;
-        uint maxFundingRateSkew;
-        uint maxFundingRateDelta;
-    }
 
     struct MarketSummary {
         address market;
@@ -119,15 +109,11 @@
             );
     }
 
-<<<<<<< HEAD
-    function parameters(bytes32 baseAsset) public view returns (Parameters memory) {
+    function parameters(bytes32 baseAsset) external view returns (IFuturesMarketSettings.Parameters memory) {
         return _parameters(baseAsset);
     }
 
-    function _parameters(bytes32 baseAsset) internal view returns (Parameters memory) {
-=======
-    function _getParameters(bytes32 baseAsset) internal view returns (IFuturesMarketSettings.Parameters memory) {
->>>>>>> ab442a67
+    function _parameters(bytes32 baseAsset) internal view returns (IFuturesMarketSettings.Parameters memory) {
         (
             uint takerFee,
             uint makerFee,
@@ -138,11 +124,7 @@
             uint maxFundingRateDelta
         ) = _futuresMarketSettings().parameters(baseAsset);
         return
-<<<<<<< HEAD
-            Parameters(
-=======
             IFuturesMarketSettings.Parameters(
->>>>>>> ab442a67
                 takerFee,
                 makerFee,
                 maxLeverage,
@@ -157,15 +139,10 @@
         uint numMarkets = markets.length;
         MarketSummary[] memory summaries = new MarketSummary[](numMarkets);
         for (uint i; i < numMarkets; i++) {
-<<<<<<< HEAD
-            FuturesMarket market = FuturesMarket(markets[i]);
+            FuturesMarket market = IFuturesMarket(markets[i]);
             bytes32 baseAsset = market.baseAsset();
-            Parameters memory params = _parameters(baseAsset);
-=======
-            IFuturesMarket market = IFuturesMarket(markets[i]);
-
-            IFuturesMarketSettings.Parameters memory parameters = _getParameters(market.baseAsset());
->>>>>>> ab442a67
+            IFuturesMarketSettings.Parameters memory params = _parameters(baseAsset);
+
             (uint price, ) = market.assetPrice();
             (uint debt, ) = market.marketDebt();
 
@@ -197,17 +174,12 @@
         return _marketSummaries(_futuresMarketManager().allMarkets());
     }
 
-<<<<<<< HEAD
-    function _fundingParameters(Parameters memory params) internal pure returns (FundingParameters memory) {
-        return FundingParameters(params.maxFundingRate, params.maxFundingRateSkew, params.maxFundingRateDelta);
-=======
-    function _fundingParameters(IFuturesMarketSettings.Parameters memory parameters)
+    function _fundingParameters(IFuturesMarketSettings.Parameters memory params)
         internal
         pure
         returns (FundingParameters memory)
     {
-        return FundingParameters(parameters.maxFundingRate, parameters.maxFundingRateSkew, parameters.maxFundingRateDelta);
->>>>>>> ab442a67
+        return FundingParameters(params.maxFundingRate, params.maxFundingRateSkew, params.maxFundingRateDelta);
     }
 
     function _marketSizes(IFuturesMarket market) internal view returns (Sides memory) {
@@ -220,11 +192,7 @@
         (uint marketDebt, ) = market.marketDebt();
         bytes32 baseAsset = market.baseAsset();
 
-<<<<<<< HEAD
-        Parameters memory params = _parameters(baseAsset);
-=======
-        IFuturesMarketSettings.Parameters memory parameters = _getParameters(market.baseAsset());
->>>>>>> ab442a67
+        IFuturesMarketSettings.Parameters memory params = _parameters(baseAsset);
 
         return
             MarketData(
