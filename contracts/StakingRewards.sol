--- conflicted
+++ resolved
@@ -11,12 +11,7 @@
 import "./RewardsDistributionRecipient.sol";
 import "./Pausable.sol";
 
-<<<<<<< HEAD
 contract StakingRewards is IStakingRewards, RewardsDistributionRecipient, ReentrancyGuard, Pausable {
-=======
-
-contract StakingRewards is IStakingRewards, RewardsDistributionRecipient, ReentrancyGuard {
->>>>>>> a8c9a9f8
     using SafeMath for uint256;
     using SafeERC20 for IERC20;
 
