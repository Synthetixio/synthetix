pragma solidity ^0.5.16;

// Inheritance
import "./Owned.sol";
import "./Pausable.sol";
import "openzeppelin-solidity-2.3.0/contracts/utils/ReentrancyGuard.sol";
import "./MixinResolver.sol";
import "./interfaces/IEtherCollateral.sol";

// Libraries
import "./SafeDecimalMath.sol";

// Internal references
import "./interfaces/ISystemStatus.sol";
import "./interfaces/IFeePool.sol";
import "./interfaces/ISynth.sol";
import "./interfaces/IERC20.sol";
import "./interfaces/IExchangeRates.sol";

import "@nomiclabs/buidler/console.sol";


// ETH Collateral v0.3 (sUSD)
// https://docs.synthetix.io/contracts/EtherCollateralsUSD
contract EtherCollateralsUSD is Owned, Pausable, ReentrancyGuard, MixinResolver, IEtherCollateral {
    using SafeMath for uint256;
    using SafeDecimalMath for uint256;

    bytes32 internal constant ETH = "ETH";

    // ========== CONSTANTS ==========
    uint256 internal constant ONE_THOUSAND = 1e18 * 1000;
    uint256 internal constant ONE_HUNDRED = 1e18 * 100;

    uint256 internal constant SECONDS_IN_A_YEAR = 31536000; // Common Year

    // Where fees are pooled in sUSD.
    address internal constant FEE_ADDRESS = 0xfeEFEEfeefEeFeefEEFEEfEeFeefEEFeeFEEFEeF;

    bytes32 private constant sUSD = "sUSD";
    bytes32 public constant COLLATERAL = "ETH";

    // ========== SETTER STATE VARIABLES ==========

    // The ratio of Collateral to synths issued
    uint256 public collateralizationRatio = SafeDecimalMath.unit() * 150;

    // If updated, all outstanding loans will pay this interest rate in on closure of the loan. Default 5%
    uint256 public interestRate = (5 * SafeDecimalMath.unit()) / 100;
    uint256 public interestPerSecond = interestRate.div(SECONDS_IN_A_YEAR);

    // Minting fee for issuing the synths. Default 50 bips.
    uint256 public issueFeeRate = (5 * SafeDecimalMath.unit()) / 1000;

    // Maximum amount of sUSD that can be issued by the EtherCollateral contract. Default 10MM
    uint256 public issueLimit = SafeDecimalMath.unit() * 10000000;

    // Minimum amount of ETH to create loan preventing griefing and gas consumption. Min 1ETH =
    uint256 public minLoanCollateralSize = SafeDecimalMath.unit() * 1;

    // Maximum number of loans an account can create
    uint256 public accountLoanLimit = 50;

    // If true then any wallet addres can close a loan not just the loan creator.
    bool public loanLiquidationOpen = false;

    // Time when remaining loans can be liquidated
    uint256 public liquidationDeadline;

    // Liquidation ratio when loans can be liquidated
    uint256 public liquidationRatio = (150 * SafeDecimalMath.unit()) / 100; // 1.5 ratio

    // Liquidation penalty when loans are liquidated. default 10%
    uint256 public liquidationPenalty = SafeDecimalMath.unit() / 10;

    // ========== STATE VARIABLES ==========

    // The total number of synths issued by the collateral in this contract
    uint256 public totalIssuedSynths;

    // Total number of loans ever created
    uint256 public totalLoansCreated;

    // Total number of open loans
    uint256 public totalOpenLoanCount;

    // Synth loan storage struct
    struct SynthLoanStruct {
        //  Acccount that created the loan
        address account;
        //  Amount (in collateral token ) that they deposited
        uint256 collateralAmount;
        //  Amount (in synths) that they issued to borrow
        uint256 loanAmount;
        // Minting Fee
        uint256 mintingFee;
        // When the loan was created
        uint256 timeCreated;
        // ID for the loan
        uint256 loanID;
        // When the loan was paidback (closed)
        uint256 timeClosed;
        // Applicable Interest rate
        uint256 loanInterestRate;
        // interest amounts accrued
        uint256 accruedInterest;
        // last timestamp interest amounts accrued
        uint40 lastInterestAccrued;
    }

    // Users Loans by address
    mapping(address => SynthLoanStruct[]) public accountsSynthLoans;

    // Account Open Loan Counter
    mapping(address => uint256) public accountOpenLoanCounter;

    /* ========== ADDRESS RESOLVER CONFIGURATION ========== */

    bytes32 private constant CONTRACT_SYSTEMSTATUS = "SystemStatus";
    bytes32 private constant CONTRACT_SYNTHSUSD = "SynthsUSD";
    bytes32 private constant CONTRACT_EXRATES = "ExchangeRates";
    bytes32 private constant CONTRACT_FEEPOOL = "FeePool";

    bytes32[24] private addressesToCache = [CONTRACT_SYSTEMSTATUS, CONTRACT_SYNTHSUSD, CONTRACT_EXRATES, CONTRACT_FEEPOOL];

    // ========== CONSTRUCTOR ==========
    constructor(address _owner, address _resolver)
        public
        Owned(_owner)
        Pausable()
        MixinResolver(_resolver, addressesToCache)
    {
        liquidationDeadline = now + 92 days; // Time before loans can be open for liquidation to end the trial contract
    }

    // ========== SETTERS ==========

    function setCollateralizationRatio(uint256 ratio) external onlyOwner {
        require(ratio <= ONE_THOUSAND, "Too high");
        require(ratio >= ONE_HUNDRED, "Too low");
        collateralizationRatio = ratio;
        emit CollateralizationRatioUpdated(ratio);
    }

    function setInterestRate(uint256 _interestRate) external onlyOwner {
        require(_interestRate > SECONDS_IN_A_YEAR, "Interest rate cannot be less that the SECONDS_IN_A_YEAR");
        require(_interestRate <= SafeDecimalMath.unit(), "Interest cannot be more than 100% APR");
        interestRate = _interestRate;
        interestPerSecond = _interestRate.div(SECONDS_IN_A_YEAR);
        emit InterestRateUpdated(interestRate);
    }

    function setIssueFeeRate(uint256 _issueFeeRate) external onlyOwner {
        issueFeeRate = _issueFeeRate;
        emit IssueFeeRateUpdated(issueFeeRate);
    }

    function setIssueLimit(uint256 _issueLimit) external onlyOwner {
        issueLimit = _issueLimit;
        emit IssueLimitUpdated(issueLimit);
    }

    function setMinLoanCollateralSize(uint256 _minLoanCollateralSize) external onlyOwner {
        minLoanCollateralSize = _minLoanCollateralSize;
        emit MinLoanCollateralSizeUpdated(minLoanCollateralSize);
    }

    function setAccountLoanLimit(uint256 _loanLimit) external onlyOwner {
        uint256 HARD_CAP = 1000;
        require(_loanLimit < HARD_CAP, "Owner cannot set higher than HARD_CAP");
        accountLoanLimit = _loanLimit;
        emit AccountLoanLimitUpdated(accountLoanLimit);
    }

    function setLoanLiquidationOpen(bool _loanLiquidationOpen) external onlyOwner {
        require(now > liquidationDeadline, "Before liquidation deadline");
        loanLiquidationOpen = _loanLiquidationOpen;
        emit LoanLiquidationOpenUpdated(loanLiquidationOpen);
    }

    function setLiquidationRatio(uint256 _liquidationRatio) external onlyOwner {
        require(_liquidationRatio > SafeDecimalMath.unit(), "Ratio less than 100%");
        liquidationRatio = _liquidationRatio;
        emit LiquidationRatioUpdated(liquidationRatio);
    }

    // ========== PUBLIC VIEWS ==========

    function getContractInfo()
        external
        view
        returns (
            uint256 _collateralizationRatio,
            uint256 _issuanceRatio,
            uint256 _interestRate,
            uint256 _interestPerSecond,
            uint256 _issueFeeRate,
            uint256 _issueLimit,
            uint256 _minLoanCollateralSize,
            uint256 _totalIssuedSynths,
            uint256 _totalLoansCreated,
            uint256 _totalOpenLoanCount,
            uint256 _ethBalance,
            uint256 _liquidationDeadline,
            bool _loanLiquidationOpen
        )
    {
        _collateralizationRatio = collateralizationRatio;
        _issuanceRatio = issuanceRatio();
        _interestRate = interestRate;
        _interestPerSecond = interestPerSecond;
        _issueFeeRate = issueFeeRate;
        _issueLimit = issueLimit;
        _minLoanCollateralSize = minLoanCollateralSize;
        _totalIssuedSynths = totalIssuedSynths;
        _totalLoansCreated = totalLoansCreated;
        _totalOpenLoanCount = totalOpenLoanCount;
        _ethBalance = address(this).balance;
        _liquidationDeadline = liquidationDeadline;
        _loanLiquidationOpen = loanLiquidationOpen;
    }

    // returns value of 100 / collateralizationRatio.
    // e.g. 100/150 = 0.6666666667
    function issuanceRatio() public view returns (uint256) {
        // this rounds so you get slightly more rather than slightly less
        return ONE_HUNDRED.divideDecimalRound(collateralizationRatio);
    }

    function loanAmountFromCollateral(uint256 collateralAmount) public view returns (uint256) {
        // a fraction more is issued due to rounding
        return collateralAmount.multiplyDecimal(issuanceRatio()).multiplyDecimal(exchangeRates().rateForCurrency(ETH));
    }

    function collateralAmountForLoan(uint256 loanAmount) external view returns (uint256) {
        return
            loanAmount
                .multiplyDecimal(collateralizationRatio.divideDecimalRound(exchangeRates().rateForCurrency(ETH)))
                .divideDecimalRound(ONE_HUNDRED);
    }

    // TODO - update current interest on loan to reflect paid back interest from liquidations ?

    // loanAmount should be updated for compounding interest calculation restart when loanAmount updated after liquidation
    // compounding interest on remaining loanAmount * (now - lastTimestampInterestPaid)
    // store accrued interest as rollup value if want to show / calc "totalInterestOnLoan" OR emit event of the accrued interest during liquidation tx
    function currentInterestOnLoan(address _account, uint256 _loanID) external view returns (uint256) {
        // Get the loan from storage
        SynthLoanStruct memory synthLoan = _getLoanFromStorage(_account, _loanID);
        uint256 currentInterest = accruedInterestOnLoan(synthLoan.loanAmount, _timeSinceInterestAccrual(synthLoan));
        return synthLoan.accruedInterest.add(currentInterest);
    }

    function accruedInterestOnLoan(uint256 _loanAmount, uint256 _seconds) public view returns (uint256 interestAmount) {
        // Simple interest calculated per second
        // Interest = Principal * rate * time
        interestAmount = _loanAmount.multiplyDecimalRound(interestPerSecond.mul(_seconds));
    }

    function totalFeesOnLoan(address _account, uint256 _loanID)
        external
        view
        returns (uint256 interestAmount, uint256 mintingFee)
    {
        SynthLoanStruct memory synthLoan = _getLoanFromStorage(_account, _loanID);
        interestAmount = synthLoan.accruedInterest.add(
            accruedInterestOnLoan(synthLoan.loanAmount, _timeSinceInterestAccrual(synthLoan))
        );
        mintingFee = _calculateMintingFee(synthLoan);
    }

    function calculateMintingFee(address _account, uint256 _loanID) external view returns (uint256) {
        // Get the loan from storage
        SynthLoanStruct memory synthLoan = _getLoanFromStorage(_account, _loanID);
        return _calculateMintingFee(synthLoan);
    }

    /**
     * r = target issuance ratio
     * D = debt balance
     * V = Collateral
     * P = liquidation penalty
     * Calculates amount of synths = (D - V * r) / (1 - (1 + P) * r)
     */
    function calculateAmountToLiquidate(uint debtBalance, uint collateral) public view returns (uint) {
        uint unit = SafeDecimalMath.unit();
        uint ratio = liquidationRatio;

        uint dividend = debtBalance.sub(collateral.divideDecimal(ratio));
        uint divisor = unit.sub(unit.add(liquidationPenalty).divideDecimal(ratio));

        return dividend.divideDecimal(divisor);
    }

    function openLoanIDsByAccount(address _account) external view returns (uint256[] memory) {
        SynthLoanStruct[] memory synthLoans = accountsSynthLoans[_account];

        uint256[] memory _openLoanIDs = new uint256[](synthLoans.length);
        uint256 _counter = 0;

        for (uint256 i = 0; i < synthLoans.length; i++) {
            if (synthLoans[i].timeClosed == 0) {
                _openLoanIDs[_counter] = synthLoans[i].loanID;
                _counter++;
            }
        }
        // Create the fixed size array to return
        uint256[] memory _result = new uint256[](_counter);

        // Copy loanIDs from dynamic array to fixed array
        for (uint256 j = 0; j < _counter; j++) {
            _result[j] = _openLoanIDs[j];
        }
        // Return an array with list of open Loan IDs
        return _result;
    }

    function getLoan(address _account, uint256 _loanID)
        external
        view
        returns (
            address account,
            uint256 collateralAmount,
            uint256 loanAmount,
            uint256 timeCreated,
            uint256 loanID,
            uint256 timeClosed,
            uint256 totalInterest,
            uint256 totalFees
        )
    {
        SynthLoanStruct memory synthLoan = _getLoanFromStorage(_account, _loanID);
        account = synthLoan.account;
        collateralAmount = synthLoan.collateralAmount;
        loanAmount = synthLoan.loanAmount;
        timeCreated = synthLoan.timeCreated;
        loanID = synthLoan.loanID;
        timeClosed = synthLoan.timeClosed;
        totalInterest = synthLoan.accruedInterest.add(
            accruedInterestOnLoan(synthLoan.loanAmount, _timeSinceInterestAccrual(synthLoan))
        );
        totalFees = totalInterest.add(_calculateMintingFee(synthLoan));
    }

    function getLoanCollateralRatio(address _account, uint256 _loanID) external view returns (uint256 loanCollateralRatio) {
        // Get the loan from storage
        SynthLoanStruct memory synthLoan = _getLoanFromStorage(_account, _loanID);

        (loanCollateralRatio, , ) = _collateralRatio(synthLoan);
    }

    function _collateralRatio(SynthLoanStruct memory _loan)
        internal
        view
        returns (
            uint256 loanCollateralRatio,
            uint256 collateralValue,
            uint256 interestAmount
        )
    {
        // Any interest accrued prior is rolled up into loan amount
        interestAmount = accruedInterestOnLoan(_loan.loanAmount, _timeSinceInterestAccrual(_loan));

        collateralValue = _loan.collateralAmount.multiplyDecimal(exchangeRates().rateForCurrency(COLLATERAL));

        loanCollateralRatio = collateralValue.divideDecimal(_loan.loanAmount.add(interestAmount));
    }

    // ========== PUBLIC FUNCTIONS ==========

    function openLoan() external payable notPaused nonReentrant ETHRateNotInvalid returns (uint256 loanID) {
        systemStatus().requireIssuanceActive();

        // Require ETH sent to be greater than minLoanCollateralSize
        require(
            msg.value >= minLoanCollateralSize,
            "Not enough ETH to create this loan. Please see the minLoanCollateralSize"
        );

        // Require loanLiquidationOpen to be false or we are in liquidation phase
        require(loanLiquidationOpen == false, "Loans are now being liquidated");

        // Each account is limted to creating 50 (accountLoanLimit) loans
        require(accountsSynthLoans[msg.sender].length < accountLoanLimit, "Each account is limted to 50 loans");

        // Calculate issuance amount
        uint256 loanAmount = loanAmountFromCollateral(msg.value);
        uint256 mintingFee = loanAmount.multiplyDecimalRound(issueFeeRate);
        uint256 loanAmountWithFee = loanAmount.add(mintingFee);

        // Require sUSD loan to mint does not exceed cap
        require(totalIssuedSynths.add(loanAmountWithFee) < issueLimit, "Loan Amount exceeds the supply cap.");

        // Get a Loan ID
        loanID = _incrementTotalLoansCounter();

        // Create Loan storage object
        SynthLoanStruct memory synthLoan = SynthLoanStruct({
            account: msg.sender,
            collateralAmount: msg.value,
            loanAmount: loanAmountWithFee,
            mintingFee: mintingFee,
            timeCreated: now,
            loanID: loanID,
            timeClosed: 0,
            loanInterestRate: interestRate,
            accruedInterest: 0,
            lastInterestAccrued: 0
        });

        // Fee distribution. Mint the sUSD fees into the FeePool and record fees paid
        if (mintingFee > 0) {
            synthsUSD().issue(FEE_ADDRESS, mintingFee);
            feePool().recordFeePaid(mintingFee);
        }

        // Record loan in mapping to account in an array of the accounts open loans
        accountsSynthLoans[msg.sender].push(synthLoan);

        // Increment totalIssuedSynths
        totalIssuedSynths = totalIssuedSynths.add(loanAmount);

        // Issue the synth
        synthsUSD().issue(msg.sender, loanAmount);

        // Tell the Dapps a loan was created
        emit LoanCreated(msg.sender, loanID, loanAmount);
    }

    function closeLoan(uint256 loanID) external nonReentrant ETHRateNotInvalid {
        _closeLoan(msg.sender, loanID);
    }

    // Liquidate loans at or below issuance ratio
    function liquidateLoan(
        address _loanCreatorsAddress,
        uint256 _loanID,
        uint256 _debtToCover
    ) external nonReentrant ETHRateNotInvalid {
        systemStatus().requireSystemActive();

        // check msg.sender (liquidator's wallet) has sufficient sUSD
        require(IERC20(address(synthsUSD())).balanceOf(msg.sender) >= _debtToCover, "Not enough sUSD balance");

        SynthLoanStruct memory loan = _getLoanFromStorage(_loanCreatorsAddress, _loanID);

        require(loan.loanID > 0, "Loan does not exist");
        require(loan.timeClosed == 0, "Loan already closed");

        (uint256 loanCollateralRatio, uint256 collateralValue, uint256 interestAmount) = _collateralRatio(loan);

        require(loanCollateralRatio < liquidationRatio, "Collateral ratio above liquidation ratio");

        // calculate amount to liquidate to fix ratio including accrued interest
        uint256 totalLoanAmount = loan.loanAmount.add(interestAmount);
        uint256 liquidationAmount = calculateAmountToLiquidate(totalLoanAmount, collateralValue);

        uint256 amountToLiquidate = liquidationAmount > _debtToCover ? liquidationAmount : _debtToCover;

        // burn sUSD from msg.sender for amount to liquidate
        synthsUSD().burn(msg.sender, amountToLiquidate);

        // Decrement totalIssuedSynths
        totalIssuedSynths = totalIssuedSynths.sub(amountToLiquidate);

        // Collateral value to redeem
        uint256 collateralLiquidated = exchangeRates().effectiveValue(sUSD, amountToLiquidate, COLLATERAL);

        // Add penalty
        uint256 totalCollateralLiquidated = collateralLiquidated.multiplyDecimal(
            SafeDecimalMath.unit().add(liquidationPenalty)
        );

        // update remaining loanAmount and accrued interests
        _updateLoan(loan, interestAmount, totalLoanAmount.sub(amountToLiquidate), uint40(now));

        // Send liquidated ETH collateral to msg.sender
        msg.sender.transfer(totalCollateralLiquidated);

        // emit loan liquidation event
        emit LoanPartiallyLiquidated(
            _loanCreatorsAddress,
            _loanID,
            msg.sender,
            amountToLiquidate,
            totalCollateralLiquidated
        );
    }

    // Liquidation of an open loan available for anyone
    function liquidateUnclosedLoan(address _loanCreatorsAddress, uint256 _loanID) external nonReentrant ETHRateNotInvalid {
        require(loanLiquidationOpen, "Liquidation is not open");
        // Close the creators loan and send collateral to the closer.
        _closeLoan(_loanCreatorsAddress, _loanID);
        // Tell the Dapps this loan was liquidated
        emit LoanLiquidated(_loanCreatorsAddress, _loanID, msg.sender);
    }

    // ========== PRIVATE FUNCTIONS ==========

    function _closeLoan(address account, uint256 loanID) private {
        systemStatus().requireIssuanceActive();

        // Get the loan from storage
        SynthLoanStruct memory synthLoan = _getLoanFromStorage(account, loanID);

        require(synthLoan.loanID > 0, "Loan does not exist");
        require(synthLoan.timeClosed == 0, "Loan already closed");

<<<<<<< HEAD
        // Calculate and deduct interest(5%) and minting fee(50 bips) in sUSD
        uint256 interestAmount = accruedInterestOnLoan(synthLoan.loanAmount, _loanLifeSpan(synthLoan));
        uint256 repayAmount = synthLoan.loanAmount.add(interestAmount);
=======
        // Calculate and deduct accrued interest (5%) for fee pool
        // Accrued interests (captured in loanAmount) + new interests
        uint256 interestAmount = accruedInterestOnLoan(synthLoan.loanAmount, _timeSinceInterestAccrual(synthLoan));
        uint256 repayAmount = synthLoan.loanAmount.add(interestAmount);

        uint256 totalAccruedInterest = synthLoan.accruedInterest.add(interestAmount);
>>>>>>> 1475d69c

        require(
            IERC20(address(synthsUSD())).balanceOf(msg.sender) >= repayAmount,
            "You do not have the required Synth balance to close this loan."
        );

        // Record loan as closed
        _recordLoanClosure(synthLoan);

        // Decrement totalIssuedSynths
        totalIssuedSynths = totalIssuedSynths.sub(synthLoan.loanAmount);

        // Burn all Synths issued for the loan + the fees
        synthsUSD().burn(msg.sender, repayAmount);

        // Fee distribution. Mint the sUSD fees into the FeePool and record fees paid
<<<<<<< HEAD
        synthsUSD().issue(FEE_ADDRESS, interestAmount);
        feePool().recordFeePaid(interestAmount);
=======
        synthsUSD().issue(FEE_ADDRESS, totalAccruedInterest);
        feePool().recordFeePaid(totalAccruedInterest);
>>>>>>> 1475d69c

        // Send remainder ETH to caller (loan creater or liquidator)
        msg.sender.transfer(synthLoan.collateralAmount);

        // Tell the Dapps
<<<<<<< HEAD
        emit LoanClosed(account, loanID, interestAmount);
=======
        emit LoanClosed(account, loanID, totalAccruedInterest);
>>>>>>> 1475d69c
    }

    function _getLoanFromStorage(address account, uint256 loanID) private view returns (SynthLoanStruct memory) {
        SynthLoanStruct[] memory synthLoans = accountsSynthLoans[account];
        for (uint256 i = 0; i < synthLoans.length; i++) {
            if (synthLoans[i].loanID == loanID) {
                return synthLoans[i];
            }
        }
    }

    function _updateLoan(
        SynthLoanStruct memory _synthLoan,
        uint256 _newLoanAmount,
        uint256 _newAccruedInterest,
        uint40 _lastInterestAccrued
    ) private {
        // Get storage pointer to the accounts array of loans
        SynthLoanStruct[] storage synthLoans = accountsSynthLoans[_synthLoan.account];
        for (uint256 i = 0; i < synthLoans.length; i++) {
            if (synthLoans[i].loanID == _synthLoan.loanID) {
                synthLoans[i].loanAmount = _newLoanAmount;
                synthLoans[i].accruedInterest = synthLoans[i].accruedInterest.add(_newAccruedInterest);
                synthLoans[i].lastInterestAccrued = _lastInterestAccrued;
            }
        }
    }

    function _recordLoanClosure(SynthLoanStruct memory synthLoan) private {
        // Get storage pointer to the accounts array of loans
        SynthLoanStruct[] storage synthLoans = accountsSynthLoans[synthLoan.account];
        for (uint256 i = 0; i < synthLoans.length; i++) {
            if (synthLoans[i].loanID == synthLoan.loanID) {
                // Record the time the loan was closed
                synthLoans[i].timeClosed = now;
            }
        }

        // Reduce Total Open Loans Count
        totalOpenLoanCount = totalOpenLoanCount.sub(1);
    }

    function _incrementTotalLoansCounter() private returns (uint256) {
        // Increase the total Open loan count
        totalOpenLoanCount = totalOpenLoanCount.add(1);
        // Increase the total Loans Created count
        totalLoansCreated = totalLoansCreated.add(1);
        // Return total count to be used as a unique ID.
        return totalLoansCreated;
    }

    function _calculateMintingFee(SynthLoanStruct memory _synthLoan) private view returns (uint256 mintingFee) {
        mintingFee = _synthLoan.loanAmount.multiplyDecimalRound(issueFeeRate);
    }

    function _timeSinceInterestAccrual(SynthLoanStruct memory _synthLoan) private view returns (uint256 timeSinceAccrual) {
        // The last interest accrued timestamp for the loan
        // If lastInterestAccrued timestamp is not set (0), use loan timeCreated
        uint256 lastInterestAccrual = _synthLoan.lastInterestAccrued > 0
            ? uint256(_synthLoan.lastInterestAccrued)
            : _synthLoan.timeCreated;

        // diff between last interested accrued and now
        timeSinceAccrual = now.sub(lastInterestAccrual);
    }

    /* ========== INTERNAL VIEWS ========== */

    function systemStatus() internal view returns (ISystemStatus) {
        return ISystemStatus(requireAndGetAddress(CONTRACT_SYSTEMSTATUS, "Missing SystemStatus address"));
    }

    function synthsUSD() internal view returns (ISynth) {
        return ISynth(requireAndGetAddress(CONTRACT_SYNTHSUSD, "Missing SynthsUSD address"));
    }

    function exchangeRates() internal view returns (IExchangeRates) {
        return IExchangeRates(requireAndGetAddress(CONTRACT_EXRATES, "Missing ExchangeRates address"));
    }

    function feePool() internal view returns (IFeePool) {
        return IFeePool(requireAndGetAddress(CONTRACT_FEEPOOL, "Missing FeePool address"));
    }

    /* ========== MODIFIERS ========== */

    modifier ETHRateNotInvalid() {
        require(!exchangeRates().rateIsInvalid(COLLATERAL), "Blocked as ETH rate is invalid");
        _;
    }

    // ========== EVENTS ==========

    event CollateralizationRatioUpdated(uint256 ratio);
    event LiquidationRatioUpdated(uint256 ratio);
    event InterestRateUpdated(uint256 interestRate);
    event IssueFeeRateUpdated(uint256 issueFeeRate);
    event IssueLimitUpdated(uint256 issueLimit);
    event MinLoanCollateralSizeUpdated(uint256 minLoanCollateralSize);
    event AccountLoanLimitUpdated(uint256 loanLimit);
    event LoanLiquidationOpenUpdated(bool loanLiquidationOpen);
    event LoanCreated(address indexed account, uint256 loanID, uint256 amount);
    event LoanClosed(address indexed account, uint256 loanID, uint256 feesPaid);
    event LoanLiquidated(address indexed account, uint256 loanID, address liquidator);
    event LoanPartiallyLiquidated(
        address indexed account,
        uint256 loanID,
        address liquidator,
        uint256 liquidatedAmount,
        uint256 liquidatedCollateral
    );
}<|MERGE_RESOLUTION|>--- conflicted
+++ resolved
@@ -507,18 +507,12 @@
         require(synthLoan.loanID > 0, "Loan does not exist");
         require(synthLoan.timeClosed == 0, "Loan already closed");
 
-<<<<<<< HEAD
-        // Calculate and deduct interest(5%) and minting fee(50 bips) in sUSD
-        uint256 interestAmount = accruedInterestOnLoan(synthLoan.loanAmount, _loanLifeSpan(synthLoan));
-        uint256 repayAmount = synthLoan.loanAmount.add(interestAmount);
-=======
         // Calculate and deduct accrued interest (5%) for fee pool
         // Accrued interests (captured in loanAmount) + new interests
         uint256 interestAmount = accruedInterestOnLoan(synthLoan.loanAmount, _timeSinceInterestAccrual(synthLoan));
         uint256 repayAmount = synthLoan.loanAmount.add(interestAmount);
 
         uint256 totalAccruedInterest = synthLoan.accruedInterest.add(interestAmount);
->>>>>>> 1475d69c
 
         require(
             IERC20(address(synthsUSD())).balanceOf(msg.sender) >= repayAmount,
@@ -535,23 +529,14 @@
         synthsUSD().burn(msg.sender, repayAmount);
 
         // Fee distribution. Mint the sUSD fees into the FeePool and record fees paid
-<<<<<<< HEAD
-        synthsUSD().issue(FEE_ADDRESS, interestAmount);
-        feePool().recordFeePaid(interestAmount);
-=======
         synthsUSD().issue(FEE_ADDRESS, totalAccruedInterest);
         feePool().recordFeePaid(totalAccruedInterest);
->>>>>>> 1475d69c
 
         // Send remainder ETH to caller (loan creater or liquidator)
         msg.sender.transfer(synthLoan.collateralAmount);
 
         // Tell the Dapps
-<<<<<<< HEAD
-        emit LoanClosed(account, loanID, interestAmount);
-=======
         emit LoanClosed(account, loanID, totalAccruedInterest);
->>>>>>> 1475d69c
     }
 
     function _getLoanFromStorage(address account, uint256 loanID) private view returns (SynthLoanStruct memory) {
