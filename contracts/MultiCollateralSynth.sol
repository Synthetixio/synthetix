pragma solidity ^0.5.16;

// Inheritance
import "./Synth.sol";

// Internal references
import "./interfaces/ICollateralManager.sol";
import "./interfaces/IEtherCollateralsUSD.sol";
import "./interfaces/IEtherCollateral.sol";
import "./interfaces/IEtherWrapper.sol";

// https://docs.synthetix.io/contracts/source/contracts/multicollateralsynth
contract MultiCollateralSynth is Synth {
    /* ========== ADDRESS RESOLVER CONFIGURATION ========== */

    bytes32 private constant CONTRACT_COLLATERALMANAGER = "CollateralManager";
    bytes32 private constant CONTRACT_ETH_COLLATERAL = "EtherCollateral";
    bytes32 private constant CONTRACT_ETH_COLLATERAL_SUSD = "EtherCollateralsUSD";
    bytes32 private constant CONTRACT_ETHER_WRAPPER = "EtherWrapper";

    /* ========== CONSTRUCTOR ========== */

    constructor(
        address payable _proxy,
        TokenState _tokenState,
        string memory _tokenName,
        string memory _tokenSymbol,
        address _owner,
        bytes32 _currencyKey,
        uint _totalSupply,
        address _resolver
    ) public Synth(_proxy, _tokenState, _tokenName, _tokenSymbol, _owner, _currencyKey, _totalSupply, _resolver) {}

    /* ========== VIEWS ======================= */

    function collateralManager() internal view returns (ICollateralManager) {
        return ICollateralManager(requireAndGetAddress(CONTRACT_COLLATERALMANAGER));
    }

    function etherCollateral() internal view returns (IEtherCollateral) {
        return IEtherCollateral(requireAndGetAddress(CONTRACT_ETH_COLLATERAL));
    }

    function etherCollateralsUSD() internal view returns (IEtherCollateralsUSD) {
        return IEtherCollateralsUSD(requireAndGetAddress(CONTRACT_ETH_COLLATERAL_SUSD));
    }

    function etherWrapper() internal view returns (IEtherWrapper) {
        return IEtherWrapper(requireAndGetAddress(CONTRACT_ETHER_WRAPPER));
    }

    function resolverAddressesRequired() public view returns (bytes32[] memory addresses) {
        bytes32[] memory existingAddresses = Synth.resolverAddressesRequired();
        bytes32[] memory newAddresses = new bytes32[](4);
        newAddresses[0] = CONTRACT_COLLATERALMANAGER;
        newAddresses[1] = CONTRACT_ETH_COLLATERAL;
        newAddresses[2] = CONTRACT_ETH_COLLATERAL_SUSD;
        newAddresses[3] = CONTRACT_ETHER_WRAPPER;
        addresses = combineArrays(existingAddresses, newAddresses);
    }

    /* ========== MUTATIVE FUNCTIONS ========== */

    /**
     * @notice Function that allows multi Collateral to issue a certain number of synths from an account.
     * @param account Account to issue synths to
     * @param amount Number of synths
     */
    function issue(address account, uint amount) external onlyInternalContracts {
        super._internalIssue(account, amount);
    }

    /**
     * @notice Function that allows multi Collateral to burn a certain number of synths from an account.
     * @param account Account to burn synths from
     * @param amount Number of synths
     */
    function burn(address account, uint amount) external onlyInternalContracts {
        super._internalBurn(account, amount);
    }

    /* ========== MODIFIERS ========== */

<<<<<<< HEAD
    // Overrides the parent's internal contract to change the set of contracts accepted by onlyInternalContracts
    function _isInternalContract(address account) internal view returns (bool) {
        return
            super._isInternalContract(account) ||
            account == address(etherCollateral()) ||
            account == address(etherCollateralsUSD()) ||
            collateralManager().hasCollateral(msg.sender);
=======
    // Contracts directly interacting with multiCollateralSynth to issue and burn
    modifier onlyInternalContracts() {
        bool isFeePool = msg.sender == address(feePool());
        bool isExchanger = msg.sender == address(exchanger());
        bool isIssuer = msg.sender == address(issuer());
        bool isEtherCollateral = msg.sender == address(etherCollateral());
        bool isEtherCollateralsUSD = msg.sender == address(etherCollateralsUSD());
        bool isEtherWrapper = msg.sender == address(etherWrapper());
        bool isMultiCollateral = collateralManager().hasCollateral(msg.sender);

        require(
            isFeePool ||
                isExchanger ||
                isIssuer ||
                isEtherCollateral ||
                isEtherCollateralsUSD ||
                isEtherWrapper ||
                isMultiCollateral,
            "Only FeePool, Exchanger, Issuer or MultiCollateral contracts allowed"
        );
        _;
>>>>>>> 4b9b2ee0
    }
}<|MERGE_RESOLUTION|>--- conflicted
+++ resolved
@@ -81,36 +81,13 @@
 
     /* ========== MODIFIERS ========== */
 
-<<<<<<< HEAD
     // Overrides the parent's internal contract to change the set of contracts accepted by onlyInternalContracts
     function _isInternalContract(address account) internal view returns (bool) {
         return
             super._isInternalContract(account) ||
             account == address(etherCollateral()) ||
             account == address(etherCollateralsUSD()) ||
+            account == address(etherWrapper()) ||
             collateralManager().hasCollateral(msg.sender);
-=======
-    // Contracts directly interacting with multiCollateralSynth to issue and burn
-    modifier onlyInternalContracts() {
-        bool isFeePool = msg.sender == address(feePool());
-        bool isExchanger = msg.sender == address(exchanger());
-        bool isIssuer = msg.sender == address(issuer());
-        bool isEtherCollateral = msg.sender == address(etherCollateral());
-        bool isEtherCollateralsUSD = msg.sender == address(etherCollateralsUSD());
-        bool isEtherWrapper = msg.sender == address(etherWrapper());
-        bool isMultiCollateral = collateralManager().hasCollateral(msg.sender);
-
-        require(
-            isFeePool ||
-                isExchanger ||
-                isIssuer ||
-                isEtherCollateral ||
-                isEtherCollateralsUSD ||
-                isEtherWrapper ||
-                isMultiCollateral,
-            "Only FeePool, Exchanger, Issuer or MultiCollateral contracts allowed"
-        );
-        _;
->>>>>>> 4b9b2ee0
     }
 }