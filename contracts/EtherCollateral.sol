pragma solidity 0.4.25;

import "openzeppelin-solidity/contracts/utils/ReentrancyGuard.sol";
import "./Owned.sol";
import "./Pausable.sol";
import "./SafeDecimalMath.sol";
import "./interfaces/IFeePool.sol";
import "./interfaces/ISynth.sol";
import "./interfaces/IERC20.sol";
import "./interfaces/IDepot.sol";


contract EtherCollateral is Owned, Pausable, ReentrancyGuard {
    using SafeMath for uint256;
    using SafeDecimalMath for uint256;

    // ========== CONSTANTS ==========

    uint256 constant ONE_THOUSAND = SafeDecimalMath.unit() * 1000;
    uint256 constant ONE_HUNDRED = SafeDecimalMath.unit() * 100;

<<<<<<< HEAD
    uint256 constant CONTINUOUS_COMPOUNDING_RATE = 2718280000000000000; // 2.71828
    uint256 constant SECONDS_IN_A_YEAR = 31536000;
=======
    uint256 constant SECONDS_IN_A_YEAR = 31536000; // Common Year
>>>>>>> 9303da39

    // Where fees are pooled in sUSD.
    address constant FEE_ADDRESS = 0xfeEFEEfeefEeFeefEEFEEfEeFeefEEFeeFEEFEeF;

    // ========== SETTER STATE VARIABLES ==========

    // The ratio of Collateral to synths issued
    uint256 public collateralizationRatio = SafeDecimalMath.unit() * 150;

    // If updated, all outstanding loans will pay this iterest rate in on closure of the loan. Default 5%
    uint256 public interestRate = 50000000000000000;
    uint256 public interestPerSecond = interestRate.div(SECONDS_IN_A_YEAR);

    // Minting fee for issuing the synths. Default 50 bips.
    uint256 public issueFeeRate = 5000000000000000;

    // Maximum amount of sETH that can be issued by the EtherCollateral contract. Default 5000
    uint256 public issueLimit = SafeDecimalMath.unit() * 5000;

    // Minimum amount of ETH to create loan preventing griefing and gas consumption. Min 1ETH = 0.6666666667 sETH
    uint256 public minLoanSize = SafeDecimalMath.unit() * 1;

    // If true then any wallet addres can close a loan not just the loan creator.
    bool public loanLiquidationOpen = false;

    // Address of the SynthProxy to Issue
    address public synthProxy;

    // Address of the Depot to purchase sUSD for ETH
    address public depot;

    // Address of the sUSD token for Fee distribution
    address public sUSDProxy;

    // ========== STATE VARIABLES ==========

    // The total number of synths issued by the collateral in this contract
    uint256 public totalIssuedSynths;

    // Total number of loans ever created
    uint256 public totalLoansCreated;

    // Total number of open loans
    uint256 public totalOpenLoanCount;

    // Synth loan storage struct
    struct synthLoanStruct {
        //  Acccount that created the loan
        address account;
        //  Amount (in collateral toke ) that they deposited
        uint256 collateralAmount;
        //  Amount (in synths) that they issued to borrow
        uint256 loanAmount;
        // When the loan was created
        uint256 timeCreated;
        // ID for the loan
        uint256 loanID;
        // When the loan was paidback (closed)
        uint256 timeClosed;
    }

    // Users Loans by address
    mapping(address => synthLoanStruct[]) public accountsSynthLoans;

    // Array of Addresses with open loans
    // Allows for iterating for open loans to liquidate
    address[] public openLoanAccounts;

    // Array of Loan IDs
    uint256[] public openLoanIDs;

    // ========== CONSTRUCTOR ==========
    constructor(address _owner, address _synthProxy, address _sUSDProxy, address _depot)
        public
        Owned(_owner)
        Pausable(_owner)
    {
        synthProxy = _synthProxy;
        sUSDProxy = _sUSDProxy;
        depot = _depot;
    }

    // ========== SETTERS ==========

    function setCollateralizationRatio(uint256 ratio) external onlyOwner {
        require(ratio <= ONE_THOUSAND, "Too high");
        require(ratio >= ONE_HUNDRED, "Too low");
        collateralizationRatio = ratio;
        emit CollateralizationRatioUpdated(ratio);
    }

    function setInterestRate(uint256 _interestRate) external onlyOwner {
        interestRate = _interestRate;
        interestPerSecond = _interestRate.div(SECONDS_IN_A_YEAR);
        emit InterestRateUpdated(interestRate);
    }

    function setIssueFeeRate(uint256 _issueFeeRate) external onlyOwner {
        issueFeeRate = _issueFeeRate;
        emit IssueFeeRateUpdated(issueFeeRate);
    }

    function setIssueLimit(uint256 _issueLimit) external onlyOwner {
        issueLimit = _issueLimit;
        emit IssueLimitUpdated(issueLimit);
    }

    function setMinLoanSize(uint256 _minLoanSize) external onlyOwner {
        minLoanSize = _minLoanSize;
        emit MinLoanSize(minLoanSize);
    }

    function setLoanLiquidationOpen(bool _loanLiquidationOpen) external onlyOwner {
        loanLiquidationOpen = _loanLiquidationOpen;
        emit LoanLiquidationOpenUpdated(loanLiquidationOpen);
    }

    function setSynthProxy(address _synthProxy) external onlyOwner {
        synthProxy = _synthProxy;
        emit SynthProxyUpdated(synthProxy);
    }

    function setsUSDProxy(address _sUSDProxy) external onlyOwner {
        sUSDProxy = _sUSDProxy;
        emit sUSDProxyUpdated(sUSDProxy);
    }

    function setDepot(address _depotAddress) external onlyOwner {
        depot = _depotAddress;
        emit DepotAddressUpdated(depot);
    }

    // ========== PUBLIC VIEWS ==========

    // returns value of 100 / collateralizationRatio.
    // e.g. 100/150 = 0.666666666666666667
    // or in wei 100000000000000000000/150000000000000000000 = 666666666666666667
    function issuanceRatio() public view returns (uint256) {
        return ONE_HUNDRED.divideDecimalRound(collateralizationRatio);
    }

    function loanAmountFromCollateral(uint collateralAmount) public view returns (uint256) {
        return collateralAmount.multiplyDecimal(issuanceRatio());
    }

    function currentInterestOnLoan(address account, uint256 _loanID) public view returns (uint256) {
        // Get the loan from storage
        synthLoanStruct memory synthLoan = _getLoanFromStorage(account, _loanID);
        uint256 loanLifeSpan = _loanLifeSpan(synthLoan);
        return accruedInterestOnLoan(synthLoan.loanAmount, loanLifeSpan);
    }

    function calculateMintingFee(address account, uint256 _loanID) public view returns (uint256) {
        // Get the loan from storage
        synthLoanStruct memory synthLoan = _getLoanFromStorage(account, _loanID);
        return _calculateMintingFee(synthLoan);
    }

    function openLoansByAccount() public view returns (address[]) {
        // Create the fixed size array to return
        address[] memory _openLoans = new address[](openLoanAccounts.length);

        // Copy addresses from Dynamic array to fixed array
        for (uint256 i = 0; i < openLoanAccounts.length; i++) {
            _openLoans[i] = openLoanAccounts[i];
        }
        // Return an array with list of loan Ids
        return _openLoans;
    }

    function openLoansByID() public view returns (uint256[]) {
        // Create the fixed size array to return
        uint256[] memory _openLoans = new uint256[](openLoanIDs.length);

        // Copy addresses from Dynamic array to fixed array
        for (uint256 i = 0; i < openLoanIDs.length; i++) {
            _openLoans[i] = openLoanIDs[i];
        }
        // Return an array with list of loan Ids
        return _openLoans;
    }

    function getLoan(address _account, uint256 _loanID)
        public
        view
        returns (
            address account,
            uint256 collateralAmount,
            uint256 loanAmount,
            uint256 timeCreated,
            uint256 loanID,
            uint256 timeClosed
        )
    {
        synthLoanStruct memory synthLoan = _getLoanFromStorage(_account, _loanID);
        account = synthLoan.account;
        collateralAmount = synthLoan.collateralAmount;
        loanAmount = synthLoan.loanAmount;
        timeCreated = synthLoan.timeCreated;
        loanID = synthLoan.loanID;
        timeClosed = synthLoan.timeClosed;
    }

    function loanLifeSpan(address _account, uint256 _loanID) public view returns (uint256 loanLifeSpan) {
        synthLoanStruct memory synthLoan = _getLoanFromStorage(_account, _loanID);

        loanLifeSpan = _loanLifeSpan(synthLoan);
    }

    // ========== PUBLIC FUNCTIONS ==========

    function openLoan() external payable notPaused nonReentrant returns (uint256 loanID) {
        // Require ETH sent to be greater than minLoanSize
        require(msg.value >= minLoanSize, "Not enough ETH to create this loan. Please see the minLoanSize");

        // Require sETH to mint does not exceed cap
        require(totalIssuedSynths < issueLimit, "Supply cap reached. No more loans can be created.");

        // Require loanLiquidationOpen to be false or we are in liquidation phase
        require(loanLiquidationOpen == false, "Loans are now being liquidated");

        // Calculate issuance amount
        uint256 loanAmount = loanAmountFromCollateral(msg.value);

        // Get a Loan ID
        loanID = _incrementTotalLoansCounter();

        // Create Loan storage object
        synthLoanStruct memory synthLoan = synthLoanStruct({
            account: msg.sender,
            collateralAmount: msg.value,
            loanAmount: loanAmount,
            timeCreated: now,
            loanID: loanID,
            timeClosed: 0
        });

        // Record loan to storage
        storeLoan(msg.sender, synthLoan);

        // Increment totalIssuedSynths
        totalIssuedSynths = totalIssuedSynths.add(loanAmount);

        // Issue the synth
        ISynth(synthProxy).issue(msg.sender, loanAmount);

        // Tell the Dapps a loan was created
        emit LoanCreated(msg.sender, loanID, loanAmount);
    }

    function closeLoan(uint256 loanID) external nonReentrant {
        _closeLoan(msg.sender, loanID);
    }

    // Liquidation of an open loan available for anyone
    function liquidateUnclosedLoan(uint16 _loanID, address _loanCreatorsAddress) external nonReentrant {
        require(loanLiquidationOpen, "Liquidation is not open");

        // Close the creators loan and send collateral to the closer.
        _closeLoan(_loanCreatorsAddress, _loanID);

        // Tell the Dapps this loan was liquidated
        emit LoanLiquidated(_loanCreatorsAddress, _loanID, msg.sender);
    }

    // ========== PRIVATE FUNCTIONS ==========

    function _closeLoan(address account, uint256 loanID) private {
        // Get the loan from storage
        synthLoanStruct memory synthLoan = _getLoanFromStorage(account, loanID);
        require(synthLoan.loanID > 0, "Loan does not exist");

        // Mark loan as closed
        require(_recordLoanClosure(synthLoan), "Loan already closed");

        // Check their synth balance
        require(
            IERC20(synthProxy).balanceOf(msg.sender) >= synthLoan.loanAmount,
            "You do not have the required Synth balance to close this loan."
        );

        // Decrement totalIssuedSynths
        totalIssuedSynths = totalIssuedSynths.sub(synthLoan.loanAmount);

        // Calculate and deduct interest(5%) and minting fee(50 bips) in ETH
        uint256 interestAmount = accruedInterestOnLoan(synthLoan.loanAmount, _loanLifeSpan(synthLoan));
        uint256 mintingFee = _calculateMintingFee(synthLoan);
        uint256 totalFees = interestAmount.add(mintingFee);

        // Burn all Synths issued for the loan
        ISynth(synthProxy).burn(account, synthLoan.loanAmount);

        // Fee Distribution. Purchase sUSD with ETH from Depot
        IDepot(depot).exchangeEtherForSynths.value(totalFees)();

        // Transfer the sUSD to distribute to SNX holders.
        IERC20(sUSDProxy).transfer(FEE_ADDRESS, IERC20(sUSDProxy).balanceOf(this));

        // Send remainder ETH to caller
        require(address(msg.sender).call.value(synthLoan.collateralAmount.sub(totalFees)).gas(35000)());

        // Tell the Dapps
        emit LoanClosed(account, loanID, totalFees);
    }

    function storeLoan(address account, synthLoanStruct synthLoan) private {
        // Record loan in mapping to account in an array of the accounts open loans
        accountsSynthLoans[account].push(synthLoan);

        // Record the LoanID in the openLoanIDs array to iterate the list of open loans
        openLoanIDs.push(synthLoan.loanID);

        // Store address in openLoanAccounts
        openLoanAccounts.push(account);
    }

    function _getLoanFromStorage(address account, uint256 loanID) private returns (synthLoanStruct) {
        synthLoanStruct[] storage synthLoans = accountsSynthLoans[account];
        for (uint256 i = 0; i < synthLoans.length; i++) {
            if (synthLoans[i].loanID == loanID) {
                return synthLoans[i];
            }
        }
    }

    function _updateStoredLoan(synthLoanStruct synthLoan) private {
        synthLoanStruct[] storage synthLoans = accountsSynthLoans[synthLoan.account];
        for (uint256 i = 0; i < synthLoans.length; i++) {
            if (synthLoans[i].loanID == synthLoan.loanID) {
                // Overwrite this array item with the updated one
                synthLoans[i] = synthLoan;
            }
        }
    }

    function _recordLoanClosure(synthLoanStruct synthLoan) private returns (bool) {
        // Ensure we have a synthLoan and it is not already closed
        if (synthLoan.timeClosed == 0) {
            // Record the time the loan was closed
            synthLoan.timeClosed = now;

            // Replace loan struct in storage
            _updateStoredLoan(synthLoan);

            // Remove from openLoanAccounts array
            _removeFromOpenLoanAccounts(synthLoan);

            // Decrease Loan count
            totalOpenLoanCount = totalOpenLoanCount.sub(1);
            return true;
        }
        return false;
    }

    function _removeFromOpenLoanAccounts(synthLoanStruct synthLoan) private returns (bool) {
        address account = synthLoan.account;

        // Check if account has any open loans
        synthLoanStruct[] storage synthLoans = accountsSynthLoans[account];

        for (uint256 i = 0; i < synthLoans.length; i++) {
            // If account has an unclosed loan
            if (synthLoans[i].timeClosed == 0) {
                // return false as we did not need to remove this account from the openLoanAccounts array
                return false;
            }
        }

        // Remove account from openLoanAccounts array
        for (uint256 j = 0; j < openLoanAccounts.length; j++) {
            if (openLoanAccounts[i] == account) {
                // Shift the last entry into this one
                openLoanAccounts[i] = openLoanAccounts[openLoanAccounts.length - 1];
                // Pop the last entry off the array
                delete openLoanAccounts[openLoanAccounts.length - 1];
                openLoanAccounts.length--;
                // return true as we did remove this account from the openLoanAccounts array
                return true;
            }
        }
    }

    function _incrementTotalLoansCounter() private returns (uint256) {
        // Increase the total Open loan count
        totalOpenLoanCount = totalOpenLoanCount.add(1);

        // Increase the total Loans Created count
        totalLoansCreated = totalLoansCreated.add(1);

        // Return total count to be used as a unique ID.
        return totalLoansCreated;
    }

    function _calculateMintingFee(synthLoanStruct synthLoan) private view returns (uint256 mintingFee) {
        mintingFee = synthLoan.loanAmount.multiplyDecimalRound(issueFeeRate);
    }

    function accruedInterestOnLoan(uint256 _loanAmount, uint256 _seconds) public view returns (uint256 interestAmount) {
        // Simple interest calculated per second
        // Interest = Principal * rate * time
        interestAmount = _loanAmount.multiplyDecimalRound(interestPerSecond.mul(_seconds));
    }

    function _loanLifeSpan(synthLoanStruct synthLoan) private view returns (uint256 loanLifeSpan) {
        // Get time loan is open for, and if closed from the timeClosed
        bool loanClosed = synthLoan.timeClosed > 0;

        // Calculate loan life span in seconds as (Now - Loan creation time)
        return loanClosed ? synthLoan.timeClosed.sub(synthLoan.timeCreated) : now.sub(synthLoan.timeCreated);
    }

    // ========== MODIFIERS ==========

    // ========== EVENTS ==========

    event CollateralizationRatioUpdated(uint256 ratio);
    event InterestRateUpdated(uint256 interestRate);
    event IssueFeeRateUpdated(uint256 issueFeeRate);
    event IssueLimitUpdated(uint256 issueFeeRate);
    event MinLoanSize(uint256 interestRate);
    event LoanLiquidationOpenUpdated(bool loanLiquidationOpen);
    event SynthProxyUpdated(address synthProxy);
    event sUSDProxyUpdated(address sUSDProxy);
    event DepotAddressUpdated(address depotAddress);

    event LoanCreated(address indexed account, uint256 loanID, uint256 amount);
    event LoanClosed(address indexed account, uint256 loanID, uint256 feesPaid);
    event LoanLiquidated(address indexed account, uint256 loanID, address liquidator);
}<|MERGE_RESOLUTION|>--- conflicted
+++ resolved
@@ -19,12 +19,7 @@
     uint256 constant ONE_THOUSAND = SafeDecimalMath.unit() * 1000;
     uint256 constant ONE_HUNDRED = SafeDecimalMath.unit() * 100;
 
-<<<<<<< HEAD
-    uint256 constant CONTINUOUS_COMPOUNDING_RATE = 2718280000000000000; // 2.71828
-    uint256 constant SECONDS_IN_A_YEAR = 31536000;
-=======
     uint256 constant SECONDS_IN_A_YEAR = 31536000; // Common Year
->>>>>>> 9303da39
 
     // Where fees are pooled in sUSD.
     address constant FEE_ADDRESS = 0xfeEFEEfeefEeFeefEEFEEfEeFeefEEFeeFEEFEeF;
