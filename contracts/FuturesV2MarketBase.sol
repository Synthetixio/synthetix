--- conflicted
+++ resolved
@@ -21,61 +21,6 @@
 // Internal references
 import "./interfaces/IFuturesV2MarketState.sol";
 
-<<<<<<< HEAD
-/*
- * Synthetic Futures
- * =================
- *
- * Futures markets allow users leveraged exposure to an asset, long or short.
- * A user must post some margin in order to open a futures account, and profits/losses are
- * continually tallied against this margin. If a user's margin runs out, then their position is closed
- * by a liquidation keeper, which is rewarded with a flat fee extracted from the margin.
- *
- * The Synthetix debt pool is effectively the counterparty to each trade, so if a particular position
- * is in profit, then the debt pool pays by issuing sUSD into their margin account,
- * while if the position makes a loss then the debt pool burns sUSD from the margin, reducing the
- * debt load in the system.
- *
- * As the debt pool underwrites all positions, the debt-inflation risk to the system is proportional to the
- * long-short skew in the market. It is therefore in the interest of the system to reduce the skew.
- * To encourage the minimisation of the skew, each position is charged a funding rate, which increases with
- * the size of the skew. The funding rate is charged continuously, and positions on the heavier side of the
- * market are charged the current funding rate times the notional value of their position, while positions
- * on the lighter side are paid at the same rate to keep their positions open.
- * As the funding rate is the same (but negated) on both sides of the market, there is an excess quantity of
- * funding being charged, which is collected by the debt pool, and serves to reduce the system debt.
- *
- * To combat front-running, the system does not confirm a user's order until the next price is received from
- * the oracle. Therefore opening a position is a three stage procedure: depositing margin, submitting an order,
- * and waiting for that order to be confirmed. The last transaction is performed by a keeper,
- * once a price update is detected.
- *
- * The contract architecture is as follows:
- *
- *     - FuturesV2Market.sol:         one of these exists per asset. Margin is maintained isolated per market.
- *
- *     - FuturesV2MarketManager.sol:  the manager keeps track of which markets exist, and is the main window between
- *                                    futures markets and the rest of the system. It accumulates the total debt
- *                                    over all markets, and issues and burns sUSD on each market's behalf.
- *
- *     - FuturesV2MarketSettings.sol: Holds the settings for each market in the global FlexibleStorage instance used
- *                                    by SystemSettings, and provides an interface to modify these values. Other than
- *                                    the base asset, these settings determine the behaviour of each market.
- *                                    See that contract for descriptions of the meanings of each setting.
- *
- * Each futures market and the manager operates behind a proxy, and for efficiency they communicate with one another
- * using their underlying implementations.
- *
- * Technical note: internal functions within the FuturesV2Market contract assume the following:
- *
- *     - prices passed into them are valid;
- *
- *     - funding has already been recomputed up to the current time (hence unrecorded funding is nil);
- *
- *     - the account being managed was not liquidated in the same transaction;
- */
-=======
->>>>>>> 4d46924e
 interface IFuturesV2MarketManagerInternal {
     function issueSUSD(address account, uint amount) external;
 
