pragma solidity ^0.5.16;

// Inheritance
import "./ContractStorage.sol";
import "./interfaces/IFlexibleStorage.sol";

// Internal References
import "./interfaces/IAddressResolver.sol";


// https://docs.synthetix.io/contracts/source/contracts/FlexibleStorage
<<<<<<< HEAD
contract FlexibleStorage is IFlexibleStorage {
    IAddressResolver public resolverProxy;

    mapping(bytes32 => bytes32) public hashes;

    mapping(bytes32 => mapping(bytes32 => uint)) internal UIntStorage;
    mapping(bytes32 => mapping(bytes32 => address)) internal AddressStorage;
    mapping(bytes32 => mapping(bytes32 => bool)) internal BoolStorage;

    // mapping(bytes32 => string) internal StringStorage;
    // mapping(bytes32 => bytes) internal BytesStorage;
    // mapping(bytes32 => bytes32) internal Bytes32Storage;
    // mapping(bytes32 => bool) internal BooleanStorage;
    // mapping(bytes32 => int) internal IntStorage;
=======
contract FlexibleStorage is ContractStorage, IFlexibleStorage {
    mapping(bytes32 => mapping(bytes32 => uint)) internal uintStorage;
    mapping(bytes32 => mapping(bytes32 => int)) internal intStorage;
    mapping(bytes32 => mapping(bytes32 => address)) internal addressStorage;
    mapping(bytes32 => mapping(bytes32 => bool)) internal boolStorage;
    mapping(bytes32 => mapping(bytes32 => bytes32)) internal bytes32Storage;
>>>>>>> 8b8e4784

    constructor(address _resolver) public ContractStorage(_resolver) {}

    /* ========== INTERNAL FUNCTIONS ========== */

    function _setUIntValue(
        bytes32 contractName,
        bytes32 record,
        uint value
    ) internal {
        uintStorage[_memoizeHash(contractName)][record] = value;
        emit ValueSetUInt(contractName, record, value);
    }

    function _setIntValue(
        bytes32 contractName,
        bytes32 record,
        int value
    ) internal {
        intStorage[_memoizeHash(contractName)][record] = value;
        emit ValueSetInt(contractName, record, value);
    }

    function _setAddressValue(
        bytes32 contractName,
        bytes32 record,
        address value
    ) internal {
        addressStorage[_memoizeHash(contractName)][record] = value;
        emit ValueSetAddress(contractName, record, value);
    }

    function _setBoolValue(
        bytes32 contractName,
        bytes32 record,
        bool value
    ) internal {
<<<<<<< HEAD
        BoolStorage[_memoizeHash(contractName)][record] = value;
        emit ValueSetBool(contractName, record, value);
    }

=======
        boolStorage[_memoizeHash(contractName)][record] = value;
        emit ValueSetBool(contractName, record, value);
    }

    function _setBytes32Value(
        bytes32 contractName,
        bytes32 record,
        bytes32 value
    ) internal {
        bytes32Storage[_memoizeHash(contractName)][record] = value;
        emit ValueSetBytes32(contractName, record, value);
    }

>>>>>>> 8b8e4784
    /* ========== VIEWS ========== */

    function getBoolValue(bytes32 contractName, bytes32 record) external view returns (bool) {
        return BoolStorage[hashes[contractName]][record];
    }

    function getUIntValue(bytes32 contractName, bytes32 record) external view returns (uint) {
        return uintStorage[hashes[contractName]][record];
    }

    function getUIntValues(bytes32 contractName, bytes32[] calldata records) external view returns (uint[] memory) {
        uint[] memory results = new uint[](records.length);

        mapping(bytes32 => uint) storage data = uintStorage[hashes[contractName]];
        for (uint i = 0; i < records.length; i++) {
            results[i] = data[records[i]];
        }
        return results;
    }

    function getIntValue(bytes32 contractName, bytes32 record) external view returns (int) {
        return intStorage[hashes[contractName]][record];
    }

    function getIntValues(bytes32 contractName, bytes32[] calldata records) external view returns (int[] memory) {
        int[] memory results = new int[](records.length);

        mapping(bytes32 => int) storage data = intStorage[hashes[contractName]];
        for (uint i = 0; i < records.length; i++) {
            results[i] = data[records[i]];
        }
        return results;
    }

    function getAddressValue(bytes32 contractName, bytes32 record) external view returns (address) {
        return addressStorage[hashes[contractName]][record];
    }

    function getAddressValues(bytes32 contractName, bytes32[] calldata records) external view returns (address[] memory) {
        address[] memory results = new address[](records.length);

        mapping(bytes32 => address) storage data = addressStorage[hashes[contractName]];
        for (uint i = 0; i < records.length; i++) {
            results[i] = data[records[i]];
        }
        return results;
    }

    function getBoolValue(bytes32 contractName, bytes32 record) external view returns (bool) {
        return boolStorage[hashes[contractName]][record];
    }

    function getBoolValues(bytes32 contractName, bytes32[] calldata records) external view returns (bool[] memory) {
        bool[] memory results = new bool[](records.length);

        mapping(bytes32 => bool) storage data = boolStorage[hashes[contractName]];
        for (uint i = 0; i < records.length; i++) {
            results[i] = data[records[i]];
        }
        return results;
    }

    function getBytes32Value(bytes32 contractName, bytes32 record) external view returns (bytes32) {
        return bytes32Storage[hashes[contractName]][record];
    }

    function getBytes32Values(bytes32 contractName, bytes32[] calldata records) external view returns (bytes32[] memory) {
        bytes32[] memory results = new bytes32[](records.length);

        mapping(bytes32 => bytes32) storage data = bytes32Storage[hashes[contractName]];
        for (uint i = 0; i < records.length; i++) {
            results[i] = data[records[i]];
        }
        return results;
    }

    /* ========== RESTRICTED FUNCTIONS ========== */

    function setBoolValue(
        bytes32 contractName,
        bytes32 record,
        bool value
    ) external onlyContract(contractName) {
        _setBoolValue(contractName, record, value);
    }

    function deleteBoolValue(bytes32 contractName, bytes32 record) external onlyContract(contractName) {
        delete UIntStorage[hashes[contractName]][record];
        emit ValueDeleted(contractName, record);
    }

    function setUIntValue(
        bytes32 contractName,
        bytes32 record,
        uint value
    ) external onlyContract(contractName) {
        _setUIntValue(contractName, record, value);
    }

    function setUIntValues(
        bytes32 contractName,
        bytes32[] calldata records,
        uint[] calldata values
    ) external onlyContract(contractName) {
        require(records.length == values.length, "Input lengths must match");

        for (uint i = 0; i < records.length; i++) {
            _setUIntValue(contractName, records[i], values[i]);
        }
    }

    function deleteUIntValue(bytes32 contractName, bytes32 record) external onlyContract(contractName) {
        delete uintStorage[hashes[contractName]][record];
        emit ValueDeleted(contractName, record);
    }

    function setIntValue(
        bytes32 contractName,
        bytes32 record,
        int value
    ) external onlyContract(contractName) {
        _setIntValue(contractName, record, value);
    }

    function setIntValues(
        bytes32 contractName,
        bytes32[] calldata records,
        int[] calldata values
    ) external onlyContract(contractName) {
        require(records.length == values.length, "Input lengths must match");

        for (uint i = 0; i < records.length; i++) {
            _setIntValue(contractName, records[i], values[i]);
        }
    }

    function deleteIntValue(bytes32 contractName, bytes32 record) external onlyContract(contractName) {
        delete intStorage[hashes[contractName]][record];
        emit ValueDeleted(contractName, record);
    }

    function setAddressValue(
        bytes32 contractName,
        bytes32 record,
        address value
    ) external onlyContract(contractName) {
        _setAddressValue(contractName, record, value);
    }

    function setAddressValues(
        bytes32 contractName,
        bytes32[] calldata records,
        address[] calldata values
    ) external onlyContract(contractName) {
        require(records.length == values.length, "Input lengths must match");

        for (uint i = 0; i < records.length; i++) {
            _setAddressValue(contractName, records[i], values[i]);
        }
    }

    function deleteAddressValue(bytes32 contractName, bytes32 record) external onlyContract(contractName) {
        delete addressStorage[hashes[contractName]][record];
        emit ValueDeleted(contractName, record);
    }

    function setBoolValue(
        bytes32 contractName,
        bytes32 record,
        bool value
    ) external onlyContract(contractName) {
        _setBoolValue(contractName, record, value);
    }

    function setBoolValues(
        bytes32 contractName,
        bytes32[] calldata records,
        bool[] calldata values
    ) external onlyContract(contractName) {
        require(records.length == values.length, "Input lengths must match");

        for (uint i = 0; i < records.length; i++) {
            _setBoolValue(contractName, records[i], values[i]);
        }
    }

    function deleteBoolValue(bytes32 contractName, bytes32 record) external onlyContract(contractName) {
        delete boolStorage[hashes[contractName]][record];
        emit ValueDeleted(contractName, record);
    }

    function setBytes32Value(
        bytes32 contractName,
        bytes32 record,
        bytes32 value
    ) external onlyContract(contractName) {
        _setBytes32Value(contractName, record, value);
    }

    function setBytes32Values(
        bytes32 contractName,
        bytes32[] calldata records,
        bytes32[] calldata values
    ) external onlyContract(contractName) {
        require(records.length == values.length, "Input lengths must match");

        for (uint i = 0; i < records.length; i++) {
            _setBytes32Value(contractName, records[i], values[i]);
        }
    }

    function deleteBytes32Value(bytes32 contractName, bytes32 record) external onlyContract(contractName) {
        delete bytes32Storage[hashes[contractName]][record];
        emit ValueDeleted(contractName, record);
    }

    /* ========== EVENTS ========== */

    event ValueSetUInt(bytes32 contractName, bytes32 record, uint value);
    event ValueSetInt(bytes32 contractName, bytes32 record, int value);
    event ValueSetAddress(bytes32 contractName, bytes32 record, address value);
    event ValueSetBool(bytes32 contractName, bytes32 record, bool value);
<<<<<<< HEAD
=======
    event ValueSetBytes32(bytes32 contractName, bytes32 record, bytes32 value);
>>>>>>> 8b8e4784
    event ValueDeleted(bytes32 contractName, bytes32 record);
}<|MERGE_RESOLUTION|>--- conflicted
+++ resolved
@@ -9,29 +9,12 @@
 
 
 // https://docs.synthetix.io/contracts/source/contracts/FlexibleStorage
-<<<<<<< HEAD
-contract FlexibleStorage is IFlexibleStorage {
-    IAddressResolver public resolverProxy;
-
-    mapping(bytes32 => bytes32) public hashes;
-
-    mapping(bytes32 => mapping(bytes32 => uint)) internal UIntStorage;
-    mapping(bytes32 => mapping(bytes32 => address)) internal AddressStorage;
-    mapping(bytes32 => mapping(bytes32 => bool)) internal BoolStorage;
-
-    // mapping(bytes32 => string) internal StringStorage;
-    // mapping(bytes32 => bytes) internal BytesStorage;
-    // mapping(bytes32 => bytes32) internal Bytes32Storage;
-    // mapping(bytes32 => bool) internal BooleanStorage;
-    // mapping(bytes32 => int) internal IntStorage;
-=======
 contract FlexibleStorage is ContractStorage, IFlexibleStorage {
     mapping(bytes32 => mapping(bytes32 => uint)) internal uintStorage;
     mapping(bytes32 => mapping(bytes32 => int)) internal intStorage;
     mapping(bytes32 => mapping(bytes32 => address)) internal addressStorage;
     mapping(bytes32 => mapping(bytes32 => bool)) internal boolStorage;
     mapping(bytes32 => mapping(bytes32 => bytes32)) internal bytes32Storage;
->>>>>>> 8b8e4784
 
     constructor(address _resolver) public ContractStorage(_resolver) {}
 
@@ -69,12 +52,6 @@
         bytes32 record,
         bool value
     ) internal {
-<<<<<<< HEAD
-        BoolStorage[_memoizeHash(contractName)][record] = value;
-        emit ValueSetBool(contractName, record, value);
-    }
-
-=======
         boolStorage[_memoizeHash(contractName)][record] = value;
         emit ValueSetBool(contractName, record, value);
     }
@@ -88,7 +65,6 @@
         emit ValueSetBytes32(contractName, record, value);
     }
 
->>>>>>> 8b8e4784
     /* ========== VIEWS ========== */
 
     function getBoolValue(bytes32 contractName, bytes32 record) external view returns (bool) {
@@ -311,9 +287,6 @@
     event ValueSetInt(bytes32 contractName, bytes32 record, int value);
     event ValueSetAddress(bytes32 contractName, bytes32 record, address value);
     event ValueSetBool(bytes32 contractName, bytes32 record, bool value);
-<<<<<<< HEAD
-=======
     event ValueSetBytes32(bytes32 contractName, bytes32 record, bytes32 value);
->>>>>>> 8b8e4784
     event ValueDeleted(bytes32 contractName, bytes32 record);
 }