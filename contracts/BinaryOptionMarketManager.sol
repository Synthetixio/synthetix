--- conflicted
+++ resolved
@@ -19,12 +19,8 @@
 import "./interfaces/IERC20.sol";
 
 
-<<<<<<< HEAD
 // https://docs.synthetix.io/contracts/source/contracts/binaryoptionmarketmanager
-contract BinaryOptionMarketManager is Owned, Pausable, SelfDestructible, MixinResolver, IBinaryOptionMarketManager {
-=======
 contract BinaryOptionMarketManager is Owned, Pausable, MixinResolver, IBinaryOptionMarketManager {
->>>>>>> b4771e96
     /* ========== LIBRARIES ========== */
 
     using SafeMath for uint;
