--- conflicted
+++ resolved
@@ -175,10 +175,7 @@
      * @param commitDeposit The commitDeposit paid upon submitting that needs to be refunded if order succeeds
      * @param keeperDeposit The keeperDeposit paid upon submitting that needs to be paid / refunded on tx confirmation
      * @param executableAtTime The timestamp at which this order is executable at
-<<<<<<< HEAD
-=======
      * @param isOffchain Flag indicating if the order is offchain
->>>>>>> ab7a3816
      * @param trackingCode Tracking code to emit on execution for volume source fee sharing
      */
     function updateDelayedOrder(
@@ -189,26 +186,17 @@
         uint128 commitDeposit,
         uint128 keeperDeposit,
         uint256 executableAtTime,
-<<<<<<< HEAD
-        bytes32 trackingCode
-    ) external onlyAssociatedContracts {
-        delayedOrders[account] = DelayedOrder(
-=======
         uint256 intentionTime,
         bytes32 trackingCode
     ) external onlyAssociatedContracts {
         delayedOrders[account] = DelayedOrder(
             isOffchain,
->>>>>>> ab7a3816
             sizeDelta,
             targetRoundId,
             commitDeposit,
             keeperDeposit,
             executableAtTime,
-<<<<<<< HEAD
-=======
             intentionTime,
->>>>>>> ab7a3816
             trackingCode
         );
     }
