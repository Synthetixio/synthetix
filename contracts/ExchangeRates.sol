--- conflicted
+++ resolved
@@ -527,7 +527,7 @@
 
         // Try to get rate from cache if possible
         if (update.rate != 0) {
-            return (_rateOrInverted(currencyKey, update.rate, roundId), update.time);
+            return (update.rate, update.time);
         }
 
         if (aggregator != AggregatorV2V3Interface(0)) {
@@ -542,12 +542,6 @@
                     abi.decode(returnData, (uint80, int256, uint256, uint256, uint80));
                 return (_formatAggregatorAnswer(currencyKey, answer), updatedAt);
             }
-<<<<<<< HEAD
-=======
-        } else {
-            RateAndUpdatedTime memory update = _rates[currencyKey][roundId];
-            return (update.rate, update.time);
->>>>>>> 509688a0
         }
     }
 
