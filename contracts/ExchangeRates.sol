--- conflicted
+++ resolved
@@ -72,21 +72,6 @@
         }
     }
 
-<<<<<<< HEAD
-    function bytes32ToString(bytes32 _bytes32) public pure returns (string memory) {
-        uint8 i = 0;
-        while (i < 32 && _bytes32[i] != 0) {
-            i++;
-        }
-        bytes memory bytesArray = new bytes(i);
-        for (i = 0; i < 32 && _bytes32[i] != 0; i++) {
-            bytesArray[i] = _bytes32[i];
-        }
-        return string(bytesArray);
-    }
-
-=======
->>>>>>> b5dee9bc
     function rateWithSafetyChecks(bytes32 currencyKey)
         external
         returns (
@@ -95,12 +80,8 @@
             bool staleOrInvalid
         )
     {
-<<<<<<< HEAD
-        require(currencyKey == "sUSD" || address(aggregators[currencyKey]) != address(0), "No such synth");
-=======
         address aggregatorAddress = address(aggregators[currencyKey]);
         require(currencyKey == "sUSD" || aggregatorAddress != address(0), "No aggregator for asset");
->>>>>>> b5dee9bc
 
         RateAndUpdatedTime memory rateAndTime = _getRateAndUpdatedTime(currencyKey);
 
@@ -108,22 +89,11 @@
             return (rateAndTime.rate, false, false);
         }
 
-<<<<<<< HEAD
-        bool broken = circuitBreaker().probeCircuitBreaker(address(aggregators[currencyKey]), rateAndTime.rate);
-
-        return (
-            rateAndTime.rate,
-            broken,
-            _rateIsStaleWithTime(getRateStalePeriod(), rateAndTime.time) ||
-                _rateIsFlagged(currencyKey, FlagsInterface(getAggregatorWarningFlags()))
-        );
-=======
         rate = rateAndTime.rate;
         broken = circuitBreaker().probeCircuitBreaker(aggregatorAddress, rateAndTime.rate);
         staleOrInvalid =
             _rateIsStaleWithTime(getRateStalePeriod(), rateAndTime.time) ||
             _rateIsFlagged(currencyKey, FlagsInterface(getAggregatorWarningFlags()));
->>>>>>> b5dee9bc
     }
 
     /* ========== VIEWS ========== */
