pragma solidity ^0.5.16;

// Inheritance
import "./Owned.sol";
import "./SelfDestructible.sol";
import "./MixinResolver.sol";
import "./MixinSystemSettings.sol";
import "./interfaces/IExchangeRates.sol";

// Libraries
import "./SafeDecimalMath.sol";

// Internal references
// AggregatorInterface from Chainlink represents a decentralized pricing network for a single currency key
import "@chainlink/contracts-0.0.10/src/v0.5/interfaces/AggregatorV2V3Interface.sol";
// FlagsInterface from Chainlink addresses SIP-76
import "@chainlink/contracts-0.0.10/src/v0.5/interfaces/FlagsInterface.sol";
import "./interfaces/IExchanger.sol";


// https://docs.synthetix.io/contracts/source/contracts/ExchangeRates
contract ExchangeRates is Owned, SelfDestructible, MixinResolver, MixinSystemSettings, IExchangeRates {
    using SafeMath for uint;
    using SafeDecimalMath for uint;

    // Exchange rates and update times stored by currency code, e.g. 'SNX', or 'sUSD'
    mapping(bytes32 => mapping(uint => RateAndUpdatedTime)) private _rates;

    // The address of the oracle which pushes rate updates to this contract
    address public oracle;

    // Decentralized oracle networks that feed into pricing aggregators
    mapping(bytes32 => AggregatorV2V3Interface) public aggregators;

    mapping(bytes32 => uint8) public currencyKeyDecimals;

    // List of aggregator keys for convenient iteration
    bytes32[] public aggregatorKeys;

    // Do not allow the oracle to submit times any further forward into the future than this constant.
    uint private constant ORACLE_FUTURE_LIMIT = 10 minutes;

    mapping(bytes32 => InversePricing) public inversePricing;

    bytes32[] public invertedKeys;

    mapping(bytes32 => uint) public currentRoundForRate;

    /* ========== ADDRESS RESOLVER CONFIGURATION ========== */
    bytes32 private constant CONTRACT_EXCHANGER = "Exchanger";

    bytes32[24] private addressesToCache = [CONTRACT_EXCHANGER];

    //
    // ========== CONSTRUCTOR ==========

    constructor(
        address _owner,
        address _oracle,
        address _resolver,
        bytes32[] memory _currencyKeys,
        uint[] memory _newRates
    ) public Owned(_owner) SelfDestructible() MixinResolver(_resolver, addressesToCache) MixinSystemSettings() {
        require(_currencyKeys.length == _newRates.length, "Currency key length and rate length must match.");

        oracle = _oracle;

        // The sUSD rate is always 1 and is never stale.
        _setRate("sUSD", SafeDecimalMath.unit(), now);

        internalUpdateRates(_currencyKeys, _newRates, now);
    }

    /* ========== SETTERS ========== */

    function setOracle(address _oracle) external onlyOwner {
        oracle = _oracle;
        emit OracleUpdated(oracle);
    }

    /* ========== MUTATIVE FUNCTIONS ========== */

    function updateRates(
        bytes32[] calldata currencyKeys,
        uint[] calldata newRates,
        uint timeSent
    ) external onlyOracle returns (bool) {
        return internalUpdateRates(currencyKeys, newRates, timeSent);
    }

    function deleteRate(bytes32 currencyKey) external onlyOracle {
        require(_getRate(currencyKey) > 0, "Rate is zero");

        delete _rates[currencyKey][currentRoundForRate[currencyKey]];

        currentRoundForRate[currencyKey]--;

        emit RateDeleted(currencyKey);
    }

    function setInversePricing(
        bytes32 currencyKey,
        uint entryPoint,
        uint upperLimit,
        uint lowerLimit,
        bool freezeAtUpperLimit,
        bool freezeAtLowerLimit
    ) external onlyOwner {
        // 0 < lowerLimit < entryPoint => 0 < entryPoint
        require(lowerLimit > 0, "lowerLimit must be above 0");
        require(upperLimit > entryPoint, "upperLimit must be above the entryPoint");
        require(upperLimit < entryPoint.mul(2), "upperLimit must be less than double entryPoint");
        require(lowerLimit < entryPoint, "lowerLimit must be below the entryPoint");

        require(!(freezeAtUpperLimit && freezeAtLowerLimit), "Cannot freeze at both limits");

        InversePricing storage inverse = inversePricing[currencyKey];
        if (inverse.entryPoint == 0) {
            // then we are adding a new inverse pricing, so add this
            invertedKeys.push(currencyKey);
        }
        inverse.entryPoint = entryPoint;
        inverse.upperLimit = upperLimit;
        inverse.lowerLimit = lowerLimit;

        if (freezeAtUpperLimit || freezeAtLowerLimit) {
            // When indicating to freeze, we need to know the rate to freeze it at - either upper or lower
            // this is useful in situations where ExchangeRates is updated and there are existing inverted
            // rates already frozen in the current contract that need persisting across the upgrade

            inverse.frozenAtUpperLimit = freezeAtUpperLimit;
            inverse.frozenAtLowerLimit = freezeAtLowerLimit;
            emit InversePriceFrozen(currencyKey, freezeAtUpperLimit ? upperLimit : lowerLimit, msg.sender);
        } else {
            // unfreeze if need be
            inverse.frozenAtUpperLimit = false;
            inverse.frozenAtLowerLimit = false;
        }

        // SIP-78
        uint rate = _getRate(currencyKey);
        if (rate > 0) {
            exchanger().setLastExchangeRateForSynth(currencyKey, rate);
        }

        emit InversePriceConfigured(currencyKey, entryPoint, upperLimit, lowerLimit);
    }

    function removeInversePricing(bytes32 currencyKey) external onlyOwner {
        require(inversePricing[currencyKey].entryPoint > 0, "No inverted price exists");

        delete inversePricing[currencyKey];

        // now remove inverted key from array
        bool wasRemoved = removeFromArray(currencyKey, invertedKeys);

        if (wasRemoved) {
            emit InversePriceConfigured(currencyKey, 0, 0, 0);
        }
    }

    function addAggregator(bytes32 currencyKey, address aggregatorAddress) external onlyOwner {
        AggregatorV2V3Interface aggregator = AggregatorV2V3Interface(aggregatorAddress);
        // This check tries to make sure that a valid aggregator is being added.
        // It checks if the aggregator is an existing smart contract that has implemented `latestTimestamp` function.

        require(aggregator.latestRound() >= 0, "Given Aggregator is invalid");
        uint8 decimals = aggregator.decimals();
        require(decimals <= 18, "Aggregator decimals should be lower or equal to 18");
        if (address(aggregators[currencyKey]) == address(0)) {
            aggregatorKeys.push(currencyKey);
        }
        aggregators[currencyKey] = aggregator;
        currencyKeyDecimals[currencyKey] = decimals;
        emit AggregatorAdded(currencyKey, address(aggregator));
    }

    function removeAggregator(bytes32 currencyKey) external onlyOwner {
        address aggregator = address(aggregators[currencyKey]);
        require(aggregator != address(0), "No aggregator exists for key");
        delete aggregators[currencyKey];
        delete currencyKeyDecimals[currencyKey];

        bool wasRemoved = removeFromArray(currencyKey, aggregatorKeys);

        if (wasRemoved) {
            emit AggregatorRemoved(currencyKey, aggregator);
        }
    }

    // SIP-75 Public keeper function to freeze a synth that is out of bounds
    function freezeRate(bytes32 currencyKey) external {
        InversePricing storage inverse = inversePricing[currencyKey];
        require(inverse.entryPoint > 0, "Cannot freeze non-inverse rate");
        require(!inverse.frozenAtUpperLimit && !inverse.frozenAtLowerLimit, "The rate is already frozen");

        uint rate = _getRate(currencyKey);

        if (rate > 0 && (rate >= inverse.upperLimit || rate <= inverse.lowerLimit)) {
            inverse.frozenAtUpperLimit = (rate == inverse.upperLimit);
            inverse.frozenAtLowerLimit = (rate == inverse.lowerLimit);
            emit InversePriceFrozen(currencyKey, rate, msg.sender);
        } else {
            revert("Rate within bounds");
        }
    }

    /* ========== VIEWS ========== */

    // SIP-75 View to determine if freezeRate can be called safely
    function canFreezeRate(bytes32 currencyKey) external view returns (bool) {
        InversePricing memory inverse = inversePricing[currencyKey];
        if (inverse.entryPoint == 0 || inverse.frozenAtUpperLimit || inverse.frozenAtLowerLimit) {
            return false;
        } else {
            uint rate = _getRate(currencyKey);
            return (rate > 0 && (rate >= inverse.upperLimit || rate <= inverse.lowerLimit));
        }
    }

    function currenciesUsingAggregator(address aggregator) external view returns (bytes32[] memory currencies) {
        uint count = 0;
        currencies = new bytes32[](aggregatorKeys.length);
        for (uint i = 0; i < aggregatorKeys.length; i++) {
            bytes32 currencyKey = aggregatorKeys[i];
            if (address(aggregators[currencyKey]) == aggregator) {
                currencies[count++] = currencyKey;
            }
        }
    }

    function rateStalePeriod() external view returns (uint) {
        return getRateStalePeriod();
    }

    function aggregatorWarningFlags() external view returns (address) {
        return getAggregatorWarningFlags();
    }

    function rateAndUpdatedTime(bytes32 currencyKey) external view returns (uint rate, uint time) {
        RateAndUpdatedTime memory rateAndTime = _getRateAndUpdatedTime(currencyKey);
        return (rateAndTime.rate, rateAndTime.time);
    }

    function getLastRoundIdBeforeElapsedSecs(
        bytes32 currencyKey,
        uint startingRoundId,
        uint startingTimestamp,
        uint timediff
    ) external view returns (uint) {
        uint roundId = startingRoundId;
        uint nextTimestamp = 0;
        while (true) {
            (, nextTimestamp) = _getRateAndTimestampAtRound(currencyKey, roundId + 1);
            // if there's no new round, then the previous roundId was the latest
            if (nextTimestamp == 0 || nextTimestamp > startingTimestamp + timediff) {
                return roundId;
            }
            roundId++;
        }
        return roundId;
    }

    function getCurrentRoundId(bytes32 currencyKey) external view returns (uint) {
        return _getCurrentRoundId(currencyKey);
    }

    function effectiveValueAtRound(
        bytes32 sourceCurrencyKey,
        uint sourceAmount,
        bytes32 destinationCurrencyKey,
        uint roundIdForSrc,
        uint roundIdForDest
    ) external view returns (uint value) {
        // If there's no change in the currency, then just return the amount they gave us
        if (sourceCurrencyKey == destinationCurrencyKey) return sourceAmount;

        (uint srcRate, ) = _getRateAndTimestampAtRound(sourceCurrencyKey, roundIdForSrc);
        (uint destRate, ) = _getRateAndTimestampAtRound(destinationCurrencyKey, roundIdForDest);
        if (destRate == 0) {
            // prevent divide-by 0 error (this can happen when roundIDs jump epochs due
            // to aggregator upgrades)
            return 0;
        }
        // Calculate the effective value by going from source -> USD -> destination
        value = sourceAmount.multiplyDecimalRound(srcRate).divideDecimalRound(destRate);
    }

    function rateAndTimestampAtRound(bytes32 currencyKey, uint roundId) external view returns (uint rate, uint time) {
        return _getRateAndTimestampAtRound(currencyKey, roundId);
    }

    function lastRateUpdateTimes(bytes32 currencyKey) external view returns (uint256) {
        return _getUpdatedTime(currencyKey);
    }

    function lastRateUpdateTimesForCurrencies(bytes32[] calldata currencyKeys) external view returns (uint[] memory) {
        uint[] memory lastUpdateTimes = new uint[](currencyKeys.length);

        for (uint i = 0; i < currencyKeys.length; i++) {
            lastUpdateTimes[i] = _getUpdatedTime(currencyKeys[i]);
        }

        return lastUpdateTimes;
    }

    function effectiveValue(
        bytes32 sourceCurrencyKey,
        uint sourceAmount,
        bytes32 destinationCurrencyKey
    ) external view returns (uint value) {
        (value, , ) = _effectiveValueAndRates(sourceCurrencyKey, sourceAmount, destinationCurrencyKey);
    }

    function effectiveValueAndRates(
        bytes32 sourceCurrencyKey,
        uint sourceAmount,
        bytes32 destinationCurrencyKey
    )
        external
        view
        returns (
            uint value,
            uint sourceRate,
            uint destinationRate
        )
    {
        return _effectiveValueAndRates(sourceCurrencyKey, sourceAmount, destinationCurrencyKey);
    }

    function rateForCurrency(bytes32 currencyKey) external view returns (uint) {
        return _getRateAndUpdatedTime(currencyKey).rate;
    }

    function ratesAndUpdatedTimeForCurrencyLastNRounds(bytes32 currencyKey, uint numRounds)
        external
        view
        returns (uint[] memory rates, uint[] memory times)
    {
        rates = new uint[](numRounds);
        times = new uint[](numRounds);

        uint roundId = _getCurrentRoundId(currencyKey);
        for (uint i = 0; i < numRounds; i++) {
            (rates[i], times[i]) = _getRateAndTimestampAtRound(currencyKey, roundId);

            if (roundId == 0) {
                // if we hit the last round, then return what we have
                return (rates, times);
            } else {
                roundId--;
            }
        }
    }

    function ratesForCurrencies(bytes32[] calldata currencyKeys) external view returns (uint[] memory) {
        uint[] memory _localRates = new uint[](currencyKeys.length);

        for (uint i = 0; i < currencyKeys.length; i++) {
            _localRates[i] = _getRate(currencyKeys[i]);
        }

        return _localRates;
    }

    function rateAndInvalid(bytes32 currencyKey) external view returns (uint rate, bool isInvalid) {
        RateAndUpdatedTime memory rateAndTime = _getRateAndUpdatedTime(currencyKey);

        if (currencyKey == "sUSD") {
            return (rateAndTime.rate, false);
        }
        return (
            rateAndTime.rate,
            _rateIsStaleWithTime(getRateStalePeriod(), rateAndTime.time) ||
                _rateIsFlagged(currencyKey, FlagsInterface(getAggregatorWarningFlags()))
        );
    }

    function ratesAndInvalidForCurrencies(bytes32[] calldata currencyKeys)
        external
        view
        returns (uint[] memory rates, bool anyRateInvalid)
    {
        rates = new uint[](currencyKeys.length);

        uint256 _rateStalePeriod = getRateStalePeriod();

        // fetch all flags at once
        bool[] memory flagList = getFlagsForRates(currencyKeys);

        for (uint i = 0; i < currencyKeys.length; i++) {
            // do one lookup of the rate & time to minimize gas
            RateAndUpdatedTime memory rateEntry = _getRateAndUpdatedTime(currencyKeys[i]);
            rates[i] = rateEntry.rate;
            if (!anyRateInvalid && currencyKeys[i] != "sUSD") {
                anyRateInvalid = flagList[i] || _rateIsStaleWithTime(_rateStalePeriod, rateEntry.time);
            }
        }
    }

    function rateIsStale(bytes32 currencyKey) external view returns (bool) {
        return _rateIsStale(currencyKey, getRateStalePeriod());
    }

    function rateIsFrozen(bytes32 currencyKey) external view returns (bool) {
        return _rateIsFrozen(currencyKey);
    }

    function rateIsInvalid(bytes32 currencyKey) external view returns (bool) {
        return
            _rateIsStale(currencyKey, getRateStalePeriod()) ||
            _rateIsFlagged(currencyKey, FlagsInterface(getAggregatorWarningFlags()));
    }

    function rateIsFlagged(bytes32 currencyKey) external view returns (bool) {
        return _rateIsFlagged(currencyKey, FlagsInterface(getAggregatorWarningFlags()));
    }

    function anyRateIsInvalid(bytes32[] calldata currencyKeys) external view returns (bool) {
        // Loop through each key and check whether the data point is stale.

        uint256 _rateStalePeriod = getRateStalePeriod();
        bool[] memory flagList = getFlagsForRates(currencyKeys);

        for (uint i = 0; i < currencyKeys.length; i++) {
            if (flagList[i] || _rateIsStale(currencyKeys[i], _rateStalePeriod)) {
                return true;
            }
        }

        return false;
    }

    /* ========== INTERNAL FUNCTIONS ========== */

    function exchanger() internal view returns (IExchanger) {
        return IExchanger(requireAndGetAddress(CONTRACT_EXCHANGER, "Missing Exchanger address"));
    }

    function getFlagsForRates(bytes32[] memory currencyKeys) internal view returns (bool[] memory flagList) {
        FlagsInterface _flags = FlagsInterface(getAggregatorWarningFlags());

        // fetch all flags at once
        if (_flags != FlagsInterface(0)) {
            address[] memory _aggregators = new address[](currencyKeys.length);

            for (uint i = 0; i < currencyKeys.length; i++) {
                _aggregators[i] = address(aggregators[currencyKeys[i]]);
            }

            flagList = _flags.getFlags(_aggregators);
        } else {
            flagList = new bool[](currencyKeys.length);
        }
    }

    function _setRate(
        bytes32 currencyKey,
        uint256 rate,
        uint256 time
    ) internal {
        // Note: this will effectively start the rounds at 1, which matches Chainlink's Agggregators
        currentRoundForRate[currencyKey]++;

        _rates[currencyKey][currentRoundForRate[currencyKey]] = RateAndUpdatedTime({
            rate: uint216(rate),
            time: uint40(time)
        });
    }

    function internalUpdateRates(
        bytes32[] memory currencyKeys,
        uint[] memory newRates,
        uint timeSent
    ) internal returns (bool) {
        require(currencyKeys.length == newRates.length, "Currency key array length must match rates array length.");
        require(timeSent < (now + ORACLE_FUTURE_LIMIT), "Time is too far into the future");

        // Loop through each key and perform update.
        for (uint i = 0; i < currencyKeys.length; i++) {
            bytes32 currencyKey = currencyKeys[i];

            // Should not set any rate to zero ever, as no asset will ever be
            // truely worthless and still valid. In this scenario, we should
            // delete the rate and remove it from the system.
            require(newRates[i] != 0, "Zero is not a valid rate, please call deleteRate instead.");
            require(currencyKey != "sUSD", "Rate of sUSD cannot be updated, it's always UNIT.");

            // We should only update the rate if it's at least the same age as the last rate we've got.
            if (timeSent < _getUpdatedTime(currencyKey)) {
                continue;
            }

            // Ok, go ahead with the update.
            _setRate(currencyKey, newRates[i], timeSent);
        }

        emit RatesUpdated(currencyKeys, newRates);

        return true;
    }

    function removeFromArray(bytes32 entry, bytes32[] storage array) internal returns (bool) {
        for (uint i = 0; i < array.length; i++) {
            if (array[i] == entry) {
                delete array[i];

                // Copy the last key into the place of the one we just deleted
                // If there's only one key, this is array[0] = array[0].
                // If we're deleting the last one, it's also a NOOP in the same way.
                array[i] = array[array.length - 1];

                // Decrease the size of the array by one.
                array.length--;

                return true;
            }
        }
        return false;
    }

    function _rateOrInverted(bytes32 currencyKey, uint rate) internal view returns (uint newRate) {
        // if an inverse mapping exists, adjust the price accordingly
        InversePricing memory inverse = inversePricing[currencyKey];
        if (inverse.entryPoint == 0 || rate == 0) {
            // when no inverse is set or when given a 0 rate, return the rate, regardless of the inverse status
            // (the latter is so when a new inverse is set but the underlying has no rate, it will return 0 as
            // the rate, not the lowerLimit)
            return rate;
        }

        newRate = rate;

        // These cases ensures that if a price has been frozen, it stays frozen even if it returns to the bounds
        if (inverse.frozenAtUpperLimit) {
            newRate = inverse.upperLimit;
        } else if (inverse.frozenAtLowerLimit) {
            newRate = inverse.lowerLimit;
        } else {
            // this ensures any rate outside the limit will never be returned
            uint doubleEntryPoint = inverse.entryPoint.mul(2);
            if (doubleEntryPoint <= rate) {
                // avoid negative numbers for unsigned ints, so set this to 0
                // which by the requirement that lowerLimit be > 0 will
                // cause this to freeze the price to the lowerLimit
                newRate = 0;
            } else {
                newRate = doubleEntryPoint.sub(rate);
            }

            // now ensure the rate is between the bounds
            if (newRate >= inverse.upperLimit) {
                newRate = inverse.upperLimit;
            } else if (newRate <= inverse.lowerLimit) {
                newRate = inverse.lowerLimit;
            }
        }
    }

<<<<<<< HEAD
    function _roundAggregatorResult(bytes32 currencyKey, int amount) internal pure returns (uint) {
        if (currencyKey == "fastGasPrice") {
            return uint(amount);
        }
        return uint(amount * AGGREGATOR_RATE_MULTIPLIER);
    }

    function _getRateAndUpdatedTime(bytes32 currencyKey) internal view returns (RateAndUpdatedTime memory) {
        AggregatorInterface aggregator = aggregators[currencyKey];

        if (aggregator != AggregatorInterface(0)) {
            return
                RateAndUpdatedTime({
                    rate: uint216(
                        _rateOrInverted(currencyKey, _roundAggregatorResult(currencyKey, aggregator.latestAnswer()))
                    ),
                    time: uint40(aggregator.latestTimestamp())
                });
=======
    function _formatAggregatorAnswer(bytes32 currencyKey, int256 rate) internal view returns (uint) {
        require(rate >= 0, "Negative rate not supported");
        if (currencyKeyDecimals[currencyKey] > 0) {
            uint multiplier = 10**uint(SafeMath.sub(18, currencyKeyDecimals[currencyKey]));
            return uint(uint(rate).mul(multiplier));
        }
        return uint(rate);
    }

    function _getRateAndUpdatedTime(bytes32 currencyKey) internal view returns (RateAndUpdatedTime memory) {
        AggregatorV2V3Interface aggregator = aggregators[currencyKey];

        if (aggregator != AggregatorV2V3Interface(0)) {
            // this view from the aggregator is the most gas efficient but it can throw when there's no data,
            // so let's call it low-level to suppress any reverts
            bytes memory payload = abi.encodeWithSignature("latestRoundData()");
            // solhint-disable avoid-low-level-calls
            (bool success, bytes memory returnData) = address(aggregator).staticcall(payload);

            if (success) {
                (, int256 answer, , uint256 updatedAt, ) = abi.decode(
                    returnData,
                    (uint80, int256, uint256, uint256, uint80)
                );
                return
                    RateAndUpdatedTime({
                        rate: uint216(_rateOrInverted(currencyKey, _formatAggregatorAnswer(currencyKey, answer))),
                        time: uint40(updatedAt)
                    });
            }
>>>>>>> 3baf30bd
        } else {
            RateAndUpdatedTime memory entry = _rates[currencyKey][currentRoundForRate[currencyKey]];

            return RateAndUpdatedTime({rate: uint216(_rateOrInverted(currencyKey, entry.rate)), time: entry.time});
        }
    }

    function _getCurrentRoundId(bytes32 currencyKey) internal view returns (uint) {
        AggregatorV2V3Interface aggregator = aggregators[currencyKey];

        if (aggregator != AggregatorV2V3Interface(0)) {
            return aggregator.latestRound();
        } else {
            return currentRoundForRate[currencyKey];
        }
    }

    function _getRateAndTimestampAtRound(bytes32 currencyKey, uint roundId) internal view returns (uint rate, uint time) {
<<<<<<< HEAD
        AggregatorInterface aggregator = aggregators[currencyKey];

        if (aggregator != AggregatorInterface(0)) {
            return (
                _rateOrInverted(currencyKey, _roundAggregatorResult(currencyKey, aggregator.getAnswer(roundId))),
                aggregator.getTimestamp(roundId)
            );
=======
        AggregatorV2V3Interface aggregator = aggregators[currencyKey];

        if (aggregator != AggregatorV2V3Interface(0)) {
            // this view from the aggregator is the most gas efficient but it can throw when there's no data,
            // so let's call it low-level to suppress any reverts
            bytes memory payload = abi.encodeWithSignature("getRoundData(uint80)", roundId);
            // solhint-disable avoid-low-level-calls
            (bool success, bytes memory returnData) = address(aggregator).staticcall(payload);

            if (success) {
                (, int256 answer, , uint256 updatedAt, ) = abi.decode(
                    returnData,
                    (uint80, int256, uint256, uint256, uint80)
                );
                return (_rateOrInverted(currencyKey, _formatAggregatorAnswer(currencyKey, answer)), updatedAt);
            }
>>>>>>> 3baf30bd
        } else {
            RateAndUpdatedTime memory update = _rates[currencyKey][roundId];
            return (_rateOrInverted(currencyKey, update.rate), update.time);
        }
    }

    function _getRate(bytes32 currencyKey) internal view returns (uint256) {
        return _getRateAndUpdatedTime(currencyKey).rate;
    }

    function _getUpdatedTime(bytes32 currencyKey) internal view returns (uint256) {
        return _getRateAndUpdatedTime(currencyKey).time;
    }

    function _effectiveValueAndRates(
        bytes32 sourceCurrencyKey,
        uint sourceAmount,
        bytes32 destinationCurrencyKey
    )
        internal
        view
        returns (
            uint value,
            uint sourceRate,
            uint destinationRate
        )
    {
        sourceRate = _getRate(sourceCurrencyKey);
        // If there's no change in the currency, then just return the amount they gave us
        if (sourceCurrencyKey == destinationCurrencyKey) {
            destinationRate = sourceRate;
            value = sourceAmount;
        } else {
            // Calculate the effective value by going from source -> USD -> destination
            destinationRate = _getRate(destinationCurrencyKey);
            // prevent divide-by 0 error (this happens if the dest is not a valid rate)
            if (destinationRate > 0) {
                value = sourceAmount.multiplyDecimalRound(sourceRate).divideDecimalRound(destinationRate);
            }
        }
    }

    function _rateIsStale(bytes32 currencyKey, uint _rateStalePeriod) internal view returns (bool) {
        // sUSD is a special case and is never stale (check before an SLOAD of getRateAndUpdatedTime)
        if (currencyKey == "sUSD") return false;

        return _rateIsStaleWithTime(_rateStalePeriod, _getUpdatedTime(currencyKey));
    }

    function _rateIsStaleWithTime(uint _rateStalePeriod, uint _time) internal view returns (bool) {
        return _time.add(_rateStalePeriod) < now;
    }

    function _rateIsFrozen(bytes32 currencyKey) internal view returns (bool) {
        InversePricing memory inverse = inversePricing[currencyKey];
        return inverse.frozenAtUpperLimit || inverse.frozenAtLowerLimit;
    }

    function _rateIsFlagged(bytes32 currencyKey, FlagsInterface flags) internal view returns (bool) {
        // sUSD is a special case and is never invalid
        if (currencyKey == "sUSD") return false;
        address aggregator = address(aggregators[currencyKey]);
        // when no aggregator or when the flags haven't been setup
        if (aggregator == address(0) || flags == FlagsInterface(0)) {
            return false;
        }
        return flags.getFlag(aggregator);
    }

    /* ========== MODIFIERS ========== */

    modifier onlyOracle {
        require(msg.sender == oracle, "Only the oracle can perform this action");
        _;
    }

    /* ========== EVENTS ========== */

    event OracleUpdated(address newOracle);
    event RatesUpdated(bytes32[] currencyKeys, uint[] newRates);
    event RateDeleted(bytes32 currencyKey);
    event InversePriceConfigured(bytes32 currencyKey, uint entryPoint, uint upperLimit, uint lowerLimit);
    event InversePriceFrozen(bytes32 currencyKey, uint rate, address initiator);
    event AggregatorAdded(bytes32 currencyKey, address aggregator);
    event AggregatorRemoved(bytes32 currencyKey, address aggregator);
}<|MERGE_RESOLUTION|>--- conflicted
+++ resolved
@@ -557,26 +557,6 @@
         }
     }
 
-<<<<<<< HEAD
-    function _roundAggregatorResult(bytes32 currencyKey, int amount) internal pure returns (uint) {
-        if (currencyKey == "fastGasPrice") {
-            return uint(amount);
-        }
-        return uint(amount * AGGREGATOR_RATE_MULTIPLIER);
-    }
-
-    function _getRateAndUpdatedTime(bytes32 currencyKey) internal view returns (RateAndUpdatedTime memory) {
-        AggregatorInterface aggregator = aggregators[currencyKey];
-
-        if (aggregator != AggregatorInterface(0)) {
-            return
-                RateAndUpdatedTime({
-                    rate: uint216(
-                        _rateOrInverted(currencyKey, _roundAggregatorResult(currencyKey, aggregator.latestAnswer()))
-                    ),
-                    time: uint40(aggregator.latestTimestamp())
-                });
-=======
     function _formatAggregatorAnswer(bytes32 currencyKey, int256 rate) internal view returns (uint) {
         require(rate >= 0, "Negative rate not supported");
         if (currencyKeyDecimals[currencyKey] > 0) {
@@ -607,7 +587,6 @@
                         time: uint40(updatedAt)
                     });
             }
->>>>>>> 3baf30bd
         } else {
             RateAndUpdatedTime memory entry = _rates[currencyKey][currentRoundForRate[currencyKey]];
 
@@ -626,15 +605,6 @@
     }
 
     function _getRateAndTimestampAtRound(bytes32 currencyKey, uint roundId) internal view returns (uint rate, uint time) {
-<<<<<<< HEAD
-        AggregatorInterface aggregator = aggregators[currencyKey];
-
-        if (aggregator != AggregatorInterface(0)) {
-            return (
-                _rateOrInverted(currencyKey, _roundAggregatorResult(currencyKey, aggregator.getAnswer(roundId))),
-                aggregator.getTimestamp(roundId)
-            );
-=======
         AggregatorV2V3Interface aggregator = aggregators[currencyKey];
 
         if (aggregator != AggregatorV2V3Interface(0)) {
@@ -651,7 +621,6 @@
                 );
                 return (_rateOrInverted(currencyKey, _formatAggregatorAnswer(currencyKey, answer)), updatedAt);
             }
->>>>>>> 3baf30bd
         } else {
             RateAndUpdatedTime memory update = _rates[currencyKey][roundId];
             return (_rateOrInverted(currencyKey, update.rate), update.time);
