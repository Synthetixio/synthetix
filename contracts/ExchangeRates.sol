pragma solidity ^0.5.16;

// Inheritance
import "./Owned.sol";
import "./SelfDestructible.sol";
import "./interfaces/IExchangeRates.sol";

// Libraries
import "./SafeDecimalMath.sol";

// Internal references
// AggregatorInterface from Chainlink represents a decentralized pricing network for a single currency key
import "@chainlink/contracts-0.0.3/src/v0.5/dev/AggregatorInterface.sol";


// https://docs.synthetix.io/contracts/ExchangeRates
contract ExchangeRates is Owned, SelfDestructible, IExchangeRates {
    using SafeMath for uint;
    using SafeDecimalMath for uint;

    struct RateAndUpdatedTime {
        uint216 rate;
        uint40 time;
    }

    // Exchange rates and update times stored by currency code, e.g. 'SNX', or 'sUSD'
    mapping(bytes32 => mapping(uint => RateAndUpdatedTime)) private _rates;

    // The address of the oracle which pushes rate updates to this contract
    address public oracle;

    // Decentralized oracle networks that feed into pricing aggregators
    mapping(bytes32 => AggregatorInterface) public aggregators;

    // List of aggregator keys for convenient iteration
    bytes32[] public aggregatorKeys;

    // Do not allow the oracle to submit times any further forward into the future than this constant.
    uint private constant ORACLE_FUTURE_LIMIT = 10 minutes;

    // How long will the contract assume the rate of any asset is correct
    uint public rateStalePeriod = 3 hours;

    // For inverted prices, keep a mapping of their entry, limits and frozen status
    struct InversePricing {
        uint entryPoint;
        uint upperLimit;
        uint lowerLimit;
        bool frozen;
    }
    mapping(bytes32 => InversePricing) public inversePricing;
    bytes32[] public invertedKeys;

    mapping(bytes32 => uint) public currentRoundForRate;

    //
    // ========== CONSTRUCTOR ==========

    constructor(
        address _owner,
        address _oracle,
        bytes32[] memory _currencyKeys,
        uint[] memory _newRates
    ) public Owned(_owner) SelfDestructible() {
        require(_currencyKeys.length == _newRates.length, "Currency key length and rate length must match.");

        oracle = _oracle;

        // The sUSD rate is always 1 and is never stale.
        _setRate("sUSD", SafeDecimalMath.unit(), now);

        internalUpdateRates(_currencyKeys, _newRates, now);
    }

    /* ========== SETTERS ========== */

    function setOracle(address _oracle) external onlyOwner {
        oracle = _oracle;
        emit OracleUpdated(oracle);
    }

    function setRateStalePeriod(uint _time) external onlyOwner {
        rateStalePeriod = _time;
        emit RateStalePeriodUpdated(rateStalePeriod);
    }

    /* ========== MUTATIVE FUNCTIONS ========== */

    /**
     * @notice Set the rates stored in this contract
     * @param currencyKeys The currency keys you wish to update the rates for (in order)
     * @param newRates The rates for each currency (in order)
     * @param timeSent The timestamp of when the update was sent, specified in seconds since epoch (e.g. the same as the now keyword in solidity).
     *                 This is useful because transactions can take a while to confirm, so this way we know how old the oracle's datapoint was exactly even
     *                 if it takes a long time for the transaction to confirm.
     */
    function updateRates(
        bytes32[] calldata currencyKeys,
        uint[] calldata newRates,
        uint timeSent
    ) external onlyOracle returns (bool) {
        return internalUpdateRates(currencyKeys, newRates, timeSent);
    }

    /**
     * @notice Delete a rate stored in the contract
     * @param currencyKey The currency key you wish to delete the rate for
     */
    function deleteRate(bytes32 currencyKey) external onlyOracle {
        require(getRate(currencyKey) > 0, "Rate is zero");

        delete _rates[currencyKey][currentRoundForRate[currencyKey]];

        currentRoundForRate[currencyKey]--;

        emit RateDeleted(currencyKey);
    }

    /**
     * @notice Set an inverse price up for the currency key.
     *
     * An inverse price is one which has an entryPoint, an uppper and a lower limit. Each update, the
     * rate is calculated as double the entryPrice minus the current rate. If this calculation is
     * above or below the upper or lower limits respectively, then the rate is frozen, and no more
     * rate updates will be accepted.
     *
     * @param currencyKey The currency to update
     * @param entryPoint The entry price point of the inverted price
     * @param upperLimit The upper limit, at or above which the price will be frozen
     * @param lowerLimit The lower limit, at or below which the price will be frozen
     * @param freeze Whether or not to freeze this rate immediately. Note: no frozen event will be configured
     * @param freezeAtUpperLimit When the freeze flag is true, this flag indicates whether the rate
     * to freeze at is the upperLimit or lowerLimit..
     */
    function setInversePricing(
        bytes32 currencyKey,
        uint entryPoint,
        uint upperLimit,
        uint lowerLimit,
        bool freeze,
        bool freezeAtUpperLimit
    ) external onlyOwner {
        require(entryPoint > 0, "entryPoint must be above 0");
        require(lowerLimit > 0, "lowerLimit must be above 0");
        require(upperLimit > entryPoint, "upperLimit must be above the entryPoint");
        require(upperLimit < entryPoint.mul(2), "upperLimit must be less than double entryPoint");
        require(lowerLimit < entryPoint, "lowerLimit must be below the entryPoint");

        if (inversePricing[currencyKey].entryPoint <= 0) {
            // then we are adding a new inverse pricing, so add this
            invertedKeys.push(currencyKey);
        }
        inversePricing[currencyKey].entryPoint = entryPoint;
        inversePricing[currencyKey].upperLimit = upperLimit;
        inversePricing[currencyKey].lowerLimit = lowerLimit;
        inversePricing[currencyKey].frozen = freeze;

        emit InversePriceConfigured(currencyKey, entryPoint, upperLimit, lowerLimit);

        // When indicating to freeze, we need to know the rate to freeze it at - either upper or lower
        // this is useful in situations where ExchangeRates is updated and there are existing inverted
        // rates already frozen in the current contract that need persisting across the upgrade
        if (freeze) {
            emit InversePriceFrozen(currencyKey);

            _setRate(currencyKey, freezeAtUpperLimit ? upperLimit : lowerLimit, now);
        }
    }

    /**
     * @notice Remove an inverse price for the currency key
     * @param currencyKey The currency to remove inverse pricing for
     */
    function removeInversePricing(bytes32 currencyKey) external onlyOwner {
        require(inversePricing[currencyKey].entryPoint > 0, "No inverted price exists");

        inversePricing[currencyKey].entryPoint = 0;
        inversePricing[currencyKey].upperLimit = 0;
        inversePricing[currencyKey].lowerLimit = 0;
        inversePricing[currencyKey].frozen = false;

        // now remove inverted key from array
        bool wasRemoved = removeFromArray(currencyKey, invertedKeys);

        if (wasRemoved) {
            emit InversePriceConfigured(currencyKey, 0, 0, 0);
        }
    }

    /**
     * @notice Add a pricing aggregator for the given key. Note: existing aggregators may be overridden.
     * @param currencyKey The currency key to add an aggregator for
     */
    function addAggregator(bytes32 currencyKey, address aggregatorAddress) external onlyOwner {
        AggregatorInterface aggregator = AggregatorInterface(aggregatorAddress);
        require(aggregator.latestTimestamp() >= 0, "Given Aggregator is invalid");
        if (address(aggregators[currencyKey]) == address(0)) {
            aggregatorKeys.push(currencyKey);
        }
        aggregators[currencyKey] = aggregator;
        emit AggregatorAdded(currencyKey, address(aggregator));
    }

    /**
     * @notice Remove a pricing aggregator for the given key
     * @param currencyKey The currency key to remove an aggregator for
     */
    function removeAggregator(bytes32 currencyKey) external onlyOwner {
        address aggregator = address(aggregators[currencyKey]);
        require(aggregator != address(0), "No aggregator exists for key");
        delete aggregators[currencyKey];

        bool wasRemoved = removeFromArray(currencyKey, aggregatorKeys);

        if (wasRemoved) {
            emit AggregatorRemoved(currencyKey, aggregator);
        }
    }

    function getLastRoundIdBeforeElapsedSecs(
        bytes32 currencyKey,
        uint startingRoundId,
        uint startingTimestamp,
        uint timediff
    ) external view returns (uint) {
        uint roundId = startingRoundId;
        uint nextTimestamp = 0;
        while (true) {
            (, nextTimestamp) = getRateAndTimestampAtRound(currencyKey, roundId + 1);
            // if there's no new round, then the previous roundId was the latest
            if (nextTimestamp == 0 || nextTimestamp > startingTimestamp + timediff) {
                return roundId;
            }
            roundId++;
        }
        return roundId;
    }

    function getCurrentRoundId(bytes32 currencyKey) external view returns (uint) {
        if (address(aggregators[currencyKey]) != address(0)) {
            AggregatorInterface aggregator = aggregators[currencyKey];
            return aggregator.latestRound();
        } else {
            return currentRoundForRate[currencyKey];
        }
    }

    function effectiveValueAtRound(
        bytes32 sourceCurrencyKey,
        uint sourceAmount,
        bytes32 destinationCurrencyKey,
        uint roundIdForSrc,
        uint roundIdForDest
    ) external view returns (uint) {
        // If there's no change in the currency, then just return the amount they gave us
        if (sourceCurrencyKey == destinationCurrencyKey) return sourceAmount;

        (uint srcRate, ) = getRateAndTimestampAtRound(sourceCurrencyKey, roundIdForSrc);
        (uint destRate, ) = getRateAndTimestampAtRound(destinationCurrencyKey, roundIdForDest);
        // Calculate the effective value by going from source -> USD -> destination
        return sourceAmount.multiplyDecimalRound(srcRate).divideDecimalRound(destRate);
    }

    function rateAndTimestampAtRound(bytes32 currencyKey, uint roundId) external view returns (uint rate, uint time) {
        return getRateAndTimestampAtRound(currencyKey, roundId);
    }

    /* ========== VIEWS ========== */

    /**
     * @notice Retrieves the timestamp the given rate was last updated.
     */
    function lastRateUpdateTimes(bytes32 currencyKey) public view returns (uint256) {
        return getRateAndUpdatedTime(currencyKey).time;
    }

    /**
     * @notice Retrieve the last update time for a list of currencies
     */
    function lastRateUpdateTimesForCurrencies(bytes32[] memory currencyKeys) public view returns (uint[] memory) {
        uint[] memory lastUpdateTimes = new uint[](currencyKeys.length);

        for (uint i = 0; i < currencyKeys.length; i++) {
            lastUpdateTimes[i] = lastRateUpdateTimes(currencyKeys[i]);
        }

        return lastUpdateTimes;
    }

    /**
     * @notice A function that lets you easily convert an amount in a source currency to an amount in the destination currency
     * @param sourceCurrencyKey The currency the amount is specified in
     * @param sourceAmount The source amount, specified in UNIT base
     * @param destinationCurrencyKey The destination currency
     */
<<<<<<< HEAD
    function effectiveValue(bytes32 sourceCurrencyKey, uint sourceAmount, bytes32 destinationCurrencyKey)
        public
        view
        returns (uint)
    {
=======
    function effectiveValue(
        bytes32 sourceCurrencyKey,
        uint sourceAmount,
        bytes32 destinationCurrencyKey
    ) public view rateNotStale(sourceCurrencyKey) rateNotStale(destinationCurrencyKey) returns (uint) {
>>>>>>> 91390c50
        // If there's no change in the currency, then just return the amount they gave us
        if (sourceCurrencyKey == destinationCurrencyKey) return sourceAmount;

        // Calculate the effective value by going from source -> USD -> destination
        return
            sourceAmount.multiplyDecimalRound(getRate(sourceCurrencyKey)).divideDecimalRound(
                getRate(destinationCurrencyKey)
            );
    }

    /**
     * @notice Retrieve the rate for a specific currency
     */
    function rateForCurrency(bytes32 currencyKey) external view returns (uint) {
        return getRateAndUpdatedTime(currencyKey).rate;
    }

    /**
     * @notice Retrieve the rates for a list of currencies
     */
    function ratesForCurrencies(bytes32[] calldata currencyKeys) external view returns (uint[] memory) {
        uint[] memory _localRates = new uint[](currencyKeys.length);

        for (uint i = 0; i < currencyKeys.length; i++) {
            _localRates[i] = getRate(currencyKeys[i]);
        }

        return _localRates;
    }

    /**
     * @notice Retrieve the rates and isAnyStale for a list of currencies
     */
    function ratesAndStaleForCurrencies(bytes32[] calldata currencyKeys) external view returns (uint[] memory, bool) {
        uint[] memory _localRates = new uint[](currencyKeys.length);

        bool anyRateStale = false;
        uint period = rateStalePeriod;
        for (uint i = 0; i < currencyKeys.length; i++) {
            RateAndUpdatedTime memory rateAndUpdateTime = getRateAndUpdatedTime(currencyKeys[i]);
            _localRates[i] = uint256(rateAndUpdateTime.rate);
            if (!anyRateStale) {
                anyRateStale = (currencyKeys[i] != "sUSD" && uint256(rateAndUpdateTime.time).add(period) < now);
            }
        }

        return (_localRates, anyRateStale);
    }

    /**
     * @notice Check if a specific currency's rate hasn't been updated for longer than the stale period.
     */
    function rateIsStale(bytes32 currencyKey) public view returns (bool) {
        // sUSD is a special case and is never stale.
        if (currencyKey == "sUSD") return false;

        return lastRateUpdateTimes(currencyKey).add(rateStalePeriod) < now;
    }

    /**
     * @notice Check if any rate is frozen (cannot be exchanged into)
     */
    function rateIsFrozen(bytes32 currencyKey) external view returns (bool) {
        return inversePricing[currencyKey].frozen;
    }

    /**
     * @notice Check if any of the currency rates passed in haven't been updated for longer than the stale period.
     */
    function anyRateIsStale(bytes32[] calldata currencyKeys) external view returns (bool) {
        // Loop through each key and check whether the data point is stale.
        uint256 i = 0;

        while (i < currencyKeys.length) {
            // sUSD is a special case and is never false
            if (currencyKeys[i] != "sUSD" && lastRateUpdateTimes(currencyKeys[i]).add(rateStalePeriod) < now) {
                return true;
            }
            i += 1;
        }

        return false;
    }

    /* ========== INTERNAL FUNCTIONS ========== */

    function _setRate(
        bytes32 currencyKey,
        uint256 rate,
        uint256 time
    ) internal {
        // Note: this will effectively start the rounds at 1, which matches Chainlink's Agggregators
        currentRoundForRate[currencyKey]++;

        _rates[currencyKey][currentRoundForRate[currencyKey]] = RateAndUpdatedTime({
            rate: uint216(rate),
            time: uint40(time)
        });
    }

    /**
     * @notice Internal function which sets the rates stored in this contract
     * @param currencyKeys The currency keys you wish to update the rates for (in order)
     * @param newRates The rates for each currency (in order)
     * @param timeSent The timestamp of when the update was sent, specified in seconds since epoch (e.g. the same as the now keyword in solidity).contract
     *                 This is useful because transactions can take a while to confirm, so this way we know how old the oracle's datapoint was exactly even
     *                 if it takes a long time for the transaction to confirm.
     */
    function internalUpdateRates(
        bytes32[] memory currencyKeys,
        uint[] memory newRates,
        uint timeSent
    ) internal returns (bool) {
        require(currencyKeys.length == newRates.length, "Currency key array length must match rates array length.");
        require(timeSent < (now + ORACLE_FUTURE_LIMIT), "Time is too far into the future");

        // Loop through each key and perform update.
        for (uint i = 0; i < currencyKeys.length; i++) {
            bytes32 currencyKey = currencyKeys[i];

            // Should not set any rate to zero ever, as no asset will ever be
            // truely worthless and still valid. In this scenario, we should
            // delete the rate and remove it from the system.
            require(newRates[i] != 0, "Zero is not a valid rate, please call deleteRate instead.");
            require(currencyKey != "sUSD", "Rate of sUSD cannot be updated, it's always UNIT.");

            // We should only update the rate if it's at least the same age as the last rate we've got.
            if (timeSent < lastRateUpdateTimes(currencyKey)) {
                continue;
            }

            newRates[i] = rateOrInverted(currencyKey, newRates[i]);

            // Ok, go ahead with the update.
            _setRate(currencyKey, newRates[i], timeSent);
        }

        emit RatesUpdated(currencyKeys, newRates);

        return true;
    }

    /**
     * @notice Internal function to get the inverted rate, if any, and mark an inverted
     *  key as frozen if either limits are reached.
     *
     * Inverted rates are ones that take a regular rate, perform a simple calculation (double entryPrice and
     * subtract the rate) on them and if the result of the calculation is over or under predefined limits, it freezes the
     * rate at that limit, preventing any future rate updates.
     *
     * For example, if we have an inverted rate iBTC with the following parameters set:
     * - entryPrice of 200
     * - upperLimit of 300
     * - lower of 100
     *
     * if this function is invoked with params iETH and 184 (or rather 184e18),
     * then the rate would be: 200 * 2 - 184 = 216. 100 < 216 < 200, so the rate would be 216,
     * and remain unfrozen.
     *
     * If this function is then invoked with params iETH and 301 (or rather 301e18),
     * then the rate would be: 200 * 2 - 301 = 99. 99 < 100, so the rate would be 100 and the
     * rate would become frozen, no longer accepting future price updates until the synth is unfrozen
     * by the owner function: setInversePricing().
     *
     * @param currencyKey The price key to lookup
     * @param rate The rate for the given price key
     */
    function rateOrInverted(bytes32 currencyKey, uint rate) internal returns (uint) {
        // if an inverse mapping exists, adjust the price accordingly
        InversePricing storage inverse = inversePricing[currencyKey];
        if (inverse.entryPoint <= 0) {
            return rate;
        }

        // set the rate to the current rate initially (if it's frozen, this is what will be returned)
        uint newInverseRate = getRate(currencyKey);

        // get the new inverted rate if not frozen
        if (!inverse.frozen) {
            uint doubleEntryPoint = inverse.entryPoint.mul(2);
            if (doubleEntryPoint <= rate) {
                // avoid negative numbers for unsigned ints, so set this to 0
                // which by the requirement that lowerLimit be > 0 will
                // cause this to freeze the price to the lowerLimit
                newInverseRate = 0;
            } else {
                newInverseRate = doubleEntryPoint.sub(rate);
            }

            // now if new rate hits our limits, set it to the limit and freeze
            if (newInverseRate >= inverse.upperLimit) {
                newInverseRate = inverse.upperLimit;
            } else if (newInverseRate <= inverse.lowerLimit) {
                newInverseRate = inverse.lowerLimit;
            }

            if (newInverseRate == inverse.upperLimit || newInverseRate == inverse.lowerLimit) {
                inverse.frozen = true;
                emit InversePriceFrozen(currencyKey);
            }
        }

        return newInverseRate;
    }

    function getRateAndUpdatedTime(bytes32 currencyKey) internal view returns (RateAndUpdatedTime memory) {
        if (address(aggregators[currencyKey]) != address(0)) {
            return
                RateAndUpdatedTime({
                    rate: uint216(aggregators[currencyKey].latestAnswer() * 1e10),
                    time: uint40(aggregators[currencyKey].latestTimestamp())
                });
        } else {
            return _rates[currencyKey][currentRoundForRate[currencyKey]];
        }
    }

    /**
     * @notice Remove a single value from an array by iterating through until it is found.
     * @param entry The entry to find
     * @param array The array to mutate
     * @return bool Whether or not the entry was found and removed
     */
    function removeFromArray(bytes32 entry, bytes32[] storage array) internal returns (bool) {
        for (uint i = 0; i < array.length; i++) {
            if (array[i] == entry) {
                delete array[i];

                // Copy the last key into the place of the one we just deleted
                // If there's only one key, this is array[0] = array[0].
                // If we're deleting the last one, it's also a NOOP in the same way.
                array[i] = array[array.length - 1];

                // Decrease the size of the array by one.
                array.length--;

                return true;
            }
        }
        return false;
    }

    function getRateAndTimestampAtRound(bytes32 currencyKey, uint roundId) internal view returns (uint rate, uint time) {
        if (address(aggregators[currencyKey]) != address(0)) {
            AggregatorInterface aggregator = aggregators[currencyKey];
            return (uint(aggregator.getAnswer(roundId) * 1e10), aggregator.getTimestamp(roundId));
        } else {
            RateAndUpdatedTime storage update = _rates[currencyKey][roundId];
            return (update.rate, update.time);
        }
    }

    function getRate(bytes32 currencyKey) internal view returns (uint256) {
        return getRateAndUpdatedTime(currencyKey).rate;
    }

    /* ========== MODIFIERS ========== */

    modifier onlyOracle {
        require(msg.sender == oracle, "Only the oracle can perform this action");
        _;
    }

    /* ========== EVENTS ========== */

    event OracleUpdated(address newOracle);
    event RateStalePeriodUpdated(uint rateStalePeriod);
    event RatesUpdated(bytes32[] currencyKeys, uint[] newRates);
    event RateDeleted(bytes32 currencyKey);
    event InversePriceConfigured(bytes32 currencyKey, uint entryPoint, uint upperLimit, uint lowerLimit);
    event InversePriceFrozen(bytes32 currencyKey);
    event AggregatorAdded(bytes32 currencyKey, address aggregator);
    event AggregatorRemoved(bytes32 currencyKey, address aggregator);
}<|MERGE_RESOLUTION|>--- conflicted
+++ resolved
@@ -293,19 +293,11 @@
      * @param sourceAmount The source amount, specified in UNIT base
      * @param destinationCurrencyKey The destination currency
      */
-<<<<<<< HEAD
-    function effectiveValue(bytes32 sourceCurrencyKey, uint sourceAmount, bytes32 destinationCurrencyKey)
-        public
-        view
-        returns (uint)
-    {
-=======
     function effectiveValue(
         bytes32 sourceCurrencyKey,
         uint sourceAmount,
         bytes32 destinationCurrencyKey
-    ) public view rateNotStale(sourceCurrencyKey) rateNotStale(destinationCurrencyKey) returns (uint) {
->>>>>>> 91390c50
+    ) public view returns (uint) {
         // If there's no change in the currency, then just return the amount they gave us
         if (sourceCurrencyKey == destinationCurrencyKey) return sourceAmount;
 
