pragma solidity ^0.5.16;

// Inheritance
import "./Owned.sol";
import "./MixinResolver.sol";
import "./MixinSystemSettings.sol";
import "./interfaces/IIssuer.sol";

// Libraries
import "./SafeCast.sol";
import "./SafeDecimalMath.sol";

// Internal references
import "./interfaces/ISynth.sol";
import "./interfaces/ISynthetix.sol";
import "./interfaces/IFeePool.sol";
import "./interfaces/ISynthetixDebtShare.sol";
import "./interfaces/IExchanger.sol";
import "./interfaces/IDelegateApprovals.sol";
import "./interfaces/IExchangeRates.sol";
import "./interfaces/IHasBalance.sol";
import "./interfaces/IERC20.sol";
import "./interfaces/ILiquidator.sol";
import "./interfaces/ILiquidatorRewards.sol";
import "./interfaces/ICollateralManager.sol";
import "./interfaces/IRewardEscrowV2.sol";
import "./interfaces/ISynthRedeemer.sol";
import "./interfaces/ISystemStatus.sol";
import "./Proxyable.sol";

import "@chainlink/contracts-0.0.10/src/v0.5/interfaces/AggregatorV2V3Interface.sol";

interface IProxy {
    function target() external view returns (address);
}

interface IIssuerInternalDebtCache {
    function updateCachedSynthDebtWithRate(bytes32 currencyKey, uint currencyRate) external;

    function updateCachedSynthDebtsWithRates(bytes32[] calldata currencyKeys, uint[] calldata currencyRates) external;

    function updateDebtCacheValidity(bool currentlyInvalid) external;

    function totalNonSnxBackedDebt() external view returns (uint excludedDebt, bool isInvalid);

    function cacheInfo()
        external
        view
        returns (
            uint cachedDebt,
            uint timestamp,
            bool isInvalid,
            bool isStale
        );

    function updateCachedsUSDDebt(int amount) external;
}

// https://docs.synthetix.io/contracts/source/contracts/issuer
contract Issuer is Owned, MixinSystemSettings, IIssuer {
    using SafeMath for uint;
    using SafeDecimalMath for uint;

    bytes32 public constant CONTRACT_NAME = "Issuer";

    // SIP-165: Circuit breaker for Debt Synthesis
    uint public constant CIRCUIT_BREAKER_SUSPENSION_REASON = 165;

    // Available Synths which can be used with the system
    ISynth[] public availableSynths;
    mapping(bytes32 => ISynth) public synths;
    mapping(address => bytes32) public synthsByAddress;

    uint public lastDebtRatio;

    /* ========== ENCODED NAMES ========== */

    bytes32 internal constant sUSD = "sUSD";
    bytes32 internal constant sETH = "sETH";
    bytes32 internal constant SNX = "SNX";

    // Flexible storage names

    bytes32 internal constant LAST_ISSUE_EVENT = "lastIssueEvent";

    /* ========== ADDRESS RESOLVER CONFIGURATION ========== */

    bytes32 private constant CONTRACT_SYNTHETIX = "Synthetix";
    bytes32 private constant CONTRACT_EXCHANGER = "Exchanger";
    bytes32 private constant CONTRACT_EXRATES = "ExchangeRates";
    bytes32 private constant CONTRACT_SYNTHETIXDEBTSHARE = "SynthetixDebtShare";
    bytes32 private constant CONTRACT_FEEPOOL = "FeePool";
    bytes32 private constant CONTRACT_DELEGATEAPPROVALS = "DelegateApprovals";
    bytes32 private constant CONTRACT_REWARDESCROW_V2 = "RewardEscrowV2";
    bytes32 private constant CONTRACT_SYNTHETIXESCROW = "SynthetixEscrow";
    bytes32 private constant CONTRACT_LIQUIDATOR = "Liquidator";
    bytes32 private constant CONTRACT_LIQUIDATORREWARDS = "LiquidatorRewards";
    bytes32 private constant CONTRACT_DEBTCACHE = "DebtCache";
    bytes32 private constant CONTRACT_SYNTHREDEEMER = "SynthRedeemer";
    bytes32 private constant CONTRACT_SYSTEMSTATUS = "SystemStatus";

    bytes32 private constant CONTRACT_EXT_AGGREGATOR_ISSUED_SYNTHS = "ext:AggregatorIssuedSynths";
    bytes32 private constant CONTRACT_EXT_AGGREGATOR_DEBT_RATIO = "ext:AggregatorDebtRatio";

    constructor(address _owner, address _resolver) public Owned(_owner) MixinSystemSettings(_resolver) {}

    /* ========== VIEWS ========== */
    function resolverAddressesRequired() public view returns (bytes32[] memory addresses) {
        bytes32[] memory existingAddresses = MixinSystemSettings.resolverAddressesRequired();
        bytes32[] memory newAddresses = new bytes32[](15);
        newAddresses[0] = CONTRACT_SYNTHETIX;
        newAddresses[1] = CONTRACT_EXCHANGER;
        newAddresses[2] = CONTRACT_EXRATES;
        newAddresses[3] = CONTRACT_SYNTHETIXDEBTSHARE;
        newAddresses[4] = CONTRACT_FEEPOOL;
        newAddresses[5] = CONTRACT_DELEGATEAPPROVALS;
        newAddresses[6] = CONTRACT_REWARDESCROW_V2;
        newAddresses[7] = CONTRACT_SYNTHETIXESCROW;
        newAddresses[8] = CONTRACT_LIQUIDATOR;
        newAddresses[9] = CONTRACT_DEBTCACHE;
        newAddresses[10] = CONTRACT_SYNTHREDEEMER;
        newAddresses[11] = CONTRACT_LIQUIDATORREWARDS;
        newAddresses[12] = CONTRACT_SYSTEMSTATUS;
        newAddresses[13] = CONTRACT_EXT_AGGREGATOR_ISSUED_SYNTHS;
        newAddresses[14] = CONTRACT_EXT_AGGREGATOR_DEBT_RATIO;
        return combineArrays(existingAddresses, newAddresses);
    }

    function synthetix() internal view returns (ISynthetix) {
        return ISynthetix(requireAndGetAddress(CONTRACT_SYNTHETIX));
    }

    function exchanger() internal view returns (IExchanger) {
        return IExchanger(requireAndGetAddress(CONTRACT_EXCHANGER));
    }

    function exchangeRates() internal view returns (IExchangeRates) {
        return IExchangeRates(requireAndGetAddress(CONTRACT_EXRATES));
    }

    function synthetixDebtShare() internal view returns (ISynthetixDebtShare) {
        return ISynthetixDebtShare(requireAndGetAddress(CONTRACT_SYNTHETIXDEBTSHARE));
    }

    function feePool() internal view returns (IFeePool) {
        return IFeePool(requireAndGetAddress(CONTRACT_FEEPOOL));
    }

    function liquidator() internal view returns (ILiquidator) {
        return ILiquidator(requireAndGetAddress(CONTRACT_LIQUIDATOR));
    }

    function liquidatorRewards() internal view returns (ILiquidatorRewards) {
        return ILiquidatorRewards(requireAndGetAddress(CONTRACT_LIQUIDATORREWARDS));
    }

    function delegateApprovals() internal view returns (IDelegateApprovals) {
        return IDelegateApprovals(requireAndGetAddress(CONTRACT_DELEGATEAPPROVALS));
    }

    function rewardEscrowV2() internal view returns (IRewardEscrowV2) {
        return IRewardEscrowV2(requireAndGetAddress(CONTRACT_REWARDESCROW_V2));
    }

    function synthetixEscrow() internal view returns (IHasBalance) {
        return IHasBalance(requireAndGetAddress(CONTRACT_SYNTHETIXESCROW));
    }

    function debtCache() internal view returns (IIssuerInternalDebtCache) {
        return IIssuerInternalDebtCache(requireAndGetAddress(CONTRACT_DEBTCACHE));
    }

    function synthRedeemer() internal view returns (ISynthRedeemer) {
        return ISynthRedeemer(requireAndGetAddress(CONTRACT_SYNTHREDEEMER));
    }

    function systemStatus() internal view returns (ISystemStatus) {
        return ISystemStatus(requireAndGetAddress(CONTRACT_SYSTEMSTATUS));
    }

    function allNetworksDebtInfo()
        public
        view
        returns (
            uint256 debt,
            uint256 sharesSupply,
            bool isStale
        )
    {
        (, int256 rawIssuedSynths, , uint issuedSynthsUpdatedAt, ) =
            AggregatorV2V3Interface(requireAndGetAddress(CONTRACT_EXT_AGGREGATOR_ISSUED_SYNTHS)).latestRoundData();

        (, int256 rawRatio, , uint ratioUpdatedAt, ) =
            AggregatorV2V3Interface(requireAndGetAddress(CONTRACT_EXT_AGGREGATOR_DEBT_RATIO)).latestRoundData();

        debt = uint(rawIssuedSynths);
        sharesSupply = rawRatio == 0 ? 0 : debt.divideDecimalRoundPrecise(uint(rawRatio));
        isStale =
            block.timestamp - getRateStalePeriod() > issuedSynthsUpdatedAt ||
            block.timestamp - getRateStalePeriod() > ratioUpdatedAt;
    }

    function issuanceRatio() external view returns (uint) {
        return getIssuanceRatio();
    }

    function _sharesForDebt(uint debtAmount) internal view returns (uint) {
        (, int256 rawRatio, , , ) =
            AggregatorV2V3Interface(requireAndGetAddress(CONTRACT_EXT_AGGREGATOR_DEBT_RATIO)).latestRoundData();

        return rawRatio == 0 ? 0 : debtAmount.divideDecimalRoundPrecise(uint(rawRatio));
    }

    function _debtForShares(uint sharesAmount) internal view returns (uint) {
        (, int256 rawRatio, , , ) =
            AggregatorV2V3Interface(requireAndGetAddress(CONTRACT_EXT_AGGREGATOR_DEBT_RATIO)).latestRoundData();

        return sharesAmount.multiplyDecimalRoundPrecise(uint(rawRatio));
    }

    function _availableCurrencyKeysWithOptionalSNX(bool withSNX) internal view returns (bytes32[] memory) {
        bytes32[] memory currencyKeys = new bytes32[](availableSynths.length + (withSNX ? 1 : 0));

        for (uint i = 0; i < availableSynths.length; i++) {
            currencyKeys[i] = synthsByAddress[address(availableSynths[i])];
        }

        if (withSNX) {
            currencyKeys[availableSynths.length] = SNX;
        }

        return currencyKeys;
    }

    // Returns the total value of the debt pool in currency specified by `currencyKey`.
    // To return only the SNX-backed debt, set `excludeCollateral` to true.
    function _totalIssuedSynths(bytes32 currencyKey, bool excludeCollateral)
        internal
        view
        returns (uint totalIssued, bool anyRateIsInvalid)
    {
        (uint debt, , bool cacheIsInvalid, bool cacheIsStale) = debtCache().cacheInfo();
        anyRateIsInvalid = cacheIsInvalid || cacheIsStale;

        IExchangeRates exRates = exchangeRates();

        // Add total issued synths from non snx collateral back into the total if not excluded
        if (!excludeCollateral) {
            (uint nonSnxDebt, bool invalid) = debtCache().totalNonSnxBackedDebt();
            debt = debt.add(nonSnxDebt);
            anyRateIsInvalid = anyRateIsInvalid || invalid;
        }

        if (currencyKey == sUSD) {
            return (debt, anyRateIsInvalid);
        }

        (uint currencyRate, bool currencyRateInvalid) = exRates.rateAndInvalid(currencyKey);
        return (debt.divideDecimalRound(currencyRate), anyRateIsInvalid || currencyRateInvalid);
    }

    function _debtBalanceOfAndTotalDebt(uint debtShareBalance, bytes32 currencyKey)
        internal
        view
        returns (
            uint debtBalance,
            uint totalSystemValue,
            bool anyRateIsInvalid
        )
    {
        // What's the total value of the system excluding ETH backed synths in their requested currency?
        (uint snxBackedAmount, , bool debtInfoStale) = allNetworksDebtInfo();

        if (debtShareBalance == 0) {
            return (0, snxBackedAmount, debtInfoStale);
        }

        // existing functionality requires for us to convert into the exchange rate specified by `currencyKey`
        (uint currencyRate, bool currencyRateInvalid) = exchangeRates().rateAndInvalid(currencyKey);

        debtBalance = _debtForShares(debtShareBalance).divideDecimalRound(currencyRate);
        totalSystemValue = snxBackedAmount;

        anyRateIsInvalid = currencyRateInvalid || debtInfoStale;
    }

    function _canBurnSynths(address account) internal view returns (bool) {
        return now >= _lastIssueEvent(account).add(getMinimumStakeTime());
    }

    function _lastIssueEvent(address account) internal view returns (uint) {
        //  Get the timestamp of the last issue this account made
        return flexibleStorage().getUIntValue(CONTRACT_NAME, keccak256(abi.encodePacked(LAST_ISSUE_EVENT, account)));
    }

    function _remainingIssuableSynths(address _issuer)
        internal
        view
        returns (
            uint maxIssuable,
            uint alreadyIssued,
            uint totalSystemDebt,
            bool anyRateIsInvalid
        )
    {
        (alreadyIssued, totalSystemDebt, anyRateIsInvalid) = _debtBalanceOfAndTotalDebt(
            synthetixDebtShare().balanceOf(_issuer),
            sUSD
        );
        (uint issuable, bool isInvalid) = _maxIssuableSynths(_issuer);
        maxIssuable = issuable;
        anyRateIsInvalid = anyRateIsInvalid || isInvalid;

        if (alreadyIssued >= maxIssuable) {
            maxIssuable = 0;
        } else {
            maxIssuable = maxIssuable.sub(alreadyIssued);
        }
    }

    function _snxToUSD(uint amount, uint snxRate) internal pure returns (uint) {
        return amount.multiplyDecimalRound(snxRate);
    }

    function _usdToSnx(uint amount, uint snxRate) internal pure returns (uint) {
        return amount.divideDecimalRound(snxRate);
    }

    function _maxIssuableSynths(address _issuer) internal view returns (uint, bool) {
        // What is the value of their SNX balance in sUSD
        (uint snxRate, bool isInvalid) = exchangeRates().rateAndInvalid(SNX);
        uint destinationValue = _snxToUSD(_collateral(_issuer), snxRate);

        // They're allowed to issue up to issuanceRatio of that value
        return (destinationValue.multiplyDecimal(getIssuanceRatio()), isInvalid);
    }

    function _collateralisationRatio(address _issuer) internal view returns (uint, bool) {
        uint totalOwnedSynthetix = _collateral(_issuer);

        (uint debtBalance, , bool anyRateIsInvalid) =
            _debtBalanceOfAndTotalDebt(synthetixDebtShare().balanceOf(_issuer), SNX);

        // it's more gas intensive to put this check here if they have 0 SNX, but it complies with the interface
        if (totalOwnedSynthetix == 0) return (0, anyRateIsInvalid);

        return (debtBalance.divideDecimalRound(totalOwnedSynthetix), anyRateIsInvalid);
    }

    function _collateral(address account) internal view returns (uint) {
        uint balance = IERC20(address(synthetix())).balanceOf(account);

        if (address(synthetixEscrow()) != address(0)) {
            balance = balance.add(synthetixEscrow().balanceOf(account));
        }

        if (address(rewardEscrowV2()) != address(0)) {
            balance = balance.add(rewardEscrowV2().balanceOf(account));
        }

        return balance;
    }

    function minimumStakeTime() external view returns (uint) {
        return getMinimumStakeTime();
    }

    function canBurnSynths(address account) external view returns (bool) {
        return _canBurnSynths(account);
    }

    function availableCurrencyKeys() external view returns (bytes32[] memory) {
        return _availableCurrencyKeysWithOptionalSNX(false);
    }

    function availableSynthCount() external view returns (uint) {
        return availableSynths.length;
    }

    function anySynthOrSNXRateIsInvalid() external view returns (bool anyRateInvalid) {
        (, anyRateInvalid) = exchangeRates().ratesAndInvalidForCurrencies(_availableCurrencyKeysWithOptionalSNX(true));
    }

    function totalIssuedSynths(bytes32 currencyKey, bool excludeOtherCollateral) external view returns (uint totalIssued) {
        (totalIssued, ) = _totalIssuedSynths(currencyKey, excludeOtherCollateral);
    }

    function lastIssueEvent(address account) external view returns (uint) {
        return _lastIssueEvent(account);
    }

    function collateralisationRatio(address _issuer) external view returns (uint cratio) {
        (cratio, ) = _collateralisationRatio(_issuer);
    }

    function collateralisationRatioAndAnyRatesInvalid(address _issuer)
        external
        view
        returns (uint cratio, bool anyRateIsInvalid)
    {
        return _collateralisationRatio(_issuer);
    }

    function collateral(address account) external view returns (uint) {
        return _collateral(account);
    }

    function debtBalanceOf(address _issuer, bytes32 currencyKey) external view returns (uint debtBalance) {
        ISynthetixDebtShare sds = synthetixDebtShare();

        // What was their initial debt ownership?
        uint debtShareBalance = sds.balanceOf(_issuer);

        // If it's zero, they haven't issued, and they have no debt.
        if (debtShareBalance == 0) return 0;

        (debtBalance, , ) = _debtBalanceOfAndTotalDebt(debtShareBalance, currencyKey);
    }

    function remainingIssuableSynths(address _issuer)
        external
        view
        returns (
            uint maxIssuable,
            uint alreadyIssued,
            uint totalSystemDebt
        )
    {
        (maxIssuable, alreadyIssued, totalSystemDebt, ) = _remainingIssuableSynths(_issuer);
    }

    function maxIssuableSynths(address _issuer) external view returns (uint) {
        (uint maxIssuable, ) = _maxIssuableSynths(_issuer);
        return maxIssuable;
    }

    function transferableSynthetixAndAnyRateIsInvalid(address account, uint balance)
        external
        view
        returns (uint transferable, bool anyRateIsInvalid)
    {
        // How many SNX do they have, excluding escrow?
        // Note: We're excluding escrow here because we're interested in their transferable amount
        // and escrowed SNX are not transferable.

        // How many of those will be locked by the amount they've issued?
        // Assuming issuance ratio is 20%, then issuing 20 SNX of value would require
        // 100 SNX to be locked in their wallet to maintain their collateralisation ratio
        // The locked synthetix value can exceed their balance.
        uint debtBalance;
        (debtBalance, , anyRateIsInvalid) = _debtBalanceOfAndTotalDebt(synthetixDebtShare().balanceOf(account), SNX);
        uint lockedSynthetixValue = debtBalance.divideDecimalRound(getIssuanceRatio());

        // If we exceed the balance, no SNX are transferable, otherwise the difference is.
        if (lockedSynthetixValue >= balance) {
            transferable = 0;
        } else {
            transferable = balance.sub(lockedSynthetixValue);
        }
    }

    function getSynths(bytes32[] calldata currencyKeys) external view returns (ISynth[] memory) {
        uint numKeys = currencyKeys.length;
        ISynth[] memory addresses = new ISynth[](numKeys);

        for (uint i = 0; i < numKeys; i++) {
            addresses[i] = synths[currencyKeys[i]];
        }

        return addresses;
    }

    /* ========== MUTATIVE FUNCTIONS ========== */

    function _addSynth(ISynth synth) internal {
        bytes32 currencyKey = synth.currencyKey();
        require(synths[currencyKey] == ISynth(0), "Synth exists");
        require(synthsByAddress[address(synth)] == bytes32(0), "Synth address already exists");

        availableSynths.push(synth);
        synths[currencyKey] = synth;
        synthsByAddress[address(synth)] = currencyKey;

        emit SynthAdded(currencyKey, address(synth));
    }

    function addSynth(ISynth synth) external onlyOwner {
        _addSynth(synth);
        // Invalidate the cache to force a snapshot to be recomputed. If a synth were to be added
        // back to the system and it still somehow had cached debt, this would force the value to be
        // updated.
        debtCache().updateDebtCacheValidity(true);
    }

    function addSynths(ISynth[] calldata synthsToAdd) external onlyOwner {
        uint numSynths = synthsToAdd.length;
        for (uint i = 0; i < numSynths; i++) {
            _addSynth(synthsToAdd[i]);
        }

        // Invalidate the cache to force a snapshot to be recomputed.
        debtCache().updateDebtCacheValidity(true);
    }

    function _removeSynth(bytes32 currencyKey) internal {
        address synthToRemove = address(synths[currencyKey]);
        require(synthToRemove != address(0), "Synth does not exist");
        require(currencyKey != sUSD, "Cannot remove synth");

        uint synthSupply = IERC20(synthToRemove).totalSupply();

        if (synthSupply > 0) {
            (uint amountOfsUSD, uint rateToRedeem, ) =
                exchangeRates().effectiveValueAndRates(currencyKey, synthSupply, "sUSD");
            require(rateToRedeem > 0, "Cannot remove synth to redeem without rate");
            ISynthRedeemer _synthRedeemer = synthRedeemer();
            synths[sUSD].issue(address(_synthRedeemer), amountOfsUSD);
            // ensure the debt cache is aware of the new sUSD issued
            debtCache().updateCachedsUSDDebt(SafeCast.toInt256(amountOfsUSD));
            _synthRedeemer.deprecate(IERC20(address(Proxyable(address(synthToRemove)).proxy())), rateToRedeem);
        }

        // Remove the synth from the availableSynths array.
        for (uint i = 0; i < availableSynths.length; i++) {
            if (address(availableSynths[i]) == synthToRemove) {
                delete availableSynths[i];

                // Copy the last synth into the place of the one we just deleted
                // If there's only one synth, this is synths[0] = synths[0].
                // If we're deleting the last one, it's also a NOOP in the same way.
                availableSynths[i] = availableSynths[availableSynths.length - 1];

                // Decrease the size of the array by one.
                availableSynths.length--;

                break;
            }
        }

        // And remove it from the synths mapping
        delete synthsByAddress[synthToRemove];
        delete synths[currencyKey];

        emit SynthRemoved(currencyKey, synthToRemove);
    }

    function removeSynth(bytes32 currencyKey) external onlyOwner {
        // Remove its contribution from the debt pool snapshot, and
        // invalidate the cache to force a new snapshot.
        IIssuerInternalDebtCache cache = debtCache();
        cache.updateCachedSynthDebtWithRate(currencyKey, 0);
        cache.updateDebtCacheValidity(true);

        _removeSynth(currencyKey);
    }

    function removeSynths(bytes32[] calldata currencyKeys) external onlyOwner {
        uint numKeys = currencyKeys.length;

        // Remove their contributions from the debt pool snapshot, and
        // invalidate the cache to force a new snapshot.
        IIssuerInternalDebtCache cache = debtCache();
        uint[] memory zeroRates = new uint[](numKeys);
        cache.updateCachedSynthDebtsWithRates(currencyKeys, zeroRates);
        cache.updateDebtCacheValidity(true);

        for (uint i = 0; i < numKeys; i++) {
            _removeSynth(currencyKeys[i]);
        }
    }

    function issueSynths(address from, uint amount) external onlySynthetix {
        require(amount > 0, "Issuer: cannot issue 0 synths");

        _issueSynths(from, amount, false);
    }

    function issueMaxSynths(address from) external onlySynthetix {
        _issueSynths(from, 0, true);
    }

    function issueSynthsOnBehalf(
        address issueForAddress,
        address from,
        uint amount
    ) external onlySynthetix {
        _requireCanIssueOnBehalf(issueForAddress, from);
        _issueSynths(issueForAddress, amount, false);
    }

    function issueMaxSynthsOnBehalf(address issueForAddress, address from) external onlySynthetix {
        _requireCanIssueOnBehalf(issueForAddress, from);
        _issueSynths(issueForAddress, 0, true);
    }

    function burnSynths(address from, uint amount) external onlySynthetix {
        _voluntaryBurnSynths(from, amount, false);
    }

    function burnSynthsOnBehalf(
        address burnForAddress,
        address from,
        uint amount
    ) external onlySynthetix {
        _requireCanBurnOnBehalf(burnForAddress, from);
        _voluntaryBurnSynths(burnForAddress, amount, false);
    }

    function burnSynthsToTarget(address from) external onlySynthetix {
        _voluntaryBurnSynths(from, 0, true);
    }

    function burnSynthsToTargetOnBehalf(address burnForAddress, address from) external onlySynthetix {
        _requireCanBurnOnBehalf(burnForAddress, from);
        _voluntaryBurnSynths(burnForAddress, 0, true);
    }

    function burnForRedemption(
        address deprecatedSynthProxy,
        address account,
        uint balance
    ) external onlySynthRedeemer {
        ISynth(IProxy(deprecatedSynthProxy).target()).burn(account, balance);
    }

    function liquidateDelinquentAccount(
        address delinquentAccount,
        uint susdAmount,
        address liquidatorAccount
    ) external onlySynthetix returns (uint totalRedeemed, uint amountToLiquidate) {
        // Ensure waitingPeriod and sUSD balance is settled as burning impacts the size of debt pool
        require(!exchanger().hasWaitingPeriodOrSettlementOwing(liquidatorAccount, sUSD), "sUSD needs to be settled");

        // Check if account is eligible for forced liquidation
        require(liquidator().isForcedLiquidationOpen(delinquentAccount), "Account not open for liquidation");

        // Get the penalty for forced liquidation
        uint liquidationPenalty = liquidator().liquidationPenalty();

<<<<<<< HEAD
        // Get the debt balance for the deliquent account
        (uint debtBalance, uint totalDebtIssued, bool anyRateIsInvalid) =
            _debtBalanceOfAndTotalDebt(synthetixDebtShare().balanceOf(delinquentAccount), sUSD);
=======
        uint liquidationPenalty = liquidations().liquidationPenalty();

        // What is their debt in sUSD?
        (uint debtBalance, , bool anyRateIsInvalid) =
            _debtBalanceOfAndTotalDebt(synthetixDebtShare().balanceOf(account), sUSD);
>>>>>>> 85002a62
        (uint snxRate, bool snxRateInvalid) = exchangeRates().rateAndInvalid(SNX);
        _requireRatesNotInvalid(anyRateIsInvalid || snxRateInvalid);

        // Get the amount of SNX collateral and calculate amount to fix c-ratio
        uint collateralForAccount = _collateral(delinquentAccount);
        uint amountToFixRatio =
            liquidator().calculateAmountToFixCollateral(debtBalance, _snxToUSD(collateralForAccount, snxRate), false);

        // Cap amount to liquidate to repair collateral ratio based on issuance ratio
        amountToLiquidate = amountToFixRatio < susdAmount ? amountToFixRatio : susdAmount;

        // what's the equivalent amount of snx for the amountToLiquidate?
        uint snxRedeemed = _usdToSnx(amountToLiquidate, snxRate);

        // Add penalty
        totalRedeemed = snxRedeemed.multiplyDecimal(SafeDecimalMath.unit().add(liquidationPenalty));

        // if total SNX to redeem is greater than account's collateral
        // account is under collateralised, liquidate all collateral and reduce sUSD to burn
        if (totalRedeemed > collateralForAccount) {
            // set totalRedeemed to all transferable collateral
            totalRedeemed = collateralForAccount;

            // whats the equivalent sUSD to burn for all collateral less penalty
            amountToLiquidate = _snxToUSD(
                collateralForAccount.divideDecimal(SafeDecimalMath.unit().sub(liquidationPenalty)),
                snxRate
            );
        }

<<<<<<< HEAD
        // Reduce debt share of delinquent account by the amount to liquidate.
        _removeFromDebtRegister(delinquentAccount, amountToLiquidate, debtBalance, totalDebtIssued);
=======
        // burn sUSD from messageSender (liquidator) and reduce account's debt
        _burnSynths(account, liquidator, amountToLiquidate, debtBalance);
>>>>>>> 85002a62

        // Remove liquidation flag if amount liquidated fixes ratio
        if (amountToLiquidate == amountToFixRatio) {
            // Remove liquidation
            liquidator().removeAccountInLiquidation(delinquentAccount);
        }
    }

    function selfLiquidateAccount(address account)
        external
        onlySynthetix
        returns (uint totalRedeemed, uint amountToLiquidate)
    {
        // Ensure waitingPeriod and sUSD balance is settled as burning impacts the size of debt pool
        require(!exchanger().hasWaitingPeriodOrSettlementOwing(account, sUSD), "sUSD needs to be settled");

        // Check if account is eligible for self liquidation
        require(liquidator().isSelfLiquidationOpen(account), "Account not open for self liquidation");

        // Get the debt share balance for the account
        (uint debtBalance, uint totalDebtIssued, bool anyRateIsInvalid) =
            _debtBalanceOfAndTotalDebt(synthetixDebtShare().balanceOf(account), sUSD);
        (uint snxRate, bool snxRateInvalid) = exchangeRates().rateAndInvalid(SNX);
        _requireRatesNotInvalid(anyRateIsInvalid || snxRateInvalid);

        // Get the amount of SNX collateral and calculate amount to fix c-ratio
        uint collateralForAccount = _collateral(account);
        amountToLiquidate = liquidator().calculateAmountToFixCollateral(
            debtBalance,
            _snxToUSD(collateralForAccount, snxRate),
            true
        );

        // what's the equivalent amount of snx for the amountToLiquidate?
        uint snxRedeemed = _usdToSnx(amountToLiquidate, snxRate);

        // Add penalty
        totalRedeemed = snxRedeemed.multiplyDecimal(SafeDecimalMath.unit().add(getSelfLiquidationPenalty()));

        // if total SNX to redeem is greater than account's collateral
        // account is under collateralised, liquidate all collateral and reduce sUSD to burn
        if (totalRedeemed > collateralForAccount) {
            // set totalRedeemed to all transferable collateral
            totalRedeemed = collateralForAccount;

            // whats the equivalent sUSD to burn for all collateral less penalty
            amountToLiquidate = _snxToUSD(collateralForAccount, snxRate);
        }

        // Reduce debt share of account by the amount to liquidate.
        _removeFromDebtRegister(account, amountToLiquidate, debtBalance, totalDebtIssued);
    }

    function setCurrentPeriodId(uint128 periodId) external {
        require(msg.sender == address(feePool()), "Must be fee pool");

        ISynthetixDebtShare sds = synthetixDebtShare();

        if (sds.currentPeriodId() < periodId) {
            sds.takeSnapshot(periodId);
        }
    }

    function setLastDebtRatio(uint256 ratio) external onlyOwner {
        lastDebtRatio = ratio;
    }

    /* ========== INTERNAL FUNCTIONS ========== */

    function _requireRatesNotInvalid(bool anyRateIsInvalid) internal pure {
        require(!anyRateIsInvalid, "A synth or SNX rate is invalid");
    }

    function _requireCanIssueOnBehalf(address issueForAddress, address from) internal view {
        require(delegateApprovals().canIssueFor(issueForAddress, from), "Not approved to act on behalf");
    }

    function _requireCanBurnOnBehalf(address burnForAddress, address from) internal view {
        require(delegateApprovals().canBurnFor(burnForAddress, from), "Not approved to act on behalf");
    }

    function _issueSynths(
        address from,
        uint amount,
        bool issueMax
    ) internal {
        // check breaker
        if (!_verifyCircuitBreaker()) {
            return;
        }

        (uint maxIssuable, , , bool anyRateIsInvalid) = _remainingIssuableSynths(from);
        _requireRatesNotInvalid(anyRateIsInvalid);

        if (!issueMax) {
            require(amount <= maxIssuable, "Amount too large");
        } else {
            amount = maxIssuable;
        }

        // Keep track of the debt they're about to create
        _addToDebtRegister(from, amount);

        // record issue timestamp
        _setLastIssueEvent(from);

        // Create their synths
        synths[sUSD].issue(from, amount);

        // Account for the issued debt in the cache
        debtCache().updateCachedsUSDDebt(SafeCast.toInt256(amount));
    }

    function _burnSynths(
        address debtAccount,
        address burnAccount,
        uint amount,
        uint existingDebt
    ) internal returns (uint amountBurnt) {
        // check breaker
        if (!_verifyCircuitBreaker()) {
            return 0;
        }

        // liquidation requires sUSD to be already settled / not in waiting period

        // If they're trying to burn more debt than they actually owe, rather than fail the transaction, let's just
        // clear their debt and leave them be.
        amountBurnt = existingDebt < amount ? existingDebt : amount;

        // Remove liquidated debt from the ledger
        _removeFromDebtRegister(debtAccount, amountBurnt, existingDebt);

        // synth.burn does a safe subtraction on balance (so it will revert if there are not enough synths).
        synths[sUSD].burn(burnAccount, amountBurnt);

        // Account for the burnt debt in the cache.
        debtCache().updateCachedsUSDDebt(-SafeCast.toInt256(amountBurnt));
    }

    // If burning to target, `amount` is ignored, and the correct quantity of sUSD is burnt to reach the target
    // c-ratio, allowing fees to be claimed. In this case, pending settlements will be skipped as the user
    // will still have debt remaining after reaching their target.
    function _voluntaryBurnSynths(
        address from,
        uint amount,
        bool burnToTarget
    ) internal {
        // check breaker
        if (!_verifyCircuitBreaker()) {
            return;
        }

        if (!burnToTarget) {
            // If not burning to target, then burning requires that the minimum stake time has elapsed.
            require(_canBurnSynths(from), "Minimum stake time not reached");
            // First settle anything pending into sUSD as burning or issuing impacts the size of the debt pool
            (, uint refunded, uint numEntriesSettled) = exchanger().settle(from, sUSD);
            if (numEntriesSettled > 0) {
                amount = exchanger().calculateAmountAfterSettlement(from, sUSD, amount, refunded);
            }
        }

        (uint existingDebt, , bool anyRateIsInvalid) =
            _debtBalanceOfAndTotalDebt(synthetixDebtShare().balanceOf(from), sUSD);
        (uint maxIssuableSynthsForAccount, bool snxRateInvalid) = _maxIssuableSynths(from);
        _requireRatesNotInvalid(anyRateIsInvalid || snxRateInvalid);
        require(existingDebt > 0, "No debt to forgive");

        if (burnToTarget) {
            amount = existingDebt.sub(maxIssuableSynthsForAccount);
        }

        uint amountBurnt = _burnSynths(from, from, amount, existingDebt);

        // Check and remove liquidation if existingDebt after burning is <= maxIssuableSynths
        // Issuance ratio is fixed so should remove any liquidations
        if (existingDebt.sub(amountBurnt) <= maxIssuableSynthsForAccount) {
            liquidator().removeAccountInLiquidation(from);
        }
    }

    function _setLastIssueEvent(address account) internal {
        // Set the timestamp of the last issueSynths
        flexibleStorage().setUIntValue(
            CONTRACT_NAME,
            keccak256(abi.encodePacked(LAST_ISSUE_EVENT, account)),
            block.timestamp
        );
    }

<<<<<<< HEAD
    /// @notice Inform the LiquidatorRewards that there has been a change in debt
    function _notifyDebtChange(address account) internal {
        liquidatorRewards().notifyDebtChange(account);
    }

    function _addToDebtRegister(
        address from,
        uint amount,
        uint totalDebtIssued
    ) internal {
=======
    function _addToDebtRegister(address from, uint amount) internal {
>>>>>>> 85002a62
        ISynthetixDebtShare sds = synthetixDebtShare();

        // it is possible (eg in tests, system initialized with extra debt) to have issued debt without any shares issued
        // in which case, the first account to mint gets the debt. yw.
        uint debtShares = _sharesForDebt(amount);
        if (debtShares == 0) {
            sds.mintShare(from, amount);
        } else {
            sds.mintShare(from, debtShares);
        }
        _notifyDebtChange(from);
    }

    function _removeFromDebtRegister(
        address from,
        uint debtToRemove,
        uint existingDebt
    ) internal {
        ISynthetixDebtShare sds = synthetixDebtShare();

        uint currentDebtShare = sds.balanceOf(from);

        if (debtToRemove == existingDebt) {
            sds.burnShare(from, currentDebtShare);
        } else {
            uint sharesToRemove = _sharesForDebt(debtToRemove);
            sds.burnShare(from, sharesToRemove < currentDebtShare ? sharesToRemove : currentDebtShare);
        }
        _notifyDebtChange(from);
    }

    function _verifyCircuitBreaker() internal returns (bool) {
        (, int256 rawRatio, , , ) =
            AggregatorV2V3Interface(requireAndGetAddress(CONTRACT_EXT_AGGREGATOR_DEBT_RATIO)).latestRoundData();

        uint deviation = _calculateDeviation(lastDebtRatio, uint(rawRatio));

        if (deviation >= getPriceDeviationThresholdFactor()) {
            systemStatus().suspendIssuance(CIRCUIT_BREAKER_SUSPENSION_REASON);
            return false;
        }
        lastDebtRatio = uint(rawRatio);

        return true;
    }

    function _calculateDeviation(uint last, uint fresh) internal pure returns (uint deviation) {
        if (last == 0) {
            deviation = 1;
        } else if (fresh == 0) {
            deviation = uint(-1);
        } else if (last > fresh) {
            deviation = last.divideDecimal(fresh);
        } else {
            deviation = fresh.divideDecimal(last);
        }
    }

    /* ========== MODIFIERS ========== */

    function _onlySynthetix() internal view {
        require(msg.sender == address(synthetix()), "Issuer: Only the synthetix contract can perform this action");
    }

    modifier onlySynthetix() {
        _onlySynthetix(); // Use an internal function to save code size.
        _;
    }

    function _onlySynthRedeemer() internal view {
        require(msg.sender == address(synthRedeemer()), "Issuer: Only the SynthRedeemer contract can perform this action");
    }

    modifier onlySynthRedeemer() {
        _onlySynthRedeemer();
        _;
    }

    /* ========== EVENTS ========== */

    event SynthAdded(bytes32 currencyKey, address synth);
    event SynthRemoved(bytes32 currencyKey, address synth);
}<|MERGE_RESOLUTION|>--- conflicted
+++ resolved
@@ -637,17 +637,9 @@
         // Get the penalty for forced liquidation
         uint liquidationPenalty = liquidator().liquidationPenalty();
 
-<<<<<<< HEAD
-        // Get the debt balance for the deliquent account
+        // What is their debt in sUSD?
         (uint debtBalance, uint totalDebtIssued, bool anyRateIsInvalid) =
             _debtBalanceOfAndTotalDebt(synthetixDebtShare().balanceOf(delinquentAccount), sUSD);
-=======
-        uint liquidationPenalty = liquidations().liquidationPenalty();
-
-        // What is their debt in sUSD?
-        (uint debtBalance, , bool anyRateIsInvalid) =
-            _debtBalanceOfAndTotalDebt(synthetixDebtShare().balanceOf(account), sUSD);
->>>>>>> 85002a62
         (uint snxRate, bool snxRateInvalid) = exchangeRates().rateAndInvalid(SNX);
         _requireRatesNotInvalid(anyRateIsInvalid || snxRateInvalid);
 
@@ -678,13 +670,8 @@
             );
         }
 
-<<<<<<< HEAD
         // Reduce debt share of delinquent account by the amount to liquidate.
-        _removeFromDebtRegister(delinquentAccount, amountToLiquidate, debtBalance, totalDebtIssued);
-=======
-        // burn sUSD from messageSender (liquidator) and reduce account's debt
-        _burnSynths(account, liquidator, amountToLiquidate, debtBalance);
->>>>>>> 85002a62
+        _removeFromDebtRegister(delinquentAccount, amountToLiquidate, debtBalance);
 
         // Remove liquidation flag if amount liquidated fixes ratio
         if (amountToLiquidate == amountToFixRatio) {
@@ -735,7 +722,7 @@
         }
 
         // Reduce debt share of account by the amount to liquidate.
-        _removeFromDebtRegister(account, amountToLiquidate, debtBalance, totalDebtIssued);
+        _removeFromDebtRegister(account, amountToLiquidate, debtBalance);
     }
 
     function setCurrentPeriodId(uint128 periodId) external {
@@ -876,20 +863,12 @@
         );
     }
 
-<<<<<<< HEAD
     /// @notice Inform the LiquidatorRewards that there has been a change in debt
     function _notifyDebtChange(address account) internal {
         liquidatorRewards().notifyDebtChange(account);
     }
 
-    function _addToDebtRegister(
-        address from,
-        uint amount,
-        uint totalDebtIssued
-    ) internal {
-=======
     function _addToDebtRegister(address from, uint amount) internal {
->>>>>>> 85002a62
         ISynthetixDebtShare sds = synthetixDebtShare();
 
         // it is possible (eg in tests, system initialized with extra debt) to have issued debt without any shares issued
