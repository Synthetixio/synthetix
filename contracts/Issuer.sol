pragma solidity ^0.5.16;

// Inheritance
import "./Owned.sol";
import "./MixinResolver.sol";
import "./MixinSystemSettings.sol";
import "./interfaces/IIssuer.sol";

// Libraries
import "./SafeDecimalMath.sol";

// Internal references
import "./interfaces/ISynth.sol";
import "./interfaces/ISynthetix.sol";
import "./interfaces/IFeePool.sol";
import "./interfaces/ISynthetixState.sol";
import "./interfaces/IExchanger.sol";
import "./interfaces/IDelegateApprovals.sol";
import "./interfaces/IExchangeRates.sol";
import "./interfaces/IEtherCollateral.sol";
import "./interfaces/IEtherCollateralsUSD.sol";
import "./interfaces/IRewardEscrow.sol";
import "./interfaces/IHasBalance.sol";
import "./interfaces/IERC20.sol";
import "./interfaces/ILiquidations.sol";
import "./interfaces/ISystemStatus.sol";


// https://docs.synthetix.io/contracts/Issuer
contract Issuer is Owned, MixinResolver, MixinSystemSettings, IIssuer {
    using SafeMath for uint;
    using SafeDecimalMath for uint;

    // Available Synths which can be used with the system
    ISynth[] public availableSynths;
    mapping(bytes32 => ISynth) public synths;
    mapping(address => bytes32) public synthsByAddress;

    /* ========== ENCODED NAMES ========== */

    bytes32 internal constant sUSD = "sUSD";
    bytes32 internal constant sETH = "sETH";
    bytes32 internal constant SNX = "SNX";

    // Flexible storage names

    bytes32 public constant CONTRACT_NAME = "Issuer";
    bytes32 internal constant LAST_ISSUE_EVENT = "lastIssueEvent";
    bytes32 internal constant CACHED_SNX_ISSUED_DEBT = "cachedSNXIssuedDebt";
    bytes32 internal constant CACHED_SNX_ISSUED_DEBT_TIMESTAMP = "cachedSNXIssuedDebtTimestamp";
    bytes32 internal constant CACHED_SNX_ISSUED_DEBT_INVALID = "cachedSNXIssuedDebtInvalid";

    /* ========== ADDRESS RESOLVER CONFIGURATION ========== */

    bytes32 private constant CONTRACT_SYNTHETIX = "Synthetix";
    bytes32 private constant CONTRACT_EXCHANGER = "Exchanger";
    bytes32 private constant CONTRACT_EXRATES = "ExchangeRates";
    bytes32 private constant CONTRACT_SYNTHETIXSTATE = "SynthetixState";
    bytes32 private constant CONTRACT_FEEPOOL = "FeePool";
    bytes32 private constant CONTRACT_DELEGATEAPPROVALS = "DelegateApprovals";
    bytes32 private constant CONTRACT_ETHERCOLLATERAL = "EtherCollateral";
    bytes32 private constant CONTRACT_ETHERCOLLATERAL_SUSD = "EtherCollateralsUSD";
    bytes32 private constant CONTRACT_REWARDESCROW = "RewardEscrow";
    bytes32 private constant CONTRACT_SYNTHETIXESCROW = "SynthetixEscrow";
    bytes32 private constant CONTRACT_LIQUIDATIONS = "Liquidations";
    bytes32 private constant CONTRACT_FLEXIBLESTORAGE = "FlexibleStorage";
    bytes32 private constant CONTRACT_SYSTEMSTATUS = "SystemStatus";

    bytes32[24] private addressesToCache = [
        CONTRACT_SYNTHETIX,
        CONTRACT_EXCHANGER,
        CONTRACT_EXRATES,
        CONTRACT_SYNTHETIXSTATE,
        CONTRACT_FEEPOOL,
        CONTRACT_DELEGATEAPPROVALS,
        CONTRACT_ETHERCOLLATERAL,
        CONTRACT_ETHERCOLLATERAL_SUSD,
        CONTRACT_REWARDESCROW,
        CONTRACT_SYNTHETIXESCROW,
        CONTRACT_LIQUIDATIONS,
        CONTRACT_FLEXIBLESTORAGE,
        CONTRACT_SYSTEMSTATUS
    ];

    constructor(address _owner, address _resolver)
        public
        Owned(_owner)
        MixinResolver(_resolver, addressesToCache)
        MixinSystemSettings()
    {}

    /* ========== VIEWS ========== */

    function synthetix() internal view returns (ISynthetix) {
        return ISynthetix(requireAndGetAddress(CONTRACT_SYNTHETIX, "Missing Synthetix address"));
    }

    function exchanger() internal view returns (IExchanger) {
        return IExchanger(requireAndGetAddress(CONTRACT_EXCHANGER, "Missing Exchanger address"));
    }

    function exchangeRates() internal view returns (IExchangeRates) {
        return IExchangeRates(requireAndGetAddress(CONTRACT_EXRATES, "Missing ExchangeRates address"));
    }

    function synthetixState() internal view returns (ISynthetixState) {
        return ISynthetixState(requireAndGetAddress(CONTRACT_SYNTHETIXSTATE, "Missing SynthetixState address"));
    }

    function feePool() internal view returns (IFeePool) {
        return IFeePool(requireAndGetAddress(CONTRACT_FEEPOOL, "Missing FeePool address"));
    }

    function liquidations() internal view returns (ILiquidations) {
        return ILiquidations(requireAndGetAddress(CONTRACT_LIQUIDATIONS, "Missing Liquidations address"));
    }

    function systemStatus() internal view returns (ISystemStatus) {
        return ISystemStatus(requireAndGetAddress(CONTRACT_SYSTEMSTATUS, "Missing SystemStatus address"));
    }

    function delegateApprovals() internal view returns (IDelegateApprovals) {
        return IDelegateApprovals(requireAndGetAddress(CONTRACT_DELEGATEAPPROVALS, "Missing DelegateApprovals address"));
    }

    function etherCollateral() internal view returns (IEtherCollateral) {
        return IEtherCollateral(requireAndGetAddress(CONTRACT_ETHERCOLLATERAL, "Missing EtherCollateral address"));
    }

    function etherCollateralsUSD() internal view returns (IEtherCollateralsUSD) {
        return
            IEtherCollateralsUSD(requireAndGetAddress(CONTRACT_ETHERCOLLATERAL_SUSD, "Missing EtherCollateralsUSD address"));
    }

    function rewardEscrow() internal view returns (IRewardEscrow) {
        return IRewardEscrow(requireAndGetAddress(CONTRACT_REWARDESCROW, "Missing RewardEscrow address"));
    }

    function synthetixEscrow() internal view returns (IHasBalance) {
        return IHasBalance(requireAndGetAddress(CONTRACT_SYNTHETIXESCROW, "Missing SynthetixEscrow address"));
    }

    function issuanceRatio() external view returns (uint) {
        return getIssuanceRatio();
    }

    function debtSnapshotStaleTime() external view returns (uint) {
        return getDebtSnapshotStaleTime();
    }

    function _availableCurrencyKeysWithOptionalSNX(bool withSNX) internal view returns (bytes32[] memory) {
        bytes32[] memory currencyKeys = new bytes32[](availableSynths.length + (withSNX ? 1 : 0));

        for (uint i = 0; i < availableSynths.length; i++) {
            currencyKeys[i] = synthsByAddress[address(availableSynths[i])];
        }

        if (withSNX) {
            currencyKeys[availableSynths.length] = SNX;
        }

        return currencyKeys;
    }

    function _issuedSynthValues(bytes32[] memory currencyKeys, uint[] memory rates) internal view returns (uint[] memory) {
        uint numValues = currencyKeys.length;
        uint[] memory values = new uint[](numValues);

        for (uint i = 0; i < numValues; i++) {
            bytes32 key = currencyKeys[i];

            uint supply = IERC20(address(synths[key])).totalSupply();

            bool isSUSD = key == sUSD;
            if (isSUSD || key == sETH) {
                IEtherCollateral etherCollateralContract = isSUSD
                    ? IEtherCollateral(address(etherCollateralsUSD()))
                    : etherCollateral();
                uint etherCollateralSupply = etherCollateralContract.totalIssuedSynths();
                supply = supply.sub(etherCollateralSupply);
            }

            values[i] = supply.multiplyDecimalRound(rates[i]);
        }
        return values;
    }

    function _cachedSNXIssuedDebtAndTimestamp(IFlexibleStorage store) internal view returns (uint debt, uint timestamp) {
        bytes32[] memory keys = new bytes32[](2);
        keys[0] = CACHED_SNX_ISSUED_DEBT;
        keys[1] = CACHED_SNX_ISSUED_DEBT_TIMESTAMP;

        uint[] memory values = store.getUIntValues(CONTRACT_NAME, keys);
        return (values[0], values[1]);
    }

    function _cacheIsInvalid(IFlexibleStorage store) internal view returns (bool) {
        return store.getBoolValue(CONTRACT_NAME, CACHED_SNX_ISSUED_DEBT_INVALID);
    }

    function _totalIssuedSynths(bytes32 currencyKey, bool excludeEtherCollateral)
        internal
        view
        returns (uint totalIssued, bool anyRateIsInvalid)
    {
        IFlexibleStorage store = flexibleStorage();

        (uint debt, uint timestamp) = _cachedSNXIssuedDebtAndTimestamp(store);
        bool isStale = getDebtSnapshotStaleTime() < block.timestamp - timestamp;

        // Note a 0 timestamp means that the cache is uninitialised.
        // We'll keep the check explicitly separate from isStale, just in case the stale time is
        // ever set to something higher than the current unix time (e.g. to turn off staleness).
        anyRateIsInvalid = isStale || _cacheIsInvalid(store) || timestamp == 0;

        IExchangeRates exRates = exchangeRates();

<<<<<<< HEAD
            if (excludeEtherCollateral) {
                // minus total issued synths from Ether Collateral from sETH.totalSupply()
                if (synth == "sETH") {
                    totalSynths = totalSynths.sub(etherCollateral().totalIssuedSynths());
                }

                // minus total issued synths from Ether Collateral from sUSD.totalSupply()
                if (synth == "sUSD") {
                    totalSynths = totalSynths.sub(etherCollateralsUSD().totalIssuedSynths());
                }
            }
=======
        // Add total issued synths from Ether Collateral back into the total if not excluded
        if (!excludeEtherCollateral) {
            // Add ether collateral sUSD
            debt = debt.add(etherCollateralsUSD().totalIssuedSynths());
>>>>>>> 0ef359a9

            // Add ether collateral sETH
            (uint ethRate, bool ethRateInvalid) = exRates.rateAndInvalid(sETH);
            uint ethIssuedDebt = etherCollateral().totalIssuedSynths().multiplyDecimalRound(ethRate);
            debt = debt.add(ethIssuedDebt);
            anyRateIsInvalid = anyRateIsInvalid || ethRateInvalid;
        }

        if (currencyKey == sUSD) {
            return (debt, anyRateIsInvalid);
        }

        (uint currencyRate, bool currencyRateInvalid) = exRates.rateAndInvalid(currencyKey);
        return (debt.divideDecimalRound(currencyRate), anyRateIsInvalid || currencyRateInvalid);
    }

    function _debtBalanceOfAndTotalDebt(address _issuer, bytes32 currencyKey)
        internal
        view
        returns (
            uint debtBalance,
            uint totalSystemValue,
            bool anyRateIsInvalid
        )
    {
        ISynthetixState state = synthetixState();

        // What was their initial debt ownership?
        (uint initialDebtOwnership, uint debtEntryIndex) = state.issuanceData(_issuer);

        // What's the total value of the system excluding ETH backed synths in their requested currency?
        (totalSystemValue, anyRateIsInvalid) = _totalIssuedSynths(currencyKey, true);

        // If it's zero, they haven't issued, and they have no debt.
        // Note: it's more gas intensive to put this check here rather than before _totalIssuedSynths
        // if they have 0 SNX, but it's a necessary trade-off
        if (initialDebtOwnership == 0) return (0, totalSystemValue, anyRateIsInvalid);

        // Figure out the global debt percentage delta from when they entered the system.
        // This is a high precision integer of 27 (1e27) decimals.
        uint currentDebtOwnership = state
            .lastDebtLedgerEntry()
            .divideDecimalRoundPrecise(state.debtLedger(debtEntryIndex))
            .multiplyDecimalRoundPrecise(initialDebtOwnership);

        // Their debt balance is their portion of the total system value.
        uint highPrecisionBalance = totalSystemValue.decimalToPreciseDecimal().multiplyDecimalRoundPrecise(
            currentDebtOwnership
        );

        // Convert back into 18 decimals (1e18)
        debtBalance = highPrecisionBalance.preciseDecimalToDecimal();
    }

    function _canBurnSynths(address account) internal view returns (bool) {
        return now >= _lastIssueEvent(account).add(getMinimumStakeTime());
    }

    function _lastIssueEvent(address account) internal view returns (uint) {
        //  Get the timestamp of the last issue this account made
        return flexibleStorage().getUIntValue(CONTRACT_NAME, keccak256(abi.encodePacked(LAST_ISSUE_EVENT, account)));
    }

    function _remainingIssuableSynths(address _issuer)
        internal
        view
        returns (
            uint maxIssuable,
            uint alreadyIssued,
            uint totalSystemDebt,
            bool anyRateIsInvalid
        )
    {
        (alreadyIssued, totalSystemDebt, anyRateIsInvalid) = _debtBalanceOfAndTotalDebt(_issuer, sUSD);
        (uint issuable, bool isInvalid) = _maxIssuableSynths(_issuer);
        maxIssuable = issuable;
        anyRateIsInvalid = anyRateIsInvalid || isInvalid;

        if (alreadyIssued >= maxIssuable) {
            maxIssuable = 0;
        } else {
            maxIssuable = maxIssuable.sub(alreadyIssued);
        }
    }

    function _snxToUSD(uint amount, uint snxRate) internal pure returns (uint) {
        return amount.multiplyDecimalRound(snxRate);
    }

    function _usdToSnx(uint amount, uint snxRate) internal pure returns (uint) {
        return amount.divideDecimalRound(snxRate);
    }

    function _maxIssuableSynths(address _issuer) internal view returns (uint, bool) {
        // What is the value of their SNX balance in sUSD
        (uint snxRate, bool isInvalid) = exchangeRates().rateAndInvalid(SNX);
        uint destinationValue = _snxToUSD(_collateral(_issuer), snxRate);

        // They're allowed to issue up to issuanceRatio of that value
        return (destinationValue.multiplyDecimal(getIssuanceRatio()), isInvalid);
    }

    function _collateralisationRatio(address _issuer) internal view returns (uint, bool) {
        uint totalOwnedSynthetix = _collateral(_issuer);

        (uint debtBalance, , bool anyRateIsInvalid) = _debtBalanceOfAndTotalDebt(_issuer, SNX);

        // it's more gas intensive to put this check here if they have 0 SNX, but it complies with the interface
        if (totalOwnedSynthetix == 0) return (0, anyRateIsInvalid);

        return (debtBalance.divideDecimalRound(totalOwnedSynthetix), anyRateIsInvalid);
    }

    function _collateral(address account) internal view returns (uint) {
        uint balance = IERC20(address(synthetix())).balanceOf(account);

        if (address(synthetixEscrow()) != address(0)) {
            balance = balance.add(synthetixEscrow().balanceOf(account));
        }

        if (address(rewardEscrow()) != address(0)) {
            balance = balance.add(rewardEscrow().balanceOf(account));
        }

        return balance;
    }

    function minimumStakeTime() external view returns (uint) {
        return getMinimumStakeTime();
    }

    function canBurnSynths(address account) external view returns (bool) {
        return _canBurnSynths(account);
    }

    function availableCurrencyKeys() external view returns (bytes32[] memory) {
        return _availableCurrencyKeysWithOptionalSNX(false);
    }

    function availableSynthCount() external view returns (uint) {
        return availableSynths.length;
    }

    function anySynthOrSNXRateIsInvalid() external view returns (bool anyRateInvalid) {
        (, anyRateInvalid) = exchangeRates().ratesAndInvalidForCurrencies(_availableCurrencyKeysWithOptionalSNX(true));
    }

    function totalIssuedSynths(bytes32 currencyKey, bool excludeEtherCollateral) external view returns (uint totalIssued) {
        (totalIssued, ) = _totalIssuedSynths(currencyKey, excludeEtherCollateral);
    }

    function lastIssueEvent(address account) external view returns (uint) {
        return _lastIssueEvent(account);
    }

    function collateralisationRatio(address _issuer) external view returns (uint cratio) {
        (cratio, ) = _collateralisationRatio(_issuer);
    }

    function collateralisationRatioAndAnyRatesInvalid(address _issuer)
        external
        view
        returns (uint cratio, bool anyRateIsInvalid)
    {
        return _collateralisationRatio(_issuer);
    }

    function collateral(address account) external view returns (uint) {
        return _collateral(account);
    }

    function debtBalanceOf(address _issuer, bytes32 currencyKey) external view returns (uint debtBalance) {
        ISynthetixState state = synthetixState();

        // What was their initial debt ownership?
        (uint initialDebtOwnership, ) = state.issuanceData(_issuer);

        // If it's zero, they haven't issued, and they have no debt.
        if (initialDebtOwnership == 0) return 0;

        (debtBalance, , ) = _debtBalanceOfAndTotalDebt(_issuer, currencyKey);
    }

    function remainingIssuableSynths(address _issuer)
        external
        view
        returns (
            uint maxIssuable,
            uint alreadyIssued,
            uint totalSystemDebt
        )
    {
        (maxIssuable, alreadyIssued, totalSystemDebt, ) = _remainingIssuableSynths(_issuer);
    }

    function maxIssuableSynths(address _issuer) external view returns (uint) {
        (uint maxIssuable, ) = _maxIssuableSynths(_issuer);
        return maxIssuable;
    }

    function transferableSynthetixAndAnyRateIsInvalid(address account, uint balance)
        external
        view
        returns (uint transferable, bool anyRateIsInvalid)
    {
        // How many SNX do they have, excluding escrow?
        // Note: We're excluding escrow here because we're interested in their transferable amount
        // and escrowed SNX are not transferable.

        // How many of those will be locked by the amount they've issued?
        // Assuming issuance ratio is 20%, then issuing 20 SNX of value would require
        // 100 SNX to be locked in their wallet to maintain their collateralisation ratio
        // The locked synthetix value can exceed their balance.
        uint debtBalance;
        (debtBalance, , anyRateIsInvalid) = _debtBalanceOfAndTotalDebt(account, SNX);
        uint lockedSynthetixValue = debtBalance.divideDecimalRound(getIssuanceRatio());

        // If we exceed the balance, no SNX are transferable, otherwise the difference is.
        if (lockedSynthetixValue >= balance) {
            transferable = 0;
        } else {
            transferable = balance.sub(lockedSynthetixValue);
        }
    }

    function currentSNXIssuedDebtForCurrencies(bytes32[] memory currencyKeys)
        public
        view
        returns (uint[] memory snxIssuedDebts, bool anyRateIsInvalid)
    {
        (uint[] memory rates, bool isInvalid) = exchangeRates().ratesAndInvalidForCurrencies(currencyKeys);
        return (_issuedSynthValues(currencyKeys, rates), isInvalid);
    }

    function cachedSNXIssuedDebtForCurrencies(bytes32[] calldata currencyKeys)
        external
        view
        returns (uint[] memory snxIssuedDebts)
    {
        return flexibleStorage().getUIntValues(CONTRACT_NAME, currencyKeys);
    }

    function currentSNXIssuedDebt() external view returns (uint snxIssuedDebt, bool anyRateIsInvalid) {
        (uint[] memory values, bool isInvalid) = currentSNXIssuedDebtForCurrencies(
            _availableCurrencyKeysWithOptionalSNX(false)
        );
        uint numValues = values.length;
        uint total;
        for (uint i; i < numValues; i++) {
            total = total.add(values[i]);
        }
        return (total, isInvalid);
    }

    function cachedSNXIssuedDebtInfo()
        external
        view
        returns (
            uint cachedDebt,
            uint timestamp,
            bool isInvalid
        )
    {
        IFlexibleStorage store = flexibleStorage();
        (uint debt, uint time) = _cachedSNXIssuedDebtAndTimestamp(store);
        return (debt, time, _cacheIsInvalid(store));
    }

    function debtCacheIsStale() external view returns (bool) {
        return
            getDebtSnapshotStaleTime() <
            block.timestamp - flexibleStorage().getUIntValue(CONTRACT_NAME, CACHED_SNX_ISSUED_DEBT_TIMESTAMP);
    }

    /* ========== MUTATIVE FUNCTIONS ========== */

    function _requireSynthDoesNotExist(bytes32 currencyKey) internal view {
        require(synths[currencyKey] == ISynth(0), "Synth exists");
    }

    // This function exists in case a synth is ever somehow removed without its snapshot being updated.
    function purgeDebtCacheForSynth(bytes32 currencyKey) external onlyOwner {
        _requireSynthDoesNotExist(currencyKey);
        flexibleStorage().setUIntValue(CONTRACT_NAME, currencyKey, 0);
    }

    function addSynth(ISynth synth) external onlyOwner {
        bytes32 currencyKey = synth.currencyKey();
        _requireSynthDoesNotExist(currencyKey);
        require(synthsByAddress[address(synth)] == bytes32(0), "Synth address already exists");

        // Invalidate the cache to force a snapshot to be recomputed. If a synth were to be added
        // back to the system and it still somehow had cached debt, this would force the value to be
        // updated.
        _changeDebtCacheValidityIfNeeded(flexibleStorage(), true);

        availableSynths.push(synth);
        synths[currencyKey] = synth;
        synthsByAddress[address(synth)] = currencyKey;

        emit SynthAdded(currencyKey, address(synth));
    }

    function removeSynth(bytes32 currencyKey) external onlyOwner {
        address synthToRemove = address(synths[currencyKey]);
        require(synthToRemove != address(0), "Synth does not exist");
        require(IERC20(synthToRemove).totalSupply() == 0, "Synth supply exists");
        require(currencyKey != sUSD, "Cannot remove synth");

        // Remove its contribution from the debt pool snapshot, and invalidate the cache to force a snapshot.
        _updateSNXIssuedDebtForSynth(currencyKey, 0);
        _changeDebtCacheValidityIfNeeded(flexibleStorage(), true);

        // Remove the synth from the availableSynths array.
        for (uint i = 0; i < availableSynths.length; i++) {
            if (address(availableSynths[i]) == synthToRemove) {
                delete availableSynths[i];

                // Copy the last synth into the place of the one we just deleted
                // If there's only one synth, this is synths[0] = synths[0].
                // If we're deleting the last one, it's also a NOOP in the same way.
                availableSynths[i] = availableSynths[availableSynths.length - 1];

                // Decrease the size of the array by one.
                availableSynths.length--;

                break;
            }
        }

        // And remove it from the synths mapping
        delete synthsByAddress[synthToRemove];
        delete synths[currencyKey];

        emit SynthRemoved(currencyKey, synthToRemove);
    }

    function issueSynths(address from, uint amount) external onlySynthetix {
        _issueSynths(from, amount, false);
    }

    function issueMaxSynths(address from) external onlySynthetix {
        _issueSynths(from, 0, true);
    }

    function issueSynthsOnBehalf(
        address issueForAddress,
        address from,
        uint amount
    ) external onlySynthetix {
        _requireCanIssueOnBehalf(issueForAddress, from);
        _issueSynths(issueForAddress, amount, false);
    }

    function issueMaxSynthsOnBehalf(address issueForAddress, address from) external onlySynthetix {
        _requireCanIssueOnBehalf(issueForAddress, from);
        _issueSynths(issueForAddress, 0, true);
    }

    function burnSynths(address from, uint amount) external onlySynthetix {
        _voluntaryBurnSynths(from, amount, false);
    }

    function burnSynthsOnBehalf(
        address burnForAddress,
        address from,
        uint amount
    ) external onlySynthetix {
        _requireCanBurnOnBehalf(burnForAddress, from);
        _voluntaryBurnSynths(burnForAddress, amount, false);
    }

    function burnSynthsToTarget(address from) external onlySynthetix {
        _voluntaryBurnSynths(from, 0, true);
    }

    function burnSynthsToTargetOnBehalf(address burnForAddress, address from) external onlySynthetix {
        _requireCanBurnOnBehalf(burnForAddress, from);
        _voluntaryBurnSynths(burnForAddress, 0, true);
    }

    function liquidateDelinquentAccount(
        address account,
        uint susdAmount,
        address liquidator
    ) external onlySynthetix returns (uint totalRedeemed, uint amountToLiquidate) {
        // Ensure waitingPeriod and sUSD balance is settled as burning impacts the size of debt pool
        require(!exchanger().hasWaitingPeriodOrSettlementOwing(liquidator, sUSD), "sUSD needs to be settled");

        // Check account is liquidation open
        require(liquidations().isOpenForLiquidation(account), "Account not open for liquidation");

        // require liquidator has enough sUSD
        require(IERC20(address(synths[sUSD])).balanceOf(liquidator) >= susdAmount, "Not enough sUSD");

        uint liquidationPenalty = liquidations().liquidationPenalty();

        // What is their debt in sUSD?
        (uint debtBalance, uint totalDebtIssued, bool anyRateIsInvalid) = _debtBalanceOfAndTotalDebt(account, sUSD);
        (uint snxRate, bool snxRateInvalid) = exchangeRates().rateAndInvalid(SNX);
        _requireRatesNotInvalid(anyRateIsInvalid || snxRateInvalid);

        uint collateralForAccount = _collateral(account);
        uint amountToFixRatio = liquidations().calculateAmountToFixCollateral(
            debtBalance,
            _snxToUSD(collateralForAccount, snxRate)
        );

        // Cap amount to liquidate to repair collateral ratio based on issuance ratio
        amountToLiquidate = amountToFixRatio < susdAmount ? amountToFixRatio : susdAmount;

        // what's the equivalent amount of snx for the amountToLiquidate?
        uint snxRedeemed = _usdToSnx(amountToLiquidate, snxRate);

        // Add penalty
        totalRedeemed = snxRedeemed.multiplyDecimal(SafeDecimalMath.unit().add(liquidationPenalty));

        // if total SNX to redeem is greater than account's collateral
        // account is under collateralised, liquidate all collateral and reduce sUSD to burn
        // an insurance fund will be added to cover these undercollateralised positions
        if (totalRedeemed > collateralForAccount) {
            // set totalRedeemed to all collateral
            totalRedeemed = collateralForAccount;

            // whats the equivalent sUSD to burn for all collateral less penalty
            amountToLiquidate = _snxToUSD(
                collateralForAccount.divideDecimal(SafeDecimalMath.unit().add(liquidationPenalty)),
                snxRate
            );
        }

        // burn sUSD from messageSender (liquidator) and reduce account's debt
        _burnSynths(account, liquidator, amountToLiquidate, debtBalance, totalDebtIssued);

        if (amountToLiquidate == amountToFixRatio) {
            // Remove liquidation
            liquidations().removeAccountInLiquidation(account);
        }
    }

    function cacheSNXIssuedDebt() external requireSystemActiveIfNotOwner {
        bytes32[] memory currencyKeys = _availableCurrencyKeysWithOptionalSNX(false);
        (uint[] memory values, bool isInvalid) = currentSNXIssuedDebtForCurrencies(currencyKeys);

        uint numValues = values.length;
        uint snxCollateralDebt;
        for (uint i; i < numValues; i++) {
            snxCollateralDebt = snxCollateralDebt.add(values[i]);
        }

        bytes32[] memory debtKeys = new bytes32[](2);
        debtKeys[0] = CACHED_SNX_ISSUED_DEBT;
        debtKeys[1] = CACHED_SNX_ISSUED_DEBT_TIMESTAMP;
        uint[] memory debtValues = new uint[](2);
        debtValues[0] = snxCollateralDebt;
        debtValues[1] = block.timestamp;

        IFlexibleStorage store = flexibleStorage();
        store.setUIntValues(CONTRACT_NAME, currencyKeys, values);
        store.setUIntValues(CONTRACT_NAME, debtKeys, debtValues);
        emit DebtCacheUpdated(snxCollateralDebt);
        emit DebtCacheSynchronised(block.timestamp);

        // (in)validate the cache if necessary
        _changeDebtCacheValidityIfNeeded(store, isInvalid);
    }

    function updateSNXIssuedDebtForCurrencies(bytes32[] calldata currencyKeys) external requireSystemActiveIfNotOwner {
        (uint[] memory rates, bool anyRateInvalid) = exchangeRates().ratesAndInvalidForCurrencies(currencyKeys);
        _updateSNXIssuedDebtForCurrencies(currencyKeys, rates, anyRateInvalid);
    }

    function updateSNXIssuedDebtOnExchange(bytes32[2] calldata currencyKeys, uint[2] calldata currencyRates) external {
        require(msg.sender == address(exchanger()), "Sender is not Exchanger");

        bool includesSUSD = currencyKeys[0] == sUSD || currencyKeys[1] == sUSD;
        uint numKeys = includesSUSD ? 2 : 3;

        bytes32[] memory keys = new bytes32[](numKeys);
        keys[0] = currencyKeys[0];
        keys[1] = currencyKeys[1];

        uint[] memory rates = new uint[](numKeys);
        rates[0] = currencyRates[0];
        rates[1] = currencyRates[1];

        if (!includesSUSD) {
            keys[2] = sUSD; // And we'll also update sUSD to account for any fees if it wasn't one of the exchanged currencies
            rates[2] = SafeDecimalMath.unit();
        }

        // Exchanges can't invalidate the debt cache, since if a rate is invalid, the exchange will have failed already.
        _updateSNXIssuedDebtForCurrencies(keys, rates, false);
    }

    /* ========== INTERNAL FUNCTIONS ========== */

    function _requireRatesNotInvalid(bool anyRateIsInvalid) internal pure {
        require(!anyRateIsInvalid, "A synth or SNX rate is invalid");
    }

    function _requireCanIssueOnBehalf(address issueForAddress, address from) internal view {
        require(delegateApprovals().canIssueFor(issueForAddress, from), "Not approved to act on behalf");
    }

    function _requireCanBurnOnBehalf(address burnForAddress, address from) internal view {
        require(delegateApprovals().canBurnFor(burnForAddress, from), "Not approved to act on behalf");
    }

    function _issueSynths(
        address from,
        uint amount,
        bool issueMax
    ) internal {
        (uint maxIssuable, uint existingDebt, uint totalSystemDebt, bool anyRateIsInvalid) = _remainingIssuableSynths(from);
        _requireRatesNotInvalid(anyRateIsInvalid);

        if (!issueMax) {
            require(amount <= maxIssuable, "Amount too large");
        } else {
            amount = maxIssuable;
        }

        // Keep track of the debt they're about to create
        _addToDebtRegister(from, amount, existingDebt, totalSystemDebt);

        // record issue timestamp
        _setLastIssueEvent(from);

        // Create their synths
        synths[sUSD].issue(from, amount);

        // Account for the issued debt in the cache
        _updateSNXIssuedDebtForSynth(sUSD, SafeDecimalMath.unit());

        // Store their locked SNX amount to determine their fee % for the period
        _appendAccountIssuanceRecord(from);
    }

    function _burnSynths(
        address debtAccount,
        address burnAccount,
        uint amount,
        uint existingDebt,
        uint totalDebtIssued
    ) internal returns (uint amountBurnt) {
        // liquidation requires sUSD to be already settled / not in waiting period

        // If they're trying to burn more debt than they actually owe, rather than fail the transaction, let's just
        // clear their debt and leave them be.
        amountBurnt = existingDebt < amount ? existingDebt : amount;

        // Remove liquidated debt from the ledger
        _removeFromDebtRegister(debtAccount, amountBurnt, existingDebt, totalDebtIssued);

        // synth.burn does a safe subtraction on balance (so it will revert if there are not enough synths).
        synths[sUSD].burn(burnAccount, amountBurnt);

        // Account for the burnt debt in the cache.
        _updateSNXIssuedDebtForSynth(sUSD, SafeDecimalMath.unit());

        // Store their debtRatio against a fee period to determine their fee/rewards % for the period
        _appendAccountIssuanceRecord(debtAccount);
    }

    // If burning to target, `amount` is ignored, and the correct quantity of sUSD is burnt to reach the target
    // c-ratio, allowing fees to be claimed. In this case, pending settlements will be skipped as the user
    // will still have debt remaining after reaching their target.
    function _voluntaryBurnSynths(
        address from,
        uint amount,
        bool burnToTarget
    ) internal {
        if (!burnToTarget) {
            // If not burning to target, then burning requires that the minimum stake time has elapsed.
            require(_canBurnSynths(from), "Minimum stake time not reached");
            // First settle anything pending into sUSD as burning or issuing impacts the size of the debt pool
            (, uint refunded, uint numEntriesSettled) = exchanger().settle(from, sUSD);
            if (numEntriesSettled > 0) {
                amount = exchanger().calculateAmountAfterSettlement(from, sUSD, amount, refunded);
            }
        }

        (uint existingDebt, uint totalSystemValue, bool anyRateIsInvalid) = _debtBalanceOfAndTotalDebt(from, sUSD);
        (uint maxIssuableSynthsForAccount, bool snxRateInvalid) = _maxIssuableSynths(from);
        _requireRatesNotInvalid(anyRateIsInvalid || snxRateInvalid);
        require(existingDebt > 0, "No debt to forgive");

        if (burnToTarget) {
            amount = existingDebt.sub(maxIssuableSynthsForAccount);
        }

        uint amountBurnt = _burnSynths(from, from, amount, existingDebt, totalSystemValue);

        // Check and remove liquidation if existingDebt after burning is <= maxIssuableSynths
        // Issuance ratio is fixed so should remove any liquidations
        if (existingDebt.sub(amountBurnt) <= maxIssuableSynthsForAccount) {
            liquidations().removeAccountInLiquidation(from);
        }
    }

    function _setLastIssueEvent(address account) internal {
        // Set the timestamp of the last issueSynths
        flexibleStorage().setUIntValue(
            CONTRACT_NAME,
            keccak256(abi.encodePacked(LAST_ISSUE_EVENT, account)),
            block.timestamp
        );
    }

    function _appendAccountIssuanceRecord(address from) internal {
        uint initialDebtOwnership;
        uint debtEntryIndex;
        (initialDebtOwnership, debtEntryIndex) = synthetixState().issuanceData(from);
        feePool().appendAccountIssuanceRecord(from, initialDebtOwnership, debtEntryIndex);
    }

    function _addToDebtRegister(
        address from,
        uint amount,
        uint existingDebt,
        uint totalDebtIssued
    ) internal {
        ISynthetixState state = synthetixState();

        // What will the new total be including the new value?
        uint newTotalDebtIssued = amount.add(totalDebtIssued);

        // What is their percentage (as a high precision int) of the total debt?
        uint debtPercentage = amount.divideDecimalRoundPrecise(newTotalDebtIssued);

        // And what effect does this percentage change have on the global debt holding of other issuers?
        // The delta specifically needs to not take into account any existing debt as it's already
        // accounted for in the delta from when they issued previously.
        // The delta is a high precision integer.
        uint delta = SafeDecimalMath.preciseUnit().sub(debtPercentage);

        // And what does their debt ownership look like including this previous stake?
        if (existingDebt > 0) {
            debtPercentage = amount.add(existingDebt).divideDecimalRoundPrecise(newTotalDebtIssued);
        } else {
            // If they have no debt, they're a new issuer; record this.
            state.incrementTotalIssuerCount();
        }

        // Save the debt entry parameters
        state.setCurrentIssuanceData(from, debtPercentage);

        // And if we're the first, push 1 as there was no effect to any other holders, otherwise push
        // the change for the rest of the debt holders. The debt ledger holds high precision integers.
        if (state.debtLedgerLength() > 0) {
            state.appendDebtLedgerValue(state.lastDebtLedgerEntry().multiplyDecimalRoundPrecise(delta));
        } else {
            state.appendDebtLedgerValue(SafeDecimalMath.preciseUnit());
        }
    }

    function _removeFromDebtRegister(
        address from,
        uint debtToRemove,
        uint existingDebt,
        uint totalDebtIssued
    ) internal {
        ISynthetixState state = synthetixState();

        // What will the new total after taking out the withdrawn amount
        uint newTotalDebtIssued = totalDebtIssued.sub(debtToRemove);

        uint delta = 0;

        // What will the debt delta be if there is any debt left?
        // Set delta to 0 if no more debt left in system after user
        if (newTotalDebtIssued > 0) {
            // What is the percentage of the withdrawn debt (as a high precision int) of the total debt after?
            uint debtPercentage = debtToRemove.divideDecimalRoundPrecise(newTotalDebtIssued);

            // And what effect does this percentage change have on the global debt holding of other issuers?
            // The delta specifically needs to not take into account any existing debt as it's already
            // accounted for in the delta from when they issued previously.
            delta = SafeDecimalMath.preciseUnit().add(debtPercentage);
        }

        // Are they exiting the system, or are they just decreasing their debt position?
        if (debtToRemove == existingDebt) {
            state.setCurrentIssuanceData(from, 0);
            state.decrementTotalIssuerCount();
        } else {
            // What percentage of the debt will they be left with?
            uint newDebt = existingDebt.sub(debtToRemove);
            uint newDebtPercentage = newDebt.divideDecimalRoundPrecise(newTotalDebtIssued);

            // Store the debt percentage and debt ledger as high precision integers
            state.setCurrentIssuanceData(from, newDebtPercentage);
        }

        // Update our cumulative ledger. This is also a high precision integer.
        state.appendDebtLedgerValue(state.lastDebtLedgerEntry().multiplyDecimalRoundPrecise(delta));
    }

    function _changeDebtCacheValidityIfNeeded(IFlexibleStorage store, bool currentlyInvalid) internal {
        bool cacheInvalid = _cacheIsInvalid(store);
        if (cacheInvalid != currentlyInvalid) {
            store.setBoolValue(CONTRACT_NAME, CACHED_SNX_ISSUED_DEBT_INVALID, currentlyInvalid);
            emit DebtCacheValidityChanged(currentlyInvalid);
        }
    }

    function _updateSNXIssuedDebtForCurrencies(
        bytes32[] memory currencyKeys,
        uint[] memory currentRates,
        bool anyRateIsInvalid
    ) internal {
        uint numKeys = currencyKeys.length;
        require(numKeys == currentRates.length, "Input array lengths differ");

        IFlexibleStorage store = flexibleStorage();

        // Retrieve previously-cached values and update them
        uint[] memory cachedValues = store.getUIntValues(CONTRACT_NAME, currencyKeys);
        uint[] memory currentValues = _issuedSynthValues(currencyKeys, currentRates);
        store.setUIntValues(CONTRACT_NAME, currencyKeys, currentValues);

        // Compute the difference and apply it to the snapshot
        uint cachedSum;
        uint currentSum;
        for (uint i = 0; i < numKeys; i++) {
            cachedSum = cachedSum.add(cachedValues[i]);
            currentSum = currentSum.add(currentValues[i]);
        }

        if (cachedSum != currentSum) {
            uint debt = store.getUIntValue(CONTRACT_NAME, CACHED_SNX_ISSUED_DEBT);

            // This requirement should never fail, as the total debt snapshot is the sum of the individual synth
            // debt snapshots.
            require(cachedSum <= debt, "Cached synth sum exceeds total debt");
            debt = debt.sub(cachedSum).add(currentSum);
            store.setUIntValue(CONTRACT_NAME, CACHED_SNX_ISSUED_DEBT, debt);
            emit DebtCacheUpdated(debt);
        }

        // A partial update can invalidate the debt cache, but a full snapshot must be performed in order
        // to re-validate it.
        if (anyRateIsInvalid) {
            _changeDebtCacheValidityIfNeeded(store, anyRateIsInvalid);
        }
    }

    function _updateSNXIssuedDebtForSynth(bytes32 currencyKey, uint currencyRate) internal {
        bytes32[] memory synthKeyArray = new bytes32[](1);
        synthKeyArray[0] = currencyKey;
        uint[] memory synthRateArray = new uint[](1);
        synthRateArray[0] = currencyRate;
        _updateSNXIssuedDebtForCurrencies(synthKeyArray, synthRateArray, false);
    }

    /* ========== MODIFIERS ========== */

    function _onlySynthetix() internal view {
        require(msg.sender == address(synthetix()), "Issuer: Only the synthetix contract can perform this action");
    }

    modifier onlySynthetix() {
        _onlySynthetix(); // Use an internal function to save code size.
        _;
    }

    function _requireSystemActiveIfNotOwner() internal view {
        if (msg.sender != owner) {
            systemStatus().requireSystemActive();
        }
    }

    modifier requireSystemActiveIfNotOwner() {
        _requireSystemActiveIfNotOwner();
        _;
    }

    /* ========== EVENTS ========== */

    event SynthAdded(bytes32 currencyKey, address synth);
    event SynthRemoved(bytes32 currencyKey, address synth);
    event DebtCacheUpdated(uint cachedDebt);
    event DebtCacheSynchronised(uint timestamp);
    event DebtCacheValidityChanged(bool indexed isInvalid);
}<|MERGE_RESOLUTION|>--- conflicted
+++ resolved
@@ -215,24 +215,10 @@
 
         IExchangeRates exRates = exchangeRates();
 
-<<<<<<< HEAD
-            if (excludeEtherCollateral) {
-                // minus total issued synths from Ether Collateral from sETH.totalSupply()
-                if (synth == "sETH") {
-                    totalSynths = totalSynths.sub(etherCollateral().totalIssuedSynths());
-                }
-
-                // minus total issued synths from Ether Collateral from sUSD.totalSupply()
-                if (synth == "sUSD") {
-                    totalSynths = totalSynths.sub(etherCollateralsUSD().totalIssuedSynths());
-                }
-            }
-=======
         // Add total issued synths from Ether Collateral back into the total if not excluded
         if (!excludeEtherCollateral) {
             // Add ether collateral sUSD
             debt = debt.add(etherCollateralsUSD().totalIssuedSynths());
->>>>>>> 0ef359a9
 
             // Add ether collateral sETH
             (uint ethRate, bool ethRateInvalid) = exRates.rateAndInvalid(sETH);
