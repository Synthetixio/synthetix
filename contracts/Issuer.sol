--- conflicted
+++ resolved
@@ -107,10 +107,7 @@
         newAddresses[8] = CONTRACT_LIQUIDATOR;
         newAddresses[9] = CONTRACT_DEBTCACHE;
         newAddresses[10] = CONTRACT_SYNTHREDEEMER;
-<<<<<<< HEAD
         newAddresses[11] = CONTRACT_LIQUIDATORREWARDS;
-=======
->>>>>>> 204b13bf
         return combineArrays(existingAddresses, newAddresses);
     }
 
@@ -142,13 +139,10 @@
         return ILiquidatorRewards(requireAndGetAddress(CONTRACT_LIQUIDATORREWARDS));
     }
 
-<<<<<<< HEAD
     function delegateApprovals() internal view returns (IDelegateApprovals) {
         return IDelegateApprovals(requireAndGetAddress(CONTRACT_DELEGATEAPPROVALS));
     }
 
-=======
->>>>>>> 204b13bf
     function rewardEscrowV2() internal view returns (IRewardEscrowV2) {
         return IRewardEscrowV2(requireAndGetAddress(CONTRACT_REWARDESCROW_V2));
     }
@@ -588,13 +582,8 @@
         // Get the penalty for forced liquidation
         uint liquidationPenalty = liquidator().liquidationPenalty();
 
-<<<<<<< HEAD
         // Get the debt balance for the deliquent account
         (uint debtBalance, uint totalDebtIssued, bool anyRateIsInvalid) = _debtBalanceOfAndTotalDebt(synthetixDebtShare().balanceOf(delinquentAccount), sUSD);
-=======
-        // What is their debt in sUSD?
-        (uint debtBalance, uint totalDebtIssued, bool anyRateIsInvalid) = _debtBalanceOfAndTotalDebt(synthetixDebtShare().balanceOf(account), sUSD);
->>>>>>> 204b13bf
         (uint snxRate, bool snxRateInvalid) = exchangeRates().rateAndInvalid(SNX);
         _requireRatesNotInvalid(anyRateIsInvalid || snxRateInvalid);
 
@@ -846,12 +835,9 @@
             uint balanceToRemove = _issuedSynthToDebtShares(debtToRemove, totalDebtIssued, sds.totalSupply());
             sds.burnShare(from, balanceToRemove < currentDebtShare ? balanceToRemove : currentDebtShare);
         }
-<<<<<<< HEAD
 
         // make sure to notify the LiquidatorRewards contract about this account's debt change.
         liquidatorRewards().notifyDebtChange(from);
-=======
->>>>>>> 204b13bf
     }
 
     /* ========== MODIFIERS ========== */
