pragma solidity ^0.5.16;

// Inheritance
import "./Owned.sol";
import "./MixinResolver.sol";
import "./interfaces/IIssuer.sol";

// Libraries
import "./SafeDecimalMath.sol";

// Inheritance
import "./IssuanceEternalStorage.sol";
import "./interfaces/IExchangeRates.sol";
import "./interfaces/ISynthetix.sol";
import "./interfaces/IFeePool.sol";
import "./interfaces/ISynthetixState.sol";
import "./interfaces/IExchanger.sol";
import "./interfaces/IDelegateApprovals.sol";


// https://docs.synthetix.io/contracts/Issuer
contract Issuer is Owned, MixinResolver, IIssuer {
    using SafeMath for uint;
    using SafeDecimalMath for uint;

    bytes32 private constant sUSD = "sUSD";
    bytes32 public constant LAST_ISSUE_EVENT = "LAST_ISSUE_EVENT";

    // Minimum Stake time may not exceed 1 weeks.
    uint public constant MAX_MINIMUM_STAKING_TIME = 1 weeks;

    uint public minimumStakeTime = 24 hours; // default minimum waiting period after issuing synths

    /* ========== ADDRESS RESOLVER CONFIGURATION ========== */

    bytes32 private constant CONTRACT_SYNTHETIX = "Synthetix";
    bytes32 private constant CONTRACT_EXCHANGER = "Exchanger";
    bytes32 private constant CONTRACT_EXCHANGERATES = "ExchangeRates";
    bytes32 private constant CONTRACT_SYNTHETIXSTATE = "SynthetixState";
    bytes32 private constant CONTRACT_FEEPOOL = "FeePool";
    bytes32 private constant CONTRACT_DELEGATEAPPROVALS = "DelegateApprovals";
    bytes32 private constant CONTRACT_ISSUANCEETERNALSTORAGE = "IssuanceEternalStorage";

    bytes32[24] private addressesToCache = [
        CONTRACT_SYNTHETIX,
        CONTRACT_EXCHANGER,
        CONTRACT_EXCHANGERATES,
        CONTRACT_SYNTHETIXSTATE,
        CONTRACT_FEEPOOL,
        CONTRACT_DELEGATEAPPROVALS,
        CONTRACT_ISSUANCEETERNALSTORAGE
    ];

    constructor(address _owner, address _resolver) public Owned(_owner) MixinResolver(_resolver, addressesToCache) {}

    /* ========== VIEWS ========== */
    function synthetix() internal view returns (ISynthetix) {
        return ISynthetix(requireAndGetAddress(CONTRACT_SYNTHETIX, "Missing Synthetix address"));
    }

    function exchanger() internal view returns (IExchanger) {
        return IExchanger(requireAndGetAddress(CONTRACT_EXCHANGER, "Missing Exchanger address"));
    }

    function exchangeRates() internal view returns (IExchangeRates) {
        return IExchangeRates(requireAndGetAddress(CONTRACT_EXCHANGERATES, "Missing ExchangeRates address"));
    }

    function synthetixState() internal view returns (ISynthetixState) {
        return ISynthetixState(requireAndGetAddress(CONTRACT_SYNTHETIXSTATE, "Missing SynthetixState address"));
    }

    function feePool() internal view returns (IFeePool) {
        return IFeePool(requireAndGetAddress(CONTRACT_FEEPOOL, "Missing FeePool address"));
    }

    function delegateApprovals() internal view returns (IDelegateApprovals) {
        return IDelegateApprovals(requireAndGetAddress(CONTRACT_DELEGATEAPPROVALS, "Missing DelegateApprovals address"));
    }

    function issuanceEternalStorage() internal view returns (IssuanceEternalStorage) {
        return
            IssuanceEternalStorage(
                requireAndGetAddress(CONTRACT_ISSUANCEETERNALSTORAGE, "Missing IssuanceEternalStorage address")
            );
    }

    /* ========== VIEWS ========== */

    function canBurnSynths(address account) public view returns (bool) {
        return now >= lastIssueEvent(account).add(minimumStakeTime);
    }

    function lastIssueEvent(address account) public view returns (uint) {
        //  Get the timestamp of the last issue this account made
        return issuanceEternalStorage().getUIntValue(keccak256(abi.encodePacked(LAST_ISSUE_EVENT, account)));
    }

    /* ========== SETTERS ========== */

    function setMinimumStakeTime(uint _seconds) external onlyOwner {
        // Set the min stake time on locking synthetix
        require(_seconds <= MAX_MINIMUM_STAKING_TIME, "stake time exceed maximum 1 week");
        minimumStakeTime = _seconds;
        emit MinimumStakeTimeUpdated(minimumStakeTime);
    }

    /* ========== MUTATIVE FUNCTIONS ========== */
    function _setLastIssueEvent(address account) internal {
        // Set the timestamp of the last issueSynths
        issuanceEternalStorage().setUIntValue(keccak256(abi.encodePacked(LAST_ISSUE_EVENT, account)), block.timestamp);
    }

    function issueSynthsOnBehalf(
        address issueForAddress,
        address from,
        uint amount
    ) external onlySynthetix {
        require(delegateApprovals().canIssueFor(issueForAddress, from), "Not approved to act on behalf");

        (uint maxIssuable, uint existingDebt, uint totalSystemDebt) = synthetix().remainingIssuableSynths(issueForAddress);
        require(amount <= maxIssuable, "Amount too large");
        _internalIssueSynths(issueForAddress, amount, existingDebt, totalSystemDebt);
    }

    function issueMaxSynthsOnBehalf(address issueForAddress, address from) external onlySynthetix {
        require(delegateApprovals().canIssueFor(issueForAddress, from), "Not approved to act on behalf");

        (uint maxIssuable, uint existingDebt, uint totalSystemDebt) = synthetix().remainingIssuableSynths(issueForAddress);
        _internalIssueSynths(issueForAddress, maxIssuable, existingDebt, totalSystemDebt);
    }

    function issueSynths(address from, uint amount) external onlySynthetix {
        // Get remaining issuable in sUSD and existingDebt
        (uint maxIssuable, uint existingDebt, uint totalSystemDebt) = synthetix().remainingIssuableSynths(from);
        require(amount <= maxIssuable, "Amount too large");

        _internalIssueSynths(from, amount, existingDebt, totalSystemDebt);
    }

    function issueMaxSynths(address from) external onlySynthetix {
        // Figure out the maximum we can issue in that currency
        (uint maxIssuable, uint existingDebt, uint totalSystemDebt) = synthetix().remainingIssuableSynths(from);

        _internalIssueSynths(from, maxIssuable, existingDebt, totalSystemDebt);
    }

    // No need to check if price is stale, as it is checked in issuableSynths.
<<<<<<< HEAD
    function _internalIssueSynths(address from, uint amount, uint existingDebt, uint totalSystemDebt)
        internal
        snxRateNotStale
    {
=======
    function _internalIssueSynths(
        address from,
        uint amount,
        uint existingDebt,
        uint totalSystemDebt
    ) internal {
>>>>>>> 91390c50
        // Keep track of the debt they're about to create
        _addToDebtRegister(from, amount, existingDebt, totalSystemDebt);

        // record issue timestamp
        _setLastIssueEvent(from);

        // Create their synths
        synthetix().synths(sUSD).issue(from, amount);

        // Store their locked SNX amount to determine their fee % for the period
        _appendAccountIssuanceRecord(from);
    }

    function burnSynthsOnBehalf(
        address burnForAddress,
        address from,
        uint amount
    ) external onlySynthetix {
        require(delegateApprovals().canBurnFor(burnForAddress, from), "Not approved to act on behalf");
        _burnSynths(burnForAddress, amount);
    }

    function burnSynths(address from, uint amount) external onlySynthetix {
        _burnSynths(from, amount);
    }

    // Burn synths requires minimum stake time is elapsed
    function _burnSynths(address from, uint amount) internal {
        require(canBurnSynths(from), "Minimum stake time not reached");

        // First settle anything pending into sUSD as burning or issuing impacts the size of the debt pool
        (, uint refunded, uint numEntriesSettled) = exchanger().settle(from, sUSD);

        // How much debt do they have?
        (uint existingDebt, uint totalSystemValue) = synthetix().debtBalanceOfAndTotalDebt(from, sUSD);

        require(existingDebt > 0, "No debt to forgive");

        uint debtToRemoveAfterSettlement = amount;

        if (numEntriesSettled > 0) {
            debtToRemoveAfterSettlement = exchanger().calculateAmountAfterSettlement(from, sUSD, amount, refunded);
        }

        _internalBurnSynths(from, debtToRemoveAfterSettlement, existingDebt, totalSystemValue);
    }

    function burnSynthsToTargetOnBehalf(address burnForAddress, address from) external onlySynthetix {
        require(delegateApprovals().canBurnFor(burnForAddress, from), "Not approved to act on behalf");
        _burnSynthsToTarget(burnForAddress);
    }

    function burnSynthsToTarget(address from) external onlySynthetix {
        _burnSynthsToTarget(from);
    }

    // Burns your sUSD to the target c-ratio so you can claim fees
    // Skip settle anything pending into sUSD as user will still have debt remaining after target c-ratio
    function _burnSynthsToTarget(address from) internal {
        // How much debt do they have?
        (uint existingDebt, uint totalSystemValue) = synthetix().debtBalanceOfAndTotalDebt(from, sUSD);

        require(existingDebt > 0, "No debt to forgive");

        // The maximum amount issuable against their total SNX balance.
        uint maxIssuable = synthetix().maxIssuableSynths(from);

        // The amount of sUSD to burn to fix c-ratio. The safe sub will revert if its < 0
        uint amountToBurnToTarget = existingDebt.sub(maxIssuable);

        // Burn will fail if you dont have the required sUSD in your wallet
        _internalBurnSynths(from, amountToBurnToTarget, existingDebt, totalSystemValue);
    }

<<<<<<< HEAD
    function _internalBurnSynths(address from, uint amount, uint existingDebt, uint totalSystemValue)
        internal
        snxRateNotStale
    {
=======
    // No need to check for stale rates as effectiveValue checks rates
    function _internalBurnSynths(
        address from,
        uint amount,
        uint existingDebt,
        uint totalSystemValue
    ) internal {
>>>>>>> 91390c50
        // If they're trying to burn more debt than they actually owe, rather than fail the transaction, let's just
        // clear their debt and leave them be.
        uint amountToRemove = existingDebt < amount ? existingDebt : amount;

        // Remove their debt from the ledger
        _removeFromDebtRegister(from, amountToRemove, existingDebt, totalSystemValue);

        uint amountToBurn = amountToRemove;

        // synth.burn does a safe subtraction on balance (so it will revert if there are not enough synths).
        synthetix().synths(sUSD).burn(from, amountToBurn);

        // Store their debtRatio against a feeperiod to determine their fee/rewards % for the period
        _appendAccountIssuanceRecord(from);
    }

    /* ========== INTERNAL FUNCTIONS ========== */

    /**
     * @notice Store in the FeePool the users current debt value in the system.
     * @dev debtBalanceOf(messageSender, "sUSD") to be used with totalIssuedSynthsExcludeEtherCollateral("sUSD") to get
     *  users % of the system within a feePeriod.
     */
    function _appendAccountIssuanceRecord(address from) internal {
        uint initialDebtOwnership;
        uint debtEntryIndex;
        (initialDebtOwnership, debtEntryIndex) = synthetixState().issuanceData(from);

        feePool().appendAccountIssuanceRecord(from, initialDebtOwnership, debtEntryIndex);
    }

    /**
     * @notice Function that registers new synth as they are issued. Calculate delta to append to synthetixState.
     * @dev Only internal calls from synthetix address.
     * @param amount The amount of synths to register with a base of UNIT
     */
    function _addToDebtRegister(
        address from,
        uint amount,
        uint existingDebt,
        uint totalDebtIssued
    ) internal {
        ISynthetixState state = synthetixState();

        // What will the new total be including the new value?
        uint newTotalDebtIssued = amount.add(totalDebtIssued);

        // What is their percentage (as a high precision int) of the total debt?
        uint debtPercentage = amount.divideDecimalRoundPrecise(newTotalDebtIssued);

        // And what effect does this percentage change have on the global debt holding of other issuers?
        // The delta specifically needs to not take into account any existing debt as it's already
        // accounted for in the delta from when they issued previously.
        // The delta is a high precision integer.
        uint delta = SafeDecimalMath.preciseUnit().sub(debtPercentage);

        // And what does their debt ownership look like including this previous stake?
        if (existingDebt > 0) {
            debtPercentage = amount.add(existingDebt).divideDecimalRoundPrecise(newTotalDebtIssued);
        }

        // Are they a new issuer? If so, record them.
        if (existingDebt == 0) {
            state.incrementTotalIssuerCount();
        }

        // Save the debt entry parameters
        state.setCurrentIssuanceData(from, debtPercentage);

        // And if we're the first, push 1 as there was no effect to any other holders, otherwise push
        // the change for the rest of the debt holders. The debt ledger holds high precision integers.
        if (state.debtLedgerLength() > 0) {
            state.appendDebtLedgerValue(state.lastDebtLedgerEntry().multiplyDecimalRoundPrecise(delta));
        } else {
            state.appendDebtLedgerValue(SafeDecimalMath.preciseUnit());
        }
    }

    /**
     * @notice Remove a debt position from the register
     * @param amount The amount (in UNIT base) being presented in sUSDs
     * @param existingDebt The existing debt (in UNIT base) of address presented in sUSDs
     * @param totalDebtIssued The existing system debt (in UNIT base) presented in sUSDs
     */
    function _removeFromDebtRegister(
        address from,
        uint amount,
        uint existingDebt,
        uint totalDebtIssued
    ) internal {
        ISynthetixState state = synthetixState();

        uint debtToRemove = amount;

        // What will the new total after taking out the withdrawn amount
        uint newTotalDebtIssued = totalDebtIssued.sub(debtToRemove);

        uint delta = 0;

        // What will the debt delta be if there is any debt left?
        // Set delta to 0 if no more debt left in system after user
        if (newTotalDebtIssued > 0) {
            // What is the percentage of the withdrawn debt (as a high precision int) of the total debt after?
            uint debtPercentage = debtToRemove.divideDecimalRoundPrecise(newTotalDebtIssued);

            // And what effect does this percentage change have on the global debt holding of other issuers?
            // The delta specifically needs to not take into account any existing debt as it's already
            // accounted for in the delta from when they issued previously.
            delta = SafeDecimalMath.preciseUnit().add(debtPercentage);
        }

        // Are they exiting the system, or are they just decreasing their debt position?
        if (debtToRemove == existingDebt) {
            state.setCurrentIssuanceData(from, 0);
            state.decrementTotalIssuerCount();
        } else {
            // What percentage of the debt will they be left with?
            uint newDebt = existingDebt.sub(debtToRemove);
            uint newDebtPercentage = newDebt.divideDecimalRoundPrecise(newTotalDebtIssued);

            // Store the debt percentage and debt ledger as high precision integers
            state.setCurrentIssuanceData(from, newDebtPercentage);
        }

        // Update our cumulative ledger. This is also a high precision integer.
        state.appendDebtLedgerValue(state.lastDebtLedgerEntry().multiplyDecimalRoundPrecise(delta));
    }

    /* ========== MODIFIERS ========== */

    modifier onlySynthetix() {
        require(msg.sender == address(synthetix()), "Issuer: Only the synthetix contract can perform this action");
        _;
    }

    modifier snxRateNotStale() {
        require(!exchangeRates().rateIsStale("SNX"), "SNX rate is stale");
        _;
    }

    /* ========== EVENTS ========== */

    event MinimumStakeTimeUpdated(uint minimumStakeTime);
}<|MERGE_RESOLUTION|>--- conflicted
+++ resolved
@@ -146,19 +146,12 @@
     }
 
     // No need to check if price is stale, as it is checked in issuableSynths.
-<<<<<<< HEAD
-    function _internalIssueSynths(address from, uint amount, uint existingDebt, uint totalSystemDebt)
-        internal
-        snxRateNotStale
-    {
-=======
     function _internalIssueSynths(
         address from,
         uint amount,
         uint existingDebt,
         uint totalSystemDebt
     ) internal {
->>>>>>> 91390c50
         // Keep track of the debt they're about to create
         _addToDebtRegister(from, amount, existingDebt, totalSystemDebt);
 
@@ -233,12 +226,6 @@
         _internalBurnSynths(from, amountToBurnToTarget, existingDebt, totalSystemValue);
     }
 
-<<<<<<< HEAD
-    function _internalBurnSynths(address from, uint amount, uint existingDebt, uint totalSystemValue)
-        internal
-        snxRateNotStale
-    {
-=======
     // No need to check for stale rates as effectiveValue checks rates
     function _internalBurnSynths(
         address from,
@@ -246,7 +233,6 @@
         uint existingDebt,
         uint totalSystemValue
     ) internal {
->>>>>>> 91390c50
         // If they're trying to burn more debt than they actually owe, rather than fail the transaction, let's just
         // clear their debt and leave them be.
         uint amountToRemove = existingDebt < amount ? existingDebt : amount;
