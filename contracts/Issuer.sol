--- conflicted
+++ resolved
@@ -20,13 +20,9 @@
 import "./interfaces/IExchangeRates.sol";
 import "./interfaces/IHasBalance.sol";
 import "./interfaces/IERC20.sol";
-<<<<<<< HEAD
 import "./interfaces/ILiquidator.sol";
 import "./interfaces/ILiquidatorRewards.sol";
 import "./interfaces/ICollateralManager.sol";
-=======
-import "./interfaces/ILiquidations.sol";
->>>>>>> a3bc5989
 import "./interfaces/IRewardEscrowV2.sol";
 import "./interfaces/ISynthRedeemer.sol";
 import "./interfaces/ISystemStatus.sol";
@@ -111,11 +107,7 @@
     /* ========== VIEWS ========== */
     function resolverAddressesRequired() public view returns (bytes32[] memory addresses) {
         bytes32[] memory existingAddresses = MixinSystemSettings.resolverAddressesRequired();
-<<<<<<< HEAD
-        bytes32[] memory newAddresses = new bytes32[](12);
-=======
-        bytes32[] memory newAddresses = new bytes32[](14);
->>>>>>> a3bc5989
+        bytes32[] memory newAddresses = new bytes32[](15);
         newAddresses[0] = CONTRACT_SYNTHETIX;
         newAddresses[1] = CONTRACT_EXCHANGER;
         newAddresses[2] = CONTRACT_EXRATES;
@@ -127,13 +119,10 @@
         newAddresses[8] = CONTRACT_LIQUIDATOR;
         newAddresses[9] = CONTRACT_DEBTCACHE;
         newAddresses[10] = CONTRACT_SYNTHREDEEMER;
-<<<<<<< HEAD
         newAddresses[11] = CONTRACT_LIQUIDATORREWARDS;
-=======
-        newAddresses[11] = CONTRACT_SYSTEMSTATUS;
-        newAddresses[12] = CONTRACT_EXT_AGGREGATOR_ISSUED_SYNTHS;
-        newAddresses[13] = CONTRACT_EXT_AGGREGATOR_DEBT_RATIO;
->>>>>>> a3bc5989
+        newAddresses[12] = CONTRACT_SYSTEMSTATUS;
+        newAddresses[13] = CONTRACT_EXT_AGGREGATOR_ISSUED_SYNTHS;
+        newAddresses[14] = CONTRACT_EXT_AGGREGATOR_DEBT_RATIO;
         return combineArrays(existingAddresses, newAddresses);
     }
 
