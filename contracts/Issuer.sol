pragma solidity ^0.5.16;

// Inheritance
import "./Owned.sol";
import "./MixinResolver.sol";
import "./MixinSystemSettings.sol";
import "./interfaces/IIssuer.sol";

// Libraries
import "./SafeCast.sol";
import "./SafeDecimalMath.sol";

// Internal references
import "./interfaces/ISynth.sol";
import "./interfaces/ISynthetix.sol";
import "./interfaces/IFeePool.sol";
import "./interfaces/ISynthetixDebtShare.sol";
import "./interfaces/IExchanger.sol";
import "./interfaces/IDelegateApprovals.sol";
import "./interfaces/IExchangeRates.sol";
import "./interfaces/ICircuitBreaker.sol";
import "./interfaces/IHasBalance.sol";
import "./interfaces/IERC20.sol";
import "./interfaces/ILiquidator.sol";
import "./interfaces/ILiquidatorRewards.sol";
import "./interfaces/ICollateralManager.sol";
import "./interfaces/IRewardEscrowV2.sol";
import "./interfaces/ISynthRedeemer.sol";
import "./interfaces/ISystemStatus.sol";
import "./Proxyable.sol";

import "@chainlink/contracts-0.0.10/src/v0.5/interfaces/AggregatorV2V3Interface.sol";

interface IProxy {
    function target() external view returns (address);
}

interface IIssuerInternalDebtCache {
    function updateCachedSynthDebtWithRate(bytes32 currencyKey, uint currencyRate) external;

    function updateCachedSynthDebtsWithRates(bytes32[] calldata currencyKeys, uint[] calldata currencyRates) external;

    function updateDebtCacheValidity(bool currentlyInvalid) external;

    function totalNonSnxBackedDebt() external view returns (uint excludedDebt, bool isInvalid);

    function cacheInfo()
        external
        view
        returns (
            uint cachedDebt,
            uint timestamp,
            bool isInvalid,
            bool isStale
        );

    function updateCachedsUSDDebt(int amount) external;
}

// https://docs.synthetix.io/contracts/source/contracts/issuer
contract Issuer is Owned, MixinSystemSettings, IIssuer {
    using SafeMath for uint;
    using SafeDecimalMath for uint;

    bytes32 public constant CONTRACT_NAME = "Issuer";

    // Available Synths which can be used with the system
    ISynth[] public availableSynths;
    mapping(bytes32 => ISynth) public synths;
    mapping(address => bytes32) public synthsByAddress;

    /* ========== ENCODED NAMES ========== */

    bytes32 internal constant sUSD = "sUSD";
    bytes32 internal constant SNX = "SNX";

    // Flexible storage names

    bytes32 internal constant LAST_ISSUE_EVENT = "lastIssueEvent";

    /* ========== ADDRESS RESOLVER CONFIGURATION ========== */

    bytes32 private constant CONTRACT_SYNTHETIX = "Synthetix";
    bytes32 private constant CONTRACT_EXCHANGER = "Exchanger";
    bytes32 private constant CONTRACT_EXRATES = "ExchangeRates";
    bytes32 private constant CONTRACT_CIRCUIT_BREAKER = "CircuitBreaker";
    bytes32 private constant CONTRACT_SYNTHETIXDEBTSHARE = "SynthetixDebtShare";
    bytes32 private constant CONTRACT_FEEPOOL = "FeePool";
    bytes32 private constant CONTRACT_DELEGATEAPPROVALS = "DelegateApprovals";
    bytes32 private constant CONTRACT_REWARDESCROW_V2 = "RewardEscrowV2";
    bytes32 private constant CONTRACT_SYNTHETIXESCROW = "SynthetixEscrow";
    bytes32 private constant CONTRACT_LIQUIDATOR = "Liquidator";
    bytes32 private constant CONTRACT_LIQUIDATOR_REWARDS = "LiquidatorRewards";
    bytes32 private constant CONTRACT_DEBTCACHE = "DebtCache";
    bytes32 private constant CONTRACT_SYNTHREDEEMER = "SynthRedeemer";
    bytes32 private constant CONTRACT_SYNTHETIXBRIDGETOOPTIMISM = "SynthetixBridgeToOptimism";
    bytes32 private constant CONTRACT_SYNTHETIXBRIDGETOBASE = "SynthetixBridgeToBase";

    bytes32 private constant CONTRACT_EXT_AGGREGATOR_ISSUED_SYNTHS = "ext:AggregatorIssuedSynths";
    bytes32 private constant CONTRACT_EXT_AGGREGATOR_DEBT_RATIO = "ext:AggregatorDebtRatio";

    constructor(address _owner, address _resolver) public Owned(_owner) MixinSystemSettings(_resolver) {}

    /* ========== VIEWS ========== */
    function resolverAddressesRequired() public view returns (bytes32[] memory addresses) {
        bytes32[] memory existingAddresses = MixinSystemSettings.resolverAddressesRequired();
        bytes32[] memory newAddresses = new bytes32[](16);
        newAddresses[0] = CONTRACT_SYNTHETIX;
        newAddresses[1] = CONTRACT_EXCHANGER;
        newAddresses[2] = CONTRACT_EXRATES;
        newAddresses[3] = CONTRACT_CIRCUIT_BREAKER;
        newAddresses[4] = CONTRACT_SYNTHETIXDEBTSHARE;
        newAddresses[5] = CONTRACT_FEEPOOL;
        newAddresses[6] = CONTRACT_DELEGATEAPPROVALS;
        newAddresses[7] = CONTRACT_REWARDESCROW_V2;
        newAddresses[8] = CONTRACT_SYNTHETIXESCROW;
        newAddresses[9] = CONTRACT_LIQUIDATOR;
        newAddresses[10] = CONTRACT_LIQUIDATOR_REWARDS;
        newAddresses[11] = CONTRACT_DEBTCACHE;
        newAddresses[12] = CONTRACT_SYNTHREDEEMER;
<<<<<<< HEAD
        newAddresses[13] = CONTRACT_SYSTEMSTATUS;
        newAddresses[14] = CONTRACT_EXT_AGGREGATOR_ISSUED_SYNTHS;
        newAddresses[15] = CONTRACT_EXT_AGGREGATOR_DEBT_RATIO;
=======
        newAddresses[13] = CONTRACT_EXT_AGGREGATOR_ISSUED_SYNTHS;
        newAddresses[14] = CONTRACT_EXT_AGGREGATOR_DEBT_RATIO;
>>>>>>> b5dee9bc
        return combineArrays(existingAddresses, newAddresses);
    }

    function synthetix() internal view returns (ISynthetix) {
        return ISynthetix(requireAndGetAddress(CONTRACT_SYNTHETIX));
    }

    function exchanger() internal view returns (IExchanger) {
        return IExchanger(requireAndGetAddress(CONTRACT_EXCHANGER));
    }

    function exchangeRates() internal view returns (IExchangeRates) {
        return IExchangeRates(requireAndGetAddress(CONTRACT_EXRATES));
    }

    function circuitBreaker() internal view returns (ICircuitBreaker) {
        return ICircuitBreaker(requireAndGetAddress(CONTRACT_CIRCUIT_BREAKER));
    }

    function synthetixDebtShare() internal view returns (ISynthetixDebtShare) {
        return ISynthetixDebtShare(requireAndGetAddress(CONTRACT_SYNTHETIXDEBTSHARE));
    }

    function feePool() internal view returns (IFeePool) {
        return IFeePool(requireAndGetAddress(CONTRACT_FEEPOOL));
    }

    function liquidator() internal view returns (ILiquidator) {
        return ILiquidator(requireAndGetAddress(CONTRACT_LIQUIDATOR));
    }

    function liquidatorRewards() internal view returns (ILiquidatorRewards) {
        return ILiquidatorRewards(requireAndGetAddress(CONTRACT_LIQUIDATOR_REWARDS));
    }

    function delegateApprovals() internal view returns (IDelegateApprovals) {
        return IDelegateApprovals(requireAndGetAddress(CONTRACT_DELEGATEAPPROVALS));
    }

    function rewardEscrowV2() internal view returns (IRewardEscrowV2) {
        return IRewardEscrowV2(requireAndGetAddress(CONTRACT_REWARDESCROW_V2));
    }

    function synthetixEscrow() internal view returns (IHasBalance) {
        return IHasBalance(requireAndGetAddress(CONTRACT_SYNTHETIXESCROW));
    }

    function debtCache() internal view returns (IIssuerInternalDebtCache) {
        return IIssuerInternalDebtCache(requireAndGetAddress(CONTRACT_DEBTCACHE));
    }

    function synthRedeemer() internal view returns (ISynthRedeemer) {
        return ISynthRedeemer(requireAndGetAddress(CONTRACT_SYNTHREDEEMER));
    }

    function allNetworksDebtInfo()
        public
        view
        returns (
            uint256 debt,
            uint256 sharesSupply,
            bool isStale
        )
    {
        (, int256 rawIssuedSynths, , uint issuedSynthsUpdatedAt, ) =
            AggregatorV2V3Interface(requireAndGetAddress(CONTRACT_EXT_AGGREGATOR_ISSUED_SYNTHS)).latestRoundData();

        (, int256 rawRatio, , uint ratioUpdatedAt, ) =
            AggregatorV2V3Interface(requireAndGetAddress(CONTRACT_EXT_AGGREGATOR_DEBT_RATIO)).latestRoundData();

        debt = uint(rawIssuedSynths);
        sharesSupply = rawRatio == 0 ? 0 : debt.divideDecimalRoundPrecise(uint(rawRatio));

        uint stalePeriod = getRateStalePeriod();

        isStale =
            stalePeriod < block.timestamp &&
            (block.timestamp - getRateStalePeriod() > issuedSynthsUpdatedAt ||
                block.timestamp - getRateStalePeriod() > ratioUpdatedAt);
    }

    function issuanceRatio() external view returns (uint) {
        return getIssuanceRatio();
    }

    function _sharesForDebt(uint debtAmount) internal view returns (uint) {
        (, int256 rawRatio, , , ) =
            AggregatorV2V3Interface(requireAndGetAddress(CONTRACT_EXT_AGGREGATOR_DEBT_RATIO)).latestRoundData();

        return rawRatio == 0 ? 0 : debtAmount.divideDecimalRoundPrecise(uint(rawRatio));
    }

    function _debtForShares(uint sharesAmount) internal view returns (uint) {
        (, int256 rawRatio, , , ) =
            AggregatorV2V3Interface(requireAndGetAddress(CONTRACT_EXT_AGGREGATOR_DEBT_RATIO)).latestRoundData();

        return sharesAmount.multiplyDecimalRoundPrecise(uint(rawRatio));
    }

    function _availableCurrencyKeysWithOptionalSNX(bool withSNX) internal view returns (bytes32[] memory) {
        bytes32[] memory currencyKeys = new bytes32[](availableSynths.length + (withSNX ? 1 : 0));

        for (uint i = 0; i < availableSynths.length; i++) {
            currencyKeys[i] = synthsByAddress[address(availableSynths[i])];
        }

        if (withSNX) {
            currencyKeys[availableSynths.length] = SNX;
        }

        return currencyKeys;
    }

    // Returns the total value of the debt pool in currency specified by `currencyKey`.
    // To return only the SNX-backed debt, set `excludeCollateral` to true.
    function _totalIssuedSynths(bytes32 currencyKey, bool excludeCollateral)
        internal
        view
        returns (uint totalIssued, bool anyRateIsInvalid)
    {
        (uint debt, , bool cacheIsInvalid, bool cacheIsStale) = debtCache().cacheInfo();
        anyRateIsInvalid = cacheIsInvalid || cacheIsStale;

        IExchangeRates exRates = exchangeRates();

        // Add total issued synths from non snx collateral back into the total if not excluded
        if (!excludeCollateral) {
            (uint nonSnxDebt, bool invalid) = debtCache().totalNonSnxBackedDebt();
            debt = debt.add(nonSnxDebt);
            anyRateIsInvalid = anyRateIsInvalid || invalid;
        }

        if (currencyKey == sUSD) {
            return (debt, anyRateIsInvalid);
        }

        (uint currencyRate, bool currencyRateInvalid) = exRates.rateAndInvalid(currencyKey);
        return (debt.divideDecimalRound(currencyRate), anyRateIsInvalid || currencyRateInvalid);
    }

    function _debtBalanceOfAndTotalDebt(uint debtShareBalance, bytes32 currencyKey)
        internal
        view
        returns (
            uint debtBalance,
            uint totalSystemValue,
            bool anyRateIsInvalid
        )
    {
        // What's the total value of the system excluding ETH backed synths in their requested currency?
        (uint snxBackedAmount, , bool debtInfoStale) = allNetworksDebtInfo();

        if (debtShareBalance == 0) {
            return (0, snxBackedAmount, debtInfoStale);
        }

        // existing functionality requires for us to convert into the exchange rate specified by `currencyKey`
        (uint currencyRate, bool currencyRateInvalid) = exchangeRates().rateAndInvalid(currencyKey);

        debtBalance = _debtForShares(debtShareBalance).divideDecimalRound(currencyRate);
        totalSystemValue = snxBackedAmount;

        anyRateIsInvalid = currencyRateInvalid || debtInfoStale;
    }

    function _canBurnSynths(address account) internal view returns (bool) {
        return now >= _lastIssueEvent(account).add(getMinimumStakeTime());
    }

    function _lastIssueEvent(address account) internal view returns (uint) {
        //  Get the timestamp of the last issue this account made
        return flexibleStorage().getUIntValue(CONTRACT_NAME, keccak256(abi.encodePacked(LAST_ISSUE_EVENT, account)));
    }

    function _remainingIssuableSynths(address _issuer)
        internal
        view
        returns (
            uint maxIssuable,
            uint alreadyIssued,
            uint totalSystemDebt,
            bool anyRateIsInvalid
        )
    {
        (alreadyIssued, totalSystemDebt, anyRateIsInvalid) = _debtBalanceOfAndTotalDebt(
            synthetixDebtShare().balanceOf(_issuer),
            sUSD
        );
        (uint issuable, bool isInvalid) = _maxIssuableSynths(_issuer);
        maxIssuable = issuable;
        anyRateIsInvalid = anyRateIsInvalid || isInvalid;

        if (alreadyIssued >= maxIssuable) {
            maxIssuable = 0;
        } else {
            maxIssuable = maxIssuable.sub(alreadyIssued);
        }
    }

    function _snxToUSD(uint amount, uint snxRate) internal pure returns (uint) {
        return amount.multiplyDecimalRound(snxRate);
    }

    function _usdToSnx(uint amount, uint snxRate) internal pure returns (uint) {
        return amount.divideDecimalRound(snxRate);
    }

    function _maxIssuableSynths(address _issuer) internal view returns (uint, bool) {
        // What is the value of their SNX balance in sUSD
        (uint snxRate, bool isInvalid) = exchangeRates().rateAndInvalid(SNX);
        uint destinationValue = _snxToUSD(_collateral(_issuer), snxRate);

        // They're allowed to issue up to issuanceRatio of that value
        return (destinationValue.multiplyDecimal(getIssuanceRatio()), isInvalid);
    }

    function _collateralisationRatio(address _issuer) internal view returns (uint, bool) {
        uint totalOwnedSynthetix = _collateral(_issuer);

        (uint debtBalance, , bool anyRateIsInvalid) =
            _debtBalanceOfAndTotalDebt(synthetixDebtShare().balanceOf(_issuer), SNX);

        // it's more gas intensive to put this check here if they have 0 SNX, but it complies with the interface
        if (totalOwnedSynthetix == 0) return (0, anyRateIsInvalid);

        return (debtBalance.divideDecimalRound(totalOwnedSynthetix), anyRateIsInvalid);
    }

    function _collateral(address account) internal view returns (uint) {
        uint balance = IERC20(address(synthetix())).balanceOf(account);

        if (address(synthetixEscrow()) != address(0)) {
            balance = balance.add(synthetixEscrow().balanceOf(account));
        }

        if (address(rewardEscrowV2()) != address(0)) {
            balance = balance.add(rewardEscrowV2().balanceOf(account));
        }

        if (address(liquidatorRewards()) != address(0)) {
            balance = balance.add(liquidatorRewards().earned(account));
        }

        return balance;
    }

    function minimumStakeTime() external view returns (uint) {
        return getMinimumStakeTime();
    }

    function canBurnSynths(address account) external view returns (bool) {
        return _canBurnSynths(account);
    }

    function availableCurrencyKeys() external view returns (bytes32[] memory) {
        return _availableCurrencyKeysWithOptionalSNX(false);
    }

    function availableSynthCount() external view returns (uint) {
        return availableSynths.length;
    }

    function anySynthOrSNXRateIsInvalid() external view returns (bool anyRateInvalid) {
        (, anyRateInvalid) = exchangeRates().ratesAndInvalidForCurrencies(_availableCurrencyKeysWithOptionalSNX(true));
    }

    function totalIssuedSynths(bytes32 currencyKey, bool excludeOtherCollateral) external view returns (uint totalIssued) {
        (totalIssued, ) = _totalIssuedSynths(currencyKey, excludeOtherCollateral);
    }

    function lastIssueEvent(address account) external view returns (uint) {
        return _lastIssueEvent(account);
    }

    function collateralisationRatio(address _issuer) external view returns (uint cratio) {
        (cratio, ) = _collateralisationRatio(_issuer);
    }

    function collateralisationRatioAndAnyRatesInvalid(address _issuer)
        external
        view
        returns (uint cratio, bool anyRateIsInvalid)
    {
        return _collateralisationRatio(_issuer);
    }

    function collateral(address account) external view returns (uint) {
        return _collateral(account);
    }

    function debtBalanceOf(address _issuer, bytes32 currencyKey) external view returns (uint debtBalance) {
        ISynthetixDebtShare sds = synthetixDebtShare();

        // What was their initial debt ownership?
        uint debtShareBalance = sds.balanceOf(_issuer);

        // If it's zero, they haven't issued, and they have no debt.
        if (debtShareBalance == 0) return 0;

        (debtBalance, , ) = _debtBalanceOfAndTotalDebt(debtShareBalance, currencyKey);
    }

    function remainingIssuableSynths(address _issuer)
        external
        view
        returns (
            uint maxIssuable,
            uint alreadyIssued,
            uint totalSystemDebt
        )
    {
        (maxIssuable, alreadyIssued, totalSystemDebt, ) = _remainingIssuableSynths(_issuer);
    }

    function maxIssuableSynths(address _issuer) external view returns (uint) {
        (uint maxIssuable, ) = _maxIssuableSynths(_issuer);
        return maxIssuable;
    }

    function transferableSynthetixAndAnyRateIsInvalid(address account, uint balance)
        external
        view
        returns (uint transferable, bool anyRateIsInvalid)
    {
        // How many SNX do they have, excluding escrow?
        // Note: We're excluding escrow here because we're interested in their transferable amount
        // and escrowed SNX are not transferable.

        // How many of those will be locked by the amount they've issued?
        // Assuming issuance ratio is 20%, then issuing 20 SNX of value would require
        // 100 SNX to be locked in their wallet to maintain their collateralisation ratio
        // The locked synthetix value can exceed their balance.
        uint debtBalance;
        (debtBalance, , anyRateIsInvalid) = _debtBalanceOfAndTotalDebt(synthetixDebtShare().balanceOf(account), SNX);
        uint lockedSynthetixValue = debtBalance.divideDecimalRound(getIssuanceRatio());

        // If we exceed the balance, no SNX are transferable, otherwise the difference is.
        if (lockedSynthetixValue >= balance) {
            transferable = 0;
        } else {
            transferable = balance.sub(lockedSynthetixValue);
        }
    }

    function getSynths(bytes32[] calldata currencyKeys) external view returns (ISynth[] memory) {
        uint numKeys = currencyKeys.length;
        ISynth[] memory addresses = new ISynth[](numKeys);

        for (uint i = 0; i < numKeys; i++) {
            addresses[i] = synths[currencyKeys[i]];
        }

        return addresses;
    }

    /* ========== MUTATIVE FUNCTIONS ========== */

    function _addSynth(ISynth synth) internal {
        bytes32 currencyKey = synth.currencyKey();
        require(synths[currencyKey] == ISynth(0), "Synth exists");
        require(synthsByAddress[address(synth)] == bytes32(0), "Synth address already exists");

        availableSynths.push(synth);
        synths[currencyKey] = synth;
        synthsByAddress[address(synth)] = currencyKey;

        emit SynthAdded(currencyKey, address(synth));
    }

    function addSynth(ISynth synth) external onlyOwner {
        _addSynth(synth);
        // Invalidate the cache to force a snapshot to be recomputed. If a synth were to be added
        // back to the system and it still somehow had cached debt, this would force the value to be
        // updated.
        debtCache().updateDebtCacheValidity(true);
    }

    function addSynths(ISynth[] calldata synthsToAdd) external onlyOwner {
        uint numSynths = synthsToAdd.length;
        for (uint i = 0; i < numSynths; i++) {
            _addSynth(synthsToAdd[i]);
        }

        // Invalidate the cache to force a snapshot to be recomputed.
        debtCache().updateDebtCacheValidity(true);
    }

    function _removeSynth(bytes32 currencyKey) internal {
        address synthToRemove = address(synths[currencyKey]);
        require(synthToRemove != address(0), "Synth does not exist");
        require(currencyKey != sUSD, "Cannot remove synth");

        uint synthSupply = IERC20(synthToRemove).totalSupply();

        if (synthSupply > 0) {
            (uint amountOfsUSD, uint rateToRedeem, ) =
                exchangeRates().effectiveValueAndRates(currencyKey, synthSupply, "sUSD");
            require(rateToRedeem > 0, "Cannot remove synth to redeem without rate");
            ISynthRedeemer _synthRedeemer = synthRedeemer();
            synths[sUSD].issue(address(_synthRedeemer), amountOfsUSD);
            // ensure the debt cache is aware of the new sUSD issued
            debtCache().updateCachedsUSDDebt(SafeCast.toInt256(amountOfsUSD));
            _synthRedeemer.deprecate(IERC20(address(Proxyable(address(synthToRemove)).proxy())), rateToRedeem);
        }

        // Remove the synth from the availableSynths array.
        for (uint i = 0; i < availableSynths.length; i++) {
            if (address(availableSynths[i]) == synthToRemove) {
                delete availableSynths[i];

                // Copy the last synth into the place of the one we just deleted
                // If there's only one synth, this is synths[0] = synths[0].
                // If we're deleting the last one, it's also a NOOP in the same way.
                availableSynths[i] = availableSynths[availableSynths.length - 1];

                // Decrease the size of the array by one.
                availableSynths.length--;

                break;
            }
        }

        // And remove it from the synths mapping
        delete synthsByAddress[synthToRemove];
        delete synths[currencyKey];

        emit SynthRemoved(currencyKey, synthToRemove);
    }

    function removeSynth(bytes32 currencyKey) external onlyOwner {
        // Remove its contribution from the debt pool snapshot, and
        // invalidate the cache to force a new snapshot.
        IIssuerInternalDebtCache cache = debtCache();
        cache.updateCachedSynthDebtWithRate(currencyKey, 0);
        cache.updateDebtCacheValidity(true);

        _removeSynth(currencyKey);
    }

    function removeSynths(bytes32[] calldata currencyKeys) external onlyOwner {
        uint numKeys = currencyKeys.length;

        // Remove their contributions from the debt pool snapshot, and
        // invalidate the cache to force a new snapshot.
        IIssuerInternalDebtCache cache = debtCache();
        uint[] memory zeroRates = new uint[](numKeys);
        cache.updateCachedSynthDebtsWithRates(currencyKeys, zeroRates);
        cache.updateDebtCacheValidity(true);

        for (uint i = 0; i < numKeys; i++) {
            _removeSynth(currencyKeys[i]);
        }
    }

    function issueSynthsWithoutDebt(
        bytes32 currencyKey,
        address to,
        uint amount
    ) external onlyTrustedMinters returns (bool rateInvalid) {
        require(address(synths[currencyKey]) != address(0), "Issuer: synth doesn't exist");
        require(amount > 0, "Issuer: cannot issue 0 synths");

        // record issue timestamp
        _setLastIssueEvent(to);

        // Create their synths
        synths[currencyKey].issue(to, amount);

        // Account for the issued debt in the cache
        (uint rate, bool rateInvalid) = exchangeRates().rateAndInvalid(currencyKey);
        debtCache().updateCachedsUSDDebt(SafeCast.toInt256(amount.multiplyDecimal(rate)));

        // returned so that the caller can decide what to do if the rate is invalid
        return rateInvalid;
    }

    function burnSynthsWithoutDebt(
        bytes32 currencyKey,
        address from,
        uint amount
    ) external onlyTrustedMinters returns (bool rateInvalid) {
        require(address(synths[currencyKey]) != address(0), "Issuer: synth doesn't exist");
        require(amount > 0, "Issuer: cannot issue 0 synths");

        exchanger().settle(from, currencyKey);

        // Burn some synths
        synths[currencyKey].burn(from, amount);

        // Account for the burnt debt in the cache. If rate is invalid, the user won't be able to exchange
        (uint rate, bool rateInvalid) = exchangeRates().rateAndInvalid(currencyKey);
        debtCache().updateCachedsUSDDebt(-SafeCast.toInt256(amount.multiplyDecimal(rate)));

        // returned so that the caller can decide what to do if the rate is invalid
        return rateInvalid;
    }

    /**
     * Function used to migrate balances from the CollateralShort contract
     * @param short The address of the CollateralShort contract to be upgraded
     * @param amount The amount of sUSD collateral to be burnt
     */
    function upgradeCollateralShort(address short, uint amount) external onlyOwner {
        require(short != address(0), "Issuer: invalid address");
        require(short == resolver.getAddress("CollateralShortLegacy"), "Issuer: wrong short address");
        require(address(synths[sUSD]) != address(0), "Issuer: synth doesn't exist");
        require(amount > 0, "Issuer: cannot burn 0 synths");

        exchanger().settle(short, sUSD);

        synths[sUSD].burn(short, amount);
    }

    function issueSynths(address from, uint amount) external onlySynthetix {
        require(amount > 0, "Issuer: cannot issue 0 synths");

        _issueSynths(from, amount, false);
    }

    function issueMaxSynths(address from) external onlySynthetix {
        _issueSynths(from, 0, true);
    }

    function issueSynthsOnBehalf(
        address issueForAddress,
        address from,
        uint amount
    ) external onlySynthetix {
        _requireCanIssueOnBehalf(issueForAddress, from);
        _issueSynths(issueForAddress, amount, false);
    }

    function issueMaxSynthsOnBehalf(address issueForAddress, address from) external onlySynthetix {
        _requireCanIssueOnBehalf(issueForAddress, from);
        _issueSynths(issueForAddress, 0, true);
    }

    function burnSynths(address from, uint amount) external onlySynthetix {
        _voluntaryBurnSynths(from, amount, false);
    }

    function burnSynthsOnBehalf(
        address burnForAddress,
        address from,
        uint amount
    ) external onlySynthetix {
        _requireCanBurnOnBehalf(burnForAddress, from);
        _voluntaryBurnSynths(burnForAddress, amount, false);
    }

    function burnSynthsToTarget(address from) external onlySynthetix {
        _voluntaryBurnSynths(from, 0, true);
    }

    function burnSynthsToTargetOnBehalf(address burnForAddress, address from) external onlySynthetix {
        _requireCanBurnOnBehalf(burnForAddress, from);
        _voluntaryBurnSynths(burnForAddress, 0, true);
    }

    function burnForRedemption(
        address deprecatedSynthProxy,
        address account,
        uint balance
    ) external onlySynthRedeemer {
        ISynth(IProxy(deprecatedSynthProxy).target()).burn(account, balance);
    }

    // SIP-148: Upgraded Liquidation Mechanism
    /// @notice This is where the core internal liquidation logic resides. This function can only be invoked by Synthetix.
    /// @param account The account to be liquidated
    /// @param isSelfLiquidation boolean to determine if this is a forced or self-invoked liquidation
    /// @return uint the total amount of collateral (SNX) to redeem
    /// @return uint the amount of debt (sUSD) to burn in order to fix the account's c-ratio
    function liquidateAccount(address account, bool isSelfLiquidation)
        external
        onlySynthetix
        returns (uint totalRedeemed, uint amountToLiquidate)
    {
        require(liquidator().isLiquidationOpen(account, isSelfLiquidation), "Not open for liquidation");

        // Get the penalty for the liquidation type
        uint penalty = isSelfLiquidation ? getSelfLiquidationPenalty() : getSnxLiquidationPenalty();

        // Get the account's debt balance
        (uint debtBalance, , bool anyRateIsInvalid) =
            _debtBalanceOfAndTotalDebt(synthetixDebtShare().balanceOf(account), sUSD);

        // Get the SNX rate
        (uint snxRate, bool snxRateInvalid) = exchangeRates().rateAndInvalid(SNX);
        _requireRatesNotInvalid(anyRateIsInvalid || snxRateInvalid);

        // Get the total amount of SNX collateral (including escrows and rewards)
        uint collateralForAccount = _collateral(account);

        // Calculate the amount of debt to liquidate to fix c-ratio
        amountToLiquidate = liquidator().calculateAmountToFixCollateral(
            debtBalance,
            _snxToUSD(collateralForAccount, snxRate),
            penalty
        );

        // Get the equivalent amount of SNX for the amount to liquidate
        // Note: While amountToLiquidate takes the penalty into account, it does not accommodate for the addition of the penalty in terms of SNX.
        // Therefore, it is correct to add the penalty modification below to the totalRedeemed.
        totalRedeemed = _usdToSnx(amountToLiquidate, snxRate).multiplyDecimal(SafeDecimalMath.unit().add(penalty));

        // The balanceOf here can be considered "transferable" since it's not escrowed,
        // and it is the only SNX that can potentially be transfered if unstaked.
        uint transferableBalance = IERC20(address(synthetix())).balanceOf(account);
        if (totalRedeemed > transferableBalance) {
            // Liquidate the account's debt based on the liquidation penalty.
            amountToLiquidate = amountToLiquidate.multiplyDecimal(transferableBalance).divideDecimal(totalRedeemed);

            // Set totalRedeemed to all transferable collateral.
            // i.e. the value of the account's staking position relative to balanceOf will be unwound.
            totalRedeemed = transferableBalance;
        }

        // Reduce debt shares by amount to liquidate.
        _removeFromDebtRegister(account, amountToLiquidate, debtBalance);

        // Remove liquidation flag
        liquidator().removeAccountInLiquidation(account);
    }

    function setCurrentPeriodId(uint128 periodId) external {
        require(msg.sender == address(feePool()), "Must be fee pool");

        ISynthetixDebtShare sds = synthetixDebtShare();

        if (sds.currentPeriodId() < periodId) {
            sds.takeSnapshot(periodId);
        }
    }

    /* ========== INTERNAL FUNCTIONS ========== */

    function _requireRatesNotInvalid(bool anyRateIsInvalid) internal pure {
        require(!anyRateIsInvalid, "A synth or SNX rate is invalid");
    }

    function _requireCanIssueOnBehalf(address issueForAddress, address from) internal view {
        require(delegateApprovals().canIssueFor(issueForAddress, from), "Not approved to act on behalf");
    }

    function _requireCanBurnOnBehalf(address burnForAddress, address from) internal view {
        require(delegateApprovals().canBurnFor(burnForAddress, from), "Not approved to act on behalf");
    }

    function _issueSynths(
        address from,
        uint amount,
        bool issueMax
    ) internal {
        // check breaker
        if (_verifyCircuitBreakers()) {
            return;
        }

        (uint maxIssuable, , , bool anyRateIsInvalid) = _remainingIssuableSynths(from);
        _requireRatesNotInvalid(anyRateIsInvalid);

        if (!issueMax) {
            require(amount <= maxIssuable, "Amount too large");
        } else {
            amount = maxIssuable;
        }

        // Keep track of the debt they're about to create
        _addToDebtRegister(from, amount);

        // record issue timestamp
        _setLastIssueEvent(from);

        // Create their synths
        synths[sUSD].issue(from, amount);

        // Account for the issued debt in the cache
        debtCache().updateCachedsUSDDebt(SafeCast.toInt256(amount));
    }

    function _burnSynths(
        address debtAccount,
        address burnAccount,
        uint amount,
        uint existingDebt
    ) internal returns (uint amountBurnt) {
        // check breaker
        if (_verifyCircuitBreakers()) {
            return 0;
        }

        // liquidation requires sUSD to be already settled / not in waiting period

        // If they're trying to burn more debt than they actually owe, rather than fail the transaction, let's just
        // clear their debt and leave them be.
        amountBurnt = existingDebt < amount ? existingDebt : amount;

        // Remove liquidated debt from the ledger
        _removeFromDebtRegister(debtAccount, amountBurnt, existingDebt);

        // synth.burn does a safe subtraction on balance (so it will revert if there are not enough synths).
        synths[sUSD].burn(burnAccount, amountBurnt);

        // Account for the burnt debt in the cache.
        debtCache().updateCachedsUSDDebt(-SafeCast.toInt256(amountBurnt));
    }

    // If burning to target, `amount` is ignored, and the correct quantity of sUSD is burnt to reach the target
    // c-ratio, allowing fees to be claimed. In this case, pending settlements will be skipped as the user
    // will still have debt remaining after reaching their target.
    function _voluntaryBurnSynths(
        address from,
        uint amount,
        bool burnToTarget
    ) internal {
        // check breaker
        if (_verifyCircuitBreakers()) {
            return;
        }

        if (!burnToTarget) {
            // If not burning to target, then burning requires that the minimum stake time has elapsed.
            require(_canBurnSynths(from), "Minimum stake time not reached");
            // First settle anything pending into sUSD as burning or issuing impacts the size of the debt pool
            (, uint refunded, uint numEntriesSettled) = exchanger().settle(from, sUSD);
            if (numEntriesSettled > 0) {
                amount = exchanger().calculateAmountAfterSettlement(from, sUSD, amount, refunded);
            }
        }

        (uint existingDebt, , bool anyRateIsInvalid) =
            _debtBalanceOfAndTotalDebt(synthetixDebtShare().balanceOf(from), sUSD);
        (uint maxIssuableSynthsForAccount, bool snxRateInvalid) = _maxIssuableSynths(from);
        _requireRatesNotInvalid(anyRateIsInvalid || snxRateInvalid);
        require(existingDebt > 0, "No debt to forgive");

        if (burnToTarget) {
            amount = existingDebt.sub(maxIssuableSynthsForAccount);
        }

        uint amountBurnt = _burnSynths(from, from, amount, existingDebt);

        // Check and remove liquidation if existingDebt after burning is <= maxIssuableSynths
        // Issuance ratio is fixed so should remove any liquidations
        if (existingDebt.sub(amountBurnt) <= maxIssuableSynthsForAccount) {
            liquidator().removeAccountInLiquidation(from);
        }
    }

    function _setLastIssueEvent(address account) internal {
        // Set the timestamp of the last issueSynths
        flexibleStorage().setUIntValue(
            CONTRACT_NAME,
            keccak256(abi.encodePacked(LAST_ISSUE_EVENT, account)),
            block.timestamp
        );
    }

    function _addToDebtRegister(address from, uint amount) internal {
        // important: this has to happen before any updates to user's debt shares
        liquidatorRewards().updateEntry(from);

        ISynthetixDebtShare sds = synthetixDebtShare();

        // it is possible (eg in tests, system initialized with extra debt) to have issued debt without any shares issued
        // in which case, the first account to mint gets the debt. yw.
        uint debtShares = _sharesForDebt(amount);
        if (debtShares == 0) {
            sds.mintShare(from, amount);
        } else {
            sds.mintShare(from, debtShares);
        }
    }

    function _removeFromDebtRegister(
        address from,
        uint debtToRemove,
        uint existingDebt
    ) internal {
        // important: this has to happen before any updates to user's debt shares
        liquidatorRewards().updateEntry(from);

        ISynthetixDebtShare sds = synthetixDebtShare();

        uint currentDebtShare = sds.balanceOf(from);

        if (debtToRemove == existingDebt) {
            sds.burnShare(from, currentDebtShare);
        } else {
            uint sharesToRemove = _sharesForDebt(debtToRemove);
            sds.burnShare(from, sharesToRemove < currentDebtShare ? sharesToRemove : currentDebtShare);
        }
    }

    // trips the breaker and returns boolean, where true means the breaker has tripped state
    function _verifyCircuitBreakers() internal returns (bool) {
        address debtRatioAggregator = requireAndGetAddress(CONTRACT_EXT_AGGREGATOR_DEBT_RATIO);
        (, int256 rawRatio, , , ) = AggregatorV2V3Interface(debtRatioAggregator).latestRoundData();
        (, bool broken, ) = exchangeRates().rateWithSafetyChecks(SNX);

        return circuitBreaker().probeCircuitBreaker(debtRatioAggregator, uint(rawRatio)) || broken;
    }

    /* ========== MODIFIERS ========== */
    modifier onlySynthetix() {
        require(msg.sender == address(synthetix()), "Issuer: Only the synthetix contract can perform this action");
        _;
    }

    modifier onlyTrustedMinters() {
        address bridgeL1 = resolver.getAddress(CONTRACT_SYNTHETIXBRIDGETOOPTIMISM);
        address bridgeL2 = resolver.getAddress(CONTRACT_SYNTHETIXBRIDGETOBASE);
        require(msg.sender == bridgeL1 || msg.sender == bridgeL2, "Issuer: only trusted minters");
        require(bridgeL1 == address(0) || bridgeL2 == address(0), "Issuer: one minter must be 0x0");
        _;
    }

    function _onlySynthRedeemer() internal view {
        require(msg.sender == address(synthRedeemer()), "Issuer: Only the SynthRedeemer contract can perform this action");
    }

    modifier onlySynthRedeemer() {
        _onlySynthRedeemer();
        _;
    }

    /* ========== EVENTS ========== */

    event SynthAdded(bytes32 currencyKey, address synth);
    event SynthRemoved(bytes32 currencyKey, address synth);
}<|MERGE_RESOLUTION|>--- conflicted
+++ resolved
@@ -104,7 +104,7 @@
     /* ========== VIEWS ========== */
     function resolverAddressesRequired() public view returns (bytes32[] memory addresses) {
         bytes32[] memory existingAddresses = MixinSystemSettings.resolverAddressesRequired();
-        bytes32[] memory newAddresses = new bytes32[](16);
+        bytes32[] memory newAddresses = new bytes32[](15);
         newAddresses[0] = CONTRACT_SYNTHETIX;
         newAddresses[1] = CONTRACT_EXCHANGER;
         newAddresses[2] = CONTRACT_EXRATES;
@@ -118,14 +118,8 @@
         newAddresses[10] = CONTRACT_LIQUIDATOR_REWARDS;
         newAddresses[11] = CONTRACT_DEBTCACHE;
         newAddresses[12] = CONTRACT_SYNTHREDEEMER;
-<<<<<<< HEAD
-        newAddresses[13] = CONTRACT_SYSTEMSTATUS;
-        newAddresses[14] = CONTRACT_EXT_AGGREGATOR_ISSUED_SYNTHS;
-        newAddresses[15] = CONTRACT_EXT_AGGREGATOR_DEBT_RATIO;
-=======
         newAddresses[13] = CONTRACT_EXT_AGGREGATOR_ISSUED_SYNTHS;
         newAddresses[14] = CONTRACT_EXT_AGGREGATOR_DEBT_RATIO;
->>>>>>> b5dee9bc
         return combineArrays(existingAddresses, newAddresses);
     }
 
