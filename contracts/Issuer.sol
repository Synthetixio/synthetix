pragma solidity 0.4.25;

import "openzeppelin-solidity/contracts/math/SafeMath.sol";
import "./SafeDecimalMath.sol";
import "./MixinResolver.sol";
import "./IssuanceEternalStorage.sol";
import "./interfaces/ISynthetix.sol";
import "./interfaces/IFeePool.sol";
import "./interfaces/ISynthetixState.sol";
import "./interfaces/IExchanger.sol";


contract Issuer is MixinResolver {
    using SafeMath for uint;
    using SafeDecimalMath for uint;

    bytes32 private constant sUSD = "sUSD";
    bytes32 public constant LAST_ISSUE_EVENT = "LAST_ISSUE_EVENT";

<<<<<<< HEAD
    /* ========== ADDRESS RESOLVER CONFIGURATION ========== */

    bytes32 private constant CONTRACT_SYNTHETIX = "Synthetix";
    bytes32 private constant CONTRACT_EXCHANGER = "Exchanger";
    bytes32 private constant CONTRACT_SYNTHETIXSTATE = "SynthetixState";
    bytes32 private constant CONTRACT_FEEPOOL = "FeePool";

    bytes32[12] private addressesToCache = [
        CONTRACT_SYNTHETIX,
        CONTRACT_EXCHANGER,
        CONTRACT_SYNTHETIXSTATE,
        CONTRACT_FEEPOOL
    ];

    constructor(address _owner, address _resolver) public MixinResolver(_owner, _resolver, addressesToCache) {}
=======
    // Minimum Stake time may not exceed 1 weeks.
    uint public constant MAX_MINIMUM_STAKING_TIME = 1 weeks;

    uint public minimumStakeTime = 8 hours; // default minimum waiting period after issuing synths 
    
    constructor(address _owner, address _resolver) public MixinResolver(_owner, _resolver) {}
>>>>>>> 2e6ed012

    /* ========== VIEWS ========== */
    function synthetix() internal view returns (ISynthetix) {
        return ISynthetix(requireAndGetAddress(CONTRACT_SYNTHETIX, "Missing Synthetix address"));
    }

    function exchanger() internal view returns (IExchanger) {
        return IExchanger(requireAndGetAddress(CONTRACT_EXCHANGER, "Missing Exchanger address"));
    }

    function synthetixState() internal view returns (ISynthetixState) {
        return ISynthetixState(requireAndGetAddress(CONTRACT_SYNTHETIXSTATE, "Missing SynthetixState address"));
    }

    function feePool() internal view returns (IFeePool) {
        return IFeePool(requireAndGetAddress(CONTRACT_FEEPOOL, "Missing FeePool address"));
    }

    function issuanceEternalStorage() internal view returns (IssuanceEternalStorage) {
        return IssuanceEternalStorage(resolver.requireAndGetAddress("IssuanceEternalStorage", "Missing IssuanceEternalStorage address"));
    }

    /* ========== VIEWS ========== */

    function canBurnSynths(address account) public view returns (bool) {
        return now >= lastIssueEvent(account).add(minimumStakeTime);
    }

    /**
     * @notice Get the timestamp of the last issue this account made
     * @param account account to check the last issue this account made
     * @return timestamp this account last issued synths
     */
    function lastIssueEvent(address account) public view returns (uint) {
        return issuanceEternalStorage().getUIntValue(keccak256(abi.encodePacked(LAST_ISSUE_EVENT, account)));
    }
    
    /* ========== SETTERS ========== */

    /**
     * @notice Set the min stake time on locking synthetix
     * @param _seconds The new minimumStakeTime
     */
    function setMinimumStakeTime(uint _seconds) external onlyOwner {
        require(_seconds <= MAX_MINIMUM_STAKING_TIME, "stake time exceed maximum 1 week");
        minimumStakeTime = _seconds;
        emit MinimumStakeTimeUpdated(minimumStakeTime);
    }

    /* ========== MUTATIVE FUNCTIONS ========== */
    /**
     * @notice Set the timestamp of the last issueSynths 
     * @param account account to set the last issue for
     */
    function _setLastIssueEvent(address account) internal {
        issuanceEternalStorage().setUIntValue(
            keccak256(abi.encodePacked(LAST_ISSUE_EVENT, account)),
            block.timestamp
        );
    }    
    
    function issueSynths(address from, uint amount)
        external
        onlySynthetix
    // No need to check if price is stale, as it is checked in issuableSynths.
    {
        // Get remaining issuable in sUSD and existingDebt
        (uint maxIssuable, uint existingDebt, uint totalSystemDebt) = synthetix().remainingIssuableSynths(from);
        require(amount <= maxIssuable, "Amount too large");

        _internalIssueSynths(from, amount, existingDebt, totalSystemDebt);
    }

    function issueMaxSynths(address from) external onlySynthetix {
        // Figure out the maximum we can issue in that currency
        (uint maxIssuable, uint existingDebt, uint totalSystemDebt) = synthetix().remainingIssuableSynths(from);

        _internalIssueSynths(from, maxIssuable, existingDebt, totalSystemDebt);
    }

    function _internalIssueSynths(address from, uint amount, uint existingDebt, uint totalSystemDebt)
        internal
    {
        // Keep track of the debt they're about to create
        _addToDebtRegister(from, amount, existingDebt, totalSystemDebt);

        // record issue timestamp
        _setLastIssueEvent(from);

        // Create their synths
        synthetix().synths(sUSD).issue(from, amount);

        // Store their locked SNX amount to determine their fee % for the period
        _appendAccountIssuanceRecord(from);
    }

    // Burn synths requires minimum stake time is elapsed
    function burnSynths(address from, uint amount)
        external
        onlySynthetix
    {
        require(canBurnSynths(from), "Minimum stake time not reached");

        // First settle anything pending into sUSD as burning or issuing impacts the size of the debt pool
        (, uint refunded) = exchanger().settle(from, sUSD);

        // How much debt do they have?
        (uint existingDebt, uint totalSystemValue) = synthetix().debtBalanceOfAndTotalDebt(from, sUSD);

        require(existingDebt > 0, "No debt to forgive");

        uint debtToRemoveAfterSettlement = exchanger().calculateAmountAfterSettlement(from, sUSD, amount, refunded);

        _internalBurnSynths(from, debtToRemoveAfterSettlement, existingDebt, totalSystemValue);
    }

    // Burns your sUSD to the target c-ratio so you can claim fees
    // Skip settle anything pending into sUSD as user will still have debt remaining after target c-ratio 
    function burnSynthsToTarget(address from)
        external
        onlySynthetix
    {
        // How much debt do they have?
        (uint existingDebt, uint totalSystemValue) = synthetix().debtBalanceOfAndTotalDebt(from, sUSD);

        require(existingDebt > 0, "No debt to forgive");

        // The maximum amount issuable against their total SNX balance.
        uint maxIssuable = synthetix().maxIssuableSynths(from);

        // The amount of sUSD to burn to fix c-ratio. The safe sub will revert if its < 0
        uint amountToBurnToTarget = existingDebt.sub(maxIssuable);

        // Burn will fail if you dont have the required sUSD in your wallet
        _internalBurnSynths(from, amountToBurnToTarget, existingDebt, totalSystemValue);
    }

    function _internalBurnSynths(address from, uint amount, uint existingDebt, uint totalSystemValue)
        internal
        // No need to check for stale rates as effectiveValue checks rates
    {
        // If they're trying to burn more debt than they actually owe, rather than fail the transaction, let's just
        // clear their debt and leave them be.
        uint amountToRemove = existingDebt < amount ? existingDebt : amount;

        // Remove their debt from the ledger
        _removeFromDebtRegister(from, amountToRemove, existingDebt, totalSystemValue);

        uint amountToBurn = amountToRemove;

        // synth.burn does a safe subtraction on balance (so it will revert if there are not enough synths).
        synthetix().synths(sUSD).burn(from, amountToBurn);

        // Store their debtRatio against a feeperiod to determine their fee/rewards % for the period
        _appendAccountIssuanceRecord(from);
    }

    /* ========== INTERNAL FUNCTIONS ========== */

    /**
     * @notice Store in the FeePool the users current debt value in the system.
      * @dev debtBalanceOf(messageSender, "sUSD") to be used with totalIssuedSynthsExcludeEtherCollateral("sUSD") to get
     *  users % of the system within a feePeriod.
     */
    function _appendAccountIssuanceRecord(address from) internal {
        uint initialDebtOwnership;
        uint debtEntryIndex;
        (initialDebtOwnership, debtEntryIndex) = synthetixState().issuanceData(from);

        feePool().appendAccountIssuanceRecord(from, initialDebtOwnership, debtEntryIndex);
    }

    /**
     * @notice Function that registers new synth as they are issued. Calculate delta to append to synthetixState.
     * @dev Only internal calls from synthetix address.
     * @param amount The amount of synths to register with a base of UNIT
     */
    function _addToDebtRegister(address from, uint amount, uint existingDebt, uint totalDebtIssued) internal {
        ISynthetixState state = synthetixState();

        // What will the new total be including the new value?
        uint newTotalDebtIssued = amount.add(totalDebtIssued);

        // What is their percentage (as a high precision int) of the total debt?
        uint debtPercentage = amount.divideDecimalRoundPrecise(newTotalDebtIssued);

        // And what effect does this percentage change have on the global debt holding of other issuers?
        // The delta specifically needs to not take into account any existing debt as it's already
        // accounted for in the delta from when they issued previously.
        // The delta is a high precision integer.
        uint delta = SafeDecimalMath.preciseUnit().sub(debtPercentage);

        // And what does their debt ownership look like including this previous stake?
        if (existingDebt > 0) {
            debtPercentage = amount.add(existingDebt).divideDecimalRoundPrecise(newTotalDebtIssued);
        }

        // Are they a new issuer? If so, record them.
        if (existingDebt == 0) {
            state.incrementTotalIssuerCount();
        }

        // Save the debt entry parameters
        state.setCurrentIssuanceData(from, debtPercentage);

        // And if we're the first, push 1 as there was no effect to any other holders, otherwise push
        // the change for the rest of the debt holders. The debt ledger holds high precision integers.
        if (state.debtLedgerLength() > 0) {
            state.appendDebtLedgerValue(state.lastDebtLedgerEntry().multiplyDecimalRoundPrecise(delta));
        } else {
            state.appendDebtLedgerValue(SafeDecimalMath.preciseUnit());
        }
    }

    /**
     * @notice Remove a debt position from the register
     * @param amount The amount (in UNIT base) being presented in sUSDs
     * @param existingDebt The existing debt (in UNIT base) of address presented in sUSDs
     * @param totalDebtIssued The existing system debt (in UNIT base) presented in sUSDs
     */
    function _removeFromDebtRegister(address from, uint amount, uint existingDebt, uint totalDebtIssued) internal {
        ISynthetixState state = synthetixState();

        uint debtToRemove = amount;

        // What will the new total after taking out the withdrawn amount
        uint newTotalDebtIssued = totalDebtIssued.sub(debtToRemove);

        uint delta = 0;

        // What will the debt delta be if there is any debt left?
        // Set delta to 0 if no more debt left in system after user
        if (newTotalDebtIssued > 0) {
            // What is the percentage of the withdrawn debt (as a high precision int) of the total debt after?
            uint debtPercentage = debtToRemove.divideDecimalRoundPrecise(newTotalDebtIssued);

            // And what effect does this percentage change have on the global debt holding of other issuers?
            // The delta specifically needs to not take into account any existing debt as it's already
            // accounted for in the delta from when they issued previously.
            delta = SafeDecimalMath.preciseUnit().add(debtPercentage);
        }

        // Are they exiting the system, or are they just decreasing their debt position?
        if (debtToRemove == existingDebt) {
            state.setCurrentIssuanceData(from, 0);
            state.decrementTotalIssuerCount();
        } else {
            // What percentage of the debt will they be left with?
            uint newDebt = existingDebt.sub(debtToRemove);
            uint newDebtPercentage = newDebt.divideDecimalRoundPrecise(newTotalDebtIssued);

            // Store the debt percentage and debt ledger as high precision integers
            state.setCurrentIssuanceData(from, newDebtPercentage);
        }

        // Update our cumulative ledger. This is also a high precision integer.
        state.appendDebtLedgerValue(state.lastDebtLedgerEntry().multiplyDecimalRoundPrecise(delta));
    }

    /* ========== MODIFIERS ========== */

    modifier onlySynthetix() {
        require(msg.sender == address(synthetix()), "Issuer: Only the synthetix contract can perform this action");
        _;
    }

    /* ========== EVENTS ========== */

    event MinimumStakeTimeUpdated(uint minimumStakeTime);
}<|MERGE_RESOLUTION|>--- conflicted
+++ resolved
@@ -17,7 +17,11 @@
     bytes32 private constant sUSD = "sUSD";
     bytes32 public constant LAST_ISSUE_EVENT = "LAST_ISSUE_EVENT";
 
-<<<<<<< HEAD
+    // Minimum Stake time may not exceed 1 weeks.
+    uint public constant MAX_MINIMUM_STAKING_TIME = 1 weeks;
+
+    uint public minimumStakeTime = 8 hours; // default minimum waiting period after issuing synths
+
     /* ========== ADDRESS RESOLVER CONFIGURATION ========== */
 
     bytes32 private constant CONTRACT_SYNTHETIX = "Synthetix";
@@ -33,14 +37,6 @@
     ];
 
     constructor(address _owner, address _resolver) public MixinResolver(_owner, _resolver, addressesToCache) {}
-=======
-    // Minimum Stake time may not exceed 1 weeks.
-    uint public constant MAX_MINIMUM_STAKING_TIME = 1 weeks;
-
-    uint public minimumStakeTime = 8 hours; // default minimum waiting period after issuing synths 
-    
-    constructor(address _owner, address _resolver) public MixinResolver(_owner, _resolver) {}
->>>>>>> 2e6ed012
 
     /* ========== VIEWS ========== */
     function synthetix() internal view returns (ISynthetix) {
@@ -60,7 +56,10 @@
     }
 
     function issuanceEternalStorage() internal view returns (IssuanceEternalStorage) {
-        return IssuanceEternalStorage(resolver.requireAndGetAddress("IssuanceEternalStorage", "Missing IssuanceEternalStorage address"));
+        return
+            IssuanceEternalStorage(
+                resolver.requireAndGetAddress("IssuanceEternalStorage", "Missing IssuanceEternalStorage address")
+            );
     }
 
     /* ========== VIEWS ========== */
@@ -77,7 +76,7 @@
     function lastIssueEvent(address account) public view returns (uint) {
         return issuanceEternalStorage().getUIntValue(keccak256(abi.encodePacked(LAST_ISSUE_EVENT, account)));
     }
-    
+
     /* ========== SETTERS ========== */
 
     /**
@@ -92,16 +91,13 @@
 
     /* ========== MUTATIVE FUNCTIONS ========== */
     /**
-     * @notice Set the timestamp of the last issueSynths 
+     * @notice Set the timestamp of the last issueSynths
      * @param account account to set the last issue for
      */
     function _setLastIssueEvent(address account) internal {
-        issuanceEternalStorage().setUIntValue(
-            keccak256(abi.encodePacked(LAST_ISSUE_EVENT, account)),
-            block.timestamp
-        );
-    }    
-    
+        issuanceEternalStorage().setUIntValue(keccak256(abi.encodePacked(LAST_ISSUE_EVENT, account)), block.timestamp);
+    }
+
     function issueSynths(address from, uint amount)
         external
         onlySynthetix
@@ -121,9 +117,7 @@
         _internalIssueSynths(from, maxIssuable, existingDebt, totalSystemDebt);
     }
 
-    function _internalIssueSynths(address from, uint amount, uint existingDebt, uint totalSystemDebt)
-        internal
-    {
+    function _internalIssueSynths(address from, uint amount, uint existingDebt, uint totalSystemDebt) internal {
         // Keep track of the debt they're about to create
         _addToDebtRegister(from, amount, existingDebt, totalSystemDebt);
 
@@ -138,10 +132,7 @@
     }
 
     // Burn synths requires minimum stake time is elapsed
-    function burnSynths(address from, uint amount)
-        external
-        onlySynthetix
-    {
+    function burnSynths(address from, uint amount) external onlySynthetix {
         require(canBurnSynths(from), "Minimum stake time not reached");
 
         // First settle anything pending into sUSD as burning or issuing impacts the size of the debt pool
@@ -158,11 +149,8 @@
     }
 
     // Burns your sUSD to the target c-ratio so you can claim fees
-    // Skip settle anything pending into sUSD as user will still have debt remaining after target c-ratio 
-    function burnSynthsToTarget(address from)
-        external
-        onlySynthetix
-    {
+    // Skip settle anything pending into sUSD as user will still have debt remaining after target c-ratio
+    function burnSynthsToTarget(address from) external onlySynthetix {
         // How much debt do they have?
         (uint existingDebt, uint totalSystemValue) = synthetix().debtBalanceOfAndTotalDebt(from, sUSD);
 
@@ -180,7 +168,7 @@
 
     function _internalBurnSynths(address from, uint amount, uint existingDebt, uint totalSystemValue)
         internal
-        // No need to check for stale rates as effectiveValue checks rates
+    // No need to check for stale rates as effectiveValue checks rates
     {
         // If they're trying to burn more debt than they actually owe, rather than fail the transaction, let's just
         // clear their debt and leave them be.
