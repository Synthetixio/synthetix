pragma solidity ^0.5.16;
pragma experimental ABIEncoderV2;
<<<<<<< HEAD
=======

>>>>>>> 982ad738
// Inheritance
import "./BaseSynthetix.sol";

// https://docs.synthetix.io/contracts/source/contracts/mintablesynthetix
contract MintableSynthetix is BaseSynthetix {
    bytes32 private constant CONTRACT_SYNTHETIX_BRIDGE = "SynthetixBridgeToBase";

    constructor(
        address payable _proxy,
        TokenState _tokenState,
        address _owner,
        uint _totalSupply,
        address _resolver
    ) public BaseSynthetix(_proxy, _tokenState, _owner, _totalSupply, _resolver) {}

    /* ========== INTERNALS =================== */
    function _mintSecondary(address account, uint amount) internal {
        tokenState.setBalanceOf(account, tokenState.balanceOf(account).add(amount));
        emitTransfer(address(this), account, amount);
        totalSupply = totalSupply.add(amount);
    }

    function onlyAllowFromBridge() internal view {
        require(msg.sender == synthetixBridge(), "Can only be invoked by bridge");
    }

    /* ========== MODIFIERS =================== */

    modifier onlyBridge() {
        onlyAllowFromBridge();
        _;
    }

    /* ========== VIEWS ======================= */
    function resolverAddressesRequired() public view returns (bytes32[] memory addresses) {
        bytes32[] memory existingAddresses = BaseSynthetix.resolverAddressesRequired();
        bytes32[] memory newAddresses = new bytes32[](1);
        newAddresses[0] = CONTRACT_SYNTHETIX_BRIDGE;
        addresses = combineArrays(existingAddresses, newAddresses);
    }

    function synthetixBridge() internal view returns (address) {
        return requireAndGetAddress(CONTRACT_SYNTHETIX_BRIDGE);
    }

    /* ========== RESTRICTED FUNCTIONS ========== */

    function mintSecondary(address account, uint amount) external onlyBridge {
        _mintSecondary(account, amount);
    }

    function mintSecondaryRewards(uint amount) external onlyBridge {
        IRewardsDistribution _rewardsDistribution = rewardsDistribution();
        _mintSecondary(address(_rewardsDistribution), amount);
        _rewardsDistribution.distributeRewards(amount);
    }

    function burnSecondary(address account, uint amount) external onlyBridge systemActive {
        tokenState.setBalanceOf(account, tokenState.balanceOf(account).sub(amount));
        emitTransfer(account, address(0), amount);
        totalSupply = totalSupply.sub(amount);
    }
}<|MERGE_RESOLUTION|>--- conflicted
+++ resolved
@@ -1,9 +1,6 @@
 pragma solidity ^0.5.16;
 pragma experimental ABIEncoderV2;
-<<<<<<< HEAD
-=======
 
->>>>>>> 982ad738
 // Inheritance
 import "./BaseSynthetix.sol";
 
