pragma solidity ^0.5.16;
pragma experimental ABIEncoderV2;

import "./Owned.sol";

// Inheritance
import "./MixinPerpsV2MarketSettings.sol";
import "./interfaces/IPerpsV2MarketBaseTypes.sol";

// Libraries
import "openzeppelin-solidity-2.3.0/contracts/math/SafeMath.sol";
import "./SignedSafeMath.sol";
import "./SignedSafeDecimalMath.sol";
import "./SafeDecimalMath.sol";

// Internal references
import "./interfaces/IExchangeRates.sol";
import "./interfaces/IExchanger.sol";
import "./interfaces/ISystemStatus.sol";
import "./interfaces/IFuturesMarketManager.sol";

// Internal references
import "./interfaces/IPerpsV2MarketState.sol";

// Use internal interface (external functions not present in IFuturesMarketManager)
interface IFuturesMarketManagerInternal {
    function issueSUSD(address account, uint amount) external;

    function burnSUSD(address account, uint amount) external returns (uint postReclamationAmount);

    function payFee(uint amount) external;

    function isEndorsed(address account) external view returns (bool);
}

// https://docs.synthetix.io/contracts/source/contracts/PerpsV2MarketBase
contract PerpsV2MarketBase is Owned, MixinPerpsV2MarketSettings, IPerpsV2MarketBaseTypes {
    /* ========== LIBRARIES ========== */

    using SafeMath for uint;
    using SafeDecimalMath for uint;
    using SignedSafeMath for int;
    using SignedSafeDecimalMath for int;

    /* ========== CONSTANTS ========== */

    // This is the same unit as used inside `SignedSafeDecimalMath`.
    int private constant _UNIT = int(10**uint(18));

    //slither-disable-next-line naming-convention
    bytes32 internal constant sUSD = "sUSD";

    /* ========== STATE VARIABLES ========== */

    IPerpsV2MarketState public marketState;

    /* ---------- Address Resolver Configuration ---------- */

    // bytes32 internal constant CONTRACT_CIRCUIT_BREAKER = "ExchangeCircuitBreaker";
    bytes32 private constant CONTRACT_EXRATES = "ExchangeRates";
    bytes32 internal constant CONTRACT_EXCHANGER = "Exchanger";
    bytes32 internal constant CONTRACT_SYSTEMSTATUS = "SystemStatus";
    bytes32 internal constant CONTRACT_FUTURESMARKETMANAGER = "FuturesMarketManager";
    bytes32 internal constant CONTRACT_PERPSV2MARKETSETTINGS = "PerpsV2MarketSettings";
    bytes32 internal constant CONTRACT_PERPSV2EXCHANGERATE = "PerpsV2ExchangeRate";

    // Holds the revert message for each type of error.
    mapping(uint8 => string) internal _errorMessages;

    // convenience struct for passing params between position modification helper functions
    struct TradeParams {
        int sizeDelta;
        uint oraclePrice;
        uint fillPrice;
        uint takerFee;
        uint makerFee;
        uint priceImpactDelta;
        bytes32 trackingCode; // optional tracking code for volume source fee sharing
    }

    /* ========== CONSTRUCTOR ========== */

    constructor(
        address _marketState,
        address _owner,
        address _resolver
    ) public MixinPerpsV2MarketSettings(_resolver) Owned(_owner) {
        marketState = IPerpsV2MarketState(_marketState);

        // Set up the mapping between error codes and their revert messages.
        _errorMessages[uint8(Status.InvalidPrice)] = "Invalid price";
        _errorMessages[uint8(Status.InvalidOrderType)] = "Invalid order type";
        _errorMessages[uint8(Status.PriceOutOfBounds)] = "Price out of acceptable range";
        _errorMessages[uint8(Status.CanLiquidate)] = "Position can be liquidated";
        _errorMessages[uint8(Status.CannotLiquidate)] = "Position cannot be liquidated";
        _errorMessages[uint8(Status.MaxMarketSizeExceeded)] = "Max market size exceeded";
        _errorMessages[uint8(Status.MaxLeverageExceeded)] = "Max leverage exceeded";
        _errorMessages[uint8(Status.InsufficientMargin)] = "Insufficient margin";
        _errorMessages[uint8(Status.NotPermitted)] = "Not permitted by this address";
        _errorMessages[uint8(Status.NilOrder)] = "Cannot submit empty order";
        _errorMessages[uint8(Status.NoPositionOpen)] = "No position open";
        _errorMessages[uint8(Status.PriceTooVolatile)] = "Price too volatile";
        _errorMessages[uint8(Status.PriceImpactToleranceExceeded)] = "Price impact exceeded";
        _errorMessages[uint8(Status.PositionFlagged)] = "Position flagged";
        _errorMessages[uint8(Status.PositionNotFlagged)] = "Position not flagged";
    }

    /* ---------- External Contracts ---------- */

    function resolverAddressesRequired() public view returns (bytes32[] memory addresses) {
        bytes32[] memory existingAddresses = MixinPerpsV2MarketSettings.resolverAddressesRequired();
        bytes32[] memory newAddresses = new bytes32[](6);
        newAddresses[0] = CONTRACT_EXCHANGER;
        newAddresses[1] = CONTRACT_EXRATES;
        newAddresses[2] = CONTRACT_SYSTEMSTATUS;
        newAddresses[3] = CONTRACT_FUTURESMARKETMANAGER;
        newAddresses[4] = CONTRACT_PERPSV2MARKETSETTINGS;
        newAddresses[5] = CONTRACT_PERPSV2EXCHANGERATE;
        // newAddresses[1] = CONTRACT_CIRCUIT_BREAKER;
        addresses = combineArrays(existingAddresses, newAddresses);
    }

    // function _exchangeCircuitBreaker() internal view returns (IExchangeCircuitBreaker) {
    //     return IExchangeCircuitBreaker(requireAndGetAddress(CONTRACT_CIRCUIT_BREAKER));
    // }

    function _exchangeRates() internal view returns (IExchangeRates) {
        return IExchangeRates(requireAndGetAddress(CONTRACT_EXRATES));
    }

    function _exchanger() internal view returns (IExchanger) {
        return IExchanger(requireAndGetAddress(CONTRACT_EXCHANGER));
    }

    function _systemStatus() internal view returns (ISystemStatus) {
        return ISystemStatus(requireAndGetAddress(CONTRACT_SYSTEMSTATUS));
    }

    function _manager() internal view returns (IFuturesMarketManagerInternal) {
        return IFuturesMarketManagerInternal(requireAndGetAddress(CONTRACT_FUTURESMARKETMANAGER));
    }

    function _settings() internal view returns (address) {
        return requireAndGetAddress(CONTRACT_PERPSV2MARKETSETTINGS);
    }

    /* ---------- Market Details ---------- */
    function _baseAsset() internal view returns (bytes32) {
        return marketState.baseAsset();
    }

    function _marketKey() internal view returns (bytes32) {
        return marketState.marketKey();
    }

    /*
     * Returns the pSkew = skew / skewScale capping the pSkew between [-1, 1].
     */
    function _proportionalSkew() internal view returns (int) {
        int pSkew = int(marketState.marketSkew()).divideDecimal(int(_skewScale(_marketKey())));

        // Ensures the proportionalSkew is between -1 and 1.
        return _min(_max(-_UNIT, pSkew), _UNIT);
    }

    function _proportionalElapsed() internal view returns (int) {
        return int(block.timestamp.sub(marketState.fundingLastRecomputed())).divideDecimal(1 days);
    }

    function _currentFundingVelocity() internal view returns (int) {
        int maxFundingVelocity = int(_maxFundingVelocity(_marketKey()));
        return _proportionalSkew().multiplyDecimal(maxFundingVelocity);
    }

    /*
     * @dev Retrieves the _current_ funding rate given the current market conditions.
     *
     * This is used during funding computation _before_ the market is modified (e.g. closing or
     * opening a position). However, called via the `currentFundingRate` view, will return the
     * 'instantaneous' funding rate. It's similar but subtle in that velocity now includes the most
     * recent skew modification.
     *
     * There is no variance in computation but will be affected based on outside modifications to
     * the market skew, max funding velocity, price, and time delta.
     */
    function _currentFundingRate() internal view returns (int) {
        // calculations:
        //  - velocity          = proportional_skew * max_funding_velocity
        //  - proportional_skew = skew / skew_scale
        //
        // example:
        //  - prev_funding_rate     = 0
        //  - prev_velocity         = 0.0025
        //  - time_delta            = 29,000s
        //  - max_funding_velocity  = 0.025 (2.5%)
        //  - skew                  = 300
        //  - skew_scale            = 10,000
        //
        // note: prev_velocity just refs to the velocity _before_ modifying the market skew.
        //
        // funding_rate = prev_funding_rate + prev_velocity * (time_delta / seconds_in_day)
        // funding_rate = 0 + 0.0025 * (29,000 / 86,400)
        //              = 0 + 0.0025 * 0.33564815
        //              = 0.00083912
        return
            int(marketState.fundingRateLastRecomputed()).add(
                _currentFundingVelocity().multiplyDecimal(_proportionalElapsed())
            );
    }

    function _unrecordedFunding(uint price) internal view returns (int) {
        int nextFundingRate = _currentFundingRate();
        // note the minus sign: funding flows in the opposite direction to the skew.
        int avgFundingRate = -(int(marketState.fundingRateLastRecomputed()).add(nextFundingRate)).divideDecimal(_UNIT * 2);
        return avgFundingRate.multiplyDecimal(_proportionalElapsed()).multiplyDecimal(int(price));
    }

    /*
     * The new entry in the funding sequence, appended when funding is recomputed. It is the sum of the
     * last entry and the unrecorded funding, so the sequence accumulates running total over the market's lifetime.
     */
    function _nextFundingEntry(uint price) internal view returns (int) {
        return int(marketState.fundingSequence(_latestFundingIndex())).add(_unrecordedFunding(price));
    }

    function _netFundingPerUnit(uint startIndex, uint price) internal view returns (int) {
        // Compute the net difference between start and end indices.
        return _nextFundingEntry(price).sub(marketState.fundingSequence(startIndex));
    }

    /* ---------- Position Details ---------- */

    /*
     * Determines whether a change in a position's size would violate the max market value constraint.
     */
    function _orderSizeTooLarge(
        uint maxSize,
        int oldSize,
        int newSize
    ) internal view returns (bool) {
        // Allow users to reduce an order no matter the market conditions.
        if (_sameSide(oldSize, newSize) && _abs(newSize) <= _abs(oldSize)) {
            return false;
        }

        // Either the user is flipping sides, or they are increasing an order on the same side they're already on;
        // we check that the side of the market their order is on would not break the limit.
        int newSkew = int(marketState.marketSkew()).sub(oldSize).add(newSize);
        int newMarketSize = int(marketState.marketSize()).sub(_signedAbs(oldSize)).add(_signedAbs(newSize));

        int newSideSize;
        if (0 < newSize) {
            // long case: marketSize + skew
            //            = (|longSize| + |shortSize|) + (longSize + shortSize)
            //            = 2 * longSize
            newSideSize = newMarketSize.add(newSkew);
        } else {
            // short case: marketSize - skew
            //            = (|longSize| + |shortSize|) - (longSize + shortSize)
            //            = 2 * -shortSize
            newSideSize = newMarketSize.sub(newSkew);
        }

        // newSideSize still includes an extra factor of 2 here, so we will divide by 2 in the actual condition
        if (maxSize < _abs(newSideSize.div(2))) {
            return true;
        }

        return false;
    }

    function _notionalValue(int positionSize, uint price) internal pure returns (int value) {
        return positionSize.multiplyDecimal(int(price));
    }

    function _profitLoss(Position memory position, uint price) internal pure returns (int pnl) {
        int priceShift = int(price).sub(int(position.lastPrice));
        return int(position.size).multiplyDecimal(priceShift);
    }

    function _accruedFunding(Position memory position, uint price) internal view returns (int funding) {
        uint lastModifiedIndex = position.lastFundingIndex;
        if (lastModifiedIndex == 0) {
            return 0; // The position does not exist -- no funding.
        }
        int net = _netFundingPerUnit(lastModifiedIndex, price);
        return int(position.size).multiplyDecimal(net);
    }

    /*
     * The initial margin of a position, plus any PnL and funding it has accrued. The resulting value may be negative.
     */
    function _marginPlusProfitFunding(Position memory position, uint price) internal view returns (int) {
        int funding = _accruedFunding(position, price);
        return int(position.margin).add(_profitLoss(position, price)).add(funding);
    }

    /*
     * The value in a position's margin after a deposit or withdrawal, accounting for funding and profit.
     * If the resulting margin would be negative or below the liquidation threshold, an appropriate error is returned.
     * If the result is not an error, callers of this function that use it to update a position's margin
     * must ensure that this is accompanied by a corresponding debt correction update, as per `_applyDebtCorrection`.
     */
    function _recomputeMarginWithDelta(
        Position memory position,
        uint price,
        int marginDelta
    ) internal view returns (uint margin, Status statusCode) {
        int newMargin = _marginPlusProfitFunding(position, price).add(marginDelta);
        if (newMargin < 0) {
            return (0, Status.InsufficientMargin);
        }

        uint uMargin = uint(newMargin);
        int positionSize = int(position.size);
        // minimum margin beyond which position can be liquidated
        uint lMargin = _liquidationMargin(positionSize, price);
        if (positionSize != 0 && uMargin <= lMargin) {
            return (uMargin, Status.CanLiquidate);
        }

        return (uMargin, Status.Ok);
    }

    function _remainingMargin(Position memory position, uint price) internal view returns (uint) {
        int remaining = _marginPlusProfitFunding(position, price);

        // If the margin went past zero, the position should have been liquidated - return zero remaining margin.
        return uint(_max(0, remaining));
    }

    /*
     * @dev Similar to _remainingMargin except it accounts for the premium and fees to be paid upon liquidation.
     */
    function _remainingLiquidatableMargin(Position memory position, uint price) internal view returns (uint) {
        int remaining = _marginPlusProfitFunding(position, price).sub(int(_liquidationPremium(position.size, price)));
        return uint(_max(0, remaining));
    }

    function _accessibleMargin(Position memory position, uint price) internal view returns (uint) {
        // Ugly solution to rounding safety: leave up to an extra tenth of a cent in the account/leverage
        // This should guarantee that the value returned here can always be withdrawn, but there may be
        // a little extra actually-accessible value left over, depending on the position size and margin.
        uint milli = uint(_UNIT / 1000);
        int maxLeverage = int(_maxLeverage(_marketKey()).sub(milli));
        uint inaccessible = _abs(_notionalValue(position.size, price).divideDecimal(maxLeverage));

        // If the user has a position open, we'll enforce a min initial margin requirement.
        if (0 < inaccessible) {
            uint minInitialMargin = _minInitialMargin();
            if (inaccessible < minInitialMargin) {
                inaccessible = minInitialMargin;
            }
            inaccessible = inaccessible.add(milli);
        }

        uint remaining = _remainingMargin(position, price);
        if (remaining <= inaccessible) {
            return 0;
        }

        return remaining.sub(inaccessible);
    }

    /**
     * The fee charged from the margin during liquidation. Fee is proportional to position size
     * but is between _minKeeperFee() and _maxKeeperFee() expressed in sUSD to prevent underincentivising
     * liquidations of small positions, or overpaying.
     * @param positionSize size of position in fixed point decimal baseAsset units
     * @param price price of single baseAsset unit in sUSD fixed point decimal units
     * @return lFee liquidation fee to be paid to liquidator in sUSD fixed point decimal units
     */
    function _liquidationFee(int positionSize, uint price) internal view returns (uint lFee) {
        // size * price * fee-ratio
        uint proportionalFee = _abs(positionSize).multiplyDecimal(price).multiplyDecimal(_liquidationFeeRatio());
        uint maxFee = _maxKeeperFee();
        uint cappedProportionalFee = proportionalFee > maxFee ? maxFee : proportionalFee;
        uint minFee = _minKeeperFee();

        // max(proportionalFee, minFee) - to prevent not incentivising liquidations enough
        return cappedProportionalFee > minFee ? cappedProportionalFee : minFee; // not using _max() helper because it's for signed ints
    }

    /**
     * The minimal margin at which liquidation can happen.
     * Is the sum of liquidationBuffer, liquidationFee (for flagger) and keeperLiquidationFee (for liquidator)
     * @param positionSize size of position in fixed point decimal baseAsset units
     * @param price price of single baseAsset unit in sUSD fixed point decimal units
     * @return lMargin liquidation margin to maintain in sUSD fixed point decimal units
     * @dev The liquidation margin contains a buffer that is proportional to the position
     * size. The buffer should prevent liquidation happening at negative margin (due to next price being worse)
     * so that stakers would not leak value to liquidators through minting rewards that are not from the
     * account's margin.
     */
    function _liquidationMargin(int positionSize, uint price) internal view returns (uint lMargin) {
        uint liquidationBuffer = _abs(positionSize).multiplyDecimal(price).multiplyDecimal(_liquidationBufferRatio());
        return liquidationBuffer.add(_liquidationFee(positionSize, price)).add(_keeperLiquidationFee());
    }

    /**
     * @dev This is the additional premium we charge upon liquidation.
     *
     * Similar to fillPrice, but we disregard the skew (by assuming it's zero). Which is basically the calculation
     * when we compute as if taking the position from 0 to x. In practice, the premium component of the
<<<<<<< HEAD
     * liquidation will just be (size / skewScale) * (size * price) .
=======
     * liquidation will just be (size / skewScale) * (size * price).
>>>>>>> e4335995
     *
     * It adds a configurable multiplier that can be used to increase the margin that goes to feePool.
     *
     * For instance, if size of the liquidation position is 100, oracle price is 1200 and skewScale is 1M then,
     *
     *  size    = abs(-100)
     *          = 100
     *  premium = 100 / 1000000 * (100 * 1200) * multiplier
     *          = 12 * multiplier
     *  if multiplier is set to 1
     *          = 12 * 1 = 12
     *
     * @param positionSize Size of the position we want to liquidate
     * @param currentPrice The current oracle price (not fillPrice)
     * @return The premium to be paid upon liquidation in sUSD
     */
    function _liquidationPremium(int positionSize, uint currentPrice) internal view returns (uint) {
        if (positionSize == 0) {
            return 0;
        }

        // note: this is the same as fillPrice() where the skew is 0.
        uint notional = _abs(_notionalValue(positionSize, currentPrice));

        return
            _abs(positionSize).divideDecimal(_skewScale(_marketKey())).multiplyDecimal(notional).multiplyDecimal(
                _liquidationPremiumMultiplier(_marketKey())
            );
    }

    function _canLiquidate(Position memory position, uint price) internal view returns (bool) {
        // No liquidating empty positions.
        if (position.size == 0) {
            return false;
        }

        return _remainingLiquidatableMargin(position, price) <= _liquidationMargin(int(position.size), price);
    }

    function _currentLeverage(
        Position memory position,
        uint price,
        uint remainingMargin_
    ) internal pure returns (int leverage) {
        // No position is open, or it is ready to be liquidated; leverage goes to nil
        if (remainingMargin_ == 0) {
            return 0;
        }

        return _notionalValue(position.size, price).divideDecimal(int(remainingMargin_));
    }

    function _orderFee(TradeParams memory params, uint dynamicFeeRate) internal view returns (uint fee) {
        // usd value of the difference in position (using the p/d-adjusted price).
        int marketSkew = marketState.marketSkew();
        int notionalDiff = params.sizeDelta.multiplyDecimal(int(params.fillPrice));

        // minimum fee to pay regardless (due to dynamic fees).
        uint baseFee = _abs(notionalDiff).multiplyDecimal(dynamicFeeRate);

        // does this trade keep the skew on one side?
        if (_sameSide(marketSkew + params.sizeDelta, marketSkew)) {
            // use a flat maker/taker fee for the entire size depending on whether the skew is increased or reduced.
            //
            // if the order is submitted on the same side as the skew (increasing it) - the taker fee is charged.
            // otherwise if the order is opposite to the skew, the maker fee is charged.
            uint staticRate = _sameSide(notionalDiff, marketState.marketSkew()) ? params.takerFee : params.makerFee;
            return baseFee + _abs(notionalDiff.multiplyDecimal(int(staticRate)));
        }

        // this trade flips the skew.
        //
        // the proportion of size that moves in the direction after the flip should not be considered
        // as a maker (reducing skew) as it's now taking (increasing skew) in the opposite direction. hence,
        // a different fee is applied on the proportion increasing the skew.

        // proportion of size that's on the other direction
        uint takerSize = _abs((marketSkew + params.sizeDelta).divideDecimal(params.sizeDelta));
        uint makerSize = uint(_UNIT) - takerSize;
        uint takerFee = _abs(notionalDiff).multiplyDecimal(takerSize).multiplyDecimal(params.takerFee);
        uint makerFee = _abs(notionalDiff).multiplyDecimal(makerSize).multiplyDecimal(params.makerFee);

        return baseFee + takerFee + makerFee;
    }

    /// Uses the exchanger to get the dynamic fee (SIP-184) for trading from sUSD to baseAsset
    /// this assumes dynamic fee is symmetric in direction of trade.
    /// @dev this is a pretty expensive action in terms of execution gas as it queries a lot
    ///   of past rates from oracle. Shouldn't be much of an issue on a rollup though.
    function _dynamicFeeRate() internal view returns (uint feeRate, bool tooVolatile) {
        return _exchanger().dynamicFeeRateForExchange(sUSD, _baseAsset());
    }

    function _latestFundingIndex() internal view returns (uint) {
        return marketState.fundingSequenceLength().sub(1); // at least one element is pushed in constructor
    }

    function _postTradeDetails(Position memory oldPos, TradeParams memory params)
        internal
        view
        returns (
            Position memory newPosition,
            uint fee,
            Status tradeStatus
        )
    {
        // Reverts if the user is trying to submit a size-zero order.
        if (params.sizeDelta == 0) {
            return (oldPos, 0, Status.NilOrder);
        }

        // The order is not submitted if the user's existing position needs to be liquidated.
        if (_canLiquidate(oldPos, params.oraclePrice)) {
            return (oldPos, 0, Status.CanLiquidate);
        }

        // get the dynamic fee rate SIP-184
        (uint dynamicFeeRate, bool tooVolatile) = _dynamicFeeRate();
        if (tooVolatile) {
            return (oldPos, 0, Status.PriceTooVolatile);
        }

        // calculate the total fee for exchange
        fee = _orderFee(params, dynamicFeeRate);

        // Deduct the fee.
        // It is an error if the realised margin minus the fee is negative or subject to liquidation.
        (uint newMargin, Status status) = _recomputeMarginWithDelta(oldPos, params.fillPrice, -int(fee));
        if (_isError(status)) {
            return (oldPos, 0, status);
        }

        // construct new position
        Position memory newPos =
            Position({
                id: oldPos.id,
                lastFundingIndex: uint64(_latestFundingIndex()),
                margin: uint128(newMargin),
                lastPrice: uint128(params.fillPrice),
                size: int128(int(oldPos.size).add(params.sizeDelta))
            });

        // always allow to decrease a position, otherwise a margin of minInitialMargin can never
        // decrease a position as the price goes against them.
        // we also add the paid out fee for the minInitialMargin because otherwise minInitialMargin
        // is never the actual minMargin, because the first trade will always deduct
        // a fee (so the margin that otherwise would need to be transferred would have to include the future
        // fee as well, making the UX and definition of min-margin confusing).
        bool positionDecreasing = _sameSide(oldPos.size, newPos.size) && _abs(newPos.size) < _abs(oldPos.size);
        if (!positionDecreasing) {
            // minMargin + fee <= margin is equivalent to minMargin <= margin - fee
            // except that we get a nicer error message if fee > margin, rather than arithmetic overflow.
            if (uint(newPos.margin).add(fee) < _minInitialMargin()) {
                return (oldPos, 0, Status.InsufficientMargin);
            }
        }

        // check that new position margin is above liquidation margin
        // (above, in _recomputeMarginWithDelta() we checked the old position, here we check the new one)
        //
        // Liquidation margin is considered without a fee (but including premium), because it wouldn't make sense to allow
        // a trade that will make the position liquidatable.
        //
        // note: we use `oraclePrice` here as `liquidationPremium` calcs premium based not current skew.
        uint liqPremium = _liquidationPremium(newPos.size, params.oraclePrice);
        uint liqMargin = _liquidationMargin(newPos.size, params.oraclePrice).add(liqPremium);
        if (newMargin <= liqMargin) {
            return (newPos, 0, Status.CanLiquidate);
        }

        // Check that the maximum leverage is not exceeded when considering new margin including the paid fee.
        // The paid fee is considered for the benefit of UX of allowed max leverage, otherwise, the actual
        // max leverage is always below the max leverage parameter since the fee paid for a trade reduces the margin.
        // We'll allow a little extra headroom for rounding errors.
        {
            // stack too deep
            int leverage = int(newPos.size).multiplyDecimal(int(params.fillPrice)).divideDecimal(int(newMargin.add(fee)));
            if (_maxLeverage(_marketKey()).add(uint(_UNIT) / 100) < _abs(leverage)) {
                return (oldPos, 0, Status.MaxLeverageExceeded);
            }
        }

        // Check that the order isn't too large for the markets.
        if (_orderSizeTooLarge(_maxMarketValue(_marketKey()), oldPos.size, newPos.size)) {
            return (oldPos, 0, Status.MaxMarketSizeExceeded);
        }

        return (newPos, fee, Status.Ok);
    }

    /* ---------- Utilities ---------- */

    /*
     * The current base price from the oracle, and whether that price was invalid. Zero prices count as invalid.
     * Public because used both externally and internally
     */
    function _assetPrice() internal view returns (uint price, bool invalid) {
        (price, invalid) = _exchangeRates().rateAndInvalid(_baseAsset());
        // Ensure we catch uninitialised rates or suspended state / synth
        invalid = invalid || price == 0 || _systemStatus().synthSuspended(_baseAsset());
        return (price, invalid);
    }

    /*
     * @dev SIP-279 fillPrice price at which a trade is executed against accounting for how this position's
     * size impacts the skew. If the size contracts the skew (reduces) then a discount is applied on the price
     * whereas expanding the skew incurs an additional premium.
     */
    function _fillPrice(int size, uint price) internal view returns (uint) {
        int skew = marketState.marketSkew();
        int skewScale = int(_skewScale(_marketKey()));

        int pdBefore = skew.divideDecimal(skewScale);
        int pdAfter = skew.add(size).divideDecimal(skewScale);
        int priceBefore = int(price).add(int(price).multiplyDecimal(pdBefore));
        int priceAfter = int(price).add(int(price).multiplyDecimal(pdAfter));

        // How is the p/d-adjusted price calculated using an example:
        //
        // price      = $1200 USD (oracle)
        // size       = 100
        // skew       = 0
        // skew_scale = 1,000,000 (1M)
        //
        // Then,
        //
        // pd_before = 0 / 1,000,000
        //           = 0
        // pd_after  = (0 + 100) / 1,000,000
        //           = 100 / 1,000,000
        //           = 0.0001
        //
        // price_before = 1200 * (1 + pd_before)
        //              = 1200 * (1 + 0)
        //              = 1200
        // price_after  = 1200 * (1 + pd_after)
        //              = 1200 * (1 + 0.0001)
        //              = 1200 * (1.0001)
        //              = 1200.12
        // Finally,
        //
        // fill_price = (price_before + price_after) / 2
        //            = (1200 + 1200.12) / 2
        //            = 1200.06
        return uint(priceBefore.add(priceAfter).divideDecimal(_UNIT * 2));
    }

    /*
     * @dev Given the current oracle price (not fillPrice) and priceImpactDelta, return the max priceImpactDelta
     * price which is a price that is inclusive of the priceImpactDelta tolerance.
     *
     * For instance, if price ETH is $1000 and priceImpactDelta is 1% then maxPriceImpact is $1010. The fillPrice
     * on the trade must be below $1010 for the trade to succeed.
     *
     * For clarity when priceImpactDelta is:
     *  0.1   then 10%
     *  0.01  then 1%
     *  0.001 then 0.1%
     *
     * When price is $1000, I long, and priceImpactDelta is:
     *  0.1   then price * (1 + 0.1)   = 1100
     *  0.01  then price * (1 + 0.01)  = 1010
     *  0.001 then price * (1 + 0.001) = 1001
     *
     * When same but short then,
     *  0.1   then price * (1 - 0.1)   = 900
     *  0.01  then price * (1 - 0.01)  = 990
     *  0.001 then price * (1 - 0.001) = 999
     *
     * This forms the limit at which the fillPrice can reach before we revert the trade.
     */
    function _priceImpactLimit(
        uint price,
        uint priceImpactDelta,
        int sizeDelta
    ) internal pure returns (uint) {
        // A lower price would be less desirable for shorts and a higher price is less desirable for longs. As such
        // we derive the maxPriceImpact based on whether the position is going long/short.
        return price.multiplyDecimal(sizeDelta > 0 ? uint(_UNIT).add(priceImpactDelta) : uint(_UNIT).sub(priceImpactDelta));
    }

    /*
     * Absolute value of the input, returned as a signed number.
     */
    function _signedAbs(int x) internal pure returns (int) {
        return x < 0 ? -x : x;
    }

    /*
     * Absolute value of the input, returned as an unsigned number.
     */
    function _abs(int x) internal pure returns (uint) {
        return uint(_signedAbs(x));
    }

    function _max(int x, int y) internal pure returns (int) {
        return x < y ? y : x;
    }

    function _min(int x, int y) internal pure returns (int) {
        return x < y ? x : y;
    }

    /*
     * True if and only if two positions a and b are on the same side of the market; that is, if they have the same
     * sign, or either of them is zero.
     */
    function _sameSide(int a, int b) internal pure returns (bool) {
        return (a == 0) || (b == 0) || (a > 0) == (b > 0);
    }

    /*
     * True if and only if the given status indicates an error.
     */
    function _isError(Status status) internal pure returns (bool) {
        return status != Status.Ok;
    }

    /*
     * Revert with an appropriate message if the first argument is true.
     */
    function _revertIfError(bool isError, Status status) internal view {
        if (isError) {
            revert(_errorMessages[uint8(status)]);
        }
    }

    /*
     * Revert with an appropriate message if the input is an error.
     */
    function _revertIfError(Status status) internal view {
        if (_isError(status)) {
            revert(_errorMessages[uint8(status)]);
        }
    }
}<|MERGE_RESOLUTION|>--- conflicted
+++ resolved
@@ -402,11 +402,7 @@
      *
      * Similar to fillPrice, but we disregard the skew (by assuming it's zero). Which is basically the calculation
      * when we compute as if taking the position from 0 to x. In practice, the premium component of the
-<<<<<<< HEAD
-     * liquidation will just be (size / skewScale) * (size * price) .
-=======
      * liquidation will just be (size / skewScale) * (size * price).
->>>>>>> e4335995
      *
      * It adds a configurable multiplier that can be used to increase the margin that goes to feePool.
      *
