/*
-----------------------------------------------------------------
FILE INFORMATION
-----------------------------------------------------------------
file:       Nomin.sol
version:    1.1
author:     Anton Jurisevic
            Mike Spain
            Dominic Romanowski

date:       2018-05-02

checked:    Mike Spain
approved:   Samuel Brooks

-----------------------------------------------------------------
MODULE DESCRIPTION
-----------------------------------------------------------------

Ether-backed nomin stablecoin contract.

This contract issues nomins, which are tokens worth 1 USD each.

Nomins are issuable by Havven holders who have to lock up some
value of their havvens to issue H * Cmax nomins. Where Cmax is
some value less than 1.

A configurable fee is charged on nomin transfers and deposited
into a common pot, which havven holders may withdraw from once per
fee period.

-----------------------------------------------------------------
*/

pragma solidity 0.4.23;


import "contracts/ExternStateFeeToken.sol";
import "contracts/TokenState.sol";
import "contracts/Court.sol";
import "contracts/Havven.sol";

contract Nomin is ExternStateFeeToken {

    /* ========== STATE VARIABLES ========== */

    // The address of the contract which manages confiscation votes.
    Court public court;
    Havven public havven;

    // Accounts which have lost the privilege to transact in nomins.
    mapping(address => bool) public frozen;


    /* ========== CONSTRUCTOR ========== */

    constructor(address _havven, address _owner, TokenState _initialState)
        ExternStateFeeToken("Havven-Backed USD Nomins", "nUSD",
                            15 * UNIT / 10000, // nomin transfers incur a 15 bp fee
                            _havven, // the havven contract is the fee authority
                            _initialState,
                            _owner)
        public
    {
        // It should not be possible to transfer to the nomin contract itself.
        frozen[this] = true;
        havven = Havven(_havven);
    }

    /* ========== SETTERS ========== */

    function setCourt(Court _court)
        external
        onlyOwner
    {
        court = _court;
        emitCourtUpdated(_court);
    }

    function setHavven(Havven _havven)
        external
        onlyOwner
    {
        // havven should be set as the feeAuthority after calling this depending on
        // havven's internal logic
        havven = _havven;
        setFeeAuthority(_havven);
        emitHavvenUpdated(_havven);
    }


    /* ========== MUTATIVE FUNCTIONS ========== */

    /* Override ERC20 transfer function in order to check
     * whether the recipient account is frozen. Note that there is
     * no need to check whether the sender has a frozen account,
     * since their funds have already been confiscated,
     * and no new funds can be transferred to it.*/
    function transfer(address to, uint value)
        public
        returns (bool)
    {
        require(!frozen[to]);
        return super.transfer(to, priceToSpend(value));
    }

    /* Override ERC20 transferFrom function in order to check
     * whether the recipient account is frozen. */
    function transferFrom(address from, address to, uint value)
        public
        returns (bool)
    {
        require(!frozen[to]);
        return super.transferFrom(from, to, priceToSpend(value));
    }

    function transferSenderPaysFee(address to, uint value)
        public
        returns (bool)
    {
        require(!frozen[to]);
        return super.transfer(to, value);
    }

    function transferFromSenderPaysFee(address from, address to, uint value)
        public
        returns (bool)
    {
        require(!frozen[to]);
        return super.transferFrom(from, to, value);
    }

    /* If a confiscation court motion has passed and reached the confirmation
     * state, the court may transfer the target account's balance to the fee pool
     * and freeze its participation in further transactions. */
    function confiscateBalance(address target)
        external
        onlyCourt
    {
        
        // A motion must actually be underway.
        uint motionID = court.targetMotionID(target);
        require(motionID != 0);

        // These checks are strictly unnecessary,
        // since they are already checked in the court contract itself.
        require(court.motionConfirming(motionID));
        require(court.motionPasses(motionID));
        require(!frozen[target]);

        // Confiscate the balance in the account and freeze it.
        uint balance = state.balanceOf(target);
        state.setBalanceOf(address(this), safeAdd(state.balanceOf(address(this)), balance));
        state.setBalanceOf(target, 0);
        frozen[target] = true;
        emitAccountFrozen(target, target, balance);
        emitTransfer(target, address(this), balance);
    }

    /* The owner may allow a previously-frozen contract to once
     * again accept and transfer nomins. */
    function unfreezeAccount(address target)
        external
        onlyOwner
    {
        if (frozen[target] && Nomin(target) != this) {
            frozen[target] = false;
            emitAccountUnfrozen(target, target);
        }
    }

<<<<<<< HEAD
    /* Allow havven to burn a certain number of
     * nomins from a target address */
    function burn(address target, uint amount)
        external
        onlyHavven
    {
        state.setBalanceOf(target, safeSub(state.balanceOf(target), amount));
        totalSupply = safeSub(totalSupply, amount);
        emitTransfer(target, address(0), amount);
        emitBurned(target, amount);
    }

=======
>>>>>>> 284fb1b3
    /* Allow havven to issue a certain number of
     * nomins from a target address */
    function issue(address target, uint amount)
        external
        onlyHavven
    {
        state.setBalanceOf(target, safeAdd(state.balanceOf(target), amount));
        totalSupply = safeAdd(totalSupply, amount);
        emitTransfer(address(0), target, amount);
        emitIssued(target, amount);
    }

    /* Allow havven to burn a certain number of
     * nomins from a target address */
    function burn(address target, uint amount)
        external
        onlyHavven
    {
        state.setBalanceOf(target, safeSub(state.balanceOf(target), amount));
        totalSupply = safeSub(totalSupply, amount);
        emit Transfer(target, address(0), amount);
        emit Burned(target, amount);
    }

    /* ========== MODIFIERS ========== */

    modifier onlyHavven() {
        require(Havven(msg.sender) == havven);
        _;
    }

    modifier onlyCourt() {
        require(Court(msg.sender) == court);
        _;
    }

}<|MERGE_RESOLUTION|>--- conflicted
+++ resolved
@@ -169,7 +169,18 @@
         }
     }
 
-<<<<<<< HEAD
+    /* Allow havven to issue a certain number of
+     * nomins from a target address */
+    function issue(address target, uint amount)
+        external
+        onlyHavven
+    {
+        state.setBalanceOf(target, safeAdd(state.balanceOf(target), amount));
+        totalSupply = safeAdd(totalSupply, amount);
+        emitTransfer(address(0), target, amount);
+        emitIssued(target, amount);
+    }
+
     /* Allow havven to burn a certain number of
      * nomins from a target address */
     function burn(address target, uint amount)
@@ -182,32 +193,6 @@
         emitBurned(target, amount);
     }
 
-=======
->>>>>>> 284fb1b3
-    /* Allow havven to issue a certain number of
-     * nomins from a target address */
-    function issue(address target, uint amount)
-        external
-        onlyHavven
-    {
-        state.setBalanceOf(target, safeAdd(state.balanceOf(target), amount));
-        totalSupply = safeAdd(totalSupply, amount);
-        emitTransfer(address(0), target, amount);
-        emitIssued(target, amount);
-    }
-
-    /* Allow havven to burn a certain number of
-     * nomins from a target address */
-    function burn(address target, uint amount)
-        external
-        onlyHavven
-    {
-        state.setBalanceOf(target, safeSub(state.balanceOf(target), amount));
-        totalSupply = safeSub(totalSupply, amount);
-        emit Transfer(target, address(0), amount);
-        emit Burned(target, amount);
-    }
-
     /* ========== MODIFIERS ========== */
 
     modifier onlyHavven() {
