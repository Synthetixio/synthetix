--- conflicted
+++ resolved
@@ -15,13 +15,8 @@
 import "./interfaces/IExchangeRates.sol";
 
 
-<<<<<<< HEAD
 // https://docs.synthetix.io/contracts/source/contracts/depot
-contract Depot is Owned, SelfDestructible, Pausable, ReentrancyGuard, MixinResolver, IDepot {
-=======
-// https://docs.synthetix.io/contracts/Depot
 contract Depot is Owned, Pausable, ReentrancyGuard, MixinResolver, IDepot {
->>>>>>> b4771e96
     using SafeMath for uint;
     using SafeDecimalMath for uint;
 
