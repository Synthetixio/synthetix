--- conflicted
+++ resolved
@@ -54,11 +54,8 @@
  *                                       `views` contains functions to provide visibility to different parameters and
  *                                           is used by external or manager contracts.
  *                                        `delayedOrders` contains the logic to implement the delayed order flows.
-<<<<<<< HEAD
-=======
  *                                        `offchainDelayedOrders` contains the logic to implement the delayed order
  *                                           with off-chain pricing flows.
->>>>>>> ab7a3816
  *
  *     - PerpsV2State.sol:               The State contracts holds all the state for the market and is consumed/updated
  *                                       by the fragments.
@@ -69,13 +66,9 @@
  *     - PerpsV2MarketViews.sol:         Contains the logic to access market and positions parameters by external or
  *                                       manager contracts
  *
-<<<<<<< HEAD
- *     - PerpsV2MarketDelayedOrder.sol:  Contains the logic to implement delayed order flows
-=======
  *     - PerpsV2MarketDelayedOrders.sol:  Contains the logic to implement delayed order flows
  *
  *     - PerpsV2MarketDelayedOrdersOffchain.sol:  Contains the logic to implement delayed order with off-chain pricing flows
->>>>>>> ab7a3816
  *
  *
  * Technical note: internal functions within the PerpsV2Market contract assume the following:
