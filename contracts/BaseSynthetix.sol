pragma solidity ^0.5.16;

// Inheritance
import "./interfaces/IERC20.sol";
import "./ExternStateToken.sol";
import "./MixinResolver.sol";
import "./interfaces/ISynthetix.sol";

// Internal references
import "./interfaces/ISynth.sol";
import "./TokenState.sol";
import "./interfaces/ISystemStatus.sol";
import "./interfaces/IExchanger.sol";
import "./interfaces/IIssuer.sol";
import "./interfaces/IRewardsDistribution.sol";
import "./interfaces/ILiquidator.sol";
import "./interfaces/ILiquidatorRewards.sol";
import "./interfaces/IVirtualSynth.sol";
import "./interfaces/IRewardEscrowV2.sol";

import "hardhat/console.sol";

contract BaseSynthetix is IERC20, ExternStateToken, MixinResolver, ISynthetix {
    // ========== STATE VARIABLES ==========

    // Available Synths which can be used with the system
    string public constant TOKEN_NAME = "Synthetix Network Token";
    string public constant TOKEN_SYMBOL = "SNX";
    uint8 public constant DECIMALS = 18;
    bytes32 public constant sUSD = "sUSD";

    // ========== ADDRESS RESOLVER CONFIGURATION ==========
    bytes32 private constant CONTRACT_SYSTEMSTATUS = "SystemStatus";
    bytes32 private constant CONTRACT_EXCHANGER = "Exchanger";
    bytes32 private constant CONTRACT_ISSUER = "Issuer";
    bytes32 private constant CONTRACT_REWARDSDISTRIBUTION = "RewardsDistribution";
    bytes32 private constant CONTRACT_LIQUIDATORREWARDS = "LiquidatorRewards";
    bytes32 private constant CONTRACT_LIQUIDATOR = "Liquidator";
    bytes32 private constant CONTRACT_REWARDESCROWV2 = "RewardEscrowV2";

    // ========== CONSTRUCTOR ==========

    constructor(
        address payable _proxy,
        TokenState _tokenState,
        address _owner,
        uint _totalSupply,
        address _resolver
    )
        public
        ExternStateToken(_proxy, _tokenState, TOKEN_NAME, TOKEN_SYMBOL, _totalSupply, DECIMALS, _owner)
        MixinResolver(_resolver)
    {}

    // ========== VIEWS ==========

    // Note: use public visibility so that it can be invoked in a subclass
    function resolverAddressesRequired() public view returns (bytes32[] memory addresses) {
        addresses = new bytes32[](7);
        addresses[0] = CONTRACT_SYSTEMSTATUS;
        addresses[1] = CONTRACT_EXCHANGER;
        addresses[2] = CONTRACT_ISSUER;
        addresses[3] = CONTRACT_REWARDSDISTRIBUTION;
        addresses[4] = CONTRACT_LIQUIDATORREWARDS;
        addresses[5] = CONTRACT_LIQUIDATOR;
        addresses[6] = CONTRACT_REWARDESCROWV2;
    }

    function systemStatus() internal view returns (ISystemStatus) {
        return ISystemStatus(requireAndGetAddress(CONTRACT_SYSTEMSTATUS));
    }

    function exchanger() internal view returns (IExchanger) {
        return IExchanger(requireAndGetAddress(CONTRACT_EXCHANGER));
    }

    function issuer() internal view returns (IIssuer) {
        return IIssuer(requireAndGetAddress(CONTRACT_ISSUER));
    }

    function rewardsDistribution() internal view returns (IRewardsDistribution) {
        return IRewardsDistribution(requireAndGetAddress(CONTRACT_REWARDSDISTRIBUTION));
    }

    function liquidatorRewards() internal view returns (ILiquidatorRewards) {
        return ILiquidatorRewards(requireAndGetAddress(CONTRACT_LIQUIDATORREWARDS));
    }

    function rewardEscrowV2() internal view returns (IRewardEscrowV2) {
        return IRewardEscrowV2(requireAndGetAddress(CONTRACT_REWARDESCROWV2));
    }

    function liquidator() internal view returns (ILiquidator) {
        return ILiquidator(requireAndGetAddress(CONTRACT_LIQUIDATOR));
    }

    function debtBalanceOf(address account, bytes32 currencyKey) external view returns (uint) {
        return issuer().debtBalanceOf(account, currencyKey);
    }

    function totalIssuedSynths(bytes32 currencyKey) external view returns (uint) {
        return issuer().totalIssuedSynths(currencyKey, false);
    }

    function totalIssuedSynthsExcludeOtherCollateral(bytes32 currencyKey) external view returns (uint) {
        return issuer().totalIssuedSynths(currencyKey, true);
    }

    function availableCurrencyKeys() external view returns (bytes32[] memory) {
        return issuer().availableCurrencyKeys();
    }

    function availableSynthCount() external view returns (uint) {
        return issuer().availableSynthCount();
    }

    function availableSynths(uint index) external view returns (ISynth) {
        return issuer().availableSynths(index);
    }

    function synths(bytes32 currencyKey) external view returns (ISynth) {
        return issuer().synths(currencyKey);
    }

    function synthsByAddress(address synthAddress) external view returns (bytes32) {
        return issuer().synthsByAddress(synthAddress);
    }

    function isWaitingPeriod(bytes32 currencyKey) external view returns (bool) {
        return exchanger().maxSecsLeftInWaitingPeriod(messageSender, currencyKey) > 0;
    }

    function anySynthOrSNXRateIsInvalid() external view returns (bool anyRateInvalid) {
        return issuer().anySynthOrSNXRateIsInvalid();
    }

    function maxIssuableSynths(address account) external view returns (uint maxIssuable) {
        return issuer().maxIssuableSynths(account);
    }

    function remainingIssuableSynths(address account)
        external
        view
        returns (
            uint maxIssuable,
            uint alreadyIssued,
            uint totalSystemDebt
        )
    {
        return issuer().remainingIssuableSynths(account);
    }

    function collateralisationRatio(address _issuer) external view returns (uint) {
        return issuer().collateralisationRatio(_issuer);
    }

    function collateral(address account) external view returns (uint) {
        return issuer().collateral(account);
    }

    function transferableSynthetix(address account) external view returns (uint transferable) {
        (transferable, ) = issuer().transferableSynthetixAndAnyRateIsInvalid(account, tokenState.balanceOf(account));
    }

    function _canTransfer(address account, uint value) internal view returns (bool) {
        if (issuer().debtBalanceOf(account, sUSD) > 0) {
            (uint transferable, bool anyRateIsInvalid) =
                issuer().transferableSynthetixAndAnyRateIsInvalid(account, tokenState.balanceOf(account));
            require(value <= transferable, "Cannot transfer staked or escrowed SNX");
            require(!anyRateIsInvalid, "A synth or SNX rate is invalid");
        }

        return true;
    }

    // ========== MUTATIVE FUNCTIONS ==========

    function exchange(
        bytes32 sourceCurrencyKey,
        uint sourceAmount,
        bytes32 destinationCurrencyKey
    ) external exchangeActive(sourceCurrencyKey, destinationCurrencyKey) optionalProxy returns (uint amountReceived) {
        (amountReceived, ) = exchanger().exchange(
            messageSender,
            messageSender,
            sourceCurrencyKey,
            sourceAmount,
            destinationCurrencyKey,
            messageSender,
            false,
            messageSender,
            bytes32(0)
        );
    }

    function exchangeOnBehalf(
        address exchangeForAddress,
        bytes32 sourceCurrencyKey,
        uint sourceAmount,
        bytes32 destinationCurrencyKey
    ) external exchangeActive(sourceCurrencyKey, destinationCurrencyKey) optionalProxy returns (uint amountReceived) {
        (amountReceived, ) = exchanger().exchange(
            exchangeForAddress,
            messageSender,
            sourceCurrencyKey,
            sourceAmount,
            destinationCurrencyKey,
            exchangeForAddress,
            false,
            exchangeForAddress,
            bytes32(0)
        );
    }

    function settle(bytes32 currencyKey)
        external
        optionalProxy
        returns (
            uint reclaimed,
            uint refunded,
            uint numEntriesSettled
        )
    {
        return exchanger().settle(messageSender, currencyKey);
    }

    function exchangeWithTracking(
        bytes32 sourceCurrencyKey,
        uint sourceAmount,
        bytes32 destinationCurrencyKey,
        address rewardAddress,
        bytes32 trackingCode
    ) external exchangeActive(sourceCurrencyKey, destinationCurrencyKey) optionalProxy returns (uint amountReceived) {
        (amountReceived, ) = exchanger().exchange(
            messageSender,
            messageSender,
            sourceCurrencyKey,
            sourceAmount,
            destinationCurrencyKey,
            messageSender,
            false,
            rewardAddress,
            trackingCode
        );
    }

    function exchangeOnBehalfWithTracking(
        address exchangeForAddress,
        bytes32 sourceCurrencyKey,
        uint sourceAmount,
        bytes32 destinationCurrencyKey,
        address rewardAddress,
        bytes32 trackingCode
    ) external exchangeActive(sourceCurrencyKey, destinationCurrencyKey) optionalProxy returns (uint amountReceived) {
        (amountReceived, ) = exchanger().exchange(
            exchangeForAddress,
            messageSender,
            sourceCurrencyKey,
            sourceAmount,
            destinationCurrencyKey,
            exchangeForAddress,
            false,
            rewardAddress,
            trackingCode
        );
    }

    function transfer(address to, uint value) external onlyProxyOrInternal systemActive returns (bool) {
        console.log("TRANSFER", to);
        console.log("AMT", value);
        // Ensure they're not trying to exceed their locked amount -- only if they have debt.
        _canTransfer(messageSender, value);

        // Perform the transfer: if there is a problem an exception will be thrown in this call.
        _transferByProxy(messageSender, to, value);

        return true;
    }

    function transferFrom(
        address from,
        address to,
        uint value
    ) external onlyProxyOrInternal systemActive returns (bool) {
        console.log("FROM", from);
        console.log("TRANSFER", to);
        console.log("AMT", value);
        // Ensure they're not trying to exceed their locked amount -- only if they have debt.
        _canTransfer(from, value);

        // Perform the transfer: if there is a problem,
        // an exception will be thrown in this call.
        return _transferFromByProxy(messageSender, from, to, value);
    }

    function issueSynths(uint amount) external issuanceActive optionalProxy {
        return issuer().issueSynths(messageSender, amount);
    }

    function issueSynthsOnBehalf(address issueForAddress, uint amount) external issuanceActive optionalProxy {
        return issuer().issueSynthsOnBehalf(issueForAddress, messageSender, amount);
    }

    function issueMaxSynths() external issuanceActive optionalProxy {
        return issuer().issueMaxSynths(messageSender);
    }

    function issueMaxSynthsOnBehalf(address issueForAddress) external issuanceActive optionalProxy {
        return issuer().issueMaxSynthsOnBehalf(issueForAddress, messageSender);
    }

    function burnSynths(uint amount) external issuanceActive optionalProxy {
        return issuer().burnSynths(messageSender, amount);
    }

    function burnSynthsOnBehalf(address burnForAddress, uint amount) external issuanceActive optionalProxy {
        return issuer().burnSynthsOnBehalf(burnForAddress, messageSender, amount);
    }

    function burnSynthsToTarget() external issuanceActive optionalProxy {
        return issuer().burnSynthsToTarget(messageSender);
    }

    function burnSynthsToTargetOnBehalf(address burnForAddress) external issuanceActive optionalProxy {
        return issuer().burnSynthsToTargetOnBehalf(burnForAddress, messageSender);
    }

    /// @notice Force liquidate a delinquent account and distribute the redeemed SNX rewards amongst the appropriate recipients.
    /// @dev The SNX transfers will revert if the amount to send is more than balanceOf account (i.e. due to escrowed balance).
    function liquidateDelinquentAccount(address account) external systemActive optionalProxy returns (bool) {

        // must store liquidator account address because below functions may attempt to transfer SNX which changes messageSender
        address liquidatorAccount = messageSender;

        // ensure the user has no liquidation rewards (also counted towards collateral) outstanding
        liquidatorRewards().getReward(account);

        (uint totalRedeemed, uint debtToRemove, uint escrowToLiquidate) = issuer().liquidateAccount(account, false);

        // This vests the to-be-liquidated part of escrow to the account (!) as liquid SNX.
        // It is transferred to the account instead of to the rewards because of the liquidator / flagger
        // rewards that may need to be paid (so need to be transferrable, to avoid edge cases)
        if (escrowToLiquidate > 0) {
            // if startIndex greater than 0 is needed for some accounts due to gas limits, it can be passed from
            // the input by refactoring this method to have an alternative which accepts startIndex
            rewardEscrowV2().revokeFrom(account, account, escrowToLiquidate, 0);
        }

        emitAccountLiquidated(account, totalRedeemed, debtToRemove, liquidatorAccount);

        if (totalRedeemed > 0) {
            uint stakerRewards; // The amount of rewards to be sent to the LiquidatorRewards contract.
            uint flagReward = liquidator().flagReward();
            uint liquidateReward = liquidator().liquidateReward();
            // Check if the total amount of redeemed SNX is enough to payout the liquidation rewards.
            if (totalRedeemed > flagReward.add(liquidateReward)) {
                // Transfer the flagReward to the account who flagged this account for liquidation.
                address flagger = liquidator().getLiquidationCallerForAccount(account);
                bool flagRewardTransferSucceeded = _transferByProxy(account, flagger, flagReward);
                require(flagRewardTransferSucceeded, "Flag reward transfer did not succeed");

                // Transfer the liquidateReward to liquidator (the account who invoked this liquidation).
                bool liquidateRewardTransferSucceeded = _transferByProxy(account, liquidatorAccount, liquidateReward);
                require(liquidateRewardTransferSucceeded, "Liquidate reward transfer did not succeed");

                // The remaining SNX to be sent to the LiquidatorRewards contract.
                stakerRewards = totalRedeemed.sub(flagReward.add(liquidateReward));
            } else {
                /* If the total amount of redeemed SNX is greater than zero 
                but is less than the sum of the flag & liquidate rewards,
                then just send all of the SNX to the LiquidatorRewards contract. */
                stakerRewards = totalRedeemed;
            }

            bool liquidatorRewardTransferSucceeded = _transferByProxy(account, address(liquidatorRewards()), stakerRewards);
            require(liquidatorRewardTransferSucceeded, "Transfer to LiquidatorRewards failed");

            // Inform the LiquidatorRewards contract about the incoming SNX rewards.
            liquidatorRewards().notifyRewardAmount(stakerRewards);

            return true;
        } else {
            // In this unlikely case, the total redeemed SNX is not greater than zero so don't perform any transfers.
            return false;
        }
    }

    /// @notice Allows an account to self-liquidate anytime its c-ratio is below the target issuance ratio.
    function liquidateSelf() external systemActive optionalProxy returns (bool) {

        // must store liquidated account address because below functions may attempt to transfer SNX which changes messageSender
        address liquidatedAccount = messageSender;

        // ensure the user has no liquidation rewards (also counted towards collateral) outstanding
        liquidatorRewards().getReward(liquidatedAccount);

        // Self liquidate the account (`isSelfLiquidation` flag must be set to `true`).
        (uint totalRedeemed, uint debtRemoved, uint escrowToLiquidate) = issuer().liquidateAccount(liquidatedAccount, true);
        console.log("escrowToLiquidate", escrowToLiquidate);

        emitAccountLiquidated(liquidatedAccount, totalRedeemed, debtRemoved, liquidatedAccount);

        console.log("balanceOfBefore", tokenState.balanceOf(liquidatedAccount));

        // This vests the to-be-liquidated part of escrow to the account (!) as liquid SNX.
        // It is transferred to the account instead of to the rewards directly to avoid making the following transfer
        // to liquidatorRewards aware of how much needs to be transferred from which part
        if (escrowToLiquidate > 0) {
            // if startIndex greater than 0 is needed for some accounts due to gas limits, it can be passed from
            // the input by refactoring this method to have an alternative which accepts startIndex
<<<<<<< HEAD
            rewardEscrowV2().revokeFrom(liquidatedAccount, liquidatedAccount, escrowToLiquidate, 0);
=======
            rewardEscrowV2().revokeFrom(messageSender, messageSender, escrowToLiquidate, 0);
>>>>>>> 2b3bb5e5
        }

        console.log("totalRedeemed", totalRedeemed);
        console.log("balanceOf", tokenState.balanceOf(liquidatedAccount));

        // Transfer the redeemed SNX to the LiquidatorRewards contract.
        // Reverts if amount to redeem is more than balanceOf account (i.e. due to escrowed balance).
        bool success = _transferByProxy(liquidatedAccount, address(liquidatorRewards()), totalRedeemed);
        require(success, "Transfer to LiquidatorRewards failed");

        // Inform the LiquidatorRewards contract about the incoming SNX rewards.
        liquidatorRewards().notifyRewardAmount(totalRedeemed);

        return success;
    }

    /**
     * @notice Once off function for SIP-239 to recover unallocated SNX rewards
     * due to an initialization issue in the LiquidatorRewards contract deployed in SIP-148.
     * @param amount The amount of SNX to be recovered and distributed to the rightful owners
     */
    bool public restituted = false;

    function initializeLiquidatorRewardsRestitution(uint amount) external onlyOwner {
        if (!restituted) {
            restituted = true;
            bool success = _transferByProxy(address(liquidatorRewards()), owner, amount);
            require(success, "restitution transfer failed");
        }
    }

    function exchangeWithTrackingForInitiator(
        bytes32,
        uint,
        bytes32,
        address,
        bytes32
    ) external returns (uint) {
        _notImplemented();
    }

    function exchangeWithVirtual(
        bytes32,
        uint,
        bytes32,
        bytes32
    ) external returns (uint, IVirtualSynth) {
        _notImplemented();
    }

    function exchangeAtomically(
        bytes32,
        uint,
        bytes32,
        bytes32,
        uint
    ) external returns (uint) {
        _notImplemented();
    }

    function mint() external returns (bool) {
        _notImplemented();
    }

    function mintSecondary(address, uint) external {
        _notImplemented();
    }

    function mintSecondaryRewards(uint) external {
        _notImplemented();
    }

    function burnSecondary(address, uint) external {
        _notImplemented();
    }

    function _notImplemented() internal pure {
        revert("Cannot be run on this layer");
    }

    // ========== MODIFIERS ==========

    modifier systemActive() {
        _systemActive();
        _;
    }

    function _systemActive() private view {
        systemStatus().requireSystemActive();
    }

    modifier issuanceActive() {
        _issuanceActive();
        _;
    }

    function _issuanceActive() private view {
        systemStatus().requireIssuanceActive();
    }

    modifier exchangeActive(bytes32 src, bytes32 dest) {
        _exchangeActive(src, dest);
        _;
    }

    function _exchangeActive(bytes32 src, bytes32 dest) private view {
        systemStatus().requireExchangeBetweenSynthsAllowed(src, dest);
    }

    modifier onlyExchanger() {
        _onlyExchanger();
        _;
    }

    function _onlyExchanger() private view {
        require(msg.sender == address(exchanger()), "Only Exchanger can invoke this");
    }

    modifier onlyProxyOrInternal {
        _onlyProxyOrInternal();
        _;
    }

    function _onlyProxyOrInternal() internal {
        if (msg.sender == address(proxy)) {
            // allow proxy through, messageSender should be already set correctly
            return;
        } else if (_isInternalTransferCaller(msg.sender)) {
            // optionalProxy behaviour only for the internal legacy contracts
            messageSender = msg.sender;
        } else {
            revert("Only the proxy can call");
        }
    }

    /// some legacy internal contracts use transfer methods directly on implementation
    /// which isn't supported due to SIP-238 for other callers
    function _isInternalTransferCaller(address caller) internal view returns (bool) {
        // These entries are not required or cached in order to allow them to not exist (==address(0))
        // e.g. due to not being available on L2 or at some future point in time.
        return
            // ordered to reduce gas for more frequent calls, bridge first, vesting after, legacy last
            caller == resolver.getAddress("SynthetixBridgeToOptimism") ||
            caller == resolver.getAddress("RewardEscrowV2") ||
            // legacy contracts
            caller == resolver.getAddress("RewardEscrow") ||
            caller == resolver.getAddress("SynthetixEscrow") ||
            caller == resolver.getAddress("TradingRewards") ||
            caller == resolver.getAddress("Depot");
    }

    // ========== EVENTS ==========
    event AccountLiquidated(address indexed account, uint snxRedeemed, uint amountLiquidated, address liquidator);
    bytes32 internal constant ACCOUNTLIQUIDATED_SIG = keccak256("AccountLiquidated(address,uint256,uint256,address)");

    function emitAccountLiquidated(
        address account,
        uint256 snxRedeemed,
        uint256 amountLiquidated,
        address liquidator
    ) internal {
        proxy._emit(
            abi.encode(snxRedeemed, amountLiquidated, liquidator),
            2,
            ACCOUNTLIQUIDATED_SIG,
            addressToBytes32(account),
            0,
            0
        );
    }

    event SynthExchange(
        address indexed account,
        bytes32 fromCurrencyKey,
        uint256 fromAmount,
        bytes32 toCurrencyKey,
        uint256 toAmount,
        address toAddress
    );
    bytes32 internal constant SYNTH_EXCHANGE_SIG =
        keccak256("SynthExchange(address,bytes32,uint256,bytes32,uint256,address)");

    function emitSynthExchange(
        address account,
        bytes32 fromCurrencyKey,
        uint256 fromAmount,
        bytes32 toCurrencyKey,
        uint256 toAmount,
        address toAddress
    ) external onlyExchanger {
        proxy._emit(
            abi.encode(fromCurrencyKey, fromAmount, toCurrencyKey, toAmount, toAddress),
            2,
            SYNTH_EXCHANGE_SIG,
            addressToBytes32(account),
            0,
            0
        );
    }

    event ExchangeTracking(bytes32 indexed trackingCode, bytes32 toCurrencyKey, uint256 toAmount, uint256 fee);
    bytes32 internal constant EXCHANGE_TRACKING_SIG = keccak256("ExchangeTracking(bytes32,bytes32,uint256,uint256)");

    function emitExchangeTracking(
        bytes32 trackingCode,
        bytes32 toCurrencyKey,
        uint256 toAmount,
        uint256 fee
    ) external onlyExchanger {
        proxy._emit(abi.encode(toCurrencyKey, toAmount, fee), 2, EXCHANGE_TRACKING_SIG, trackingCode, 0, 0);
    }

    event ExchangeReclaim(address indexed account, bytes32 currencyKey, uint amount);
    bytes32 internal constant EXCHANGERECLAIM_SIG = keccak256("ExchangeReclaim(address,bytes32,uint256)");

    function emitExchangeReclaim(
        address account,
        bytes32 currencyKey,
        uint256 amount
    ) external onlyExchanger {
        proxy._emit(abi.encode(currencyKey, amount), 2, EXCHANGERECLAIM_SIG, addressToBytes32(account), 0, 0);
    }

    event ExchangeRebate(address indexed account, bytes32 currencyKey, uint amount);
    bytes32 internal constant EXCHANGEREBATE_SIG = keccak256("ExchangeRebate(address,bytes32,uint256)");

    function emitExchangeRebate(
        address account,
        bytes32 currencyKey,
        uint256 amount
    ) external onlyExchanger {
        proxy._emit(abi.encode(currencyKey, amount), 2, EXCHANGEREBATE_SIG, addressToBytes32(account), 0, 0);
    }
}<|MERGE_RESOLUTION|>--- conflicted
+++ resolved
@@ -408,11 +408,7 @@
         if (escrowToLiquidate > 0) {
             // if startIndex greater than 0 is needed for some accounts due to gas limits, it can be passed from
             // the input by refactoring this method to have an alternative which accepts startIndex
-<<<<<<< HEAD
             rewardEscrowV2().revokeFrom(liquidatedAccount, liquidatedAccount, escrowToLiquidate, 0);
-=======
-            rewardEscrowV2().revokeFrom(messageSender, messageSender, escrowToLiquidate, 0);
->>>>>>> 2b3bb5e5
         }
 
         console.log("totalRedeemed", totalRedeemed);
