--- conflicted
+++ resolved
@@ -308,7 +308,6 @@
 
         emitAccountLiquidated(account, totalRedeemed, amountLiquidated, messageSender);
 
-<<<<<<< HEAD
         // TODO: Transfer SNX redeemed to the LiquidatorRewards
         // Transfer SNX redeemed to messageSender
         // Reverts if amount to redeem is more than balanceOf account, ie due to escrowed balance
@@ -344,8 +343,6 @@
         emitAccountLiquidated(account, totalRedeemed, amountLiquidated, messageSender);
 
         // TODO: Transfer SNX redeemed to the LiquidatorRewards
-=======
->>>>>>> 832fe230
         // Transfer SNX redeemed to messageSender
         // Reverts if amount to redeem is more than balanceOf account, ie due to escrowed balance
         return _transferByProxy(account, messageSender, totalRedeemed);
