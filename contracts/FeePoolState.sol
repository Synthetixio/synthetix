pragma solidity ^0.5.16;

// Inheritance
import "./Owned.sol";
import "./LimitedSetup.sol";

// Libraries
import "./SafeDecimalMath.sol";

// Internal references
import "./interfaces/IFeePool.sol";


<<<<<<< HEAD
// https://docs.synthetix.io/contracts/source/contracts/feepoolstate
contract FeePoolState is Owned, SelfDestructible, LimitedSetup {
=======
// https://docs.synthetix.io/contracts/FeePoolState
contract FeePoolState is Owned, LimitedSetup {
>>>>>>> b4771e96
    using SafeMath for uint;
    using SafeDecimalMath for uint;

    /* ========== STATE VARIABLES ========== */

    uint8 public constant FEE_PERIOD_LENGTH = 6;

    address public feePool;

    // The IssuanceData activity that's happened in a fee period.
    struct IssuanceData {
        uint debtPercentage;
        uint debtEntryIndex;
    }

    // The IssuanceData activity that's happened in a fee period.
    mapping(address => IssuanceData[FEE_PERIOD_LENGTH]) public accountIssuanceLedger;

    constructor(address _owner, IFeePool _feePool) public Owned(_owner) LimitedSetup(6 weeks) {
        feePool = address(_feePool);
    }

    /* ========== SETTERS ========== */

    /**
     * @notice set the FeePool contract as it is the only authority to be able to call
     * appendAccountIssuanceRecord with the onlyFeePool modifer
     * @dev Must be set by owner when FeePool logic is upgraded
     */
    function setFeePool(IFeePool _feePool) external onlyOwner {
        feePool = address(_feePool);
    }

    /* ========== VIEWS ========== */

    /**
     * @notice Get an accounts issuanceData for
     * @param account users account
     * @param index Index in the array to retrieve. Upto FEE_PERIOD_LENGTH
     */
    function getAccountsDebtEntry(address account, uint index)
        public
        view
        returns (uint debtPercentage, uint debtEntryIndex)
    {
        require(index < FEE_PERIOD_LENGTH, "index exceeds the FEE_PERIOD_LENGTH");

        debtPercentage = accountIssuanceLedger[account][index].debtPercentage;
        debtEntryIndex = accountIssuanceLedger[account][index].debtEntryIndex;
    }

    /**
     * @notice Find the oldest debtEntryIndex for the corresponding closingDebtIndex
     * @param account users account
     * @param closingDebtIndex the last periods debt index on close
     */
    function applicableIssuanceData(address account, uint closingDebtIndex) external view returns (uint, uint) {
        IssuanceData[FEE_PERIOD_LENGTH] memory issuanceData = accountIssuanceLedger[account];

        // We want to use the user's debtEntryIndex at when the period closed
        // Find the oldest debtEntryIndex for the corresponding closingDebtIndex
        for (uint i = 0; i < FEE_PERIOD_LENGTH; i++) {
            if (closingDebtIndex >= issuanceData[i].debtEntryIndex) {
                return (issuanceData[i].debtPercentage, issuanceData[i].debtEntryIndex);
            }
        }
    }

    /* ========== MUTATIVE FUNCTIONS ========== */

    /**
     * @notice Logs an accounts issuance data in the current fee period which is then stored historically
     * @param account Message.Senders account address
     * @param debtRatio Debt of this account as a percentage of the global debt.
     * @param debtEntryIndex The index in the global debt ledger. synthetix.synthetixState().issuanceData(account)
     * @param currentPeriodStartDebtIndex The startingDebtIndex of the current fee period
     * @dev onlyFeePool to call me on synthetix.issue() & synthetix.burn() calls to store the locked SNX
     * per fee period so we know to allocate the correct proportions of fees and rewards per period
      accountIssuanceLedger[account][0] has the latest locked amount for the current period. This can be update as many time
      accountIssuanceLedger[account][1-2] has the last locked amount for a previous period they minted or burned
     */
    function appendAccountIssuanceRecord(
        address account,
        uint debtRatio,
        uint debtEntryIndex,
        uint currentPeriodStartDebtIndex
    ) external onlyFeePool {
        // Is the current debtEntryIndex within this fee period
        if (accountIssuanceLedger[account][0].debtEntryIndex < currentPeriodStartDebtIndex) {
            // If its older then shift the previous IssuanceData entries periods down to make room for the new one.
            issuanceDataIndexOrder(account);
        }

        // Always store the latest IssuanceData entry at [0]
        accountIssuanceLedger[account][0].debtPercentage = debtRatio;
        accountIssuanceLedger[account][0].debtEntryIndex = debtEntryIndex;
    }

    /**
     * @notice Pushes down the entire array of debt ratios per fee period
     */
    function issuanceDataIndexOrder(address account) private {
        for (uint i = FEE_PERIOD_LENGTH - 2; i < FEE_PERIOD_LENGTH; i--) {
            uint next = i + 1;
            accountIssuanceLedger[account][next].debtPercentage = accountIssuanceLedger[account][i].debtPercentage;
            accountIssuanceLedger[account][next].debtEntryIndex = accountIssuanceLedger[account][i].debtEntryIndex;
        }
    }

    /**
     * @notice Import issuer data from synthetixState.issuerData on FeePeriodClose() block #
     * @dev Only callable by the contract owner, and only for 6 weeks after deployment.
     * @param accounts Array of issuing addresses
     * @param ratios Array of debt ratios
     * @param periodToInsert The Fee Period to insert the historical records into
     * @param feePeriodCloseIndex An accounts debtEntryIndex is valid when within the fee peroid,
     * since the input ratio will be an average of the pervious periods it just needs to be
     * > recentFeePeriods[periodToInsert].startingDebtIndex
     * < recentFeePeriods[periodToInsert - 1].startingDebtIndex
     */
    function importIssuerData(
        address[] calldata accounts,
        uint[] calldata ratios,
        uint periodToInsert,
        uint feePeriodCloseIndex
    ) external onlyOwner onlyDuringSetup {
        require(accounts.length == ratios.length, "Length mismatch");

        for (uint i = 0; i < accounts.length; i++) {
            accountIssuanceLedger[accounts[i]][periodToInsert].debtPercentage = ratios[i];
            accountIssuanceLedger[accounts[i]][periodToInsert].debtEntryIndex = feePeriodCloseIndex;
            emit IssuanceDebtRatioEntry(accounts[i], ratios[i], feePeriodCloseIndex);
        }
    }

    /* ========== MODIFIERS ========== */

    modifier onlyFeePool {
        require(msg.sender == address(feePool), "Only the FeePool contract can perform this action");
        _;
    }

    /* ========== Events ========== */
    event IssuanceDebtRatioEntry(address indexed account, uint debtRatio, uint feePeriodCloseIndex);
}<|MERGE_RESOLUTION|>--- conflicted
+++ resolved
@@ -11,13 +11,8 @@
 import "./interfaces/IFeePool.sol";
 
 
-<<<<<<< HEAD
 // https://docs.synthetix.io/contracts/source/contracts/feepoolstate
-contract FeePoolState is Owned, SelfDestructible, LimitedSetup {
-=======
-// https://docs.synthetix.io/contracts/FeePoolState
 contract FeePoolState is Owned, LimitedSetup {
->>>>>>> b4771e96
     using SafeMath for uint;
     using SafeDecimalMath for uint;
 
