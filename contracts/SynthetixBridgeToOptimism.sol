pragma solidity ^0.5.16;
pragma experimental ABIEncoderV2;

// Inheritance
import "./Owned.sol";
import "./MixinResolver.sol";
import "./MixinSystemSettings.sol";
import "./interfaces/ISynthetixBridgeToOptimism.sol";

// Internal references
import "./interfaces/ISynthetix.sol";
import "./interfaces/IERC20.sol";
import "./interfaces/IIssuer.sol";
import "./interfaces/IRewardEscrowV2.sol";

// solhint-disable indent
import "@eth-optimism/contracts/build/contracts/iOVM/bridge/iOVM_BaseCrossDomainMessenger.sol";


contract SynthetixBridgeToOptimism is Owned, MixinSystemSettings, ISynthetixBridgeToOptimism {
    /* ========== ADDRESS RESOLVER CONFIGURATION ========== */
    bytes32 private constant CONTRACT_EXT_MESSENGER = "ext:Messenger";
    bytes32 private constant CONTRACT_SYNTHETIX = "Synthetix";
    bytes32 private constant CONTRACT_ISSUER = "Issuer";
    bytes32 private constant CONTRACT_REWARDSDISTRIBUTION = "RewardsDistribution";
    bytes32 private constant CONTRACT_REWARDESCROW = "RewardEscrowV2";
    bytes32 private constant CONTRACT_OVM_SYNTHETIXBRIDGETOBASE = "ovm:SynthetixBridgeToBase";

    bool public activated;

    // ========== CONSTRUCTOR ==========

    constructor(address _owner, address _resolver) public Owned(_owner) MixinSystemSettings(_resolver) {
        activated = true;
    }

    //
    // ========== INTERNALS ============

    function messenger() internal view returns (iOVM_BaseCrossDomainMessenger) {
        return iOVM_BaseCrossDomainMessenger(requireAndGetAddress(CONTRACT_EXT_MESSENGER));
    }

    function synthetix() internal view returns (ISynthetix) {
        return ISynthetix(requireAndGetAddress(CONTRACT_SYNTHETIX));
    }

    function synthetixERC20() internal view returns (IERC20) {
        return IERC20(requireAndGetAddress(CONTRACT_SYNTHETIX));
    }

    function issuer() internal view returns (IIssuer) {
        return IIssuer(requireAndGetAddress(CONTRACT_ISSUER));
    }

    function rewardsDistribution() internal view returns (address) {
        return requireAndGetAddress(CONTRACT_REWARDSDISTRIBUTION);
    }

    function rewardEscrowV2() internal view returns (IRewardEscrowV2) {
        return IRewardEscrowV2(requireAndGetAddress(CONTRACT_REWARDESCROW));
    }

    function synthetixBridgeToBase() internal view returns (address) {
        return requireAndGetAddress(CONTRACT_OVM_SYNTHETIXBRIDGETOBASE);
    }

    function isActive() internal view {
        require(activated, "Function deactivated");
    }

    /* ========== VIEWS ========== */

    function resolverAddressesRequired() public view returns (bytes32[] memory addresses) {
        bytes32[] memory existingAddresses = MixinSystemSettings.resolverAddressesRequired();
<<<<<<< HEAD
        bytes32[] memory addresses = new bytes32[](6);
        addresses[0] = CONTRACT_EXT_MESSENGER;
        addresses[1] = CONTRACT_SYNTHETIX;
        addresses[2] = CONTRACT_ISSUER;
        addresses[3] = CONTRACT_REWARDSDISTRIBUTION;
        addresses[4] = CONTRACT_OVM_SYNTHETIXBRIDGETOBASE;
        addresses[5] = CONTRACT_REWARDESCROW;
        return combineArrays(existingAddresses, addresses);
=======
        bytes32[] memory newAddresses = new bytes32[](6);
        newAddresses[0] = CONTRACT_EXT_MESSENGER;
        newAddresses[1] = CONTRACT_SYNTHETIX;
        newAddresses[2] = CONTRACT_ISSUER;
        newAddresses[3] = CONTRACT_REWARDSDISTRIBUTION;
        newAddresses[4] = CONTRACT_OVM_SYNTHETIXBRIDGETOBASE;
        newAddresses[5] = CONTRACT_REWARDESCROW;
        addresses = combineArrays(existingAddresses, newAddresses);
>>>>>>> c73c3a2a
    }

    // ========== MODIFIERS ============

    modifier requireActive() {
        isActive();
        _;
    }

    // ========== PUBLIC FUNCTIONS =========

    function initiateDeposit(uint256 depositAmount) external requireActive {
        require(issuer().debtBalanceOf(msg.sender, "sUSD") == 0, "Cannot deposit with debt");
        // escrow amount should beset to 0
<<<<<<< HEAD
        _initiateDeposit(depositAmount);
=======
        _initiateDeposit(depositAmount, 0);
>>>>>>> c73c3a2a
    }

    function depositAndMigrateEscrow(uint256 depositAmount, uint256[] calldata entryIDs) external requireActive {
        require(issuer().debtBalanceOf(msg.sender, "sUSD") == 0, "Cannot deposit or migrate with debt");
        // Burn their reward escrow first
        // Note: escrowSummary would lose the fidelity of the weekly escrows, so this may not be sufficient
        uint256 escrowedAccountBalance;

        if (entryIDs.length > 0) {
            VestingEntries.VestingEntry[] memory vestingEntries;
            (escrowedAccountBalance, vestingEntries) = rewardEscrowV2().burnForMigration(msg.sender, entryIDs);

            // if there is an escrow amount to be migrated
            if (escrowedAccountBalance > 0) {
                // create message payload for L2
                bytes memory messageData = abi.encodeWithSignature(
                    "importVestingEntries(address,uint256,(uint64,uint64,uint64,uint256,uint256)[])",
                    msg.sender,
                    escrowedAccountBalance,
                    vestingEntries
                );
                // relay the message to this contract on L2 via L1 Messenger
                messenger().sendMessage(synthetixBridgeToBase(), messageData, uint32(getCrossDomainMessageGasLimit()));
                emit ExportedVestingEntries(msg.sender, escrowedAccountBalance, vestingEntries);
            }
        }
<<<<<<< HEAD

        if (depositAmount > 0) {
            _initiateDeposit(depositAmount);
=======
        if (depositAmount > 0) {
            _initiateDeposit(depositAmount, escrowedAccountBalance);
>>>>>>> c73c3a2a
        }
    }

    // invoked by a generous user on L1
    function initiateRewardDeposit(uint amount) external requireActive {
        // move the SNX into this contract
        synthetixERC20().transferFrom(msg.sender, address(this), amount);

        _initiateRewardDeposit(amount);
    }

    // ========= RESTRICTED FUNCTIONS ==============

    // invoked by Messenger on L1 after L2 waiting period elapses
    function completeWithdrawal(address account, uint256 amount) external requireActive {
        // ensure function only callable from L2 Bridge via messenger (aka relayer)
        require(msg.sender == address(messenger()), "Only the relayer can call this");
        require(messenger().xDomainMessageSender() == synthetixBridgeToBase(), "Only the L2 bridge can invoke");

        // transfer amount back to user
        synthetixERC20().transfer(account, amount);

        // no escrow actions - escrow remains on L2
        emit WithdrawalCompleted(account, amount);
    }

    // invoked by the owner for migrating the contract to the new version that will allow for withdrawals
    function migrateBridge(address newBridge) external onlyOwner requireActive {
        require(newBridge != address(0), "Cannot migrate to address 0");
        activated = false;

        IERC20 ERC20Synthetix = synthetixERC20();
        // get the current contract balance and transfer it to the new SynthetixL1ToL2Bridge contract
        uint256 contractBalance = ERC20Synthetix.balanceOf(address(this));
        ERC20Synthetix.transfer(newBridge, contractBalance);

        emit BridgeMigrated(address(this), newBridge, contractBalance);
    }

    // invoked by RewardsDistribution on L1 (takes SNX)
    function notifyRewardAmount(uint256 amount) external requireActive {
        require(msg.sender == address(rewardsDistribution()), "Caller is not RewardsDistribution contract");

        // to be here means I've been given an amount of SNX to distribute onto L2
        _initiateRewardDeposit(amount);
    }

    // ========== PRIVATE/INTERNAL FUNCTIONS =========

    function _initiateRewardDeposit(uint256 _amount) internal {
        // create message payload for L2
        bytes memory messageData = abi.encodeWithSignature("completeRewardDeposit(uint256)", _amount);

        // relay the message to this contract on L2 via L1 Messenger
        messenger().sendMessage(synthetixBridgeToBase(), messageData, uint32(getCrossDomainMessageGasLimit()));

        emit RewardDeposit(msg.sender, _amount);
    }

<<<<<<< HEAD
    function _initiateDeposit(uint256 _depositAmount) private {
=======
    function _initiateDeposit(uint256 _depositAmount, uint256 _escrowAmount) private {
>>>>>>> c73c3a2a
        // Transfer SNX to L2
        // First, move the SNX into this contract
        synthetixERC20().transferFrom(msg.sender, address(this), _depositAmount);
        // create message payload for L2
<<<<<<< HEAD
        bytes memory messageData = abi.encodeWithSignature("completeDeposit(address,uint256)", msg.sender, _depositAmount);
        // relay the message to this contract on L2 via L1 Messenger
        messenger().sendMessage(synthetixBridgeToBase(), messageData, uint32(getCrossDomainMessageGasLimit()));
        emit Deposit(msg.sender, _depositAmount);
=======
        bytes memory messageData = abi.encodeWithSignature(
            "completeDeposit(address,uint256,uint256)",
            msg.sender,
            _depositAmount,
            _escrowAmount
        );
        // relay the message to this contract on L2 via L1 Messenger
        messenger().sendMessage(synthetixBridgeToBase(), messageData, uint32(getCrossDomainMessageGasLimit()));
        emit Deposit(msg.sender, _depositAmount, _escrowAmount);
>>>>>>> c73c3a2a
    }

    // ========== EVENTS ==========

    event BridgeMigrated(address oldBridge, address newBridge, uint256 amount);
<<<<<<< HEAD
    event Deposit(address indexed account, uint256 amount);
=======
    event Deposit(address indexed account, uint256 amount, uint256 escrowAmount);
>>>>>>> c73c3a2a
    event ExportedVestingEntries(
        address indexed account,
        uint256 escrowedAccountBalance,
        VestingEntries.VestingEntry[] vestingEntries
    );
    event RewardDeposit(address indexed account, uint256 amount);
    event WithdrawalCompleted(address indexed account, uint256 amount);
}<|MERGE_RESOLUTION|>--- conflicted
+++ resolved
@@ -73,16 +73,6 @@
 
     function resolverAddressesRequired() public view returns (bytes32[] memory addresses) {
         bytes32[] memory existingAddresses = MixinSystemSettings.resolverAddressesRequired();
-<<<<<<< HEAD
-        bytes32[] memory addresses = new bytes32[](6);
-        addresses[0] = CONTRACT_EXT_MESSENGER;
-        addresses[1] = CONTRACT_SYNTHETIX;
-        addresses[2] = CONTRACT_ISSUER;
-        addresses[3] = CONTRACT_REWARDSDISTRIBUTION;
-        addresses[4] = CONTRACT_OVM_SYNTHETIXBRIDGETOBASE;
-        addresses[5] = CONTRACT_REWARDESCROW;
-        return combineArrays(existingAddresses, addresses);
-=======
         bytes32[] memory newAddresses = new bytes32[](6);
         newAddresses[0] = CONTRACT_EXT_MESSENGER;
         newAddresses[1] = CONTRACT_SYNTHETIX;
@@ -91,7 +81,6 @@
         newAddresses[4] = CONTRACT_OVM_SYNTHETIXBRIDGETOBASE;
         newAddresses[5] = CONTRACT_REWARDESCROW;
         addresses = combineArrays(existingAddresses, newAddresses);
->>>>>>> c73c3a2a
     }
 
     // ========== MODIFIERS ============
@@ -106,11 +95,7 @@
     function initiateDeposit(uint256 depositAmount) external requireActive {
         require(issuer().debtBalanceOf(msg.sender, "sUSD") == 0, "Cannot deposit with debt");
         // escrow amount should beset to 0
-<<<<<<< HEAD
         _initiateDeposit(depositAmount);
-=======
-        _initiateDeposit(depositAmount, 0);
->>>>>>> c73c3a2a
     }
 
     function depositAndMigrateEscrow(uint256 depositAmount, uint256[] calldata entryIDs) external requireActive {
@@ -137,14 +122,9 @@
                 emit ExportedVestingEntries(msg.sender, escrowedAccountBalance, vestingEntries);
             }
         }
-<<<<<<< HEAD
 
         if (depositAmount > 0) {
             _initiateDeposit(depositAmount);
-=======
-        if (depositAmount > 0) {
-            _initiateDeposit(depositAmount, escrowedAccountBalance);
->>>>>>> c73c3a2a
         }
     }
 
@@ -204,41 +184,21 @@
         emit RewardDeposit(msg.sender, _amount);
     }
 
-<<<<<<< HEAD
     function _initiateDeposit(uint256 _depositAmount) private {
-=======
-    function _initiateDeposit(uint256 _depositAmount, uint256 _escrowAmount) private {
->>>>>>> c73c3a2a
         // Transfer SNX to L2
         // First, move the SNX into this contract
         synthetixERC20().transferFrom(msg.sender, address(this), _depositAmount);
         // create message payload for L2
-<<<<<<< HEAD
         bytes memory messageData = abi.encodeWithSignature("completeDeposit(address,uint256)", msg.sender, _depositAmount);
         // relay the message to this contract on L2 via L1 Messenger
         messenger().sendMessage(synthetixBridgeToBase(), messageData, uint32(getCrossDomainMessageGasLimit()));
         emit Deposit(msg.sender, _depositAmount);
-=======
-        bytes memory messageData = abi.encodeWithSignature(
-            "completeDeposit(address,uint256,uint256)",
-            msg.sender,
-            _depositAmount,
-            _escrowAmount
-        );
-        // relay the message to this contract on L2 via L1 Messenger
-        messenger().sendMessage(synthetixBridgeToBase(), messageData, uint32(getCrossDomainMessageGasLimit()));
-        emit Deposit(msg.sender, _depositAmount, _escrowAmount);
->>>>>>> c73c3a2a
     }
 
     // ========== EVENTS ==========
 
     event BridgeMigrated(address oldBridge, address newBridge, uint256 amount);
-<<<<<<< HEAD
     event Deposit(address indexed account, uint256 amount);
-=======
-    event Deposit(address indexed account, uint256 amount, uint256 escrowAmount);
->>>>>>> c73c3a2a
     event ExportedVestingEntries(
         address indexed account,
         uint256 escrowedAccountBalance,
