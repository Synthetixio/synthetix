--- conflicted
+++ resolved
@@ -27,18 +27,6 @@
     bytes32 private constant CONTRACT_REWARDESCROW = "RewardEscrowV2";
     bytes32 private constant CONTRACT_OVM_SYNTHETIXBRIDGETOBASE = "ovm:SynthetixBridgeToBase";
 
-<<<<<<< HEAD
-    bytes32[24] private addressesToCache = [
-        CONTRACT_EXT_MESSENGER,
-        CONTRACT_SYNTHETIX,
-        CONTRACT_ISSUER,
-        CONTRACT_REWARDSDISTRIBUTION,
-        CONTRACT_REWARDESCROW,
-        CONTRACT_OVM_SYNTHETIXBRIDGETOBASE
-    ];
-
-=======
->>>>>>> 306e2027
     bool public activated;
 
     // ========== CONSTRUCTOR ==========
@@ -80,18 +68,6 @@
 
     function isActive() internal view {
         require(activated, "Function deactivated");
-    }
-
-<<<<<<< HEAD
-=======
-    function _rewardDeposit(uint amount) internal {
-        // create message payload for L2
-        bytes memory messageData = abi.encodeWithSignature("mintSecondaryFromDepositForRewards(uint256)", amount);
-
-        // relay the message to this contract on L2 via L1 Messenger
-        messenger().sendMessage(synthetixBridgeToBase(), messageData, CROSS_DOMAIN_MESSAGE_GAS_LIMIT);
-
-        emit RewardDeposit(msg.sender, amount);
     }
 
     /* ========== VIEWS ========== */
@@ -105,7 +81,6 @@
         addresses[4] = CONTRACT_OVM_SYNTHETIXBRIDGETOBASE;
     }
 
->>>>>>> 306e2027
     // ========== MODIFIERS ============
 
     modifier requireActive() {
