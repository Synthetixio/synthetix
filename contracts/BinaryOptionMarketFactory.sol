pragma solidity ^0.5.16;

// Inheritance
import "./Owned.sol";
import "./MixinResolver.sol";

// Internal references
import "./BinaryOptionMarket.sol";


<<<<<<< HEAD
// https://docs.synthetix.io/contracts/source/contracts/binaryoptionmarketfactory
contract BinaryOptionMarketFactory is Owned, SelfDestructible, MixinResolver {
=======
contract BinaryOptionMarketFactory is Owned, MixinResolver {
>>>>>>> b4771e96
    /* ========== STATE VARIABLES ========== */

    /* ---------- Address Resolver Configuration ---------- */

    bytes32 internal constant CONTRACT_BINARYOPTIONMARKETMANAGER = "BinaryOptionMarketManager";

    bytes32[24] internal addressesToCache = [CONTRACT_BINARYOPTIONMARKETMANAGER];

    /* ========== CONSTRUCTOR ========== */

    constructor(address _owner, address _resolver) public Owned(_owner) MixinResolver(_resolver, addressesToCache) {}

    /* ========== VIEWS ========== */

    /* ---------- Related Contracts ---------- */

    function _manager() internal view returns (address) {
        return requireAndGetAddress(CONTRACT_BINARYOPTIONMARKETMANAGER, "Missing BinaryOptionMarketManager address");
    }

    /* ========== MUTATIVE FUNCTIONS ========== */

    function createMarket(
        address creator,
        uint[2] calldata creatorLimits,
        bytes32 oracleKey,
        uint strikePrice,
        bool refundsEnabled,
        uint[3] calldata times, // [biddingEnd, maturity, expiry]
        uint[2] calldata bids, // [longBid, shortBid]
        uint[3] calldata fees // [poolFee, creatorFee, refundFee]
    ) external returns (BinaryOptionMarket) {
        address manager = _manager();
        require(address(manager) == msg.sender, "Only permitted by the manager.");

        return
            new BinaryOptionMarket(
                manager,
                creator,
                creatorLimits,
                oracleKey,
                strikePrice,
                refundsEnabled,
                times,
                bids,
                fees
            );
    }
}<|MERGE_RESOLUTION|>--- conflicted
+++ resolved
@@ -8,12 +8,8 @@
 import "./BinaryOptionMarket.sol";
 
 
-<<<<<<< HEAD
 // https://docs.synthetix.io/contracts/source/contracts/binaryoptionmarketfactory
-contract BinaryOptionMarketFactory is Owned, SelfDestructible, MixinResolver {
-=======
 contract BinaryOptionMarketFactory is Owned, MixinResolver {
->>>>>>> b4771e96
     /* ========== STATE VARIABLES ========== */
 
     /* ---------- Address Resolver Configuration ---------- */
