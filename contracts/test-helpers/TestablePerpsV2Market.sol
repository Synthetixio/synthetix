--- conflicted
+++ resolved
@@ -24,15 +24,12 @@
     }
 
     function maxFundingVelocity() external view returns (uint) {
-<<<<<<< HEAD
-        return _maxFundingVelocity(marketState.marketKey());
-=======
         return _maxFundingVelocity(_marketKey());
->>>>>>> ab7a3816
     }
 
     /*
      * The maximum size in base units of an order on each side of the market that will not exceed the max market value.
+     * TODO: Remove `invalid` here as it does not need to know about prices.
      */
     function maxOrderSizes()
         external
@@ -43,14 +40,8 @@
             bool invalid
         )
     {
-<<<<<<< HEAD
         (uint _, bool invalid) = _assetPrice();
-        int sizeLimit = int(_maxMarketValue(marketState.marketKey()));
-=======
-        uint price;
-        (price, invalid) = _assetPrice();
-        int sizeLimit = int(_maxMarketValueUSD(_marketKey())).divideDecimal(int(price));
->>>>>>> ab7a3816
+        int sizeLimit = int(_maxMarketValue(_marketKey()));
         (uint longSize, uint shortSize) = _marketSizes();
         long = uint(sizeLimit.sub(_min(int(longSize), sizeLimit)));
         short = uint(sizeLimit.sub(_min(int(shortSize), sizeLimit)));
@@ -205,8 +196,7 @@
     /* ---------- Delayed Orders ---------- */
 
     function delayedOrders(address account) external view returns (DelayedOrder memory) {
-<<<<<<< HEAD
-        return DelayedOrder(0, 0, 0, 0, 0, bytes32(0));
+        return DelayedOrder(false, 0, 0, 0, 0, 0, 0, bytes32(0));
     }
 
     function submitDelayedOrder(int sizeDelta, uint desiredTimeDelta) external {}
@@ -220,21 +210,6 @@
     function cancelDelayedOrder(address account) external {}
 
     function executeDelayedOrder(address account) external {}
-=======
-        return DelayedOrder(false, 0, 0, 0, 0, 0, 0, bytes32(0));
-    }
-
-    function submitDelayedOrder(int sizeDelta, uint desiredTimeDelta) external {}
-
-    function submitDelayedOrderWithTracking(
-        int sizeDelta,
-        uint desiredTimeDelta,
-        bytes32 trackingCode
-    ) external {}
-
-    function cancelDelayedOrder(address account) external {}
-
-    function executeDelayedOrder(address account) external {}
 
     /* ---------- Offchain Delayed Orders ---------- */
 
@@ -245,5 +220,4 @@
     function cancelOffchainDelayedOrder(address account) external {}
 
     function executeOffchainDelayedOrder(address account, bytes[] calldata priceUpdateData) external payable {}
->>>>>>> ab7a3816
 }