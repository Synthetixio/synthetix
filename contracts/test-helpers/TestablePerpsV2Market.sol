pragma solidity ^0.5.16;
pragma experimental ABIEncoderV2;

import "../PerpsV2Market.sol";
import "../interfaces/IPerpsV2MarketViews.sol";
import "../interfaces/IPerpsV2MarketDelayedOrders.sol";
import "../interfaces/IPerpsV2MarketBaseTypes.sol";

contract TestablePerpsV2Market is PerpsV2Market, IPerpsV2MarketViews, IPerpsV2MarketDelayedOrders {
    constructor(
        address payable _proxy,
        address _marketState,
        address _owner,
        address _resolver
    ) public PerpsV2Market(_proxy, _marketState, _owner, _resolver) {}

    function entryDebtCorrection() external view returns (int) {
        return marketState.entryDebtCorrection();
    }

    function proportionalSkew() external view returns (int) {
        (uint price, ) = _assetPrice();
        return _proportionalSkew(price);
    }

<<<<<<< HEAD
    function maxFundingVelocity() external view returns (uint) {
        return _maxFundingVelocity(marketState.marketKey());
=======
    function maxFundingRate() external view returns (uint) {
        return _maxFundingRate(_marketKey());
>>>>>>> 4e8d16d2
    }

    /*
     * The maximum size in base units of an order on each side of the market that will not exceed the max market value.
     */
    function maxOrderSizes()
        external
        view
        returns (
            uint long,
            uint short,
            bool invalid
        )
    {
        uint price;
        (price, invalid) = _assetPrice();
        int sizeLimit = int(_maxMarketValueUSD(_marketKey())).divideDecimal(int(price));
        (uint longSize, uint shortSize) = _marketSizes();
        long = uint(sizeLimit.sub(_min(int(longSize), sizeLimit)));
        short = uint(sizeLimit.sub(_min(int(shortSize), sizeLimit)));
        return (long, short, invalid);
    }

    function _marketSizes() internal view returns (uint, uint) {
        int size = int(marketState.marketSize());
        int skew = marketState.marketSkew();
        return (_abs(size.add(skew).div(2)), _abs(size.sub(skew).div(2)));
    }

    /**
     * The minimal margin at which liquidation can happen. Is the sum of liquidationBuffer and liquidationFee.
     * Reverts if position size is 0.
     * @param account address of the position account
     * @return lMargin liquidation margin to maintain in sUSD fixed point decimal units
     */
    function liquidationMargin(address account) external view returns (uint lMargin) {
        require(marketState.positions(account).size != 0, "0 size position"); // reverts because otherwise minKeeperFee is returned
        (uint price, ) = _assetPrice();
        return _liquidationMargin(int(marketState.positions(account).size), price);
    }

    /*
     * Equivalent to the position's notional value divided by its remaining margin.
     */
    function currentLeverage(address account) external view returns (int leverage, bool invalid) {
        (uint price, bool isInvalid) = _assetPrice();
        Position memory position = marketState.positions(account);
        uint remainingMargin_ = _remainingMargin(position, price);
        return (_currentLeverage(position, price, remainingMargin_), isInvalid);
    }

    // Empty views to implement interface
    function marketKey() external view returns (bytes32 key) {
        return "";
    }

    function baseAsset() external view returns (bytes32 key) {
        return "";
    }

    function marketSize() external view returns (uint128 size) {
        return 0;
    }

    function marketSkew() external view returns (int128 skew) {
        return 0;
    }

    function fundingLastRecomputed() external view returns (uint32 timestamp) {
        return 0;
    }

    // solhint-disable no-unused-vars
    function fundingSequence(uint index) external view returns (int128 netFunding) {
        return 0;
    }

    function positions(address account) external view returns (IPerpsV2MarketBaseTypes.Position memory) {
        return Position(0, 0, 0, 0, 0);
    }

    function assetPrice() external view returns (uint price, bool invalid) {
        return (0, false);
    }

    function marketSizes() external view returns (uint long, uint short) {
        return (0, 0);
    }

    function marketDebt() external view returns (uint debt, bool isInvalid) {
        return (0, false);
    }

    function currentFundingRate() external view returns (int fundingRate) {
        return 0;
    }

    function currentFundingVelocity() external view returns (int fundingRateVelocity) {
        return 0;
    }

    function unrecordedFunding() external view returns (int funding, bool invalid) {
        return (0, false);
    }

    function fundingSequenceLength() external view returns (uint length) {
        return 0;
    }

    /* ---------- Position Details ---------- */

    function notionalValue(address account) external view returns (int value, bool invalid) {
        return (0, false);
    }

    function profitLoss(address account) external view returns (int pnl, bool invalid) {
        return (0, false);
    }

    function accruedFunding(address account) external view returns (int funding, bool invalid) {
        return (0, false);
    }

    function remainingMargin(address account) external view returns (uint marginRemaining, bool invalid) {
        return (0, false);
    }

    function accessibleMargin(address account) external view returns (uint marginAccessible, bool invalid) {
        return (0, false);
    }

    function liquidationPrice(address account) external view returns (uint price, bool invalid) {
        return (0, false);
    }

    function liquidationFee(address account) external view returns (uint) {
        return 0;
    }

    function canLiquidate(address account) external view returns (bool) {
        return false;
    }

    function orderFee(int sizeDelta) external view returns (uint fee, bool invalid) {
        return (0, false);
    }

    function postTradeDetails(int sizeDelta, address sender)
        external
        view
        returns (
            uint margin,
            int size,
            uint price,
            uint liqPrice,
            uint fee,
            IPerpsV2MarketBaseTypes.Status status
        )
    {
        return (0, 0, 0, 0, 0, IPerpsV2MarketBaseTypes.Status.Ok);
    }

    /* ---------- Delayed Orders ---------- */

    function delayedOrders(address account) external view returns (DelayedOrder memory) {
        return DelayedOrder(false, 0, 0, 0, 0, 0, 0, bytes32(0));
    }

    function submitDelayedOrder(int sizeDelta, uint desiredTimeDelta) external {}

    function submitDelayedOrderWithTracking(
        int sizeDelta,
        uint desiredTimeDelta,
        bytes32 trackingCode
    ) external {}

    function cancelDelayedOrder(address account) external {}

    function executeDelayedOrder(address account) external {}

    /* ---------- Offchain Delayed Orders ---------- */

    function submitOffchainDelayedOrder(int sizeDelta) external {}

    function submitOffchainDelayedOrderWithTracking(int sizeDelta, bytes32 trackingCode) external {}

    function executeOffchainDelayedOrder(address account, bytes[] calldata priceUpdateData) external payable {}
}<|MERGE_RESOLUTION|>--- conflicted
+++ resolved
@@ -23,13 +23,8 @@
         return _proportionalSkew(price);
     }
 
-<<<<<<< HEAD
     function maxFundingVelocity() external view returns (uint) {
-        return _maxFundingVelocity(marketState.marketKey());
-=======
-    function maxFundingRate() external view returns (uint) {
-        return _maxFundingRate(_marketKey());
->>>>>>> 4e8d16d2
+        return _maxFundingVelocity(_marketKey());
     }
 
     /*
