--- conflicted
+++ resolved
@@ -27,28 +27,19 @@
 
 pragma solidity 0.4.23;
 
-<<<<<<< HEAD
-
-=======
-import "contracts/Emitter.sol";
->>>>>>> 4feb4402
+
 import "contracts/SafeDecimalMath.sol";
 import "contracts/SelfDestructible.sol";
 import "contracts/TokenState.sol";
 import "contracts/Proxyable.sol";
 
 
-
 /**
  * @title ERC20 Token contract, with detached state and designed to operate behind a proxy.
  */
-<<<<<<< HEAD
 contract DestructibleExternStateToken is SafeDecimalMath, SelfDestructible, Proxyable {
 
     /* ========== STATE VARIABLES ========== */
-=======
-contract DestructibleExternStateToken is SafeDecimalMath, SelfDestructible, Emitter {
->>>>>>> 4feb4402
 
     /* Stores balances and allowances. */
     TokenState public state;
@@ -69,11 +60,7 @@
     constructor(address _proxy, string _name, string _symbol, uint _totalSupply,
                                    TokenState _state, address _owner)
         SelfDestructible(_owner, _owner, 4 weeks)
-<<<<<<< HEAD
         Proxyable(_proxy, _owner)
-=======
-        Emitter(_proxy, _owner)
->>>>>>> 4feb4402
         public
     {
         name = _name;
@@ -190,7 +177,6 @@
         emitApproval(sender, spender, value);
         return true;
     }
-<<<<<<< HEAD
 
     /* ========== EVENTS ========== */
 
@@ -217,6 +203,4 @@
             data, 1, keccak256("StateUpdated(address)"));
         require(address(proxy).call(call_args));        
     }
-=======
->>>>>>> 4feb4402
 }