--- conflicted
+++ resolved
@@ -1757,18 +1757,6 @@
 				});
 			});
 
-<<<<<<< HEAD
-			it('exchangeWithTracking() cannot be invoked directly by any account via Exchanger', async () => {
-				await onlyGivenAddressCanInvoke({
-					fnc: exchanger.exchangeWithTracking,
-					accounts,
-					args: [account1, sUSD, toUnit('100'), sAUD, account2, account3, trackingCode],
-					reason: 'Only synthetix can perform this action',
-				});
-			});
-
-=======
->>>>>>> 00df9306
 			describe('various exchange scenarios', () => {
 				describe('when a user has 1000 sUSD', () => {
 					// already issued in the top-level beforeEach
@@ -1950,19 +1938,6 @@
 					describe('exchanging on behalf', async () => {
 						const authoriser = account1;
 						const delegate = account2;
-<<<<<<< HEAD
-
-						it('exchangeOnBehalf() cannot be invoked directly by any account via Exchanger', async () => {
-							await onlyGivenAddressCanInvoke({
-								fnc: exchanger.exchangeOnBehalf,
-								accounts,
-								args: [authoriser, delegate, sUSD, toUnit('100'), sAUD],
-								reason: 'Only synthetix can perform this action',
-							});
-						});
-
-=======
->>>>>>> 00df9306
 						describe('when not approved it should revert on', async () => {
 							it('exchangeOnBehalf', async () => {
 								await assert.revert(
@@ -2062,18 +2037,6 @@
 						const authoriser = account1;
 						const delegate = account2;
 
-<<<<<<< HEAD
-						it('exchangeOnBehalfWithTracking() cannot be invoked directly by any account via Exchanger', async () => {
-							await onlyGivenAddressCanInvoke({
-								fnc: exchanger.exchangeOnBehalfWithTracking,
-								accounts,
-								args: [authoriser, delegate, sUSD, toUnit('100'), sAUD, authoriser, trackingCode],
-								reason: 'Only synthetix can perform this action',
-							});
-						});
-
-=======
->>>>>>> 00df9306
 						describe('when not approved it should revert on', async () => {
 							it('exchangeOnBehalfWithTracking', async () => {
 								await assert.revert(
