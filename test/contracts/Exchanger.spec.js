'use strict';

const { artifacts, contract, web3 } = require('hardhat');
const { smockit } = require('@eth-optimism/smock');

const { assert, addSnapshotBeforeRestoreAfterEach } = require('./common');

const { currentTime, fastForward, multiplyDecimal, divideDecimal, toUnit } = require('../utils')();

const { setupAllContracts } = require('./setup');

const {
	setExchangeFeeRateForSynths,
	getDecodedLogs,
	decodedEventEqual,
	timeIsClose,
	onlyGivenAddressCanInvoke,
	setStatus,
	convertToAggregatorPrice,
	updateRatesWithDefaults,
} = require('./helpers');

const {
	toBytes32,
	defaults: { WAITING_PERIOD_SECS, PRICE_DEVIATION_THRESHOLD_FACTOR, ATOMIC_MAX_VOLUME_PER_BLOCK },
} = require('../..');

const bnCloseVariance = '30';

const MockAggregator = artifacts.require('MockAggregatorV2V3');
const MockDexPriceAggregator = artifacts.require('MockDexPriceAggregator');
const MockToken = artifacts.require('MockToken');

contract('Exchanger (spec tests)', async accounts => {
	const [sUSD, sAUD, sEUR, SNX, sBTC, iBTC, sETH, iETH] = [
		'sUSD',
		'sAUD',
		'sEUR',
		'SNX',
		'sBTC',
		'iBTC',
		'sETH',
		'iETH',
	].map(toBytes32);

	const trackingCode = toBytes32('1INCH');

	const synthKeys = [sUSD, sAUD, sEUR, sBTC, iBTC, sETH, iETH];

	const [, owner, account1, account2, account3] = accounts;

	let synthetix,
		exchangeRates,
		feePool,
		delegateApprovals,
		sUSDContract,
		sAUDContract,
		sEURContract,
		sBTCContract,
		sETHContract,
		oracle,
		timestamp,
		exchanger,
		exchangeState,
		exchangeFeeRate,
		amountIssued,
		systemSettings,
		systemStatus,
		resolver,
		debtCache,
		issuer,
		flexibleStorage;

	const itReadsTheWaitingPeriod = () => {
		describe('waitingPeriodSecs', () => {
			it('the default is configured correctly', async () => {
				// Note: this only tests the effectiveness of the setup script, not the deploy script,
				assert.equal(await exchanger.waitingPeriodSecs(), WAITING_PERIOD_SECS);
			});
			describe('given it is configured to 90', () => {
				beforeEach(async () => {
					await systemSettings.setWaitingPeriodSecs('90', { from: owner });
				});
				describe('and there is an exchange', () => {
					beforeEach(async () => {
						await synthetix.exchange(sUSD, toUnit('100'), sEUR, { from: account1 });
					});
					it('then the maxSecsLeftInWaitingPeriod is close to 90', async () => {
						const maxSecs = await exchanger.maxSecsLeftInWaitingPeriod(account1, sEUR);
						timeIsClose({ actual: maxSecs, expected: 90, variance: 2 });
					});
					describe('and 87 seconds elapses', () => {
						// Note: timestamp accurancy can't be guaranteed, so provide a few seconds of buffer either way
						beforeEach(async () => {
							await fastForward(87);
						});
						describe('when settle() is called', () => {
							it('then it reverts', async () => {
								await assert.revert(
									synthetix.settle(sEUR, { from: account1 }),
									'Cannot settle during waiting period'
								);
							});
							it('and the maxSecsLeftInWaitingPeriod is close to 1', async () => {
								const maxSecs = await exchanger.maxSecsLeftInWaitingPeriod(account1, sEUR);
								timeIsClose({ actual: maxSecs, expected: 1, variance: 2 });
							});
						});
						describe('when a further 5 seconds elapse', () => {
							beforeEach(async () => {
								await fastForward(5);
							});
							describe('when settle() is called', () => {
								it('it successed', async () => {
									await synthetix.settle(sEUR, { from: account1 });
								});
							});
						});
					});
				});
			});
		});
	};

	const itWhenTheWaitingPeriodIsZero = () => {
		describe('When the waiting period is set to 0', () => {
			let initialWaitingPeriod;

			beforeEach(async () => {
				initialWaitingPeriod = await systemSettings.waitingPeriodSecs();
				await systemSettings.setWaitingPeriodSecs('0', { from: owner });
			});

			it('is set correctly', async () => {
				assert.bnEqual(await systemSettings.waitingPeriodSecs(), '0');
			});

			describe('When exchanging', () => {
				const amountOfSrcExchanged = toUnit('10');

				beforeEach(async () => {
					await updateRatesWithDefaults({ exchangeRates, oracle, debtCache });
					await sUSDContract.issue(owner, toUnit('100'));
					await synthetix.exchange(sUSD, toUnit('10'), sETH, { from: owner });
				});

				it('creates no new entries', async () => {
					let { numEntries } = await exchanger.settlementOwing(owner, sETH);
					assert.bnEqual(numEntries, '0');
					numEntries = await exchangeState.getLengthOfEntries(owner, sETH);
					assert.bnEqual(numEntries, '0');
				});

				it('can exchange back without waiting', async () => {
					const { amountReceived } = await exchanger.getAmountsForExchange(
						amountOfSrcExchanged,
						sUSD,
						sETH
					);
					await synthetix.exchange(sETH, amountReceived, sUSD, { from: owner });
					assert.bnEqual(await sETHContract.balanceOf(owner), '0');
				});

				describe('When the waiting period is switched on again', () => {
					beforeEach(async () => {
						await systemSettings.setWaitingPeriodSecs(initialWaitingPeriod, { from: owner });
					});

					it('is set correctly', async () => {
						assert.bnEqual(await systemSettings.waitingPeriodSecs(), initialWaitingPeriod);
					});

					describe('a new exchange takes place', () => {
						let exchangeTransaction;

						beforeEach(async () => {
							await fastForward(await systemSettings.waitingPeriodSecs());
							exchangeTransaction = await synthetix.exchange(sUSD, amountOfSrcExchanged, sETH, {
								from: owner,
							});
						});

						it('creates a new entry', async () => {
							const { numEntries } = await exchanger.settlementOwing(owner, sETH);
							assert.bnEqual(numEntries, '1');
						});

						it('then it emits an ExchangeEntryAppended', async () => {
							const { amountReceived, exchangeFeeRate } = await exchanger.getAmountsForExchange(
								amountOfSrcExchanged,
								sUSD,
								sETH
							);
							const logs = await getDecodedLogs({
								hash: exchangeTransaction.tx,
								contracts: [synthetix, exchanger, sUSDContract, issuer, flexibleStorage, debtCache],
							});
							decodedEventEqual({
								log: logs.find(({ name }) => name === 'ExchangeEntryAppended'),
								event: 'ExchangeEntryAppended',
								emittedFrom: exchanger.address,
								args: [
									owner,
									sUSD,
									amountOfSrcExchanged,
									sETH,
									amountReceived,
									exchangeFeeRate,
									new web3.utils.BN(1),
									new web3.utils.BN(2),
								],
							});
						});

						it('reverts if the user tries to settle before the waiting period has expired', async () => {
							await assert.revert(
								synthetix.settle(sETH, {
									from: owner,
								}),
								'Cannot settle during waiting period'
							);
						});

						describe('When the waiting period is set back to 0', () => {
							beforeEach(async () => {
								await systemSettings.setWaitingPeriodSecs('0', { from: owner });
							});

							it('there should be only one sETH entry', async () => {
								let numEntries = await exchangeState.getLengthOfEntries(owner, sETH);
								assert.bnEqual(numEntries, '1');
								numEntries = await exchangeState.getLengthOfEntries(owner, sEUR);
								assert.bnEqual(numEntries, '0');
							});

							describe('new trades take place', () => {
								beforeEach(async () => {
									// await fastForward(await systemSettings.waitingPeriodSecs());
									const sEthBalance = await sETHContract.balanceOf(owner);
									await synthetix.exchange(sETH, sEthBalance, sUSD, { from: owner });
									await synthetix.exchange(sUSD, toUnit('10'), sEUR, { from: owner });
								});

								it('should settle the pending exchanges and remove all entries', async () => {
									assert.bnEqual(await sETHContract.balanceOf(owner), '0');
									const { numEntries } = await exchanger.settlementOwing(owner, sETH);
									assert.bnEqual(numEntries, '0');
								});

								it('should not create any new entries', async () => {
									const { numEntries } = await exchanger.settlementOwing(owner, sEUR);
									assert.bnEqual(numEntries, '0');
								});
							});
						});
					});
				});
			});
		});
	};

	const itDeviatesCorrectly = () => {
		describe('priceDeviationThresholdFactor()', () => {
			it('the default is configured correctly', async () => {
				// Note: this only tests the effectiveness of the setup script, not the deploy script,
				assert.equal(
					await exchanger.priceDeviationThresholdFactor(),
					PRICE_DEVIATION_THRESHOLD_FACTOR
				);
			});
			describe('when a user exchanges into sETH over the default threshold factor', () => {
				beforeEach(async () => {
					await fastForward(10);
					// base rate of sETH is 100 from shared setup above
					await exchangeRates.updateRates([sETH], [toUnit('300')], await currentTime(), {
						from: oracle,
					});
					await synthetix.exchange(sUSD, toUnit('1'), sETH, { from: account1 });
				});
				it('then the synth is suspended', async () => {
					const { suspended, reason } = await systemStatus.synthSuspension(sETH);
					assert.ok(suspended);
					assert.equal(reason, '65');
				});
			});
			describe('when a user exchanges into sETH under the default threshold factor', () => {
				beforeEach(async () => {
					await fastForward(10);
					// base rate of sETH is 100 from shared setup above
					await exchangeRates.updateRates([sETH], [toUnit('33')], await currentTime(), {
						from: oracle,
					});
					await synthetix.exchange(sUSD, toUnit('1'), sETH, { from: account1 });
				});
				it('then the synth is suspended', async () => {
					const { suspended, reason } = await systemStatus.synthSuspension(sETH);
					assert.ok(suspended);
					assert.equal(reason, '65');
				});
			});
			describe('changing the factor works', () => {
				describe('when the factor is set to 3.1', () => {
					beforeEach(async () => {
						await systemSettings.setPriceDeviationThresholdFactor(toUnit('3.1'), { from: owner });
					});
					describe('when a user exchanges into sETH over the default threshold factor, but under the new one', () => {
						beforeEach(async () => {
							await fastForward(10);
							// base rate of sETH is 100 from shared setup above
							await exchangeRates.updateRates([sETH], [toUnit('300')], await currentTime(), {
								from: oracle,
							});
							await synthetix.exchange(sUSD, toUnit('1'), sETH, { from: account1 });
						});
						it('then the synth is not suspended', async () => {
							const { suspended, reason } = await systemStatus.synthSuspension(sETH);
							assert.ok(!suspended);
							assert.equal(reason, '0');
						});
					});
					describe('when a user exchanges into sETH under the default threshold factor, but under the new one', () => {
						beforeEach(async () => {
							await fastForward(10);
							// base rate of sETH is 100 from shared setup above
							await exchangeRates.updateRates([sETH], [toUnit('33')], await currentTime(), {
								from: oracle,
							});
							await synthetix.exchange(sUSD, toUnit('1'), sETH, { from: account1 });
						});
						it('then the synth is not suspended', async () => {
							const { suspended, reason } = await systemStatus.synthSuspension(sETH);
							assert.ok(!suspended);
							assert.equal(reason, '0');
						});
					});
				});
			});
		});
	};

	const itCalculatesMaxSecsLeft = () => {
		describe('maxSecsLeftInWaitingPeriod()', () => {
			describe('when the waiting period is configured to 60', () => {
				let waitingPeriodSecs;
				beforeEach(async () => {
					waitingPeriodSecs = '60';
					await systemSettings.setWaitingPeriodSecs(waitingPeriodSecs, { from: owner });
				});
				describe('when there are no exchanges', () => {
					it('then it returns 0', async () => {
						const maxSecs = await exchanger.maxSecsLeftInWaitingPeriod(account1, sEUR);
						assert.equal(maxSecs, '0', 'No seconds remaining for exchange');
					});
				});
				describe('when a user with sUSD has performed an exchange into sEUR', () => {
					beforeEach(async () => {
						await synthetix.exchange(sUSD, toUnit('100'), sEUR, { from: account1 });
					});
					it('reports hasWaitingPeriodOrSettlementOwing', async () => {
						assert.isTrue(await exchanger.hasWaitingPeriodOrSettlementOwing(account1, sEUR));
					});
					it('then fetching maxSecs for that user into sEUR returns 60', async () => {
						const maxSecs = await exchanger.maxSecsLeftInWaitingPeriod(account1, sEUR);
						timeIsClose({ actual: maxSecs, expected: 60, variance: 2 });
					});
					it('and fetching maxSecs for that user into the source synth returns 0', async () => {
						const maxSecs = await exchanger.maxSecsLeftInWaitingPeriod(account1, sUSD);
						assert.equal(maxSecs, '0', 'No waiting period for src synth');
					});
					it('and fetching maxSecs for that user into other synths returns 0', async () => {
						let maxSecs = await exchanger.maxSecsLeftInWaitingPeriod(account1, sBTC);
						assert.equal(maxSecs, '0', 'No waiting period for other synth sBTC');
						maxSecs = await exchanger.maxSecsLeftInWaitingPeriod(account1, iBTC);
						assert.equal(maxSecs, '0', 'No waiting period for other synth iBTC');
					});
					it('and fetching maxSec for other users into that synth are unaffected', async () => {
						let maxSecs = await exchanger.maxSecsLeftInWaitingPeriod(account2, sEUR);
						assert.equal(
							maxSecs,
							'0',
							'Other user: account2 has no waiting period on dest synth of account 1'
						);
						maxSecs = await exchanger.maxSecsLeftInWaitingPeriod(account2, sUSD);
						assert.equal(
							maxSecs,
							'0',
							'Other user: account2 has no waiting period on src synth of account 1'
						);
						maxSecs = await exchanger.maxSecsLeftInWaitingPeriod(account3, sEUR);
						assert.equal(
							maxSecs,
							'0',
							'Other user: account3 has no waiting period on dest synth of acccount 1'
						);
					});

					describe('when 55 seconds has elapsed', () => {
						beforeEach(async () => {
							await fastForward(55);
						});
						it('then it returns 5', async () => {
							const maxSecs = await exchanger.maxSecsLeftInWaitingPeriod(account1, sEUR);
							timeIsClose({ actual: maxSecs, expected: 5, variance: 2 });
						});
						describe('when another user does the same exchange', () => {
							beforeEach(async () => {
								await synthetix.exchange(sUSD, toUnit('100'), sEUR, { from: account2 });
							});
							it('then it still returns 5 for the original user', async () => {
								const maxSecs = await exchanger.maxSecsLeftInWaitingPeriod(account1, sEUR);
								timeIsClose({ actual: maxSecs, expected: 5, variance: 3 });
							});
							it('and yet the new user has 60 secs', async () => {
								const maxSecs = await exchanger.maxSecsLeftInWaitingPeriod(account2, sEUR);
								timeIsClose({ actual: maxSecs, expected: 60, variance: 3 });
							});
						});
						describe('when another 5 seconds elapses', () => {
							beforeEach(async () => {
								await fastForward(5);
							});
							it('then it returns 0', async () => {
								const maxSecs = await exchanger.maxSecsLeftInWaitingPeriod(account1, sEUR);
								assert.equal(maxSecs, '0', 'No time left in waiting period');
							});
							describe('when another 10 seconds elapses', () => {
								beforeEach(async () => {
									await fastForward(10);
								});
								it('then it still returns 0', async () => {
									const maxSecs = await exchanger.maxSecsLeftInWaitingPeriod(account1, sEUR);
									assert.equal(maxSecs, '0', 'No time left in waiting period');
								});
							});
						});
						describe('when the same user exchanges into the new synth', () => {
							beforeEach(async () => {
								await synthetix.exchange(sUSD, toUnit('100'), sEUR, { from: account1 });
							});
							it('then the secs remaining returns 60 again', async () => {
								const maxSecs = await exchanger.maxSecsLeftInWaitingPeriod(account1, sEUR);
								timeIsClose({ actual: maxSecs, expected: 60, variance: 2 });
							});
						});
					});
				});
			});
		});
	};

	const itCalculatesFeeRateForExchange = () => {
		describe('Given exchangeFeeRates are configured and when calling feeRateForExchange()', () => {
			it('for two long synths, returns the regular exchange fee', async () => {
				const actualFeeRate = await exchanger.feeRateForExchange(sEUR, sBTC);
				assert.bnEqual(actualFeeRate, exchangeFeeRate, 'Rate must be the exchange fee rate');
			});
		});
	};

	const itCalculatesFeeRateForExchange2 = () => {
		describe('given exchange fee rates are configured into categories', () => {
			const bipsFX = toUnit('0.01');
			const bipsCrypto = toUnit('0.02');
			const bipsInverse = toUnit('0.03');
			beforeEach(async () => {
				await systemSettings.setExchangeFeeRateForSynths(
					[sAUD, sEUR, sETH, sBTC, iBTC],
					[bipsFX, bipsFX, bipsCrypto, bipsCrypto, bipsInverse],
					{
						from: owner,
					}
				);
			});
			describe('when calling getAmountsForExchange', () => {
				describe('and the destination is a crypto synth', () => {
					let received;
					let destinationFee;
					let feeRate;
					beforeEach(async () => {
						await synthetix.exchange(sUSD, amountIssued, sBTC, { from: account1 });
						const { amountReceived, fee, exchangeFeeRate } = await exchanger.getAmountsForExchange(
							amountIssued,
							sUSD,
							sBTC
						);
						received = amountReceived;
						destinationFee = fee;
						feeRate = exchangeFeeRate;
					});
					it('then return the amountReceived', async () => {
						const sBTCBalance = await sBTCContract.balanceOf(account1);
						assert.bnEqual(received, sBTCBalance);
					});
					it('then return the fee', async () => {
						const effectiveValue = await exchangeRates.effectiveValue(sUSD, amountIssued, sBTC);
						assert.bnEqual(destinationFee, exchangeFeeIncurred(effectiveValue, bipsCrypto));
					});
					it('then return the feeRate', async () => {
						const exchangeFeeRate = await exchanger.feeRateForExchange(sUSD, sBTC);
						assert.bnEqual(feeRate, exchangeFeeRate);
					});
				});

				describe('and the destination is a fiat synth', () => {
					let received;
					let destinationFee;
					let feeRate;
					beforeEach(async () => {
						await synthetix.exchange(sUSD, amountIssued, sEUR, { from: account1 });
						const { amountReceived, fee, exchangeFeeRate } = await exchanger.getAmountsForExchange(
							amountIssued,
							sUSD,
							sEUR
						);
						received = amountReceived;
						destinationFee = fee;
						feeRate = exchangeFeeRate;
					});
					it('then return the amountReceived', async () => {
						const sEURBalance = await sEURContract.balanceOf(account1);
						assert.bnEqual(received, sEURBalance);
					});
					it('then return the fee', async () => {
						const effectiveValue = await exchangeRates.effectiveValue(sUSD, amountIssued, sEUR);
						assert.bnEqual(destinationFee, exchangeFeeIncurred(effectiveValue, bipsFX));
					});
					it('then return the feeRate', async () => {
						const exchangeFeeRate = await exchanger.feeRateForExchange(sUSD, sEUR);
						assert.bnEqual(feeRate, exchangeFeeRate);
					});
				});

				describe('when tripling an exchange rate', () => {
					const amount = toUnit('1000');
					const factor = toUnit('3');

					let orgininalFee;
					let orginalFeeRate;
					beforeEach(async () => {
						const { fee, exchangeFeeRate } = await exchanger.getAmountsForExchange(
							amount,
							sUSD,
							sAUD
						);
						orgininalFee = fee;
						orginalFeeRate = exchangeFeeRate;

						await systemSettings.setExchangeFeeRateForSynths(
							[sAUD],
							[multiplyDecimal(bipsFX, factor)],
							{
								from: owner,
							}
						);
					});
					it('then return the fee tripled', async () => {
						const { fee } = await exchanger.getAmountsForExchange(amount, sUSD, sAUD);
						assert.bnEqual(fee, multiplyDecimal(orgininalFee, factor));
					});
					it('then return the feeRate tripled', async () => {
						const { exchangeFeeRate } = await exchanger.getAmountsForExchange(amount, sUSD, sAUD);
						assert.bnEqual(exchangeFeeRate, multiplyDecimal(orginalFeeRate, factor));
					});
					it('then return the amountReceived less triple the fee', async () => {
						const { amountReceived } = await exchanger.getAmountsForExchange(amount, sUSD, sAUD);
						const tripleFee = multiplyDecimal(orgininalFee, factor);
						const effectiveValue = await exchangeRates.effectiveValue(sUSD, amount, sAUD);
						assert.bnEqual(amountReceived, effectiveValue.sub(tripleFee));
					});
				});
			});
		});
	};

	const exchangeFeeIncurred = (amountToExchange, exchangeFeeRate) => {
		return multiplyDecimal(amountToExchange, exchangeFeeRate);
	};

	const amountAfterExchangeFee = ({ amount }) => {
		return multiplyDecimal(amount, toUnit('1').sub(exchangeFeeRate));
	};

	const calculateExpectedSettlementAmount = ({ amount, oldRate, newRate }) => {
		// Note: exchangeFeeRate is in a parent scope. Tests may mutate it in beforeEach and
		// be assured that this function, when called in a test, will use that mutated value
		const result = multiplyDecimal(amountAfterExchangeFee({ amount }), oldRate.sub(newRate));
		return {
			reclaimAmount: result.isNeg() ? new web3.utils.BN(0) : result,
			rebateAmount: result.isNeg() ? result.abs() : new web3.utils.BN(0),
		};
	};

	/**
	 * Ensure a settle() transaction emits the expected events
	 */
	const ensureTxnEmitsSettlementEvents = async ({ hash, synth, expected }) => {
		// Get receipt to collect all transaction events
		const logs = await getDecodedLogs({ hash, contracts: [synthetix, exchanger, sUSDContract] });

		const currencyKey = await synth.currencyKey();
		// Can only either be reclaim or rebate - not both
		const isReclaim = !expected.reclaimAmount.isZero();
		const expectedAmount = isReclaim ? expected.reclaimAmount : expected.rebateAmount;

		const eventName = `Exchange${isReclaim ? 'Reclaim' : 'Rebate'}`;
		decodedEventEqual({
			log: logs.find(({ name }) => name === eventName), // logs[0] is individual reclaim/rebate events, logs[1] is either an Issued or Burned event
			event: eventName,
			emittedFrom: await synthetix.proxy(),
			args: [account1, currencyKey, expectedAmount],
			bnCloseVariance,
		});

		// return all logs for any other usage
		return logs;
	};

	const itSettles = () => {
		describe('settlement', () => {
			describe('suspension conditions', () => {
				const synth = sETH;
				['System', 'Synth'].forEach(section => {
					describe(`when ${section} is suspended`, () => {
						beforeEach(async () => {
							await setStatus({ owner, systemStatus, section, suspend: true, synth });
						});
						it('then calling settle() reverts', async () => {
							await assert.revert(
								synthetix.settle(sETH, { from: account1 }),
								'Operation prohibited'
							);
						});
						describe(`when ${section} is resumed`, () => {
							beforeEach(async () => {
								await setStatus({ owner, systemStatus, section, suspend: false, synth });
							});
							it('then calling exchange() succeeds', async () => {
								await synthetix.settle(sETH, { from: account1 });
							});
						});
					});
				});
				describe('when Synth(sBTC) is suspended', () => {
					beforeEach(async () => {
						await setStatus({ owner, systemStatus, section: 'Synth', suspend: true, synth: sBTC });
					});
					it('then settling other synths still works', async () => {
						await synthetix.settle(sETH, { from: account1 });
						await synthetix.settle(sAUD, { from: account2 });
					});
				});
				describe('when Synth(sBTC) is suspended for exchanging', () => {
					beforeEach(async () => {
						await setStatus({
							owner,
							systemStatus,
							section: 'SynthExchange',
							suspend: true,
							synth: sBTC,
						});
					});
					it('then settling it still works', async () => {
						await synthetix.settle(sBTC, { from: account1 });
					});
				});
			});
			describe('given the sEUR rate is 2, and sETH is 100, sBTC is 9000', () => {
				beforeEach(async () => {
					// set sUSD:sEUR as 2:1, sUSD:sETH at 100:1, sUSD:sBTC at 9000:1
					await exchangeRates.updateRates(
						[sEUR, sETH, sBTC],
						['2', '100', '9000'].map(toUnit),
						timestamp,
						{
							from: oracle,
						}
					);
				});
				describe('and the exchange fee rate is 1% for easier human consumption', () => {
					beforeEach(async () => {
						// Warning: this is mutating the global exchangeFeeRate for this test block and will be reset when out of scope
						exchangeFeeRate = toUnit('0.01');
						await setExchangeFeeRateForSynths({
							owner,
							systemSettings,
							synthKeys,
							exchangeFeeRates: synthKeys.map(() => exchangeFeeRate),
						});
					});
					describe('and the waitingPeriodSecs is set to 60', () => {
						beforeEach(async () => {
							await systemSettings.setWaitingPeriodSecs('60', { from: owner });
						});
						describe('various rebate & reclaim scenarios', () => {
							describe('when the debt cache is replaced with a spy', () => {
								let debtCacheSpy;
								beforeEach(async () => {
									// populate with a mocked DebtCache so we can inspect it
									debtCacheSpy = await smockit(artifacts.require('DebtCache').abi);
									await resolver.importAddresses([toBytes32('DebtCache')], [debtCacheSpy.address], {
										from: owner,
									});
									await exchanger.rebuildCache();
								});
								describe('and the priceDeviationThresholdFactor is set to a factor of 2.5', () => {
									beforeEach(async () => {
										// prevent circuit breaker from firing for doubling or halving rates by upping the threshold difference to 2.5
										await systemSettings.setPriceDeviationThresholdFactor(toUnit('2.5'), {
											from: owner,
										});
									});
									describe('when the first user exchanges 100 sUSD into sUSD:sEUR at 2:1', () => {
										let amountOfSrcExchanged;
										let exchangeTime;
										let exchangeTransaction;
										beforeEach(async () => {
											amountOfSrcExchanged = toUnit('100');
											exchangeTime = await currentTime();
											exchangeTransaction = await synthetix.exchange(
												sUSD,
												amountOfSrcExchanged,
												sEUR,
												{
													from: account1,
												}
											);

											const {
												amountReceived,
												exchangeFeeRate,
											} = await exchanger.getAmountsForExchange(amountOfSrcExchanged, sUSD, sEUR);

											const logs = await getDecodedLogs({
												hash: exchangeTransaction.tx,
												contracts: [
													synthetix,
													exchanger,
													sUSDContract,
													issuer,
													flexibleStorage,
													debtCache,
												],
											});

											// ExchangeEntryAppended is emitted for exchange
											decodedEventEqual({
												log: logs.find(({ name }) => name === 'ExchangeEntryAppended'),
												event: 'ExchangeEntryAppended',
												emittedFrom: exchanger.address,
												args: [
													account1,
													sUSD,
													amountOfSrcExchanged,
													sEUR,
													amountReceived,
													exchangeFeeRate,
													new web3.utils.BN(1),
													new web3.utils.BN(2),
												],
												bnCloseVariance,
											});
										});
										it('then settlement reclaimAmount shows 0 reclaim and 0 refund', async () => {
											const settlement = await exchanger.settlementOwing(account1, sEUR);
											assert.equal(settlement.reclaimAmount, '0', 'Nothing can be reclaimAmount');
											assert.equal(settlement.rebateAmount, '0', 'Nothing can be rebateAmount');
											assert.equal(
												settlement.numEntries,
												'1',
												'Must be one entry in the settlement queue'
											);
										});
										describe('when settle() is invoked on sEUR', () => {
											it('then it reverts as the waiting period has not ended', async () => {
												await assert.revert(
													synthetix.settle(sEUR, { from: account1 }),
													'Cannot settle during waiting period'
												);
											});
										});

										describe('when the waiting period elapses', () => {
											beforeEach(async () => {
												await fastForward(60);
											});
											describe('when settle() is invoked on sEUR', () => {
												let txn;
												beforeEach(async () => {
													txn = await synthetix.settle(sEUR, {
														from: account1,
													});
												});
												it('then it completes with one settlement', async () => {
													const logs = await getDecodedLogs({
														hash: txn.tx,
														contracts: [synthetix, exchanger, sUSDContract],
													});

													assert.equal(
														logs.filter(({ name }) => name === 'ExchangeEntrySettled').length,
														1
													);

													decodedEventEqual({
														log: logs.find(({ name }) => name === 'ExchangeEntrySettled'),
														event: 'ExchangeEntrySettled',
														emittedFrom: exchanger.address,
														args: [
															account1,
															sUSD,
															amountOfSrcExchanged,
															sEUR,
															'0',
															'0',
															new web3.utils.BN(1),
															new web3.utils.BN(3),
															exchangeTime + 1,
														],
														bnCloseVariance,
													});
												});
												it('and the debt cache sync is not called', async () => {
													assert.equal(debtCacheSpy.smocked.updateCachedSynthDebts.calls.length, 0);
												});
											});
										});
										it('when sEUR is attempted to be exchanged away by the user, it reverts', async () => {
											await assert.revert(
												synthetix.exchange(sEUR, toUnit('1'), sBTC, { from: account1 }),
												'Cannot settle during waiting period'
											);
										});

										describe('when settle() is invoked on the src synth - sUSD', () => {
											it('then it completes with no reclaim or rebate', async () => {
												const txn = await synthetix.settle(sUSD, {
													from: account1,
												});
												assert.equal(
													txn.logs.length,
													0,
													'Must not emit any events as no settlement required'
												);
											});
										});
										describe('when settle() is invoked on sEUR by another user', () => {
											it('then it completes with no reclaim or rebate', async () => {
												const txn = await synthetix.settle(sEUR, {
													from: account2,
												});
												assert.equal(
													txn.logs.length,
													0,
													'Must not emit any events as no settlement required'
												);
											});
										});
										describe('when the price doubles for sUSD:sEUR to 4:1', () => {
											beforeEach(async () => {
												await fastForward(5);
												timestamp = await currentTime();

												await exchangeRates.updateRates([sEUR], ['4'].map(toUnit), timestamp, {
													from: oracle,
												});
											});
											it('then settlement reclaimAmount shows a reclaim of half the entire balance of sEUR', async () => {
												const expected = calculateExpectedSettlementAmount({
													amount: amountOfSrcExchanged,
													oldRate: divideDecimal(1, 2),
													newRate: divideDecimal(1, 4),
												});

												const { reclaimAmount, rebateAmount } = await exchanger.settlementOwing(
													account1,
													sEUR
												);

												assert.bnEqual(rebateAmount, expected.rebateAmount);
												assert.bnEqual(reclaimAmount, expected.reclaimAmount);
											});
											describe('when settle() is invoked', () => {
												it('then it reverts as the waiting period has not ended', async () => {
													await assert.revert(
														synthetix.settle(sEUR, { from: account1 }),
														'Cannot settle during waiting period'
													);
												});
											});
											describe('when another minute passes', () => {
												let expectedSettlement;
												let srcBalanceBeforeExchange;

												beforeEach(async () => {
													await fastForward(60);
													srcBalanceBeforeExchange = await sEURContract.balanceOf(account1);

													expectedSettlement = calculateExpectedSettlementAmount({
														amount: amountOfSrcExchanged,
														oldRate: divideDecimal(1, 2),
														newRate: divideDecimal(1, 4),
													});
												});
												describe('when settle() is invoked', () => {
													let transaction;
													beforeEach(async () => {
														transaction = await synthetix.settle(sEUR, {
															from: account1,
														});
													});
													it('then it settles with a reclaim', async () => {
														await ensureTxnEmitsSettlementEvents({
															hash: transaction.tx,
															synth: sEURContract,
															expected: expectedSettlement,
														});
													});
													it('then it settles with a ExchangeEntrySettled event with reclaim', async () => {
														const logs = await getDecodedLogs({
															hash: transaction.tx,
															contracts: [synthetix, exchanger, sUSDContract],
														});

														decodedEventEqual({
															log: logs.find(({ name }) => name === 'ExchangeEntrySettled'),
															event: 'ExchangeEntrySettled',
															emittedFrom: exchanger.address,
															args: [
																account1,
																sUSD,
																amountOfSrcExchanged,
																sEUR,
																expectedSettlement.reclaimAmount,
																new web3.utils.BN(0),
																new web3.utils.BN(1),
																new web3.utils.BN(3),
																exchangeTime + 1,
															],
															bnCloseVariance,
														});
													});
													it('and the debt cache is called', async () => {
														assert.equal(
															debtCacheSpy.smocked.updateCachedSynthDebts.calls.length,
															1
														);
														assert.equal(
															debtCacheSpy.smocked.updateCachedSynthDebts.calls[0][0],
															sEUR
														);
													});
												});
												describe('when settle() is invoked and the exchange fee rate has changed', () => {
													beforeEach(async () => {
														systemSettings.setExchangeFeeRateForSynths([sBTC], [toUnit('0.1')], {
															from: owner,
														});
													});
													it('then it settles with a reclaim', async () => {
														const { tx: hash } = await synthetix.settle(sEUR, {
															from: account1,
														});
														await ensureTxnEmitsSettlementEvents({
															hash,
															synth: sEURContract,
															expected: expectedSettlement,
														});
													});
												});

												// The user has ~49.5 sEUR and has a reclaim of ~24.75 - so 24.75 after settlement
												describe(
													'when an exchange out of sEUR for more than the balance after settlement,' +
														'but less than the total initially',
													() => {
														let txn;
														beforeEach(async () => {
															txn = await synthetix.exchange(sEUR, toUnit('30'), sBTC, {
																from: account1,
															});
														});
														it('then it succeeds, exchanging the entire amount after settlement', async () => {
															const srcBalanceAfterExchange = await sEURContract.balanceOf(
																account1
															);
															assert.equal(srcBalanceAfterExchange, '0');

															const decodedLogs = await ensureTxnEmitsSettlementEvents({
																hash: txn.tx,
																synth: sEURContract,
																expected: expectedSettlement,
															});

															decodedEventEqual({
																log: decodedLogs.find(({ name }) => name === 'SynthExchange'),
																event: 'SynthExchange',
																emittedFrom: await synthetix.proxy(),
																args: [
																	account1,
																	sEUR,
																	srcBalanceBeforeExchange.sub(expectedSettlement.reclaimAmount),
																	sBTC,
																],
															});
														});
													}
												);

												describe(
													'when an exchange out of sEUR for more than the balance after settlement,' +
														'and more than the total initially and the exchangefee rate changed',
													() => {
														let txn;
														beforeEach(async () => {
															txn = await synthetix.exchange(sEUR, toUnit('50'), sBTC, {
																from: account1,
															});
															systemSettings.setExchangeFeeRateForSynths([sBTC], [toUnit('0.1')], {
																from: owner,
															});
														});
														it('then it succeeds, exchanging the entire amount after settlement', async () => {
															const srcBalanceAfterExchange = await sEURContract.balanceOf(
																account1
															);
															assert.equal(srcBalanceAfterExchange, '0');

															const decodedLogs = await ensureTxnEmitsSettlementEvents({
																hash: txn.tx,
																synth: sEURContract,
																expected: expectedSettlement,
															});

															decodedEventEqual({
																log: decodedLogs.find(({ name }) => name === 'SynthExchange'),
																event: 'SynthExchange',
																emittedFrom: await synthetix.proxy(),
																args: [
																	account1,
																	sEUR,
																	srcBalanceBeforeExchange.sub(expectedSettlement.reclaimAmount),
																	sBTC,
																],
															});
														});
													}
												);

												describe('when an exchange out of sEUR for less than the balance after settlement', () => {
													let newAmountToExchange;
													let txn;
													beforeEach(async () => {
														newAmountToExchange = toUnit('10');
														txn = await synthetix.exchange(sEUR, newAmountToExchange, sBTC, {
															from: account1,
														});
													});
													it('then it succeeds, exchanging the amount given', async () => {
														const srcBalanceAfterExchange = await sEURContract.balanceOf(account1);

														assert.bnClose(
															srcBalanceAfterExchange,
															srcBalanceBeforeExchange
																.sub(expectedSettlement.reclaimAmount)
																.sub(newAmountToExchange)
														);

														const decodedLogs = await ensureTxnEmitsSettlementEvents({
															hash: txn.tx,
															synth: sEURContract,
															expected: expectedSettlement,
														});

														decodedEventEqual({
															log: decodedLogs.find(({ name }) => name === 'SynthExchange'),
															event: 'SynthExchange',
															emittedFrom: await synthetix.proxy(),
															args: [account1, sEUR, newAmountToExchange, sBTC], // amount to exchange must be the reclaim amount
														});
													});
												});
											});
										});
										describe('when the price halves for sUSD:sEUR to 1:1', () => {
											beforeEach(async () => {
												await fastForward(5);

												timestamp = await currentTime();

												await exchangeRates.updateRates([sEUR], ['1'].map(toUnit), timestamp, {
													from: oracle,
												});
											});
											it('then settlement rebateAmount shows a rebate of half the entire balance of sEUR', async () => {
												const expected = calculateExpectedSettlementAmount({
													amount: amountOfSrcExchanged,
													oldRate: divideDecimal(1, 2),
													newRate: divideDecimal(1, 1),
												});

												const { reclaimAmount, rebateAmount } = await exchanger.settlementOwing(
													account1,
													sEUR
												);

												assert.bnEqual(rebateAmount, expected.rebateAmount);
												assert.bnEqual(reclaimAmount, expected.reclaimAmount);
											});
											describe('when the user makes a 2nd exchange of 100 sUSD into sUSD:sEUR at 1:1', () => {
												beforeEach(async () => {
													// fast forward 60 seconds so 1st exchange is using first rate
													await fastForward(60);

													await synthetix.exchange(sUSD, amountOfSrcExchanged, sEUR, {
														from: account1,
													});
												});
												describe('and then the price increases for sUSD:sEUR to 2:1', () => {
													beforeEach(async () => {
														await fastForward(5);

														timestamp = await currentTime();

														await exchangeRates.updateRates([sEUR], ['2'].map(toUnit), timestamp, {
															from: oracle,
														});
													});
													describe('when settlement is invoked', () => {
														describe('when another minute passes', () => {
															let expectedSettlementReclaim;
															let expectedSettlementRebate;
															beforeEach(async () => {
																await fastForward(60);

																expectedSettlementRebate = calculateExpectedSettlementAmount({
																	amount: amountOfSrcExchanged,
																	oldRate: divideDecimal(1, 2),
																	newRate: divideDecimal(1, 1),
																});

																expectedSettlementReclaim = calculateExpectedSettlementAmount({
																	amount: amountOfSrcExchanged,
																	oldRate: divideDecimal(1, 1),
																	newRate: divideDecimal(1, 2),
																});
															});

															describe('when settle() is invoked', () => {
																let transaction;
																beforeEach(async () => {
																	transaction = await synthetix.settle(sEUR, {
																		from: account1,
																	});
																});
																it('then it settles with two ExchangeEntrySettled events one for reclaim and one for rebate', async () => {
																	const logs = await getDecodedLogs({
																		hash: transaction.tx,
																		contracts: [synthetix, exchanger, sUSDContract],
																	});

																	// check the rebate event first
																	decodedEventEqual({
																		log: logs.filter(
																			({ name }) => name === 'ExchangeEntrySettled'
																		)[0],
																		event: 'ExchangeEntrySettled',
																		emittedFrom: exchanger.address,
																		args: [
																			account1,
																			sUSD,
																			amountOfSrcExchanged,
																			sEUR,
																			new web3.utils.BN(0),
																			expectedSettlementRebate.rebateAmount,
																			new web3.utils.BN(1),
																			new web3.utils.BN(2),
																			exchangeTime + 1,
																		],
																		bnCloseVariance,
																	});

																	// check the reclaim event
																	decodedEventEqual({
																		log: logs.filter(
																			({ name }) => name === 'ExchangeEntrySettled'
																		)[1],
																		event: 'ExchangeEntrySettled',
																		emittedFrom: exchanger.address,
																		args: [
																			account1,
																			sUSD,
																			amountOfSrcExchanged,
																			sEUR,
																			expectedSettlementReclaim.reclaimAmount,
																			new web3.utils.BN(0),
																			new web3.utils.BN(1),
																			new web3.utils.BN(2),
																		],
																		bnCloseVariance,
																	});
																});
															});
														});
													});
												});
											});
											describe('when settlement is invoked', () => {
												it('then it reverts as the waiting period has not ended', async () => {
													await assert.revert(
														synthetix.settle(sEUR, { from: account1 }),
														'Cannot settle during waiting period'
													);
												});
												describe('when another minute passes', () => {
													let expectedSettlement;
													let srcBalanceBeforeExchange;

													beforeEach(async () => {
														await fastForward(60);
														srcBalanceBeforeExchange = await sEURContract.balanceOf(account1);

														expectedSettlement = calculateExpectedSettlementAmount({
															amount: amountOfSrcExchanged,
															oldRate: divideDecimal(1, 2),
															newRate: divideDecimal(1, 1),
														});
													});

													describe('when settle() is invoked', () => {
														let transaction;
														beforeEach(async () => {
															transaction = await synthetix.settle(sEUR, {
																from: account1,
															});
														});
														it('then it settles with a rebate', async () => {
															await ensureTxnEmitsSettlementEvents({
																hash: transaction.tx,
																synth: sEURContract,
																expected: expectedSettlement,
															});
														});
														it('then it settles with a ExchangeEntrySettled event with rebate', async () => {
															const logs = await getDecodedLogs({
																hash: transaction.tx,
																contracts: [synthetix, exchanger, sUSDContract],
															});

															decodedEventEqual({
																log: logs.find(({ name }) => name === 'ExchangeEntrySettled'),
																event: 'ExchangeEntrySettled',
																emittedFrom: exchanger.address,
																args: [
																	account1,
																	sUSD,
																	amountOfSrcExchanged,
																	sEUR,
																	new web3.utils.BN(0),
																	expectedSettlement.rebateAmount,
																	new web3.utils.BN(1),
																	new web3.utils.BN(2),
																	exchangeTime + 1,
																],
																bnCloseVariance,
															});
														});
													});

													// The user has 49.5 sEUR and has a rebate of 49.5 - so 99 after settlement
													describe('when an exchange out of sEUR for their expected balance before exchange', () => {
														let txn;
														beforeEach(async () => {
															txn = await synthetix.exchange(sEUR, toUnit('49.5'), sBTC, {
																from: account1,
															});
														});
														it('then it succeeds, exchanging the entire amount plus the rebate', async () => {
															const srcBalanceAfterExchange = await sEURContract.balanceOf(
																account1
															);
															assert.equal(srcBalanceAfterExchange, '0');

															const decodedLogs = await ensureTxnEmitsSettlementEvents({
																hash: txn.tx,
																synth: sEURContract,
																expected: expectedSettlement,
															});

															decodedEventEqual({
																log: decodedLogs.find(({ name }) => name === 'SynthExchange'),
																event: 'SynthExchange',
																emittedFrom: await synthetix.proxy(),
																args: [
																	account1,
																	sEUR,
																	srcBalanceBeforeExchange.add(expectedSettlement.rebateAmount),
																	sBTC,
																],
															});
														});
													});

													describe('when an exchange out of sEUR for some amount less than their balance before exchange', () => {
														let txn;
														beforeEach(async () => {
															txn = await synthetix.exchange(sEUR, toUnit('10'), sBTC, {
																from: account1,
															});
														});
														it('then it succeeds, exchanging the amount plus the rebate', async () => {
															const decodedLogs = await ensureTxnEmitsSettlementEvents({
																hash: txn.tx,
																synth: sEURContract,
																expected: expectedSettlement,
															});

															decodedEventEqual({
																log: decodedLogs.find(({ name }) => name === 'SynthExchange'),
																event: 'SynthExchange',
																emittedFrom: await synthetix.proxy(),
																args: [
																	account1,
																	sEUR,
																	toUnit('10').add(expectedSettlement.rebateAmount),
																	sBTC,
																],
															});
														});
													});
												});
											});
											describe('when the price returns to sUSD:sEUR to 2:1', () => {
												beforeEach(async () => {
													await fastForward(12);

													timestamp = await currentTime();

													await exchangeRates.updateRates([sEUR], ['2'].map(toUnit), timestamp, {
														from: oracle,
													});
												});
												it('then settlement reclaimAmount shows 0 reclaim and 0 refund', async () => {
													const settlement = await exchanger.settlementOwing(account1, sEUR);
													assert.equal(
														settlement.reclaimAmount,
														'0',
														'Nothing can be reclaimAmount'
													);
													assert.equal(settlement.rebateAmount, '0', 'Nothing can be rebateAmount');
												});
												describe('when another minute elapses and the sETH price changes', () => {
													beforeEach(async () => {
														await fastForward(60);
														timestamp = await currentTime();

														await exchangeRates.updateRates([sEUR], ['3'].map(toUnit), timestamp, {
															from: oracle,
														});
													});
													it('then settlement reclaimAmount still shows 0 reclaim and 0 refund as the timeout period ended', async () => {
														const settlement = await exchanger.settlementOwing(account1, sEUR);
														assert.equal(
															settlement.reclaimAmount,
															'0',
															'Nothing can be reclaimAmount'
														);
														assert.equal(
															settlement.rebateAmount,
															'0',
															'Nothing can be rebateAmount'
														);
													});
													describe('when settle() is invoked', () => {
														it('then it settles with no reclaim or rebate', async () => {
															const txn = await synthetix.settle(sEUR, {
																from: account1,
															});
															assert.equal(
																txn.logs.length,
																0,
																'Must not emit any events as no settlement required'
															);
														});
													});
												});
											});
										});
									});
									describe('given the first user has 1000 sEUR', () => {
										beforeEach(async () => {
											await sEURContract.issue(account1, toUnit('1000'));
										});
										describe('when the first user exchanges 100 sEUR into sEUR:sBTC at 9000:2', () => {
											let amountOfSrcExchanged;
											beforeEach(async () => {
												amountOfSrcExchanged = toUnit('100');
												await synthetix.exchange(sEUR, amountOfSrcExchanged, sBTC, {
													from: account1,
												});
											});
											it('then settlement reclaimAmount shows 0 reclaim and 0 refund', async () => {
												const settlement = await exchanger.settlementOwing(account1, sBTC);
												assert.equal(settlement.reclaimAmount, '0', 'Nothing can be reclaimAmount');
												assert.equal(settlement.rebateAmount, '0', 'Nothing can be rebateAmount');
												assert.equal(
													settlement.numEntries,
													'1',
													'Must be one entry in the settlement queue'
												);
											});
											describe('when the price doubles for sUSD:sEUR to 4:1', () => {
												beforeEach(async () => {
													await fastForward(5);
													timestamp = await currentTime();

													await exchangeRates.updateRates([sEUR], ['4'].map(toUnit), timestamp, {
														from: oracle,
													});
												});
												it('then settlement shows a rebate rebateAmount', async () => {
													const { reclaimAmount, rebateAmount } = await exchanger.settlementOwing(
														account1,
														sBTC
													);

													const expected = calculateExpectedSettlementAmount({
														amount: amountOfSrcExchanged,
														oldRate: divideDecimal(2, 9000),
														newRate: divideDecimal(4, 9000),
													});

													assert.bnClose(rebateAmount, expected.rebateAmount, bnCloseVariance);
													assert.bnEqual(reclaimAmount, expected.reclaimAmount);
												});
												describe('when settlement is invoked', () => {
													it('then it reverts as the waiting period has not ended', async () => {
														await assert.revert(
															synthetix.settle(sBTC, { from: account1 }),
															'Cannot settle during waiting period'
														);
													});
												});
												describe('when the price gains for sBTC more than the loss of the sEUR change', () => {
													beforeEach(async () => {
														await fastForward(5);
														timestamp = await currentTime();
														await exchangeRates.updateRates(
															[sBTC],
															['20000'].map(toUnit),
															timestamp,
															{
																from: oracle,
															}
														);
													});
													it('then the reclaimAmount is whats left when subtracting the rebate', async () => {
														const { reclaimAmount, rebateAmount } = await exchanger.settlementOwing(
															account1,
															sBTC
														);

														const expected = calculateExpectedSettlementAmount({
															amount: amountOfSrcExchanged,
															oldRate: divideDecimal(2, 9000),
															newRate: divideDecimal(4, 20000),
														});

														assert.bnEqual(rebateAmount, expected.rebateAmount);
														assert.bnClose(reclaimAmount, expected.reclaimAmount, bnCloseVariance);
													});
													describe('when the same user exchanges some sUSD into sBTC - the same destination', () => {
														let amountOfSrcExchangedSecondary;
														beforeEach(async () => {
															amountOfSrcExchangedSecondary = toUnit('10');
															await synthetix.exchange(sUSD, amountOfSrcExchangedSecondary, sBTC, {
																from: account1,
															});
														});
														it('then the reclaimAmount is unchanged', async () => {
															const {
																reclaimAmount,
																rebateAmount,
																numEntries,
															} = await exchanger.settlementOwing(account1, sBTC);

															const expected = calculateExpectedSettlementAmount({
																amount: amountOfSrcExchanged,
																oldRate: divideDecimal(2, 9000),
																newRate: divideDecimal(4, 20000),
															});

															assert.bnEqual(rebateAmount, expected.rebateAmount);
															assert.bnClose(
																reclaimAmount,
																expected.reclaimAmount,
																bnCloseVariance
															);
															assert.equal(
																numEntries,
																'2',
																'Must be two entries in the settlement queue'
															);
														});
														describe('when the price of sBTC lowers, turning the profit to a loss', () => {
															let expectedFromFirst;
															let expectedFromSecond;
															beforeEach(async () => {
																await fastForward(5);
																timestamp = await currentTime();

																await exchangeRates.updateRates(
																	[sBTC],
																	['10000'].map(toUnit),
																	timestamp,
																	{
																		from: oracle,
																	}
																);

																expectedFromFirst = calculateExpectedSettlementAmount({
																	amount: amountOfSrcExchanged,
																	oldRate: divideDecimal(2, 9000),
																	newRate: divideDecimal(4, 10000),
																});
																expectedFromSecond = calculateExpectedSettlementAmount({
																	amount: amountOfSrcExchangedSecondary,
																	oldRate: divideDecimal(1, 20000),
																	newRate: divideDecimal(1, 10000),
																});
															});
															it('then the rebateAmount calculation of settlementOwing on sBTC includes both exchanges', async () => {
																const {
																	reclaimAmount,
																	rebateAmount,
																} = await exchanger.settlementOwing(account1, sBTC);

																assert.equal(reclaimAmount, '0');

																assert.bnClose(
																	rebateAmount,
																	expectedFromFirst.rebateAmount.add(
																		expectedFromSecond.rebateAmount
																	),
																	bnCloseVariance
																);
															});
															describe('when another minute passes', () => {
																beforeEach(async () => {
																	await fastForward(60);
																});
																describe('when settle() is invoked for sBTC', () => {
																	it('then it settles with a rebate @gasprofile', async () => {
																		const txn = await synthetix.settle(sBTC, {
																			from: account1,
																		});

																		await ensureTxnEmitsSettlementEvents({
																			hash: txn.tx,
																			synth: sBTCContract,
																			expected: {
																				reclaimAmount: new web3.utils.BN(0),
																				rebateAmount: expectedFromFirst.rebateAmount.add(
																					expectedFromSecond.rebateAmount
																				),
																			},
																		});
																	});
																});
															});
															describe('when another minute passes and the exchange fee rate has increased', () => {
																beforeEach(async () => {
																	await fastForward(60);
																	systemSettings.setExchangeFeeRateForSynths(
																		[sBTC],
																		[toUnit('0.1')],
																		{
																			from: owner,
																		}
																	);
																});
																describe('when settle() is invoked for sBTC', () => {
																	it('then it settles with a rebate using the exchange fee rate at time of trade', async () => {
																		const { tx: hash } = await synthetix.settle(sBTC, {
																			from: account1,
																		});

																		await ensureTxnEmitsSettlementEvents({
																			hash,
																			synth: sBTCContract,
																			expected: {
																				reclaimAmount: new web3.utils.BN(0),
																				rebateAmount: expectedFromFirst.rebateAmount.add(
																					expectedFromSecond.rebateAmount
																				),
																			},
																		});
																	});
																});
															});
														});
													});
												});
											});
										});

										describe('and the max number of exchange entries is 5', () => {
											beforeEach(async () => {
												await exchangeState.setMaxEntriesInQueue('5', { from: owner });
											});
											describe('when a user tries to exchange 100 sEUR into sBTC 5 times', () => {
												beforeEach(async () => {
													const txns = [];
													for (let i = 0; i < 5; i++) {
														txns.push(
															await synthetix.exchange(sEUR, toUnit('100'), sBTC, {
																from: account1,
															})
														);
													}
												});
												it('then all succeed', () => {});
												it('when one more is tried, then if fails', async () => {
													await assert.revert(
														synthetix.exchange(sEUR, toUnit('100'), sBTC, { from: account1 }),
														'Max queue length reached'
													);
												});
												describe('when more than 60s elapses', () => {
													beforeEach(async () => {
														await fastForward(70);
													});
													describe('and the user invokes settle() on the dest synth', () => {
														beforeEach(async () => {
															await synthetix.settle(sBTC, { from: account1 });
														});
														it('then when the user performs 5 more exchanges into the same synth, it succeeds', async () => {
															for (let i = 0; i < 5; i++) {
																await synthetix.exchange(sEUR, toUnit('100'), sBTC, {
																	from: account1,
																});
															}
														});
													});
												});
											});
										});
									});
								});
							});
						});
					});
				});
			});
		});
	};

	const itCalculatesAmountAfterSettlement = () => {
		describe('calculateAmountAfterSettlement()', () => {
			describe('given a user has 1000 sEUR', () => {
				beforeEach(async () => {
					await sEURContract.issue(account1, toUnit('1000'));
				});
				describe('when calculatAmountAfterSettlement is invoked with and amount < 1000 and no refund', () => {
					let response;
					beforeEach(async () => {
						response = await exchanger.calculateAmountAfterSettlement(
							account1,
							sEUR,
							toUnit('500'),
							'0'
						);
					});
					it('then the response is the given amount of 500', () => {
						assert.bnEqual(response, toUnit('500'));
					});
				});
				describe('when calculatAmountAfterSettlement is invoked with and amount < 1000 and a refund', () => {
					let response;
					beforeEach(async () => {
						response = await exchanger.calculateAmountAfterSettlement(
							account1,
							sEUR,
							toUnit('500'),
							toUnit('25')
						);
					});
					it('then the response is the given amount of 500 plus the refund', () => {
						assert.bnEqual(response, toUnit('525'));
					});
				});
				describe('when calculatAmountAfterSettlement is invoked with and amount > 1000 and no refund', () => {
					let response;
					beforeEach(async () => {
						response = await exchanger.calculateAmountAfterSettlement(
							account1,
							sEUR,
							toUnit('1200'),
							'0'
						);
					});
					it('then the response is the balance of 1000', () => {
						assert.bnEqual(response, toUnit('1000'));
					});
				});
				describe('when calculatAmountAfterSettlement is invoked with and amount > 1000 and a refund', () => {
					let response;
					beforeEach(async () => {
						response = await exchanger.calculateAmountAfterSettlement(
							account1,
							sEUR,
							toUnit('1200'),
							toUnit('50')
						);
					});
					it('then the response is the given amount of 1000 plus the refund', () => {
						assert.bnEqual(response, toUnit('1050'));
					});
				});
			});
		});
	};

	const itExchanges = () => {
		describe('exchange()', () => {
			it('exchange() cannot be invoked directly by any account', async () => {
				await onlyGivenAddressCanInvoke({
					fnc: exchanger.exchange,
					accounts,
					args: [
						account1,
						account1,
						sUSD,
						toUnit('100'),
						sAUD,
						account1,
						false,
						account1,
						toBytes32(''),
					],
					reason: 'Only synthetix or a synth contract can perform this action',
				});
			});

			describe('suspension conditions on Synthetix.exchange()', () => {
				const synth = sETH;
				['System', 'Exchange', 'SynthExchange', 'Synth'].forEach(section => {
					describe(`when ${section} is suspended`, () => {
						beforeEach(async () => {
							await setStatus({ owner, systemStatus, section, suspend: true, synth });
						});
						it('then calling exchange() reverts', async () => {
							await assert.revert(
								synthetix.exchange(sUSD, toUnit('1'), sETH, { from: account1 }),
								'Operation prohibited'
							);
						});
						describe(`when ${section} is resumed`, () => {
							beforeEach(async () => {
								await setStatus({ owner, systemStatus, section, suspend: false, synth });
							});
							it('then calling exchange() succeeds', async () => {
								await synthetix.exchange(sUSD, toUnit('1'), sETH, { from: account1 });
							});
						});
					});
				});
				describe('when Synth(sBTC) is suspended', () => {
					beforeEach(async () => {
						// issue sAUD to test non-sUSD exchanges
						await sAUDContract.issue(account2, toUnit('100'));

						await setStatus({ owner, systemStatus, section: 'Synth', suspend: true, synth: sBTC });
					});
					it('then exchanging other synths still works', async () => {
						await synthetix.exchange(sUSD, toUnit('1'), sETH, { from: account1 });
						await synthetix.exchange(sAUD, toUnit('1'), sETH, { from: account2 });
					});
				});
			});

			describe('various exchange scenarios', () => {
				describe('when a user has 1000 sUSD', () => {
					// already issued in the top-level beforeEach

					it('should allow a user to exchange the synths they hold in one flavour for another', async () => {
						// Exchange sUSD to sAUD
						await synthetix.exchange(sUSD, amountIssued, sAUD, { from: account1 });

						// Get the exchange amounts
						const {
							amountReceived,
							fee,
							exchangeFeeRate: feeRate,
						} = await exchanger.getAmountsForExchange(amountIssued, sUSD, sAUD);

						// Assert we have the correct AUD value - exchange fee
						const sAUDBalance = await sAUDContract.balanceOf(account1);
						assert.bnEqual(amountReceived, sAUDBalance);

						// Assert we have the exchange fee to distribute
						const feePeriodZero = await feePool.recentFeePeriods(0);
						const usdFeeAmount = await exchangeRates.effectiveValue(sAUD, fee, sUSD);
						assert.bnEqual(usdFeeAmount, feePeriodZero.feesToDistribute);

						assert.bnEqual(feeRate, exchangeFeeRate);
					});

					it('should emit a SynthExchange event @gasprofile', async () => {
						// Exchange sUSD to sAUD
						const txn = await synthetix.exchange(sUSD, amountIssued, sAUD, {
							from: account1,
						});

						const sAUDBalance = await sAUDContract.balanceOf(account1);

						const synthExchangeEvent = txn.logs.find(log => log.event === 'SynthExchange');
						assert.eventEqual(synthExchangeEvent, 'SynthExchange', {
							account: account1,
							fromCurrencyKey: toBytes32('sUSD'),
							fromAmount: amountIssued,
							toCurrencyKey: toBytes32('sAUD'),
							toAmount: sAUDBalance,
							toAddress: account1,
						});
					});

					it('should emit an ExchangeTracking event @gasprofile', async () => {
						// Exchange sUSD to sAUD
						const txn = await synthetix.exchangeWithTracking(
							sUSD,
							amountIssued,
							sAUD,
							account1,
							trackingCode,
							{
								from: account1,
							}
						);

						const { fee } = await exchanger.getAmountsForExchange(amountIssued, sUSD, sAUD);
						const usdFeeAmount = await exchangeRates.effectiveValue(sAUD, fee, sUSD);

						const sAUDBalance = await sAUDContract.balanceOf(account1);

						const synthExchangeEvent = txn.logs.find(log => log.event === 'SynthExchange');
						assert.eventEqual(synthExchangeEvent, 'SynthExchange', {
							account: account1,
							fromCurrencyKey: toBytes32('sUSD'),
							fromAmount: amountIssued,
							toCurrencyKey: toBytes32('sAUD'),
							toAmount: sAUDBalance,
							toAddress: account1,
						});

						const trackingEvent = txn.logs.find(log => log.event === 'ExchangeTracking');
						assert.eventEqual(trackingEvent, 'ExchangeTracking', {
							trackingCode,
							toCurrencyKey: toBytes32('sAUD'),
							toAmount: sAUDBalance,
							fee: usdFeeAmount,
						});
					});

					it('when a user tries to exchange more than they have, then it fails', async () => {
						await assert.revert(
							synthetix.exchange(sAUD, toUnit('1'), sUSD, {
								from: account1,
							}),
							'SafeMath: subtraction overflow'
						);
					});

					it('when a user tries to exchange more than they have, then it fails', async () => {
						await assert.revert(
							synthetix.exchange(sUSD, toUnit('1001'), sAUD, {
								from: account1,
							}),
							'SafeMath: subtraction overflow'
						);
					});

					[
						'exchange',
						'exchangeOnBehalf',
						'exchangeWithTracking',
						'exchangeOnBehalfWithTracking',
					].forEach(type => {
						describe(`rate stale scenarios for ${type}`, () => {
							const exchange = ({ from, to, amount }) => {
								if (type === 'exchange')
									return synthetix.exchange(from, amount, to, { from: account1 });
								else if (type === 'exchangeOnBehalf')
									return synthetix.exchangeOnBehalf(account1, from, amount, to, { from: account2 });
								if (type === 'exchangeWithTracking')
									return synthetix.exchangeWithTracking(from, amount, to, account1, trackingCode, {
										from: account1,
									});
								else if (type === 'exchangeOnBehalfWithTracking')
									return synthetix.exchangeOnBehalfWithTracking(
										account1,
										from,
										amount,
										to,
										account2,
										trackingCode,
										{ from: account2 }
									);
							};

							beforeEach(async () => {
								await delegateApprovals.approveExchangeOnBehalf(account2, { from: account1 });
							});
							describe('when rates have gone stale for all synths', () => {
								beforeEach(async () => {
									await fastForward(
										(await exchangeRates.rateStalePeriod()).add(web3.utils.toBN('300'))
									);
								});
								it(`attempting to ${type} from sUSD into sAUD reverts with dest stale`, async () => {
									await assert.revert(
										exchange({ from: sUSD, amount: amountIssued, to: sAUD }),
										'Src/dest rate invalid or not found'
									);
								});
								it('settling still works ', async () => {
									await synthetix.settle(sAUD, { from: account1 });
								});
								describe('when that synth has a fresh rate', () => {
									beforeEach(async () => {
										const timestamp = await currentTime();

										await exchangeRates.updateRates([sAUD], ['0.75'].map(toUnit), timestamp, {
											from: oracle,
										});
									});
									describe(`when the user ${type} into that synth`, () => {
										beforeEach(async () => {
											await exchange({ from: sUSD, amount: amountIssued, to: sAUD });
										});
										describe('after the waiting period expires and the synth has gone stale', () => {
											beforeEach(async () => {
												await fastForward(
													(await exchangeRates.rateStalePeriod()).add(web3.utils.toBN('300'))
												);
											});
											it(`${type} back to sUSD fails as the source has no rate`, async () => {
												await assert.revert(
													exchange({ from: sAUD, amount: amountIssued, to: sUSD }),
													'Src/dest rate invalid or not found'
												);
											});
										});
									});
								});
							});
						});
					});

					describe('exchanging on behalf', async () => {
						const authoriser = account1;
						const delegate = account2;
						describe('when not approved it should revert on', async () => {
							it('exchangeOnBehalf', async () => {
								await assert.revert(
									synthetix.exchangeOnBehalf(authoriser, sAUD, toUnit('1'), sUSD, {
										from: delegate,
									}),
									'Not approved to act on behalf'
								);
							});
						});
						describe('when delegate address approved to exchangeOnBehalf', async () => {
							// (sUSD amount issued earlier in top-level beforeEach)
							beforeEach(async () => {
								await delegateApprovals.approveExchangeOnBehalf(delegate, { from: authoriser });
							});
							describe('suspension conditions on Synthetix.exchangeOnBehalf()', () => {
								const synth = sAUD;
								['System', 'Exchange', 'SynthExchange', 'Synth'].forEach(section => {
									describe(`when ${section} is suspended`, () => {
										beforeEach(async () => {
											await setStatus({ owner, systemStatus, section, suspend: true, synth });
										});
										it('then calling exchange() reverts', async () => {
											await assert.revert(
												synthetix.exchangeOnBehalf(authoriser, sUSD, amountIssued, sAUD, {
													from: delegate,
												}),
												'Operation prohibited'
											);
										});
										describe(`when ${section} is resumed`, () => {
											beforeEach(async () => {
												await setStatus({ owner, systemStatus, section, suspend: false, synth });
											});
											it('then calling exchange() succeeds', async () => {
												await synthetix.exchangeOnBehalf(authoriser, sUSD, amountIssued, sAUD, {
													from: delegate,
												});
											});
										});
									});
								});
								describe('when Synth(sBTC) is suspended', () => {
									beforeEach(async () => {
										await setStatus({
											owner,
											systemStatus,
											section: 'Synth',
											suspend: true,
											synth: sBTC,
										});
									});
									it('then exchanging other synths on behalf still works', async () => {
										await synthetix.exchangeOnBehalf(authoriser, sUSD, amountIssued, sAUD, {
											from: delegate,
										});
									});
								});
							});

							it('should revert if non-delegate invokes exchangeOnBehalf', async () => {
								await onlyGivenAddressCanInvoke({
									fnc: synthetix.exchangeOnBehalf,
									args: [authoriser, sUSD, amountIssued, sAUD],
									// We cannot test the revert condition with the authoriser as the recipient
									// because this will lead to a regular exchange, not one on behalf
									accounts: accounts.filter(a => a !== authoriser),
									address: delegate,
									reason: 'Not approved to act on behalf',
								});
							});
							it('should exchangeOnBehalf and authoriser recieves the destSynth', async () => {
								// Exchange sUSD to sAUD
								await synthetix.exchangeOnBehalf(authoriser, sUSD, amountIssued, sAUD, {
									from: delegate,
								});

								const { amountReceived, fee } = await exchanger.getAmountsForExchange(
									amountIssued,
									sUSD,
									sAUD
								);

								// Assert we have the correct AUD value - exchange fee
								const sAUDBalance = await sAUDContract.balanceOf(authoriser);
								assert.bnEqual(amountReceived, sAUDBalance);

								// Assert we have the exchange fee to distribute
								const feePeriodZero = await feePool.recentFeePeriods(0);
								const usdFeeAmount = await exchangeRates.effectiveValue(sAUD, fee, sUSD);
								assert.bnEqual(usdFeeAmount, feePeriodZero.feesToDistribute);
							});
						});
					});

					describe('exchanging on behalf with tracking', async () => {
						const authoriser = account1;
						const delegate = account2;

						describe('when not approved it should revert on', async () => {
							it('exchangeOnBehalfWithTracking', async () => {
								await assert.revert(
									synthetix.exchangeOnBehalfWithTracking(
										authoriser,
										sAUD,
										toUnit('1'),
										sUSD,
										authoriser,
										trackingCode,
										{ from: delegate }
									),
									'Not approved to act on behalf'
								);
							});
						});
						describe('when delegate address approved to exchangeOnBehalf', async () => {
							// (sUSD amount issued earlier in top-level beforeEach)
							beforeEach(async () => {
								await delegateApprovals.approveExchangeOnBehalf(delegate, { from: authoriser });
							});
							describe('suspension conditions on Synthetix.exchangeOnBehalfWithTracking()', () => {
								const synth = sAUD;
								['System', 'Exchange', 'SynthExchange', 'Synth'].forEach(section => {
									describe(`when ${section} is suspended`, () => {
										beforeEach(async () => {
											await setStatus({ owner, systemStatus, section, suspend: true, synth });
										});
										it('then calling exchange() reverts', async () => {
											await assert.revert(
												synthetix.exchangeOnBehalfWithTracking(
													authoriser,
													sUSD,
													amountIssued,
													sAUD,
													authoriser,
													trackingCode,
													{
														from: delegate,
													}
												),
												'Operation prohibited'
											);
										});
										describe(`when ${section} is resumed`, () => {
											beforeEach(async () => {
												await setStatus({ owner, systemStatus, section, suspend: false, synth });
											});
											it('then calling exchange() succeeds', async () => {
												await synthetix.exchangeOnBehalfWithTracking(
													authoriser,
													sUSD,
													amountIssued,
													sAUD,
													authoriser,
													trackingCode,
													{
														from: delegate,
													}
												);
											});
										});
									});
								});
								describe('when Synth(sBTC) is suspended', () => {
									beforeEach(async () => {
										await setStatus({
											owner,
											systemStatus,
											section: 'Synth',
											suspend: true,
											synth: sBTC,
										});
									});
									it('then exchanging other synths on behalf still works', async () => {
										await synthetix.exchangeOnBehalfWithTracking(
											authoriser,
											sUSD,
											amountIssued,
											sAUD,
											authoriser,
											trackingCode,
											{
												from: delegate,
											}
										);
									});
								});
							});

							it('should revert if non-delegate invokes exchangeOnBehalf', async () => {
								await onlyGivenAddressCanInvoke({
									fnc: synthetix.exchangeOnBehalfWithTracking,
									args: [authoriser, sUSD, amountIssued, sAUD, authoriser, trackingCode],
									// We cannot test the revert condition with the authoriser as the recipient
									// because this will lead to a regular exchange, not one on behalf
									accounts: accounts.filter(a => a !== authoriser),
									address: delegate,
									reason: 'Not approved to act on behalf',
								});
							});
							it('should exchangeOnBehalf and authoriser recieves the destSynth', async () => {
								// Exchange sUSD to sAUD
								const txn = await synthetix.exchangeOnBehalfWithTracking(
									authoriser,
									sUSD,
									amountIssued,
									sAUD,
									authoriser,
									trackingCode,
									{
										from: delegate,
									}
								);

								const { amountReceived, fee } = await exchanger.getAmountsForExchange(
									amountIssued,
									sUSD,
									sAUD
								);

								// Assert we have the correct AUD value - exchange fee
								const sAUDBalance = await sAUDContract.balanceOf(authoriser);
								assert.bnEqual(amountReceived, sAUDBalance);

								// Assert we have the exchange fee to distribute
								const feePeriodZero = await feePool.recentFeePeriods(0);
								const usdFeeAmount = await exchangeRates.effectiveValue(sAUD, fee, sUSD);
								assert.bnEqual(usdFeeAmount, feePeriodZero.feesToDistribute);

								// Assert the tracking event is fired.
								const trackingEvent = txn.logs.find(log => log.event === 'ExchangeTracking');
								assert.eventEqual(trackingEvent, 'ExchangeTracking', {
									trackingCode,
									toCurrencyKey: toBytes32('sAUD'),
									toAmount: sAUDBalance,
									fee: usdFeeAmount,
								});
							});
						});
					});
				});
			});

			describe('edge case: when an aggregator has a 0 rate', () => {
				describe('when an aggregator is added to the exchangeRates', () => {
					let aggregator;

					beforeEach(async () => {
						aggregator = await MockAggregator.new({ from: owner });
						await exchangeRates.addAggregator(sETH, aggregator.address, { from: owner });
						// set a 0 rate to prevent invalid rate from causing a revert on exchange
						await aggregator.setLatestAnswer('0', await currentTime());
					});

					describe('when exchanging into that synth', () => {
						it('then it causes a suspension from price deviation as the price is 9', async () => {
							const { tx: hash } = await synthetix.exchange(sUSD, toUnit('1'), sETH, {
								from: account1,
							});

							const logs = await getDecodedLogs({
								hash,
								contracts: [synthetix, exchanger, systemStatus],
							});

							// assert no exchange
							assert.ok(!logs.some(({ name } = {}) => name === 'SynthExchange'));

							// assert suspension
							const { suspended, reason } = await systemStatus.synthSuspension(sETH);
							assert.ok(suspended);
							assert.equal(reason, '65');
						});
					});
					describe('when exchanging out of that synth', () => {
						beforeEach(async () => {
							// give the user some sETH
							await sETHContract.issue(account1, toUnit('1'));
						});
						it('then it causes a suspension from price deviation', async () => {
							// await assert.revert(
							const { tx: hash } = await synthetix.exchange(sETH, toUnit('1'), sUSD, {
								from: account1,
							});

							const logs = await getDecodedLogs({
								hash,
								contracts: [synthetix, exchanger, systemStatus],
							});

							// assert no exchange
							assert.ok(!logs.some(({ name } = {}) => name === 'SynthExchange'));

							// assert suspension
							const { suspended, reason } = await systemStatus.synthSuspension(sETH);
							assert.ok(suspended);
							assert.equal(reason, '65');
						});
					});
				});
			});
		});
	};

	const itExchangesWithVirtual = () => {
		describe('exchangeWithVirtual()', () => {
			describe('when a user has 1000 sUSD', () => {
				describe('when the waiting period is set to 60s', () => {
					beforeEach(async () => {
						await systemSettings.setWaitingPeriodSecs('60', { from: owner });
					});
					describe('when a user exchanges into sAUD using virtual synths with a tracking code', () => {
						let logs;
						let amountReceived;
						let exchangeFeeRate;
						let findNamedEventValue;
						let vSynthAddress;

						beforeEach(async () => {
							const txn = await synthetix.exchangeWithVirtual(
								sUSD,
								amountIssued,
								sAUD,
								toBytes32('AGGREGATOR'),
								{
									from: account1,
								}
							);

							({ amountReceived, exchangeFeeRate } = await exchanger.getAmountsForExchange(
								amountIssued,
								sUSD,
								sAUD
							));

							logs = await getDecodedLogs({
								hash: txn.tx,
								contracts: [synthetix, exchanger, sUSDContract, issuer, flexibleStorage, debtCache],
							});
							const vSynthCreatedEvent = logs.find(({ name }) => name === 'VirtualSynthCreated');
							assert.ok(vSynthCreatedEvent, 'Found VirtualSynthCreated event');
							findNamedEventValue = param =>
								vSynthCreatedEvent.events.find(({ name }) => name === param);
							vSynthAddress = findNamedEventValue('vSynth').value;
						});

						it('then it emits an ExchangeEntryAppended for the new Virtual Synth', async () => {
							decodedEventEqual({
								log: logs.find(({ name }) => name === 'ExchangeEntryAppended'),
								event: 'ExchangeEntryAppended',
								emittedFrom: exchanger.address,
								args: [
									vSynthAddress,
									sUSD,
									amountIssued,
									sAUD,
									amountReceived,
									exchangeFeeRate,
									new web3.utils.BN(1),
									new web3.utils.BN(2),
								],
								bnCloseVariance,
							});
						});

						it('then it emits an SynthExchange into the new Virtual Synth', async () => {
							decodedEventEqual({
								log: logs.find(({ name }) => name === 'SynthExchange'),
								event: 'SynthExchange',
								emittedFrom: await synthetix.proxy(),
								args: [account1, sUSD, amountIssued, sAUD, amountReceived, vSynthAddress],
								bnCloseVariance: '0',
							});
						});

						it('then an ExchangeTracking is emitted with the correct code', async () => {
							const evt = logs.find(({ name }) => name === 'ExchangeTracking');
							assert.equal(
								evt.events.find(({ name }) => name === 'trackingCode').value,
								toBytes32('AGGREGATOR')
							);
						});

						it('and it emits the VirtualSynthCreated event', async () => {
							assert.equal(
								findNamedEventValue('synth').value,
								(await sAUDContract.proxy()).toLowerCase()
							);
							assert.equal(findNamedEventValue('currencyKey').value, sAUD);
							assert.equal(findNamedEventValue('amount').value, amountReceived);
							assert.equal(findNamedEventValue('recipient').value, account1.toLowerCase());
						});
						it('and the balance of the user is nothing', async () => {
							assert.bnEqual(await sAUDContract.balanceOf(account1), '0');
						});
						it('and the user has no fee reclamation entries', async () => {
							const { reclaimAmount, rebateAmount, numEntries } = await exchanger.settlementOwing(
								account1,
								sAUD
							);
							assert.equal(reclaimAmount, '0');
							assert.equal(rebateAmount, '0');
							assert.equal(numEntries, '0');
						});

						describe('with the new virtual synth', () => {
							let vSynth;
							beforeEach(async () => {
								vSynth = await artifacts.require('VirtualSynth').at(vSynthAddress);
							});
							it('and the balance of the vSynth is the whole amount', async () => {
								assert.bnEqual(await sAUDContract.balanceOf(vSynth.address), amountReceived);
							});
							it('then it is created with the correct parameters', async () => {
								assert.equal(await vSynth.resolver(), resolver.address);
								assert.equal(await vSynth.synth(), await sAUDContract.proxy());
								assert.equal(await vSynth.currencyKey(), sAUD);
								assert.bnEqual(await vSynth.totalSupply(), amountReceived);
								assert.bnEqual(await vSynth.balanceOf(account1), amountReceived);
								assert.notOk(await vSynth.settled());
							});
							it('and the vSynth has 1 fee reclamation entries', async () => {
								const { reclaimAmount, rebateAmount, numEntries } = await exchanger.settlementOwing(
									vSynth.address,
									sAUD
								);
								assert.equal(reclaimAmount, '0');
								assert.equal(rebateAmount, '0');
								assert.equal(numEntries, '1');
							});
							it('and the secsLeftInWaitingPeriod() returns the waitingPeriodSecs', async () => {
								const maxSecs = await vSynth.secsLeftInWaitingPeriod();
								timeIsClose({ actual: maxSecs, expected: 60, variance: 2 });
							});

							describe('when the waiting period expires', () => {
								beforeEach(async () => {
									// end waiting period
									await fastForward(await systemSettings.waitingPeriodSecs());
								});

								it('and the secsLeftInWaitingPeriod() returns 0', async () => {
									assert.equal(await vSynth.secsLeftInWaitingPeriod(), '0');
								});

								it('and readyToSettle() is true', async () => {
									assert.equal(await vSynth.readyToSettle(), true);
								});

								describe('when the vSynth is settled for the holder', () => {
									let txn;
									let logs;
									beforeEach(async () => {
										txn = await vSynth.settle(account1);

										logs = await getDecodedLogs({
											hash: txn.tx,
											contracts: [
												synthetix,
												exchanger,
												sUSDContract,
												issuer,
												flexibleStorage,
												debtCache,
											],
										});
									});

									it('then the user has all the synths', async () => {
										assert.bnEqual(await sAUDContract.balanceOf(account1), amountReceived);
									});

									it('and the vSynth is settled', async () => {
										assert.equal(await vSynth.settled(), true);
									});

									it('and ExchangeEntrySettled is emitted', async () => {
										const evt = logs.find(({ name }) => name === 'ExchangeEntrySettled');

										const findEvt = param => evt.events.find(({ name }) => name === param);

										assert.equal(findEvt('from').value, vSynth.address.toLowerCase());
									});

									it('and the entry is settled for the vSynth', async () => {
										const {
											reclaimAmount,
											rebateAmount,
											numEntries,
										} = await exchanger.settlementOwing(vSynth.address, sAUD);
										assert.equal(reclaimAmount, '0');
										assert.equal(rebateAmount, '0');
										assert.equal(numEntries, '0');
									});

									it('and the user still has no fee reclamation entries', async () => {
										const {
											reclaimAmount,
											rebateAmount,
											numEntries,
										} = await exchanger.settlementOwing(account1, sAUD);
										assert.equal(reclaimAmount, '0');
										assert.equal(rebateAmount, '0');
										assert.equal(numEntries, '0');
									});

									it('and no more supply exists in the vSynth', async () => {
										assert.equal(await vSynth.totalSupply(), '0');
									});
								});
							});
						});
					});

					describe('when a user exchanges without a tracking code', () => {
						let logs;
						beforeEach(async () => {
							const txn = await synthetix.exchangeWithVirtual(
								sUSD,
								amountIssued,
								sAUD,
								toBytes32(),
								{
									from: account1,
								}
							);

							logs = await getDecodedLogs({
								hash: txn.tx,
								contracts: [synthetix, exchanger, sUSDContract, issuer, flexibleStorage, debtCache],
							});
						});
						it('then no ExchangeTracking is emitted (as no tracking code supplied)', async () => {
							assert.notOk(logs.find(({ name }) => name === 'ExchangeTracking'));
						});
					});
				});
			});
		});
	};

<<<<<<< HEAD
	const itFailsToExchangeWithVirtual = () => {
		describe('it cannot use exchangeWithVirtual()', () => {
			it('errors with not implemented when attempted to exchange', async () => {
				await assert.revert(
					synthetix.exchangeWithVirtual(sUSD, amountIssued, sAUD, toBytes32(), {
						from: account1,
					}),
					'Cannot be run on this layer'
				);
			});
		});
	};

	const itExchangesAtomically = () => {
		describe('exchangeAtomically()', () => {
			describe('atomicMaxVolumePerBlock()', () => {
				it('the default is configured correctly', async () => {
					// Note: this only tests the effectiveness of the setup script, not the deploy script,
					assert.equal(await exchanger.atomicMaxVolumePerBlock(), ATOMIC_MAX_VOLUME_PER_BLOCK);
				});

				describe('when atomic max volume per block is changed in the system settings', () => {
					const maxVolumePerBlock = new BN(ATOMIC_MAX_VOLUME_PER_BLOCK).add(new BN('100'));
					beforeEach(async () => {
						await systemSettings.setAtomicMaxVolumePerBlock(maxVolumePerBlock, { from: owner });
					});
					it('then atomicMaxVolumePerBlock() is correctly updated', async () => {
						assert.bnEqual(await exchanger.atomicMaxVolumePerBlock(), maxVolumePerBlock);
					});
				});
			});

			describe('when a user has 1000 sUSD', () => {
				describe('when the necessary configuration been set', () => {
					const ethOnDex = toUnit('0.005'); // this should be chosen over the 100 (0.01) specified by default

					beforeEach(async () => {
						// DexPriceAggregator
						const dexPriceAggregator = await MockDexPriceAggregator.new();
						await dexPriceAggregator.setAssetToAssetRate(ethOnDex);
						await exchangeRates.setDexPriceAggregator(dexPriceAggregator.address, { from: owner });

						// Synth equivalents (needs ability to read into decimals)
						const susdDexEquivalentToken = await MockToken.new('esUSD equivalent', 'esUSD', '18');
						const sethDexEquivalentToken = await MockToken.new('esETH equivalent', 'esETH', '18');
						await systemSettings.setAtomicEquivalentForDexPricing(
							sUSD,
							susdDexEquivalentToken.address,
							{
								from: owner,
							}
						);
						await systemSettings.setAtomicEquivalentForDexPricing(
							sETH,
							sethDexEquivalentToken.address,
							{
								from: owner,
							}
						);
					});

					describe('when the user exchanges into sETH using an atomic exchange with a tracking code', () => {
						const amountIn = toUnit('100');
						const atomicTrackingCode = toBytes32('ATOMIC_AGGREGATOR');

						let logs;
						let amountReceived;
						let amountFee;
						let exchangeFeeRate;

						beforeEach(async () => {
							const txn = await synthetix.exchangeAtomically(
								sUSD,
								amountIn,
								sETH,
								atomicTrackingCode,
								{
									from: account1,
								}
							);

							({
								amountReceived,
								exchangeFeeRate,
								fee: amountFee,
							} = await exchanger.getAmountsForAtomicExchange(amountIn, sUSD, sETH));

							logs = await getDecodedLogs({
								hash: txn.tx,
								contracts: [synthetix, exchanger, sUSDContract, issuer, flexibleStorage, debtCache],
							});
						});

						it('completed the exchange atomically', async () => {
							assert.bnEqual(await sUSDContract.balanceOf(account1), amountIssued.sub(amountIn));
							assert.bnEqual(await sETHContract.balanceOf(account1), amountReceived);
						});

						it('used the correct atomic exchange rate', async () => {
							const expectedAmountWithoutFees = multiplyDecimal(amountIn, ethOnDex); // should have chosen the dex rate
							const expectedAmount = expectedAmountWithoutFees.sub(amountFee);
							assert.bnEqual(amountReceived, expectedAmount);
						});

						it('used correct fee rate', async () => {
							const expectedFeeRate = await exchanger.feeRateForAtomicExchange(sUSD, sETH);
							assert.bnEqual(exchangeFeeRate, expectedFeeRate);
							assert.bnEqual(
								multiplyDecimal(amountReceived.add(amountFee), exchangeFeeRate),
								amountFee
							);
						});

						it('emits an SynthExchange directly to the user', async () => {
							decodedEventEqual({
								log: logs.find(({ name }) => name === 'SynthExchange'),
								event: 'SynthExchange',
								emittedFrom: await synthetix.proxy(),
								args: [account1, sUSD, amountIn, sETH, amountReceived, account1],
								bnCloseVariance: '0',
							});
						});

						it('emits an AtomicSynthExchange directly to the user', async () => {
							decodedEventEqual({
								log: logs.find(({ name }) => name === 'AtomicSynthExchange'),
								event: 'AtomicSynthExchange',
								emittedFrom: await synthetix.proxy(),
								args: [account1, sUSD, amountIn, sETH, amountReceived, account1],
								bnCloseVariance: '0',
							});
						});

						it('emits an ExchangeTracking event with the correct code', async () => {
							const usdFeeAmount = await exchangeRates.effectiveValue(sETH, amountFee, sUSD);
							decodedEventEqual({
								log: logs.find(({ name }) => name === 'ExchangeTracking'),
								event: 'ExchangeTracking',
								emittedFrom: await synthetix.proxy(),
								args: [atomicTrackingCode, sETH, amountReceived, usdFeeAmount],
								bnCloseVariance: '0',
							});
						});

						it('created no new entries and user has no fee reclamation entires', async () => {
							const {
								reclaimAmount,
								rebateAmount,
								numEntries: settleEntries,
							} = await exchanger.settlementOwing(owner, sETH);
							assert.bnEqual(reclaimAmount, '0');
							assert.bnEqual(rebateAmount, '0');
							assert.bnEqual(settleEntries, '0');

							const stateEntries = await exchangeState.getLengthOfEntries(owner, sETH);
							assert.bnEqual(stateEntries, '0');
						});
					});

					describe('when a fee override has been set for atomic exchanges', () => {
						const amountIn = toUnit('100');
						const feeRateOverride = toUnit('0.01');

						let amountReceived;
						let amountFee;
						let exchangeFeeRate;

						beforeEach(async () => {
							await systemSettings.setAtomicExchangeFeeRate(sETH, feeRateOverride, {
								from: owner,
							});
						});

						beforeEach(async () => {
							await synthetix.exchangeAtomically(sUSD, amountIn, sETH, toBytes32(), {
								from: account1,
							});

							({
								amountReceived,
								exchangeFeeRate,
								fee: amountFee,
							} = await exchanger.getAmountsForAtomicExchange(amountIn, sUSD, sETH));
						});

						it('used correct fee rate', async () => {
							assert.bnEqual(exchangeFeeRate, feeRateOverride);
							assert.bnEqual(
								multiplyDecimal(amountReceived.add(amountFee), exchangeFeeRate),
								amountFee
							);
						});
					});

					describe('when a user exchanges without a tracking code', () => {
						let txn;
						beforeEach(async () => {
							txn = await synthetix.exchangeAtomically(sUSD, toUnit('10'), sETH, toBytes32(), {
								from: account1,
							});
						});
						it('then no ExchangeTracking is emitted (as no tracking code supplied)', async () => {
							const logs = await getDecodedLogs({
								hash: txn.tx,
								contracts: [synthetix, exchanger],
							});
							assert.notOk(logs.find(({ name }) => name === 'ExchangeTracking'));
						});
					});
				});
			});
		});
	};

	const itFailsToExchangeAtomically = () => {
		describe('it cannot exchange atomically', () => {
			it('errors with not implemented when attempted to exchange', async () => {
				await assert.revert(
					synthetix.exchangeAtomically(sUSD, amountIssued, sETH, toBytes32(), {
						from: account1,
					}),
					'Cannot be run on this layer'
				);
			});
		});
	};

	const itSetsLastExchangeRateForSynth = () => {
		describe('setLastExchangeRateForSynth() SIP-78', () => {
			it('cannot be invoked by any user', async () => {
				await onlyGivenAddressCanInvoke({
					fnc: exchanger.setLastExchangeRateForSynth,
					args: [sEUR, toUnit('100')],
					accounts,
					reason: 'Restricted to ExchangeRates',
				});
			});

			describe('when ExchangeRates is spoofed using an account', () => {
				beforeEach(async () => {
					await resolver.importAddresses([toBytes32('ExchangeRates')], [account1], {
						from: owner,
					});
					await exchanger.rebuildCache();
				});
				it('reverts when invoked by ExchangeRates with a 0 rate', async () => {
					await assert.revert(
						exchanger.setLastExchangeRateForSynth(sEUR, '0', { from: account1 }),
						'Rate must be above 0'
					);
				});
				describe('when invoked with a real rate by ExchangeRates', () => {
					beforeEach(async () => {
						await exchanger.setLastExchangeRateForSynth(sEUR, toUnit('1.9'), { from: account1 });
					});
					it('then lastExchangeRate is set for the synth', async () => {
						assert.bnEqual(await exchanger.lastExchangeRate(sEUR), toUnit('1.9'));
					});
				});
			});
		});
	};

=======
>>>>>>> 913d0b35
	const itPricesSpikeDeviation = () => {
		describe('priceSpikeDeviation', () => {
			const baseRate = 100;

			const updateRate = ({ target, rate }) => {
				beforeEach(async () => {
					await fastForward(10);
					await exchangeRates.updateRates(
						[target],
						[toUnit(rate.toString())],
						await currentTime(),
						{
							from: oracle,
						}
					);
				});
			};

			describe('resetLastExchangeRate() SIP-139', () => {
				it('cannot be invoked by any user', async () => {
					await onlyGivenAddressCanInvoke({
						fnc: exchanger.resetLastExchangeRate,
						args: [[sEUR, sAUD]],
						accounts,
						address: owner,
						reason: 'Only the contract owner may perform this action',
					});
				});
				it('when invoked without valid exchange rates, it reverts', async () => {
					await assert.revert(
						exchanger.resetLastExchangeRate([sEUR, sAUD, toBytes32('sUNKNOWN')], { from: owner }),
						'Rates for given synths not valid'
					);
				});
			});

			describe(`when the price of sETH is ${baseRate}`, () => {
				updateRate({ target: sETH, rate: baseRate });

				describe('when price spike deviation is set to a factor of 2', () => {
					const baseFactor = 2;
					beforeEach(async () => {
						await systemSettings.setPriceDeviationThresholdFactor(toUnit(baseFactor.toString()), {
							from: owner,
						});
					});

					// lastExchangeRate, used for price deviations (SIP-65)
					describe('lastExchangeRate is persisted during exchanges', () => {
						it('initially has no entries', async () => {
							assert.equal(await exchanger.lastExchangeRate(sUSD), '0');
							assert.equal(await exchanger.lastExchangeRate(sETH), '0');
							assert.equal(await exchanger.lastExchangeRate(sEUR), '0');
						});
						describe('when a user exchanges into sETH from sUSD', () => {
							beforeEach(async () => {
								await synthetix.exchange(sUSD, toUnit('100'), sETH, { from: account1 });
							});
							it('then the source side has a rate persisted', async () => {
								assert.bnEqual(await exchanger.lastExchangeRate(sUSD), toUnit('1'));
							});
							it('and the dest side has a rate persisted', async () => {
								assert.bnEqual(await exchanger.lastExchangeRate(sETH), toUnit(baseRate.toString()));
							});
						});
						describe('when a user exchanges from sETH into another synth', () => {
							beforeEach(async () => {
								await sETHContract.issue(account1, toUnit('1'));
								await synthetix.exchange(sETH, toUnit('1'), sEUR, { from: account1 });
							});
							it('then the source side has a rate persisted', async () => {
								assert.bnEqual(await exchanger.lastExchangeRate(sETH), toUnit(baseRate.toString()));
							});
							it('and the dest side has a rate persisted', async () => {
								// Rate of 2 from shared setup code above
								assert.bnEqual(await exchanger.lastExchangeRate(sEUR), toUnit('2'));
							});
							describe('when the price of sETH changes slightly', () => {
								updateRate({ target: sETH, rate: baseRate * 1.1 });
								describe('and another user exchanges sETH to sUSD', () => {
									beforeEach(async () => {
										await sETHContract.issue(account2, toUnit('1'));
										await synthetix.exchange(sETH, toUnit('1'), sUSD, { from: account2 });
									});
									it('then the source side has a new rate persisted', async () => {
										assert.bnEqual(
											await exchanger.lastExchangeRate(sETH),
											toUnit((baseRate * 1.1).toString())
										);
									});
									it('and the dest side has a rate persisted', async () => {
										assert.bnEqual(await exchanger.lastExchangeRate(sUSD), toUnit('1'));
									});
								});
							});
							describe('when the price of sETH is over a deviation', () => {
								beforeEach(async () => {
									// sETH over deviation and sEUR slight change
									await fastForward(10);
									await exchangeRates.updateRates(
										[sETH, sEUR],
										[toUnit(baseRate * 3).toString(), toUnit('1.9')],
										await currentTime(),
										{
											from: oracle,
										}
									);
								});
								describe('and another user exchanges sETH to sEUR', () => {
									beforeEach(async () => {
										await sETHContract.issue(account2, toUnit('1'));
										await synthetix.exchange(sETH, toUnit('1'), sEUR, { from: account2 });
									});
									it('then the source side has not persisted the rate', async () => {
										assert.bnEqual(
											await exchanger.lastExchangeRate(sETH),
											toUnit(baseRate.toString())
										);
									});
									it('then the dest side has not persisted the rate', async () => {
										assert.bnEqual(await exchanger.lastExchangeRate(sEUR), toUnit('2'));
									});
								});
							});
							describe('when the price of sEUR is over a deviation', () => {
								beforeEach(async () => {
									// sEUR over deviation and sETH slight change
									await fastForward(10);
									await exchangeRates.updateRates(
										[sETH, sEUR],
										[toUnit(baseRate * 1.1).toString(), toUnit('10')],
										await currentTime(),
										{
											from: oracle,
										}
									);
								});
								describe('and another user exchanges sEUR to sETH', () => {
									beforeEach(async () => {
										await sETHContract.issue(account2, toUnit('1'));
										await synthetix.exchange(sETH, toUnit('1'), sEUR, { from: account2 });
									});
									it('then the source side has persisted the rate', async () => {
										assert.bnEqual(
											await exchanger.lastExchangeRate(sETH),
											toUnit((baseRate * 1.1).toString())
										);
									});
									it('and the dest side has not persisted the rate', async () => {
										assert.bnEqual(await exchanger.lastExchangeRate(sEUR), toUnit('2'));
									});

									describe('when the owner invokes resetLastExchangeRate([sEUR, sETH])', () => {
										beforeEach(async () => {
											await exchanger.resetLastExchangeRate([sEUR, sETH], { from: owner });
										});

										it('then the sEUR last exchange rate is updated to the current price', async () => {
											assert.bnEqual(await exchanger.lastExchangeRate(sEUR), toUnit('10'));
										});

										it('and the sETH rate has not changed', async () => {
											assert.bnEqual(
												await exchanger.lastExchangeRate(sETH),
												toUnit((baseRate * 1.1).toString())
											);
										});
									});
								});
							});
						});
					});

					describe('the isSynthRateInvalid() view correctly returns status', () => {
						it('when called with a synth with only a single rate, returns false', async () => {
							assert.equal(await exchanger.isSynthRateInvalid(sETH), false);
						});
						it('when called with a synth with no rate (i.e. 0), returns true', async () => {
							assert.equal(await exchanger.isSynthRateInvalid(toBytes32('XYZ')), true);
						});
						describe('when a synth rate changes outside of the range', () => {
							updateRate({ target: sETH, rate: baseRate * 2 });

							it('when called with that synth, returns true', async () => {
								assert.equal(await exchanger.isSynthRateInvalid(sETH), true);
							});

							describe('when the synth rate changes back into the range', () => {
								updateRate({ target: sETH, rate: baseRate });

								it('then when called with the target, still returns true', async () => {
									assert.equal(await exchanger.isSynthRateInvalid(sETH), true);
								});
							});
						});
						describe('when there is a last rate into sETH via an exchange', () => {
							beforeEach(async () => {
								await synthetix.exchange(sUSD, toUnit('1'), sETH, { from: account2 });
							});

							describe('when a synth rate changes outside of the range and then returns to the range', () => {
								updateRate({ target: sETH, rate: baseRate * 2 });
								updateRate({ target: sETH, rate: baseRate * 1.2 });

								it('then when called with the target, returns false', async () => {
									assert.equal(await exchanger.isSynthRateInvalid(sETH), false);
								});
							});
						});

						describe('when there is a last price out of sETH via an exchange', () => {
							beforeEach(async () => {
								await sETHContract.issue(account2, toUnit('1'));
								await synthetix.exchange(sETH, toUnit('0.001'), sUSD, { from: account2 });
							});

							describe('when a synth price changes outside of the range and then returns to the range', () => {
								updateRate({ target: sETH, rate: baseRate * 2 });
								updateRate({ target: sETH, rate: baseRate * 1.2 });

								it('then when called with the target, returns false', async () => {
									assert.equal(await exchanger.isSynthRateInvalid(sETH), false);
								});
							});
						});
					});

					describe('suspension is triggered via exchanging', () => {
						describe('given the user has some sETH', () => {
							beforeEach(async () => {
								await sETHContract.issue(account1, toUnit('1'));
							});

							const assertSpike = ({ from, to, target, factor, spikeExpected }) => {
								const rate = Math.abs(
									(factor > 0 ? baseRate * factor : baseRate / factor).toFixed(2)
								);
								describe(`when the rate of ${web3.utils.hexToAscii(
									target
								)} is ${rate} (factor: ${factor})`, () => {
									updateRate({ target, rate });

									describe(`when a user exchanges`, () => {
										let logs;

										beforeEach(async () => {
											const { tx: hash } = await synthetix.exchange(from, toUnit('0.01'), to, {
												from: account1,
											});
											logs = await getDecodedLogs({
												hash,
												contracts: [synthetix, exchanger, systemStatus],
											});
										});
										if (Math.abs(factor) >= baseFactor || spikeExpected) {
											it('then the synth is suspended', async () => {
												const { suspended, reason } = await systemStatus.synthSuspension(target);
												assert.ok(suspended);
												assert.equal(reason, '65');
											});
											it('and no exchange took place', async () => {
												assert.ok(!logs.some(({ name } = {}) => name === 'SynthExchange'));
											});
										} else {
											it('then neither synth is suspended', async () => {
												const suspensions = await Promise.all([
													systemStatus.synthSuspension(from),
													systemStatus.synthSuspension(to),
												]);
												assert.ok(!suspensions[0].suspended);
												assert.ok(!suspensions[1].suspended);
											});
											it('and an exchange took place', async () => {
												assert.ok(logs.some(({ name } = {}) => name === 'SynthExchange'));
											});
										}
									});
								});
							};

							const assertRange = ({ from, to, target }) => {
								[1, -1].forEach(multiplier => {
									describe(`${multiplier > 0 ? 'upwards' : 'downwards'} movement`, () => {
										// below threshold
										assertSpike({
											from,
											to,
											target,
											factor: 1.99 * multiplier,
										});

										// on threshold
										assertSpike({
											from,
											to,
											target,
											factor: 2 * multiplier,
										});

										// over threshold
										assertSpike({
											from,
											to,
											target,
											factor: 3 * multiplier,
										});
									});
								});
							};

							const assertBothSidesOfTheExchange = () => {
								describe('on the dest side', () => {
									assertRange({ from: sUSD, to: sETH, target: sETH });
								});

								describe('on the src side', () => {
									assertRange({ from: sETH, to: sAUD, target: sETH });
								});
							};

							describe('with no prior exchange history', () => {
								assertBothSidesOfTheExchange();

								describe('when a recent price rate is set way outside of the threshold', () => {
									beforeEach(async () => {
										await fastForward(10);
										await exchangeRates.updateRates([sETH], [toUnit('1000')], await currentTime(), {
											from: oracle,
										});
									});
									describe('and then put back to normal', () => {
										beforeEach(async () => {
											await fastForward(10);
											await exchangeRates.updateRates(
												[sETH],
												[baseRate.toString()],
												await currentTime(),
												{
													from: oracle,
												}
											);
										});
										assertSpike({
											from: sUSD,
											to: sETH,
											target: sETH,
											factor: 1,
											spikeExpected: true,
										});
									});
								});
							});

							describe('with a prior exchange from another user into the source', () => {
								beforeEach(async () => {
									await synthetix.exchange(sUSD, toUnit('1'), sETH, { from: account2 });
								});

								assertBothSidesOfTheExchange();
							});

							describe('with a prior exchange from another user out of the source', () => {
								beforeEach(async () => {
									await sETHContract.issue(account2, toUnit('1'));
									await synthetix.exchange(sETH, toUnit('1'), sAUD, { from: account2 });
								});

								assertBothSidesOfTheExchange();
							});
						});
					});

					describe('suspension invoked by anyone via suspendSynthWithInvalidRate()', () => {
						// sTRX relies on the fact that sTRX is a valid synth but never given a rate in the setup code
						// above
						const synthWithNoRate = toBytes32('sTRX');
						it('when called with invalid synth, then reverts', async () => {
							await assert.revert(
								exchanger.suspendSynthWithInvalidRate(toBytes32('XYZ')),
								'No such synth'
							);
						});
						describe('when called with a synth with no price', () => {
							let logs;
							beforeEach(async () => {
								const { tx: hash } = await exchanger.suspendSynthWithInvalidRate(synthWithNoRate);
								logs = await getDecodedLogs({
									hash,
									contracts: [synthetix, exchanger, systemStatus],
								});
							});
							it('then suspension works as expected', async () => {
								const { suspended, reason } = await systemStatus.synthSuspension(synthWithNoRate);
								assert.ok(suspended);
								assert.equal(reason, '65');
								assert.ok(logs.some(({ name }) => name === 'SynthSuspended'));
							});
						});

						describe('when the system is suspended', () => {
							beforeEach(async () => {
								await setStatus({ owner, systemStatus, section: 'System', suspend: true });
							});
							it('then suspended a synth fails', async () => {
								await assert.revert(
									exchanger.suspendSynthWithInvalidRate(synthWithNoRate),
									'Operation prohibited'
								);
							});
							describe(`when system is resumed`, () => {
								beforeEach(async () => {
									await setStatus({ owner, systemStatus, section: 'System', suspend: false });
								});
								it('then suspension works as expected', async () => {
									await exchanger.suspendSynthWithInvalidRate(synthWithNoRate);
									const { suspended, reason } = await systemStatus.synthSuspension(synthWithNoRate);
									assert.ok(suspended);
									assert.equal(reason, '65');
								});
							});
						});
					});

					describe('settlement ignores deviations', () => {
						describe('when a user exchange 100 sUSD into sETH', () => {
							beforeEach(async () => {
								await synthetix.exchange(sUSD, toUnit('100'), sETH, { from: account1 });
							});
							describe('and the sETH rate moves up by a factor of 2 to 200', () => {
								updateRate({ target: sETH, rate: baseRate * 2 });

								it('then settlementOwing is 0 for rebate and reclaim, with 1 entry', async () => {
									const {
										reclaimAmount,
										rebateAmount,
										numEntries,
									} = await exchanger.settlementOwing(account1, sETH);
									assert.equal(reclaimAmount, '0');
									assert.equal(rebateAmount, '0');
									assert.equal(numEntries, '1');
								});
							});

							describe('multiple entries to settle', () => {
								describe('when the sETH rate moves down by 20%', () => {
									updateRate({ target: sETH, rate: baseRate * 0.8 });

									describe('and the waiting period expires', () => {
										beforeEach(async () => {
											// end waiting period
											await fastForward(await systemSettings.waitingPeriodSecs());
										});

										it('then settlementOwing is existing rebate with 0 reclaim, with 1 entries', async () => {
											const {
												reclaimAmount,
												rebateAmount,
												numEntries,
											} = await exchanger.settlementOwing(account1, sETH);
											assert.equal(reclaimAmount, '0');
											// some amount close to the 0.25 rebate (after fees)
											assert.bnClose(rebateAmount, toUnit('0.25'), (1e16).toString());
											assert.equal(numEntries, '1');
										});

										describe('and the user makes another exchange into sETH', () => {
											beforeEach(async () => {
												await synthetix.exchange(sUSD, toUnit('100'), sETH, { from: account1 });
											});
											describe('and the sETH rate moves up by a factor of 2 to 200, causing the second entry to be skipped', () => {
												updateRate({ target: sETH, rate: baseRate * 2 });

												it('then settlementOwing is existing rebate with 0 reclaim, with 2 entries', async () => {
													const {
														reclaimAmount,
														rebateAmount,
														numEntries,
													} = await exchanger.settlementOwing(account1, sETH);
													assert.equal(reclaimAmount, '0');
													assert.bnClose(rebateAmount, toUnit('0.25'), (1e16).toString());
													assert.equal(numEntries, '2');
												});
											});

											describe('and the sETH rate goes back up 25% (from 80 to 100)', () => {
												updateRate({ target: sETH, rate: baseRate });
												describe('and the waiting period expires', () => {
													beforeEach(async () => {
														// end waiting period
														await fastForward(await systemSettings.waitingPeriodSecs());
													});
													it('then settlementOwing is existing rebate, existing reclaim, and 2 entries', async () => {
														const {
															reclaimAmount,
															rebateAmount,
															numEntries,
														} = await exchanger.settlementOwing(account1, sETH);
														assert.bnClose(reclaimAmount, toUnit('0.25'), (1e16).toString());
														assert.bnClose(rebateAmount, toUnit('0.25'), (1e16).toString());
														assert.equal(numEntries, '2');
													});
													describe('and the user makes another exchange into sETH', () => {
														beforeEach(async () => {
															await synthetix.exchange(sUSD, toUnit('100'), sETH, {
																from: account1,
															});
														});
														describe('and the sETH rate moves down by a factor of 2 to 50, causing the third entry to be skipped', () => {
															updateRate({ target: sETH, rate: baseRate * 0.5 });

															it('then settlementOwing is existing rebate and reclaim, with 3 entries', async () => {
																const {
																	reclaimAmount,
																	rebateAmount,
																	numEntries,
																} = await exchanger.settlementOwing(account1, sETH);
																assert.bnClose(reclaimAmount, toUnit('0.25'), (1e16).toString());
																assert.bnClose(rebateAmount, toUnit('0.25'), (1e16).toString());
																assert.equal(numEntries, '3');
															});
														});
													});
												});
											});
										});
									});
								});
							});
						});

						describe('edge case: aggregator returns 0 for settlement price', () => {
							describe('when an aggregator is added to the exchangeRates', () => {
								let aggregator;

								beforeEach(async () => {
									aggregator = await MockAggregator.new({ from: owner });
									await exchangeRates.addAggregator(sETH, aggregator.address, { from: owner });
								});

								describe('and the aggregator has a rate (so the exchange succeeds)', () => {
									beforeEach(async () => {
										await aggregator.setLatestAnswer(
											convertToAggregatorPrice(100),
											await currentTime()
										);
									});
									describe('when a user exchanges out of the aggregated rate into sUSD', () => {
										beforeEach(async () => {
											// give the user some sETH
											await sETHContract.issue(account1, toUnit('1'));
											await synthetix.exchange(sETH, toUnit('1'), sUSD, { from: account1 });
										});
										describe('and the aggregated rate becomes 0', () => {
											beforeEach(async () => {
												await aggregator.setLatestAnswer('0', await currentTime());
											});

											it('then settlementOwing is 0 for rebate and reclaim, with 1 entry', async () => {
												const {
													reclaimAmount,
													rebateAmount,
													numEntries,
												} = await exchanger.settlementOwing(account1, sUSD);
												assert.equal(reclaimAmount, '0');
												assert.equal(rebateAmount, '0');
												assert.equal(numEntries, '1');
											});
											describe('and the waiting period expires', () => {
												beforeEach(async () => {
													// end waiting period
													await fastForward(await systemSettings.waitingPeriodSecs());
												});
												it('then the user can settle with no impact', async () => {
													const txn = await exchanger.settle(account1, sUSD, { from: account1 });
													// Note: no need to decode the logs as they are emitted off the target contract Exchanger
													assert.equal(txn.logs.length, 1); // one settlement entry
													assert.eventEqual(txn, 'ExchangeEntrySettled', {
														reclaim: '0',
														rebate: '0',
													}); // with no reclaim or rebate
												});
											});
										});
										describe('and the aggregated rate is received but for a much higher roundId, leaving a large gap in roundIds', () => {
											beforeEach(async () => {
												await aggregator.setLatestAnswerWithRound(
													convertToAggregatorPrice(110),
													await currentTime(),
													'9999'
												);
											});

											it('then settlementOwing is 0 for rebate and reclaim, with 1 entry', async () => {
												const {
													reclaimAmount,
													rebateAmount,
													numEntries,
												} = await exchanger.settlementOwing(account1, sUSD);
												assert.equal(reclaimAmount, '0');
												assert.equal(rebateAmount, '0');
												assert.equal(numEntries, '1');
											});

											describe('and the waiting period expires', () => {
												beforeEach(async () => {
													// end waiting period
													await fastForward(await systemSettings.waitingPeriodSecs());
												});
												it('then the user can settle with no impact', async () => {
													const txn = await exchanger.settle(account1, sUSD, { from: account1 });
													// Note: no need to decode the logs as they are emitted off the target contract Exchanger
													assert.equal(txn.logs.length, 1); // one settlement entry
													assert.eventEqual(txn, 'ExchangeEntrySettled', {
														reclaim: '0',
														rebate: '0',
													}); // with no reclaim or rebate
												});
											});
										});
									});
									describe('when a user exchanges into the aggregated rate from sUSD', () => {
										beforeEach(async () => {
											await synthetix.exchange(sUSD, toUnit('1'), sETH, { from: account1 });
										});
										describe('and the aggregated rate becomes 0', () => {
											beforeEach(async () => {
												await aggregator.setLatestAnswer('0', await currentTime());
											});

											it('then settlementOwing is 0 for rebate and reclaim, with 1 entry', async () => {
												const {
													reclaimAmount,
													rebateAmount,
													numEntries,
												} = await exchanger.settlementOwing(account1, sETH);
												assert.equal(reclaimAmount, '0');
												assert.equal(rebateAmount, '0');
												assert.equal(numEntries, '1');
											});
											describe('and the waiting period expires', () => {
												beforeEach(async () => {
													// end waiting period
													await fastForward(await systemSettings.waitingPeriodSecs());
												});
												it('then the user can settle with no impact', async () => {
													const txn = await exchanger.settle(account1, sETH, { from: account1 });
													// Note: no need to decode the logs as they are emitted off the target contract Exchanger
													assert.equal(txn.logs.length, 1); // one settlement entry
													assert.eventEqual(txn, 'ExchangeEntrySettled', {
														reclaim: '0',
														rebate: '0',
													}); // with no reclaim or rebate
												});
											});
										});
										describe('and the aggregated rate is received but for a much higher roundId, leaving a large gap in roundIds', () => {
											beforeEach(async () => {
												await aggregator.setLatestAnswerWithRound(
													convertToAggregatorPrice(110),
													await currentTime(),
													'9999'
												);
											});

											it('then settlementOwing is 0 for rebate and reclaim, with 1 entry', async () => {
												const {
													reclaimAmount,
													rebateAmount,
													numEntries,
												} = await exchanger.settlementOwing(account1, sETH);
												assert.equal(reclaimAmount, '0');
												assert.equal(rebateAmount, '0');
												assert.equal(numEntries, '1');
											});

											describe('and the waiting period expires', () => {
												beforeEach(async () => {
													// end waiting period
													await fastForward(await systemSettings.waitingPeriodSecs());
												});
												it('then the user can settle with no impact', async () => {
													const txn = await exchanger.settle(account1, sETH, { from: account1 });
													// Note: no need to decode the logs as they are emitted off the target contract Exchanger
													assert.equal(txn.logs.length, 1); // one settlement entry
													assert.eventEqual(txn, 'ExchangeEntrySettled', {
														reclaim: '0',
														rebate: '0',
													}); // with no reclaim or rebate
												});
											});
										});
									});
								});
							});
						});
					});
				});
			});
		});
	};

	const itSetsExchangeFeeRateForSynths = () => {
		describe('Given synth exchange fee rates to set', async () => {
			const fxBIPS = toUnit('0.01');
			const cryptoBIPS = toUnit('0.03');
			const empty = toBytes32('');

			describe('Given synth exchange fee rates to update', async () => {
				const newFxBIPS = toUnit('0.02');
				const newCryptoBIPS = toUnit('0.04');

				beforeEach(async () => {
					// Store multiple rates
					await systemSettings.setExchangeFeeRateForSynths(
						[sUSD, sAUD, sBTC, sETH],
						[fxBIPS, fxBIPS, cryptoBIPS, cryptoBIPS],
						{
							from: owner,
						}
					);
				});

				it('when 1 exchange rate to update then overwrite existing rate', async () => {
					await systemSettings.setExchangeFeeRateForSynths([sUSD], [newFxBIPS], {
						from: owner,
					});
					const sUSDRate = await exchanger.feeRateForExchange(empty, sUSD);
					assert.bnEqual(sUSDRate, newFxBIPS);
				});

				it('when multiple exchange rates then store them to be readable', async () => {
					// Update multiple rates
					await systemSettings.setExchangeFeeRateForSynths(
						[sUSD, sAUD, sBTC, sETH],
						[newFxBIPS, newFxBIPS, newCryptoBIPS, newCryptoBIPS],
						{
							from: owner,
						}
					);
					// Read all rates
					const sAUDRate = await exchanger.feeRateForExchange(empty, sAUD);
					assert.bnEqual(sAUDRate, newFxBIPS);
					const sUSDRate = await exchanger.feeRateForExchange(empty, sUSD);
					assert.bnEqual(sUSDRate, newFxBIPS);
					const sBTCRate = await exchanger.feeRateForExchange(empty, sBTC);
					assert.bnEqual(sBTCRate, newCryptoBIPS);
					const sETHRate = await exchanger.feeRateForExchange(empty, sETH);
					assert.bnEqual(sETHRate, newCryptoBIPS);
				});
			});
		});
	};

	describe('With L1 configuration (Synthetix, ExchangerWithFeeRecAlternatives, ExchangeRatesWithDexPricing)', () => {
		before(async () => {
			const VirtualSynthMastercopy = artifacts.require('VirtualSynthMastercopy');

			({
				Exchanger: exchanger,
				Synthetix: synthetix,
				ExchangeRates: exchangeRates,
				ExchangeState: exchangeState,
				FeePool: feePool,
				SystemStatus: systemStatus,
				SynthsUSD: sUSDContract,
				SynthsBTC: sBTCContract,
				SynthsEUR: sEURContract,
				SynthsAUD: sAUDContract,
				SynthsETH: sETHContract,
				SystemSettings: systemSettings,
				DelegateApprovals: delegateApprovals,
				AddressResolver: resolver,
				DebtCache: debtCache,
				Issuer: issuer,
				FlexibleStorage: flexibleStorage,
			} = await setupAllContracts({
				accounts,
				synths: ['sUSD', 'sETH', 'sEUR', 'sAUD', 'sBTC', 'iBTC', 'sTRX'],
				contracts: [
					// L1 specific
					'Synthetix',
					'ExchangerWithFeeRecAlternatives',
					'ExchangeRatesWithDexPricing',
					// Same between L1 and L2
					'ExchangeState',
					'DebtCache',
					'Issuer', // necessary for synthetix transfers to succeed
					'FeePool',
					'FeePoolEternalStorage',
					'SystemStatus',
					'SystemSettings',
					'DelegateApprovals',
					'FlexibleStorage',
					'CollateralManager',
				],
				mocks: {
					// Use a real VirtualSynthMastercopy so the spec tests can interrogate deployed vSynths
					VirtualSynthMastercopy: await VirtualSynthMastercopy.new(),
				},
			}));

			// Send a price update to guarantee we're not stale.
			oracle = account1;

			amountIssued = toUnit('1000');

			// give the first two accounts 1000 sUSD each
			await sUSDContract.issue(account1, amountIssued);
			await sUSDContract.issue(account2, amountIssued);
		});

		addSnapshotBeforeRestoreAfterEach();

		beforeEach(async () => {
			timestamp = await currentTime();
			await exchangeRates.updateRates(
				[sAUD, sEUR, SNX, sETH, sBTC, iBTC],
				['0.5', '2', '1', '100', '5000', '5000'].map(toUnit),
				timestamp,
				{
					from: oracle,
				}
			);

			// set a 0.5% exchange fee rate (1/200)
			exchangeFeeRate = toUnit('0.005');
			await setExchangeFeeRateForSynths({
				owner,
				systemSettings,
				synthKeys,
				exchangeFeeRates: synthKeys.map(() => exchangeFeeRate),
			});
		});

		itReadsTheWaitingPeriod();

		itWhenTheWaitingPeriodIsZero();

		itDeviatesCorrectly();

		itCalculatesMaxSecsLeft();

		itCalculatesFeeRateForExchange();

		itCalculatesFeeRateForExchange2();

		itSettles();

		itCalculatesAmountAfterSettlement();

		itExchanges();

		itExchangesWithVirtual();

<<<<<<< HEAD
		itExchangesAtomically();

		itSetsLastExchangeRateForSynth();

=======
>>>>>>> 913d0b35
		itPricesSpikeDeviation();

		itSetsExchangeFeeRateForSynths();
	});

	describe('With L2 configuration (MintableSynthetix, Exchanger, ExchangeRates)', () => {
		before(async () => {
			({
				Exchanger: exchanger,
				Synthetix: synthetix,
				ExchangeRates: exchangeRates,
				ExchangeState: exchangeState,
				FeePool: feePool,
				SystemStatus: systemStatus,
				SynthsUSD: sUSDContract,
				SynthsBTC: sBTCContract,
				SynthsEUR: sEURContract,
				SynthsAUD: sAUDContract,
				SynthsETH: sETHContract,
				SystemSettings: systemSettings,
				DelegateApprovals: delegateApprovals,
				AddressResolver: resolver,
				DebtCache: debtCache,
				Issuer: issuer,
				FlexibleStorage: flexibleStorage,
			} = await setupAllContracts({
				accounts,
				synths: ['sUSD', 'sETH', 'sEUR', 'sAUD', 'sBTC', 'iBTC', 'sTRX'],
				contracts: [
					// L2 specific
					'MintableSynthetix',
					'Exchanger',
					'ExchangeRates',
					// Same between L1 and L2
					'ExchangeState',
					'DebtCache',
					'Issuer', // necessary for synthetix transfers to succeed
					'FeePool',
					'FeePoolEternalStorage',
					'SystemStatus',
					'SystemSettings',
					'DelegateApprovals',
					'FlexibleStorage',
					'CollateralManager',
				],
			}));

			// Send a price update to guarantee we're not stale.
			oracle = account1;

			amountIssued = toUnit('1000');

			// give the first two accounts 1000 sUSD each
			await sUSDContract.issue(account1, amountIssued);
			await sUSDContract.issue(account2, amountIssued);
		});

		addSnapshotBeforeRestoreAfterEach();

		beforeEach(async () => {
			timestamp = await currentTime();
			await exchangeRates.updateRates(
				[sAUD, sEUR, SNX, sETH, sBTC, iBTC],
				['0.5', '2', '1', '100', '5000', '5000'].map(toUnit),
				timestamp,
				{
					from: oracle,
				}
			);

			// set a 0.5% exchange fee rate (1/200)
			exchangeFeeRate = toUnit('0.005');
			await setExchangeFeeRateForSynths({
				owner,
				systemSettings,
				synthKeys,
				exchangeFeeRates: synthKeys.map(() => exchangeFeeRate),
			});
		});

		itReadsTheWaitingPeriod();

		itWhenTheWaitingPeriodIsZero();

		itDeviatesCorrectly();

		itCalculatesMaxSecsLeft();

		itCalculatesFeeRateForExchange();

		itCalculatesFeeRateForExchange2();

		itSettles();

		itCalculatesAmountAfterSettlement();

		itExchanges();

<<<<<<< HEAD
		itFailsToExchangeWithVirtual();

		itFailsToExchangeAtomically();

		itSetsLastExchangeRateForSynth();

=======
>>>>>>> 913d0b35
		itPricesSpikeDeviation();

		itSetsExchangeFeeRateForSynths();
	});
});<|MERGE_RESOLUTION|>--- conflicted
+++ resolved
@@ -2,7 +2,7 @@
 
 const { artifacts, contract, web3 } = require('hardhat');
 const { smockit } = require('@eth-optimism/smock');
-
+const BN = require('bn.js');
 const { assert, addSnapshotBeforeRestoreAfterEach } = require('./common');
 
 const { currentTime, fastForward, multiplyDecimal, divideDecimal, toUnit } = require('../utils')();
@@ -2500,7 +2500,6 @@
 		});
 	};
 
-<<<<<<< HEAD
 	const itFailsToExchangeWithVirtual = () => {
 		describe('it cannot use exchangeWithVirtual()', () => {
 			it('errors with not implemented when attempted to exchange', async () => {
@@ -2764,8 +2763,6 @@
 		});
 	};
 
-=======
->>>>>>> 913d0b35
 	const itPricesSpikeDeviation = () => {
 		describe('priceSpikeDeviation', () => {
 			const baseRate = 100;
@@ -3620,13 +3617,10 @@
 
 		itExchangesWithVirtual();
 
-<<<<<<< HEAD
 		itExchangesAtomically();
 
 		itSetsLastExchangeRateForSynth();
 
-=======
->>>>>>> 913d0b35
 		itPricesSpikeDeviation();
 
 		itSetsExchangeFeeRateForSynths();
@@ -3725,15 +3719,12 @@
 
 		itExchanges();
 
-<<<<<<< HEAD
 		itFailsToExchangeWithVirtual();
 
 		itFailsToExchangeAtomically();
 
 		itSetsLastExchangeRateForSynth();
 
-=======
->>>>>>> 913d0b35
 		itPricesSpikeDeviation();
 
 		itSetsExchangeFeeRateForSynths();
