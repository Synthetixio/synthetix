'use strict';

const { contract, web3 } = require('hardhat');

const { assert, addSnapshotBeforeRestoreAfterEach } = require('./common');

const { toBytes32 } = require('../..');

<<<<<<< HEAD
const { currentTime, fastForward, toUnit, multiplyDecimal } = require('../utils')();
=======
const { fastForward, toUnit, toPreciseUnit, multiplyDecimal } = require('../utils')();
>>>>>>> d34061cf

const {
	setExchangeFeeRateForSynths,
	setupPriceAggregators,
	updateRatesWithDefaults,
	updateAggregatorRates,
} = require('./helpers');

const { setupAllContracts } = require('./setup');

contract('Rewards Integration Tests', accounts => {
	// These functions are for manual debugging:

	// const logFeePeriods = async () => {
	// 	const length = (await feePool.FEE_PERIOD_LENGTH()).toNumber();

	// 	console.log('------------------');
	// 	for (let i = 0; i < length; i++) {
	// 		console.log(`Fee Period [${i}]:`);
	// 		const period = await feePool.recentFeePeriods(i);

	// 		for (const key of Object.keys(period)) {
	// 			if (isNaN(parseInt(key))) {
	// 				console.log(`  ${key}: ${period[key]}`);
	// 			}
	// 		}

	// 		console.log();
	// 	}
	// 	console.log('------------------');
	// };

	// const logFeesByPeriod = async account => {
	// 	const length = (await feePool.FEE_PERIOD_LENGTH()).toNumber();
	// 	const feesByPeriod = await feePool.feesByPeriod(account);

	// 	console.log('---------------------feesByPeriod----------------------');
	// 	console.log('Account', account);
	// 	for (let i = 0; i < length; i++) {
	// 		console.log(`Fee Period[${i}] Fees: ${feesByPeriod[i][0]} Rewards: ${feesByPeriod[i][1]}`);
	// 	}
	// 	console.log('--------------------------------------------------------');
	// };

	// CURRENCIES
	const [sUSD, sAUD, sEUR, sBTC, SNX, iBTC, sETH, ETH] = [
		'sUSD',
		'sAUD',
		'sEUR',
		'sBTC',
		'SNX',
		'iBTC',
		'sETH',
		'ETH',
	].map(toBytes32);

	const synthKeys = [sUSD, sAUD, sEUR, sBTC, iBTC, sETH, ETH];

	const fastForwardAndCloseFeePeriod = async () => {
		const feePeriodDuration = await feePool.feePeriodDuration();
		// Note: add on a small addition of 10 seconds - this seems to have
		// alleviated an issues with the tests flaking in CircleCI
		// test: "should assign accounts (1,2,3) to have (40%,40%,20%) of the debt/rewards"
		await fastForward(feePeriodDuration.toNumber() + 10);
		await feePool.closeCurrentFeePeriod({ from: feeAuthority });

		// Fast forward another day after feePeriod closed before minting
		await fastForward(DAY + 10);

		await updateRatesWithDefaults({ exchangeRates, owner, debtCache });
	};

	const fastForwardAndUpdateRates = async seconds => {
		await fastForward(seconds);
		await updateRatesWithDefaults({ exchangeRates, owner, debtCache });
	};

	const exchangeFeeRate = toUnit('0.003'); // 30 bips
	const exchangeFeeIncurred = amountToExchange => {
		return multiplyDecimal(amountToExchange, exchangeFeeRate);
	};

	// DIVISIONS
	const half = amount => amount.div(web3.utils.toBN('2'));
	const third = amount => amount.div(web3.utils.toBN('3'));
	// const twoThirds = amount => amount.div(web3.utils.toBN('3')).mul(web3.utils.toBN('2'));
	const quarter = amount => amount.div(web3.utils.toBN('4'));
	// const twoQuarters = amount => amount.div(web3.utils.toBN('4')).mul(web3.utils.toBN('2'));
	// const threeQuarters = amount => amount.div(web3.utils.toBN('4')).mul(web3.utils.toBN('3'));
	const oneFifth = amount => amount.div(web3.utils.toBN('5'));
	const twoFifths = amount => amount.div(web3.utils.toBN('5')).mul(web3.utils.toBN('2'));

	// PERCENTAGES
	const twentyPercent = toUnit('0.2');
	const fortyPercent = toUnit('0.4');
	const fiftyPercent = toUnit('0.5');

	// AMOUNTS
	const tenK = toUnit('10000');
	const twentyK = toUnit('20000');

	// TIME IN SECONDS
	const SECOND = 1000;
	const MINUTE = SECOND * 60;
	// const HOUR = MINUTE * 60;
	const DAY = 86400;
	const WEEK = 604800;
	// const YEAR = 31556926;

	const gweiTolerance = '1000000000';

	// ACCOUNTS
	const [deployerAccount, owner, , feeAuthority, account1, account2, account3] = accounts;

	// VARIABLES
	let feePool,
		synthetix,
		exchangeRates,
		exchanger,
		debtCache,
		supplySchedule,
		systemSettings,
		rewardEscrow,
		periodOneMintableSupplyMinusMinterReward,
		sUSDContract,
		MINTER_SNX_REWARD;

	// run this once before all tests to prepare our environment, snapshots on beforeEach will take
	// care of resetting to this state
	before(async function() {
		// set a very long timeout for these (requires a non-fat-arrow above)
		this.timeout(180e3);

		({
			ExchangeRates: exchangeRates,
			Exchanger: exchanger,
			DebtCache: debtCache,
			FeePool: feePool,
			RewardEscrowV2: rewardEscrow,
			SupplySchedule: supplySchedule,
			Synthetix: synthetix,
			SynthsUSD: sUSDContract,
			SystemSettings: systemSettings,
		} = await setupAllContracts({
			accounts,
			synths: ['sUSD', 'sAUD', 'sEUR', 'sBTC', 'iBTC', 'sETH'],
			contracts: [
				'AddressResolver',
				'Exchanger', // necessary for burnSynths to check settlement of sUSD
				'ExchangeRates',
				'FeePool',
				'FeePoolEternalStorage', // necessary to claimFees()
				'FeePoolState', // necessary to claimFees()
				'DebtCache',
				'RewardEscrowV2',
				'RewardsDistribution', // required for Synthetix.mint()
				'SupplySchedule',
				'Synthetix',
				'SystemSettings',
				'CollateralManager',
			],
		}));

		await setupPriceAggregators(exchangeRates, owner, [sAUD, sEUR, sBTC, iBTC, sETH, ETH]);

		MINTER_SNX_REWARD = await supplySchedule.minterReward();

		await setExchangeFeeRateForSynths({
			owner,
			systemSettings,
			synthKeys,
			exchangeFeeRates: synthKeys.map(() => exchangeFeeRate),
		});
	});

	addSnapshotBeforeRestoreAfterEach();

	beforeEach(async () => {
		// Fastforward a year into the staking rewards supply
		// await fastForwardAndUpdateRates(YEAR + MINUTE);
		await fastForwardAndUpdateRates(WEEK + MINUTE);

		// Assign 1/3 of total SNX to 3 accounts
		const snxTotalSupply = await synthetix.totalSupply();
		const thirdOfSNX = third(snxTotalSupply);

		await synthetix.transfer(account1, thirdOfSNX, { from: owner });
		await synthetix.transfer(account2, thirdOfSNX, { from: owner });
		await synthetix.transfer(account3, thirdOfSNX, { from: owner });

		// Get the SNX mintableSupply
		periodOneMintableSupplyMinusMinterReward = (await supplySchedule.mintableSupply()).sub(
			MINTER_SNX_REWARD
		);

		// Mint the staking rewards
		await synthetix.mint({ from: deployerAccount });

		// set minimumStakeTime on issue and burning to 0
		await systemSettings.setMinimumStakeTime(0, { from: owner });

		// set default issuanceRatio to 0.2
		await systemSettings.setIssuanceRatio(toUnit('0.2'), { from: owner });
	});

	describe('3 accounts with 33.33% SNX all issue MAX and claim rewards', async () => {
		let FEE_PERIOD_LENGTH;
		let CLAIMABLE_PERIODS;

		beforeEach(async () => {
			FEE_PERIOD_LENGTH = (await feePool.FEE_PERIOD_LENGTH()).toNumber();
			CLAIMABLE_PERIODS = FEE_PERIOD_LENGTH - 1;

			await synthetix.issueMaxSynths({ from: account1 });
			await synthetix.issueMaxSynths({ from: account2 });
			await synthetix.issueMaxSynths({ from: account3 });
		});

		it('should allocate the 3 accounts a third of the rewards for 1 period', async () => {
			// Close Fee Period
			await fastForwardAndCloseFeePeriod();

			// All 3 accounts claim rewards
			await feePool.claimFees({ from: account1 });
			await feePool.claimFees({ from: account2 });
			await feePool.claimFees({ from: account3 });

			// All 3 accounts have 1/3 of the rewards
			const accOneEscrowed = await rewardEscrow.getVestingEntry(account1, 1);
			assert.bnClose(
				accOneEscrowed.escrowAmount,
				third(periodOneMintableSupplyMinusMinterReward),
				gweiTolerance
			);

			const accTwoEscrowed = await rewardEscrow.getVestingEntry(account2, 2);
			assert.bnClose(
				accTwoEscrowed.escrowAmount,
				third(periodOneMintableSupplyMinusMinterReward),
				gweiTolerance
			);

			const accThreeEscrowed = await rewardEscrow.getVestingEntry(account3, 3);
			assert.bnClose(
				accThreeEscrowed.escrowAmount,
				third(periodOneMintableSupplyMinusMinterReward),
				gweiTolerance
			);
		});

		it('should show the totalRewardsAvailable in the claimable period 1', async () => {
			// Close Fee Period
			await fastForwardAndCloseFeePeriod();

			// Assert that we have correct values in the fee pool
			const totalRewardsAvailable = await feePool.totalRewardsAvailable();

			assert.bnEqual(totalRewardsAvailable, periodOneMintableSupplyMinusMinterReward);
		});

		it('should show the totalRewardsAvailable in the claimable periods 1 & 2', async () => {
			let mintedRewardsSupply;
			// We are currently in the 2nd week, close it and the next
			for (let i = 0; i <= CLAIMABLE_PERIODS - 1; i++) {
				// console.log('Close Fee Period', i);
				await fastForwardAndCloseFeePeriod();

				// FastForward a little for minting
				await fastForwardAndUpdateRates(MINUTE);

				// Get the SNX mintableSupply - the minter reward of 200 SNX
				mintedRewardsSupply = (await supplySchedule.mintableSupply()).sub(MINTER_SNX_REWARD);
				// console.log('mintedRewardsSupply', mintedRewardsSupply.toString());
				// Mint the staking rewards
				await synthetix.mint({ from: owner });

				// await logFeePeriods();
			}

			// Assert that we have correct values in the fee pool
			const totalRewardsAvailable = await feePool.totalRewardsAvailable();

			const twoWeeksRewards = mintedRewardsSupply.mul(web3.utils.toBN(CLAIMABLE_PERIODS));

			assert.bnEqual(totalRewardsAvailable, twoWeeksRewards);
		});

		it('should show the totalRewardsAvailable in the claimable periods 1 & 2 after 2 accounts claims', async () => {
			let mintedRewardsSupply;
			// We are currently in the 2nd week, close it and the next
			for (let i = 0; i <= CLAIMABLE_PERIODS - 1; i++) {
				// console.log('Close Fee Period', i);
				await fastForwardAndCloseFeePeriod();

				// FastForward a little for minting
				await fastForwardAndUpdateRates(MINUTE);

				// Get the SNX mintableSupply - the minter reward of 200 SNX
				mintedRewardsSupply = (await supplySchedule.mintableSupply()).sub(MINTER_SNX_REWARD);
				// console.log('mintedRewardsSupply', mintedRewardsSupply.toString());
				// Mint the staking rewards
				await synthetix.mint({ from: owner });

				// await logFeePeriods();
			}

			await feePool.claimFees({ from: account1 });
			await feePool.claimFees({ from: account2 });
			// await logFeePeriods();

			// Assert that we have correct values in the fee pool
			const totalRewardsAvailable = await feePool.totalRewardsAvailable();

			const twoWeeksRewards = mintedRewardsSupply.mul(web3.utils.toBN(CLAIMABLE_PERIODS));

			const rewardsLessAccountClaims = third(twoWeeksRewards);

			assert.bnClose(totalRewardsAvailable, rewardsLessAccountClaims, '1000000000');
		});

		it('should mint SNX for the all claimable fee periods then all 3 accounts claim at the end of the claimable period', async () => {
			let mintedRewardsSupply;
			// We are currently in the 2nd week, close it and the next
			for (let i = 0; i <= CLAIMABLE_PERIODS - 1; i++) {
				// console.log('Close Fee Period', i);
				await fastForwardAndCloseFeePeriod();

				// FastForward a little for minting
				await fastForwardAndUpdateRates(MINUTE);

				// Get the SNX mintableSupply - the minter reward of 200 SNX
				mintedRewardsSupply = (await supplySchedule.mintableSupply()).sub(MINTER_SNX_REWARD);

				// Mint the staking rewards
				await synthetix.mint({ from: owner });

				// await logFeePeriods();
			}

			// All 3 accounts claim rewards
			await feePool.claimFees({ from: account1 });
			await feePool.claimFees({ from: account2 });
			await feePool.claimFees({ from: account3 });

			// await logFeePeriods();

			const twoWeeksRewards = third(mintedRewardsSupply).mul(web3.utils.toBN(CLAIMABLE_PERIODS));

			// All 3 accounts have 1/3 of the rewards
			const accOneEscrowed = await rewardEscrow.getVestingEntry(account1, 1);
			assert.bnClose(accOneEscrowed.escrowAmount, twoWeeksRewards, '1000000000');

			const accTwoEscrowed = await rewardEscrow.getVestingEntry(account2, 2);
			assert.bnClose(accTwoEscrowed.escrowAmount, twoWeeksRewards, '1000000000');

			const accThreeEscrowed = await rewardEscrow.getVestingEntry(account3, 3);
			assert.bnClose(accThreeEscrowed.escrowAmount, twoWeeksRewards, '1000000000');
		});

		it('should rollover the unclaimed SNX rewards', async () => {
			// Close all claimable periods
			for (let i = 0; i <= CLAIMABLE_PERIODS; i++) {
				// console.log('Close Fee Period', i);
				await fastForwardAndCloseFeePeriod();
				// FastForward a bit to be able to mint
				await fastForwardAndUpdateRates(MINUTE);

				// Mint the staking rewards
				await synthetix.mint({ from: owner });

				// await logFeePeriods();
			}
			// Get the Rewards to roll over from the last week
			const periodToRollOver = await feePool.recentFeePeriods(CLAIMABLE_PERIODS);
			const rollOverRewards = periodToRollOver.rewardsToDistribute;

			// Close the extra week
			await fastForwardAndCloseFeePeriod();
			// FastForward a bit to be able to mint
			await fastForwardAndUpdateRates(MINUTE);
			// Mint the staking rewards
			await synthetix.mint({ from: owner });

			// Get last FeePeriod
			const lastFeePeriod = await feePool.recentFeePeriods(CLAIMABLE_PERIODS);

			// await logFeePeriods();

			// Assert rewards have rolled over
			assert.bnEqual(
				lastFeePeriod.rewardsToDistribute,
				periodOneMintableSupplyMinusMinterReward.add(rollOverRewards)
			);
		});

		it('should rollover the unclaimed SNX rewards on week over 2 terms', async () => {
			for (let i = 0; i <= 2; i++) {
				await fastForwardAndCloseFeePeriod();
				// FastForward a bit to be able to mint
				await fastForwardAndUpdateRates(MINUTE);
				// Mint the staking rewards
				await synthetix.mint({ from: owner });
				// await logFeePeriods();
			}
			// Get the Rewards to RollOver
			const periodToRollOver = await feePool.recentFeePeriods(CLAIMABLE_PERIODS);
			const rollOverRewards = periodToRollOver.rewardsToDistribute;

			// Close for the roll over
			await fastForwardAndCloseFeePeriod();
			// FastForward a bit to be able to mint
			await fastForwardAndUpdateRates(MINUTE);
			// Mint the staking rewards
			await synthetix.mint({ from: owner });
			// Get last FeePeriod
			const lastFeePeriod = await feePool.recentFeePeriods(CLAIMABLE_PERIODS);
			// await logFeePeriods();
			// Assert rewards have rolled over
			assert.bnEqual(
				lastFeePeriod.rewardsToDistribute,
				periodOneMintableSupplyMinusMinterReward.add(rollOverRewards)
			);
		});

		it('should rollover the partial unclaimed SNX rewards', async () => {
			// await logFeePeriods();
			for (let i = 0; i <= FEE_PERIOD_LENGTH; i++) {
				// Get the Rewards to RollOver
				const periodToRollOver = await feePool.recentFeePeriods(CLAIMABLE_PERIODS);
				const currenPeriod = await feePool.recentFeePeriods(CLAIMABLE_PERIODS - 1);
				const rollOverRewards = periodToRollOver.rewardsToDistribute.sub(
					periodToRollOver.rewardsClaimed
				);
				const previousRewards = currenPeriod.rewardsToDistribute;

				// FastForward a bit to be able to mint
				await fastForwardAndCloseFeePeriod();
				await fastForwardAndUpdateRates(MINUTE);

				// Mint the staking rewards
				await synthetix.mint({ from: owner });

				// Only 1 account claims rewards
				await feePool.claimFees({ from: account1 });
				// await logFeePeriods();

				// Get last FeePeriod
				const lastFeePeriod = await feePool.recentFeePeriods(CLAIMABLE_PERIODS);

				// Assert that Account 1 has claimed a third of the rewardsToDistribute
				assert.bnClose(
					lastFeePeriod.rewardsClaimed,
					third(lastFeePeriod.rewardsToDistribute),
					gweiTolerance
				);

				// Assert rewards have rolled over
				assert.bnEqual(lastFeePeriod.rewardsToDistribute, previousRewards.add(rollOverRewards));
			}
		});

		it('should allow a user to leave the system and return and still claim rewards', async () => {
			// Close week 1
			await fastForwardAndCloseFeePeriod();
			// FastForward a bit to be able to mint
			await fastForwardAndUpdateRates(MINUTE);
			// Mint the staking rewards
			await synthetix.mint({ from: owner });
			// await logFeePeriods();

			// Account 1 leaves the system in week 2
			const burnableTotal = await synthetix.debtBalanceOf(account1, sUSD);
			await synthetix.burnSynths(burnableTotal, { from: account1 });
			// await logFeesByPeriod(account1);

			// Account 1 comes back into the system
			await synthetix.issueMaxSynths({ from: account1 });

			// Only Account 1 claims rewards
			const rewardsAmount = third(periodOneMintableSupplyMinusMinterReward);
			const feesByPeriod = await feePool.feesByPeriod(account1);

			// await logFeesByPeriod(account1);
			// [1] ---------------------feesByPeriod----------------------
			// [1] Fee Period[0] Fees: 0 Rewards: 480702564102564102564102
			// [1] Fee Period[1] Fees: 0 Rewards: 480702564102564102564102
			// [1] -------------------------------------------------------

			// Assert Account 1 has re-entered the system and has awards in period 0 & 1
			assert.bnClose(feesByPeriod[0][1], rewardsAmount, gweiTolerance);
			assert.bnClose(feesByPeriod[1][1], rewardsAmount, gweiTolerance);

			// Only Account 1 claims rewards
			await feePool.claimFees({ from: account1 });

			// await logFeesByPeriod(account1);
			// [1] ---------------------feesByPeriod----------------------
			// [1] Fee Period[0] Fees: 0 Rewards: 480702564102564102564102
			// [1] Fee Period[1] Fees: 0 Rewards: 0                        * claimed
			// [1] -------------------------------------------------------

			// Assert Account 1 has their rewards
			const account1EscrowEntry = await rewardEscrow.getVestingEntry(account1, 1);
			assert.bnClose(account1EscrowEntry.escrowAmount, rewardsAmount, gweiTolerance);
		});

		it('should allocate correct SNX rewards as others leave the system', async () => {
			// Close Fee Period
			// console.log('Close Fee Period');
			await fastForwardAndCloseFeePeriod();

			// Account1 claims but 2 & 3 dont
			await feePool.claimFees({ from: account1 });

			// All Account 1 has 1/3 of the rewards escrowed
			const account1Escrowed = await rewardEscrow.getVestingEntry(account1, 1);
			assert.bnClose(
				account1Escrowed.escrowAmount,
				third(periodOneMintableSupplyMinusMinterReward),
				gweiTolerance
			);

			// Account 1 leaves the system
			const burnableTotal = await synthetix.debtBalanceOf(account1, sUSD);
			await synthetix.burnSynths(burnableTotal, { from: account1 });

			// FastForward into the second mintable week
			await fastForwardAndUpdateRates(WEEK + MINUTE);

			// Get the SNX mintableSupply for period 2
			const period2MintedRewardsSupply = (await supplySchedule.mintableSupply()).sub(
				MINTER_SNX_REWARD
			);

			// Mint the staking rewards for p2
			await synthetix.mint({ from: owner });

			// Close the period after user leaves system
			fastForwardAndCloseFeePeriod();

			// Account1 Reenters in current unclosed period so no rewards yet
			// await synthetix.issueMaxSynths({ from: account1 });

			// Accounts 2 & 3 now have 33% of period 1 and 50% of period 2
			// console.log('33% of p1', third(periodOneMintableSupplyMinusMinterReward).toString());
			// console.log('50% of p2', half(period2MintedRewardsSupply).toString());
			const rewardsAmount = third(periodOneMintableSupplyMinusMinterReward).add(
				half(period2MintedRewardsSupply)
			);
			// console.log('rewardsAmount calculated', rewardsAmount.toString());

			// await logFeePeriods();
			await new Promise(resolve => setTimeout(resolve, 1000)); // Test would fail without the logFeePeriods(). Race condition on chain. Just need to delay a tad.

			// Check account2 has correct rewardsAvailable
			const account2Rewards = await feePool.feesAvailable(account2);
			// console.log('account2Rewards', rewardsAmount.toString(), account2Rewards[1].toString());
			assert.bnClose(account2Rewards[1], rewardsAmount, gweiTolerance);

			// Check account3 has correct rewardsAvailable
			const account3Rewards = await feePool.feesAvailable(account3);
			// console.log('rewardsAvailable', rewardsAmount.toString(), account3Rewards[1].toString());
			assert.bnClose(account3Rewards[1], rewardsAmount, gweiTolerance);

			// Accounts 2 & 3 claim
			await feePool.claimFees({ from: account2 });
			// updateRatesWithDefaults();
			await feePool.claimFees({ from: account3 });

			// Accounts 2 & 3 now have the rewards escrowed
			const account2Escrowed = await rewardEscrow.getVestingEntry(account2, 2);
			// console.log('account2Escrowed[3]', account2Escrowed[1].toString());
			assert.bnClose(account2Escrowed.escrowAmount, rewardsAmount, gweiTolerance);
			const account3Escrowed = await rewardEscrow.getVestingEntry(account3, 3);
			// console.log('account3Escrowed[3]', account2Escrowed[1].toString());
			assert.bnClose(account3Escrowed.escrowAmount, rewardsAmount, gweiTolerance);
		});
	});

	describe('Exchange Rate Shift tests', async () => {
		it('should assign accounts (1,2,3) to have (40%,40%,20%) of the debt/rewards', async () => {
			// Account 1&2 issue 10K USD and exchange in sBTC each, holding 50% of the total debt.
			await synthetix.issueSynths(tenK, { from: account1 });
			await synthetix.issueSynths(tenK, { from: account2 });

			await synthetix.exchange(sUSD, tenK, sBTC, { from: account1 });
			await synthetix.exchange(sUSD, tenK, sBTC, { from: account2 });

			await fastForwardAndCloseFeePeriod();
			// //////////////////////////////////////////////
			// 2nd Week
			// //////////////////////////////////////////////

			// Assert 1, 2 have 50% each of the effectiveDebtRatioForPeriod
			const debtRatioAccount1 = await feePool.effectiveDebtRatioForPeriod(account1, 1);
			// console.log('debtRatioAccount1', debtRatioAccount1.toString());
			const debtRatioAccount2 = await feePool.effectiveDebtRatioForPeriod(account2, 1);
			// console.log('debtRatioAccount2', debtRatioAccount1.toString());

			assert.bnEqual(debtRatioAccount1, fiftyPercent);
			assert.bnEqual(debtRatioAccount2, fiftyPercent);

			// Accounts 1&2 claim rewards
			await feePool.claimFees({ from: account1 });
			await feePool.claimFees({ from: account2 });

			// Assert Accounts 1&2 have 50% of the minted rewards in their initial escrow entry
			const account1Escrow = await rewardEscrow.getVestingEntry(account1, 1);
			// console.log('account1Escrow[3]', account1Escrow[3].toString());
			assert.bnClose(
				account1Escrow.escrowAmount,
				half(periodOneMintableSupplyMinusMinterReward),
				gweiTolerance
			);

			const account2Escrow = await rewardEscrow.getVestingEntry(account2, 2);
			// console.log('account2Escrow[3]', account2Escrow[3].toString());
			assert.bnClose(
				account2Escrow.escrowAmount,
				half(periodOneMintableSupplyMinusMinterReward),
				gweiTolerance
			);

			// Increase sBTC price by 100%
			await updateAggregatorRates(exchangeRates, [sBTC], ['10000'].map(toUnit));
			await debtCache.takeDebtSnapshot();

			// Account 3 (enters the system and) mints 10K sUSD (minus half of an exchange fee - to balance the fact
			// that the other two holders have doubled their sBTC holdings) and should have 20% of the debt not 33.33%
			const potentialFee = exchangeFeeIncurred(toUnit('10000'));
			await synthetix.issueSynths(tenK.sub(half(potentialFee)), { from: account3 });

			// Get the SNX mintableSupply for week 2
			const periodTwoMintableSupply = (await supplySchedule.mintableSupply()).sub(
				MINTER_SNX_REWARD
			);

			// Mint the staking rewards
			await synthetix.mint({ from: owner });

			// Do some exchanging to generateFees
			const { amountReceived } = await exchanger.getAmountsForExchange(tenK, sUSD, sBTC);
			await synthetix.exchange(sBTC, amountReceived, sUSD, { from: account1 });
			await synthetix.exchange(sBTC, amountReceived, sUSD, { from: account2 });

			// Close so we can claim
			await fastForwardAndCloseFeePeriod();
			// //////////////////////////////////////////////
			// 3rd Week
			// //////////////////////////////////////////////

			// await logFeePeriods();

			// Note: this is failing because 10k isn't 20% but rather a shade more, this is
			// due to the fact that 10k isn't accurately the right amount - should be

			// Assert (1,2,3) have (40%,40%,20%) of the debt in the recently closed period
			const acc1Ownership = await feePool.effectiveDebtRatioForPeriod(account1, 1);
			const acc2Ownership = await feePool.effectiveDebtRatioForPeriod(account2, 1);
			const acc3Ownership = await feePool.effectiveDebtRatioForPeriod(account3, 1);
			// console.log('Account1.effectiveDebtRatioForPeriod', acc1Ownership.toString());
			// console.log('Account2.effectiveDebtRatioForPeriod', acc2Ownership.toString());
			// console.log('Account3.effectiveDebtRatioForPeriod', acc3Ownership.toString());
			assert.bnClose(acc1Ownership, fortyPercent, '6010'); // add on a delta of ~6010 to handle 27 digit precision errors
			assert.bnClose(acc2Ownership, fortyPercent, '6010');
			assert.bnClose(acc3Ownership, twentyPercent, '89000');

			// await logFeesByPeriod(account1);
			// await logFeesByPeriod(account2);
			// await logFeesByPeriod(account3);

			// All 3 accounts claim rewards
			await feePool.claimFees({ from: account1 });
			await feePool.claimFees({ from: account2 });
			await feePool.claimFees({ from: account3 });

			// await logFeePeriods();

			// Assert (1,2,3) have (40%,40%,20%) of the rewards in their 2nd escrow entry
			const account1EscrowEntry2 = await rewardEscrow.getVestingEntry(account1, 3);
			const account2EscrowEntry2 = await rewardEscrow.getVestingEntry(account2, 4);
			const account3EscrowEntry1 = await rewardEscrow.getVestingEntry(account3, 5); // Account3's first escrow entry
			// console.log('account1EscrowEntry2[3]', account1EscrowEntry2[3].toString());
			// console.log(
			// 	'twoFifths(periodTwoMintableSupply)',
			// 	twoFifths(periodTwoMintableSupply).toString()
			// );
			// console.log('account2EscrowEntry2[3]', account2EscrowEntry2[3].toString());
			// console.log(
			// 	'twoFifths(periodTwoMintableSupply)',
			// 	twoFifths(periodTwoMintableSupply).toString()
			// );
			// console.log('account3EscrowEntry1[3]', account3EscrowEntry1[3].toString());
			// console.log(
			// 	'oneFifth(periodTwoMintableSupply)',
			// 	oneFifth(periodTwoMintableSupply).toString()
			// );

			assert.bnClose(
				account1EscrowEntry2.escrowAmount,
				twoFifths(periodTwoMintableSupply),
				gweiTolerance
			);
			assert.bnClose(
				account2EscrowEntry2.escrowAmount,
				twoFifths(periodTwoMintableSupply),
				gweiTolerance
			);
			assert.bnClose(
				account3EscrowEntry1.escrowAmount,
				oneFifth(periodTwoMintableSupply),
				gweiTolerance
			);

			// Commenting out this logic for now (v2.14.x) - needs to be relooked at -JJ

			// // now in p3 Acc1 burns all and leaves (-40%) and Acc2 has 67% and Acc3 33% rewards allocated as such
			// // Account 1 exchanges all sBTC back to sUSD
			// const acc1sBTCBalance = await sBTCContract.balanceOf(account1, { from: account1 });
			// await synthetix.exchange(sBTC, acc1sBTCBalance, sUSD, { from: account1 });
			// const amountAfterExchange = await feePool.amountReceivedFromExchange(acc1sBTCBalance);
			// const amountAfterExchangeInUSD = await exchangeRates.effectiveValue(
			// 	sBTC,
			// 	amountAfterExchange,
			// 	sUSD
			// );

			// await synthetix.burnSynths(amountAfterExchangeInUSD, { from: account1 });

			// // Get the SNX mintableSupply for week 3
			// // const periodThreeMintableSupply = (await supplySchedule.mintableSupply()).sub(
			// // 	MINTER_SNX_REWARD
			// // );

			// // Mint the staking rewards
			// await synthetix.mint({ from: owner });

			// // Close so we can claim
			// await fastForwardAndCloseFeePeriod();
			// // //////////////////////////////////////////////
			// // 4th Week
			// // //////////////////////////////////////////////

			// // Accounts 2&3 claim rewards
			// await feePool.claimFees({ from: account1 });
			// await feePool.claimFees({ from: account2 });
			// await feePool.claimFees({ from: account3 });

			// await logFeesByPeriod(account1);
			// await logFeesByPeriod(account2);
			// await logFeesByPeriod(account3);
			// await logFeePeriods();

			// Account2 should have 67% of the minted rewards
			// const account2Escrow3 = await rewardEscrow.getVestingEntry(account2, 2); // Account2's 3rd escrow entry
			// console.log('account2Escrow3[1]', account2Escrow3[1].toString());
			// console.log(
			// 	'twoThirds(periodThreeMintableSupply)',
			// 	twoFifths(periodThreeMintableSupply).toString()
			// );
			// assert.bnClose(account2Escrow3[1], twoFifths(periodThreeMintableSupply));
			// assert.bnEqual(account2Escrow3[1], twoFifths(periodThreeMintableSupply));

			// // Account3 should have 33% of the minted rewards
			// const account3Escrow2 = await rewardEscrow.getVestingEntry(account3, 1); // Account3's 2nd escrow entry
			// console.log('account3Escrow3[1]', account3Escrow2[1].toString());
			// console.log(
			// 	'third(periodThreeMintableSupply)',
			// 	oneFifth(periodThreeMintableSupply).toString()
			// );
			// assert.bnClose(account3Escrow2[1], oneFifth(periodThreeMintableSupply), 15);

			// // Acc1 mints 20K (40%) close p (40,40,20)');
			// await synthetix.issueSynths(twentyK, { from: account1 });

			// // Get the SNX mintableSupply for week 4
			// const periodFourMintableSupply = (await supplySchedule.mintableSupply()).sub(
			// 	MINTER_SNX_REWARD
			// );

			// // Mint the staking rewards
			// await synthetix.mint({ from: owner });

			// // Close so we can claim
			// await fastForwardAndCloseFeePeriod();

			// /// ///////////////////////////////////////////
			// /* 5th Week */
			// /// ///////////////////////////////////////////

			// // Accounts 1,2,3 claim rewards
			// await feePool.claimFees({ from: account1 });
			// await feePool.claimFees({ from: account2 });
			// await feePool.claimFees({ from: account3 });

			// // Assert (1,2,3) have (40%,40%,20%) of the rewards in their 2nd escrow entry
			// const account1EscrowEntry4 = await rewardEscrow.getVestingEntry(account1, 1);
			// const account2EscrowEntry4 = await rewardEscrow.getVestingEntry(account2, 1);
			// const account3EscrowEntry3 = await rewardEscrow.getVestingEntry(account3, 0); // Account3's first escrow entry
			// console.log('account1EscrowEntry4[1]', account1EscrowEntry4[1].toString());
			// console.log('account1EscrowEntry4[1]', account2EscrowEntry4[1].toString());
			// console.log('account1EscrowEntry4[1]', account3EscrowEntry3[1].toString());

			// assert.bnClose(account1EscrowEntry4[1], twoFifths(periodFourMintableSupply));
			// assert.bnClose(account2EscrowEntry4[1], twoFifths(periodFourMintableSupply));
			// assert.bnClose(account3EscrowEntry3[1], oneFifth(periodFourMintableSupply), 16);
		});
	});

	describe('3 Accounts issue 10K sUSD each in week 1', async () => {
		beforeEach(async () => {
			await synthetix.issueSynths(tenK, { from: account1 });
			await synthetix.issueSynths(tenK, { from: account2 });
			await synthetix.issueSynths(tenK, { from: account3 });
		});

		it('Acc1 issues and burns multiple times and should have accounts 1,2,3 rewards 50%,25%,25%', async () => {
			// Acc 1 Issues 20K sUSD
			await synthetix.issueSynths(tenK, { from: account1 });

			// Close week 2
			await fastForwardAndCloseFeePeriod();

			// //////////////////////////////////////////////
			// 3rd Week
			// //////////////////////////////////////////////

			// Accounts 1,2,3 claim rewards
			await feePool.claimFees({ from: account1 });
			await feePool.claimFees({ from: account2 });
			await feePool.claimFees({ from: account3 });

			// Assert Accounts 1 has 50% & 2&3 have 25% of the minted rewards in their initial escrow entry
			const account1Escrow = await rewardEscrow.getVestingEntry(account1, 1);
			const account2Escrow = await rewardEscrow.getVestingEntry(account2, 2);
			const account3Escrow = await rewardEscrow.getVestingEntry(account3, 3);
			// console.log('account1Escrow[3]', account1Escrow[3].toString());
			// console.log('account2Escrow[3]', account2Escrow[3].toString());
			// console.log('account3Escrow[3]', account3Escrow[3].toString());
			// console.log(
			// 	'half(periodOneMintableSupplyMinusMinterReward',
			// 	half(periodOneMintableSupplyMinusMinterReward).toString()
			// );
			// console.log(
			// 	'quarter(periodOneMintableSupplyMinusMinterReward)',
			// 	quarter(periodOneMintableSupplyMinusMinterReward).toString()
			// );
			assert.bnClose(
				account1Escrow.escrowAmount,
				half(periodOneMintableSupplyMinusMinterReward),
				gweiTolerance
			);
			assert.bnClose(
				account2Escrow.escrowAmount,
				quarter(periodOneMintableSupplyMinusMinterReward),
				gweiTolerance
			);
			assert.bnClose(
				account3Escrow.escrowAmount,
				quarter(periodOneMintableSupplyMinusMinterReward),
				gweiTolerance
			);

			// Acc1 Burns all
			await synthetix.burnSynths(twentyK, { from: account1 });
			// Acc 1 Issues 10K sUSD
			await synthetix.issueSynths(tenK, { from: account1 });
			// Acc 1 Issues 10K sUSD again
			await synthetix.issueSynths(tenK, { from: account1 });

			// Get the SNX mintableSupply for week 2
			const periodTwoMintableSupply = (await supplySchedule.mintableSupply()).sub(
				MINTER_SNX_REWARD
			);

			// Mint the staking rewards
			await synthetix.mint({ from: owner });

			// Close week 3
			await fastForwardAndCloseFeePeriod();

			// //////////////////////////////////////////////
			// 3rd Week
			// //////////////////////////////////////////////

			// await logFeePeriods();
			// await logFeesByPeriod(account1);
			// await logFeesByPeriod(account2);
			// await logFeesByPeriod(account3);

			// Accounts 1,2,3 claim rewards
			await feePool.claimFees({ from: account1 });
			await feePool.claimFees({ from: account2 });
			await feePool.claimFees({ from: account3 });

			// Assert Accounts 2&3 have 25% of the minted rewards in their initial escrow entry
			const account1Escrow2 = await rewardEscrow.getVestingEntry(account1, 4);
			const account2Escrow2 = await rewardEscrow.getVestingEntry(account2, 5);
			const account3Escrow2 = await rewardEscrow.getVestingEntry(account3, 6);
			// console.log('account1Escrow2[3]', account1Escrow2[3].toString());
			// console.log('account2Escrow2[3]', account2Escrow2[3].toString());
			// console.log('account3Escrow2[3]', account3Escrow2[3].toString());
			// console.log('half(periodTwoMintableSupply', half(periodTwoMintableSupply).toString());
			// console.log('quarter(periodTwoMintableSupply)', quarter(periodTwoMintableSupply).toString());
			assert.bnClose(account1Escrow2.escrowAmount, half(periodTwoMintableSupply), gweiTolerance);
			assert.bnClose(account2Escrow2.escrowAmount, quarter(periodTwoMintableSupply), gweiTolerance);
			assert.bnClose(account3Escrow2.escrowAmount, quarter(periodTwoMintableSupply), gweiTolerance);
		});
	});

	describe('Collateralisation Ratio Penalties', async () => {
		beforeEach(async () => {
			// console.log('3 accounts issueMaxSynths in p1');
			await synthetix.issueMaxSynths({ from: account1 });
			await synthetix.issueMaxSynths({ from: account2 });
			await synthetix.issueMaxSynths({ from: account3 });

			// We should have zero rewards available because the period is still open.
			const rewardsBefore = await feePool.feesAvailable(account1);
			assert.bnEqual(rewardsBefore[1], 0);

			// Once the fee period is closed we should have 1/3 the rewards available because we have
			// 1/3 the collateral backing up the system.
			await fastForwardAndCloseFeePeriod();
			const rewardsAfter = await feePool.feesAvailable(account1);
			// console.log('rewardsAfter', rewardsAfter[1].toString());
			assert.bnClose(
				rewardsAfter[1],
				third(periodOneMintableSupplyMinusMinterReward),
				gweiTolerance
			);
		});

		it('should apply no penalty when users claim rewards above the penalty threshold ratio of 1%', async () => {
			// Decrease SNX collateral price by .9%
			const currentRate = await exchangeRates.rateForCurrency(SNX);
			const newRate = currentRate.sub(multiplyDecimal(currentRate, toUnit('0.009')));

			await updateAggregatorRates(exchangeRates, [SNX], [newRate]);

			// we will be able to claim fees
			assert.equal(await feePool.isFeesClaimable(account1), true);

			const snxRewards = await feePool.feesAvailable(account1);
			assert.bnClose(snxRewards[1], third(periodOneMintableSupplyMinusMinterReward), gweiTolerance);

			// And if we claim them
			await feePool.claimFees({ from: account1 });

			// We should have our decreased rewards amount in escrow
			const vestingScheduleEntry = await rewardEscrow.getVestingEntry(account1, 1);
			assert.bnClose(
				vestingScheduleEntry.escrowAmount,
				third(periodOneMintableSupplyMinusMinterReward),
				gweiTolerance
			);
		});
		it('should block user from claiming fees and rewards when users claim rewards >10% threshold collateralisation ratio', async () => {
			// But if the price of SNX decreases a lot...
			const newRate = (await exchangeRates.rateForCurrency(SNX)).sub(toUnit('0.09'));
			await updateAggregatorRates(exchangeRates, [SNX], [newRate]);
			// we will fall into the >100% bracket
			assert.equal(await feePool.isFeesClaimable(account1), false);

			// And if we claim then it should revert as there is nothing to claim
			await assert.revert(feePool.claimFees({ from: account1 }));
		});
	});

	describe('When user is the last to call claimFees()', () => {
		beforeEach(async () => {
			const oneThousand = toUnit('10000');
			await synthetix.issueSynths(oneThousand, { from: account2 });
			await synthetix.issueSynths(oneThousand, { from: account1 });

			await synthetix.exchange(sUSD, oneThousand, sAUD, { from: account2 });
			await synthetix.exchange(sUSD, oneThousand, sAUD, { from: account1 });

			await fastForwardAndCloseFeePeriod();
		});

		it('then account gets remainder of fees/rewards available after wei rounding', async () => {
			// Assert that we have correct values in the fee pool
			const feesAvailableUSD = await feePool.feesAvailable(account2);
			const oldsUSDBalance = await sUSDContract.balanceOf(account2);

			// Now we should be able to claim them.
			const claimFeesTx = await feePool.claimFees({ from: account2 });
			assert.eventEqual(claimFeesTx, 'FeesClaimed', {
				sUSDAmount: feesAvailableUSD[0],
				snxRewards: feesAvailableUSD[1],
			});

			const newUSDBalance = await sUSDContract.balanceOf(account2);
			// We should have our fees
			assert.bnEqual(newUSDBalance, oldsUSDBalance.add(feesAvailableUSD[0]));

			const period = await feePool.recentFeePeriods(1);
			period.index = 1;

			// Simulate rounding on sUSD leaving fraction less for the last claimer.
			// No need to simulate for SNX as the 1.44M SNX has a 1 wei rounding already
			period.feesClaimed = period.feesClaimed.add(toUnit('0.000000000000000001'));
			await feePool.importFeePeriod(
				period.index,
				period.feePeriodId,
				period.startTime,
				period.feesToDistribute,
				period.feesClaimed,
				period.rewardsToDistribute,
				period.rewardsClaimed,
				{ from: owner }
			);

			const feesAvailableUSDAcc1 = await feePool.feesAvailable(account1);

			// last claimer should get the fraction less
			// is entitled to 721,053.846153846153846154 SNX
			// however only   721,053.846153846153846153 Claimable after rounding to 18 decimals
			const transaction = await feePool.claimFees({ from: account1 });
			assert.eventEqual(transaction, 'FeesClaimed', {
				sUSDAmount: feesAvailableUSDAcc1[0].sub(toUnit('0.000000000000000001')),
				snxRewards: feesAvailableUSDAcc1[1],
			});
		});
	});
});<|MERGE_RESOLUTION|>--- conflicted
+++ resolved
@@ -6,11 +6,7 @@
 
 const { toBytes32 } = require('../..');
 
-<<<<<<< HEAD
-const { currentTime, fastForward, toUnit, multiplyDecimal } = require('../utils')();
-=======
-const { fastForward, toUnit, toPreciseUnit, multiplyDecimal } = require('../utils')();
->>>>>>> d34061cf
+const { fastForward, toUnit, multiplyDecimal } = require('../utils')();
 
 const {
 	setExchangeFeeRateForSynths,
