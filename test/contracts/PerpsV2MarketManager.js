--- conflicted
+++ resolved
@@ -644,23 +644,13 @@
 						toUnit('0.001'), // 0.1% maker fee
 						toUnit('0.0005'), // 0.05% taker fee delayed order
 						toUnit('0'), // 0% maker fee delayed order
-<<<<<<< HEAD
-						toBN('2'), // 2 rounds next price confirm window
-						30, // 30s delay confirm window
+						toUnit('0.00005'), // 0.005% taker fee offchain delayed order
+						toUnit('0'), // 0% maker fee offchain delayed order
+
 						toUnit('5'), // 5x max leverage
 						toUnit('1000'), // 1000 max market value
 						toUnit('0.2'), // 20% max funding velocity
 						toUnit('1000'), // 1000 native units skewScale ($100 x 1000 = 100k USD)
-						60, // 60s minimum delay time in seconds
-						120, // 120s maximum delay time in seconds
-=======
-						toUnit('0.00005'), // 0.005% taker fee offchain delayed order
-						toUnit('0'), // 0% maker fee offchain delayed order
-
-						toUnit('5'), // 5x max leverage
-						toUnit('1000000'), // 1000000 max total margin
-						toUnit('0.2'), // 20% max funding velocity
-						toUnit('100000'), // 100000 USD skewScaleUSD
 
 						toBN('2'), // 2 rounds next price confirm window
 						30, // 30s delay confirm window
@@ -668,7 +658,6 @@
 						120, // 120s maximum delay time in seconds
 						15, // offchainDelayedOrderMinAge
 						60, // offchainDelayedOrderMaxAge
->>>>>>> ab7a3816
 					],
 					{ from: owner }
 				);
