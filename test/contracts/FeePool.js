'use strict';

const { artifacts, contract, web3 } = require('hardhat');

const { assert, addSnapshotBeforeRestoreAfterEach } = require('./common');

const FeePool = artifacts.require('FeePool');
const FlexibleStorage = artifacts.require('FlexibleStorage');

<<<<<<< HEAD
const { currentTime, fastForward, toUnit, fromUnit, multiplyDecimal } = require('../utils')();
=======
const { fastForward, toUnit, toPreciseUnit, fromUnit, multiplyDecimal } = require('../utils')();
>>>>>>> d34061cf

const {
	ensureOnlyExpectedMutativeFunctions,
	setStatus,
	getDecodedLogs,
	decodedEventEqual,
	proxyThruTo,
	setExchangeFeeRateForSynths,
	setupPriceAggregators,
	updateAggregatorRates,
} = require('./helpers');

const { setupAllContracts } = require('./setup');

const {
	toBytes32,
	defaults: { ISSUANCE_RATIO, FEE_PERIOD_DURATION, TARGET_THRESHOLD },
} = require('../..');

const CLAIM_AMOUNT_DELTA_TOLERATED = '50';

contract('FeePool', async accounts => {
	const [deployerAccount, owner, , account1, account2] = accounts;

	// Updates rates with defaults so they're not stale.
	const updateRatesWithDefaults = async () => {
		await updateAggregatorRates(exchangeRates, [sAUD, SNX], ['0.5', '0.1'].map(toUnit));
		await debtCache.takeDebtSnapshot();
	};

	const closeFeePeriod = async () => {
		const feePeriodDuration = await feePool.feePeriodDuration();
		await fastForward(feePeriodDuration);
		await feePool.closeCurrentFeePeriod({ from: account1 });
		await updateRatesWithDefaults();
	};

	async function getFeesAvailable(account, key) {
		const result = await feePool.feesAvailable(account, key);
		return result[0];
	}

	const exchangeFeeRate = toUnit('0.003'); // 30 bips
	const amountReceivedFromExchange = amountToExchange => {
		return multiplyDecimal(amountToExchange, toUnit('1').sub(exchangeFeeRate));
	};

	// CURRENCIES
	const [sUSD, sAUD, SNX] = ['sUSD', 'sAUD', 'SNX'].map(toBytes32);

	let feePool,
		debtCache,
		feePoolProxy,
		FEE_ADDRESS,
		synthetix,
		systemStatus,
		systemSettings,
		exchangeRates,
		delegateApprovals,
		sUSDContract,
		addressResolver,
		wrapperFactory,
		synths;

	before(async () => {
		synths = ['sUSD', 'sAUD'];
		({
			AddressResolver: addressResolver,
			DelegateApprovals: delegateApprovals,
			ExchangeRates: exchangeRates,
			FeePool: feePool,
			DebtCache: debtCache,
			ProxyFeePool: feePoolProxy,
			Synthetix: synthetix,
			SystemSettings: systemSettings,
			SynthsUSD: sUSDContract,
			SystemStatus: systemStatus,
			WrapperFactory: wrapperFactory,
		} = await setupAllContracts({
			accounts,
			synths,
			contracts: [
				'ExchangeRates',
				'Exchanger',
				'FeePool',
				'FeePoolEternalStorage',
				'DebtCache',
				'Proxy',
				'Synthetix',
				'SynthetixState',
				'SystemSettings',
				'SystemStatus',
				'RewardEscrowV2',
				'DelegateApprovals',
				'CollateralManager',
				'WrapperFactory',
			],
		}));

		await setupPriceAggregators(exchangeRates, owner, [sAUD]);

		FEE_ADDRESS = await feePool.FEE_ADDRESS();
	});

	addSnapshotBeforeRestoreAfterEach();

	beforeEach(async () => {
		// Send a price update to guarantee we're not stale.
		await updateRatesWithDefaults();

		// set a 0.3% default exchange fee rate                                                                                 │        { contract: 'ExchangeState' },
		const exchangeFeeRate = toUnit('0.003');
		const synthKeys = [sAUD, sUSD];
		await setExchangeFeeRateForSynths({
			owner,
			systemSettings,
			synthKeys,
			exchangeFeeRates: synthKeys.map(() => exchangeFeeRate),
		});
	});

	it('ensure only known functions are mutative', () => {
		ensureOnlyExpectedMutativeFunctions({
			abi: feePool.abi,
			ignoreParents: ['Proxyable', 'LimitedSetup', 'MixinResolver'],
			expected: [
				'recordFeePaid',
				'setRewardsToDistribute',
				'closeCurrentFeePeriod',
				'claimFees',
				'claimOnBehalf',
				'importFeePeriod',
			],
		});
	});

	it('should set constructor params on deployment', async () => {
		FeePool.link(await artifacts.require('SafeDecimalMath').new());
		const instance = await FeePool.new(
			account1, // proxy
			account2, // owner
			addressResolver.address, // resolver
			{
				from: deployerAccount,
			}
		);

		assert.equal(await instance.proxy(), account1);
		assert.equal(await instance.owner(), account2);
		assert.equal(await instance.resolver(), addressResolver.address);

		// Assert that our first period is open.
		assert.deepEqual(await instance.recentFeePeriods(0), {
			feePeriodId: 1,
			feesToDistribute: 0,
			feesClaimed: 0,
		});

		// And that the second period is not yet open
		assert.deepEqual(await instance.recentFeePeriods(1), {
			feePeriodId: 0,
			startTime: 0,
			feesToDistribute: 0,
			feesClaimed: 0,
		});
	});

	it('issuance ratio is correctly configured as a default', async () => {
		assert.bnEqual(await feePool.issuanceRatio(), ISSUANCE_RATIO);
	});

	it('the default is set correctly', async () => {
		assert.bnEqual(await feePool.targetThreshold(), toUnit(TARGET_THRESHOLD / 100));
	});

	it('fee period duration is correctly configured as a default', async () => {
		assert.bnEqual(await feePool.feePeriodDuration(), FEE_PERIOD_DURATION);
	});

	describe('when the issuanceRatio is 0.2', () => {
		beforeEach(async () => {
			// set default issuance ratio of 0.2
			await systemSettings.setIssuanceRatio(toUnit('0.2'), { from: owner });
		});

		it('should track fee withdrawals correctly', async () => {
			const amount = toUnit('10000');

			// Issue sUSD for two different accounts.
			await synthetix.transfer(account1, toUnit('1000000'), {
				from: owner,
			});

			await synthetix.issueSynths(amount, { from: owner });
			await synthetix.issueSynths(amount, { from: account1 });

			await closeFeePeriod();

			// Generate a fee.
			const exchange = toUnit('10000');
			await synthetix.exchange(sUSD, exchange, sAUD, { from: owner });

			await closeFeePeriod();

			// Then claim the owner's fees
			await feePool.claimFees({ from: owner });

			// At this stage there should be a single pending period, one that's half claimed, and an empty one.
			const length = (await feePool.FEE_PERIOD_LENGTH()).toNumber();
			const feeInUSD = exchange.sub(amountReceivedFromExchange(exchange));

			// First period
			assert.deepEqual(await feePool.recentFeePeriods(0), {
				feePeriodId: 3,
				feesToDistribute: 0,
				feesClaimed: 0,
			});

			// Second period
			assert.deepEqual(await feePool.recentFeePeriods(1), {
				feePeriodId: 2,
				feesToDistribute: feeInUSD,
				feesClaimed: feeInUSD.divRound(web3.utils.toBN('2')),
			});

			// Everything else should be zero
			for (let i = 3; i < length; i++) {
				assert.deepEqual(await feePool.recentFeePeriods(i), {
					feePeriodId: 0,
					feesToDistribute: 0,
					feesClaimed: 0,
				});
			}

			// And once we roll the periods forward enough we should be able to see the correct
			// roll over happening.
			for (let i = 0; i < length * 2; i++) {
				await closeFeePeriod();
			}

			// All periods except last should now be 0
			for (let i = 0; i < length - 1; i++) {
				assert.deepEqual(await feePool.recentFeePeriods(i), {
					feesToDistribute: 0,
					feesClaimed: 0,
				});
			}

			// Last period should have rolled over fees to distribute
			assert.deepEqual(await feePool.recentFeePeriods(length - 1), {
				feesToDistribute: feeInUSD.div(web3.utils.toBN('2')),
				feesClaimed: 0,
			});
		});

		it('should correctly calculate the totalFeesAvailable for a single open period', async () => {
			const amount = toUnit('10000');
			const fee = amount.sub(amountReceivedFromExchange(amount));

			// Issue sUSD for two different accounts.
			await synthetix.transfer(account1, toUnit('1000000'), {
				from: owner,
			});

			await synthetix.issueSynths(amount, { from: owner });
			await synthetix.issueSynths(amount.mul(web3.utils.toBN('2')), { from: account1 });

			// Generate a fee.
			await synthetix.exchange(sUSD, amount, sAUD, { from: owner });

			// Should be no fees available yet because the period is still pending.
			assert.bnEqual(await feePool.totalFeesAvailable(), 0);

			// So close out the period
			await closeFeePeriod();

			// Now we should have some fees.
			assert.bnEqual(await feePool.totalFeesAvailable(), fee);
		});

		it('should correctly calculate the totalFeesAvailable for multiple periods', async () => {
			const amount1 = toUnit('10000');
			const amount2 = amount1.mul(web3.utils.toBN('2'));
			const fee1 = amount1.sub(amountReceivedFromExchange(amount1));

			// Issue sUSD for two different accounts.
			await synthetix.transfer(account1, toUnit('1000000'), {
				from: owner,
			});

			await synthetix.issueSynths(amount1, { from: owner });
			await synthetix.issueSynths(amount2, { from: account1 });

			// Generate a fee.
			await synthetix.exchange(sUSD, amount1, sAUD, { from: owner });

			// Should be no fees available yet because the period is still pending.
			assert.bnEqual(await feePool.totalFeesAvailable(), 0);

			// So close out the period
			await closeFeePeriod();

			// Now we should have some fees.
			assert.bnEqual(await feePool.totalFeesAvailable(), fee1);

			// Ok, and do it again but with account1's synths this time.
			const fee2 = amount2.sub(amountReceivedFromExchange(amount2));

			// Generate a fee.
			await synthetix.exchange(sUSD, amount2, sAUD, { from: account1 });

			// Should be only the previous fees available because the period is still pending.
			assert.bnEqual(await feePool.totalFeesAvailable(), fee1);

			// Close out the period
			await closeFeePeriod();

			// Now we should have both fees.
			assert.bnClose(await feePool.totalFeesAvailable(), fee1.add(fee2));
		});

		it('should correctly calculate the feesAvailable for a single user in an open period', async () => {
			const amount = toUnit('10000');
			const fee = amount.sub(amountReceivedFromExchange(amount));

			// Issue sUSD for two different accounts.
			await synthetix.transfer(account1, toUnit('1000000'), {
				from: owner,
			});

			await synthetix.issueSynths(amount, { from: owner });
			await synthetix.issueSynths(amount.mul(web3.utils.toBN('2')), { from: account1 });

			// Close out the period to allow both users to be part of the whole fee period.
			await closeFeePeriod();

			// Generate a fee.
			await synthetix.exchange(sUSD, amount, sAUD, { from: owner });

			// Should be no fees available yet because the period is still pending.
			let feesAvailable;
			feesAvailable = await feePool.feesAvailable(owner);
			assert.bnEqual(feesAvailable[0], 0);

			feesAvailable = await feePool.feesAvailable(account1);
			assert.bnEqual(feesAvailable[0], 0);

			feesAvailable = await feePool.feesAvailable(account2);
			assert.bnEqual(feesAvailable[0], 0);

			// Make the period no longer pending
			await closeFeePeriod();

			// Now we should have some fees.
			feesAvailable = await feePool.feesAvailable(owner);
			assert.bnClose(feesAvailable[0], fee.div(web3.utils.toBN('3')));

			feesAvailable = await feePool.feesAvailable(account1);
			assert.bnClose(
				feesAvailable[0],
				fee.div(web3.utils.toBN('3')).mul(web3.utils.toBN('2')),
				CLAIM_AMOUNT_DELTA_TOLERATED
			);

			// But account2 shouldn't be entitled to anything.
			feesAvailable = await feePool.feesAvailable(account2);
			assert.bnEqual(feesAvailable[0], 0);
		});

		it('should correctly calculate the feesAvailable for a single user in multiple periods when fees are partially claimed', async () => {
			const oneThird = number => number.div(web3.utils.toBN('3'));
			const twoThirds = number => oneThird(number).mul(web3.utils.toBN('2'));

			const amount = toUnit('10000');
			const fee = amount.sub(amountReceivedFromExchange(amount));
			const FEE_PERIOD_LENGTH = await feePool.FEE_PERIOD_LENGTH();

			// Issue sUSD for two different accounts.
			await synthetix.transfer(account1, toUnit('1000000'), {
				from: owner,
			});

			await synthetix.issueSynths(amount, { from: owner });
			await synthetix.issueSynths(amount.mul(web3.utils.toBN('2')), { from: account1 });

			// Close out the period to allow both users to be part of the whole fee period.
			await closeFeePeriod();

			// Generate a fee.
			await synthetix.exchange(sUSD, amount, sAUD, { from: owner });

			let feesAvailable;
			// Should be no fees available yet because the period is still pending.
			feesAvailable = await feePool.feesAvailable(owner);
			assert.bnEqual(feesAvailable[0], 0);
			feesAvailable = await feePool.feesAvailable(account1);
			assert.bnEqual(feesAvailable[0], 0);
			feesAvailable = await feePool.feesAvailable(account2);
			assert.bnEqual(feesAvailable[0], 0);

			// Make the period no longer pending
			await closeFeePeriod();

			// Now we should have some fees.
			feesAvailable = await feePool.feesAvailable(owner);
			assert.bnClose(feesAvailable[0], oneThird(fee));
			feesAvailable = await feePool.feesAvailable(account1);
			assert.bnClose(feesAvailable[0], twoThirds(fee), CLAIM_AMOUNT_DELTA_TOLERATED);

			// The owner decides to claim their fees.
			await feePool.claimFees({ from: owner });

			// account1 should still have the same amount of fees available.
			feesAvailable = await feePool.feesAvailable(account1);
			assert.bnClose(feesAvailable[0], twoThirds(fee), CLAIM_AMOUNT_DELTA_TOLERATED);

			// If we close the next FEE_PERIOD_LENGTH fee periods off without claiming, their
			// fee amount that was unclaimed will roll forward, but will get proportionally
			// redistributed to everyone.
			for (let i = 0; i < FEE_PERIOD_LENGTH; i++) {
				await closeFeePeriod();
			}

			feesAvailable = await feePool.feesAvailable(account1);
			assert.bnClose(feesAvailable[0], twoThirds(twoThirds(fee)));

			// But once they claim they should have zero.
			await feePool.claimFees({ from: account1 });
			feesAvailable = await feePool.feesAvailable(account1);
			assert.bnEqual(feesAvailable[0], 0);
		});

		describe('closeCurrentFeePeriod()', () => {
			describe('fee period duration not set', () => {
				beforeEach(async () => {
					const storage = await FlexibleStorage.new(addressResolver.address, {
						from: deployerAccount,
					});

					// replace FlexibleStorage in resolver
					await addressResolver.importAddresses(
						['FlexibleStorage'].map(toBytes32),
						[storage.address],
						{
							from: owner,
						}
					);

					await feePool.rebuildCache();
				});
				it('when closeFeePeriod() is invoked, it reverts with Fee Period Duration not set', async () => {
					await assert.revert(
						feePool.closeCurrentFeePeriod({ from: owner }),
						'Fee Period Duration not set'
					);
				});
			});
			describe('suspension conditions', () => {
				['System', 'Issuance'].forEach(section => {
					describe(`when ${section} is suspended`, () => {
						beforeEach(async () => {
							await setStatus({ owner, systemStatus, section, suspend: true });
						});
						it('then calling closeCurrentFeePeriod() reverts', async () => {
							await assert.revert(closeFeePeriod(), 'Operation prohibited');
						});
						describe(`when ${section} is resumed`, () => {
							beforeEach(async () => {
								await setStatus({ owner, systemStatus, section, suspend: false });
							});
							it('then calling closeCurrentFeePeriod() succeeds', async () => {
								await closeFeePeriod();
							});
						});
					});
				});
			});
			it('should allow account1 to close the current fee period', async () => {
				await fastForward(await feePool.feePeriodDuration());

				const transaction = await feePool.closeCurrentFeePeriod({ from: account1 });
				assert.eventEqual(transaction, 'FeePeriodClosed', { feePeriodId: 1 });

				// Assert that our first period is new.
				assert.deepEqual(await feePool.recentFeePeriods(0), {
					feePeriodId: 2,
					feesToDistribute: 0,
					feesClaimed: 0,
				});

				// And that the second was the old one
				assert.deepEqual(await feePool.recentFeePeriods(1), {
					feePeriodId: 1,
					feesToDistribute: 0,
					feesClaimed: 0,
				});

				// fast forward and close another fee Period
				await fastForward(await feePool.feePeriodDuration());

				const secondPeriodClose = await feePool.closeCurrentFeePeriod({ from: account1 });
				assert.eventEqual(secondPeriodClose, 'FeePeriodClosed', { feePeriodId: 2 });
			});
			it('should import feePeriods and close the current fee period correctly', async () => {
				// startTime for most recent period is mocked to start same time as the 2018-03-13T00:00:00 datetime
				const feePeriodsImport = [
					{
						// recentPeriod 0
						index: 0,
						feePeriodId: 22,
						startTime: 1520859600,
						feesToDistribute: '5800660797674490860',
						feesClaimed: '0',
						rewardsToDistribute: '0',
						rewardsClaimed: '0',
					},
					{
						// recentPeriod 1
						index: 1,
						feePeriodId: 21,
						startTime: 1520254800,
						feesToDistribute: '934419341128642893704',
						feesClaimed: '0',
						rewardsToDistribute: '1442107692307692307692307',
						rewardsClaimed: '0',
					},
				];

				// import fee period data
				for (const period of feePeriodsImport) {
					await feePool.importFeePeriod(
						period.index,
						period.feePeriodId,
						period.startTime,
						period.feesToDistribute,
						period.feesClaimed,
						period.rewardsToDistribute,
						period.rewardsClaimed,
						{ from: owner }
					);
				}

				await fastForward(await feePool.feePeriodDuration());

				const transaction = await feePool.closeCurrentFeePeriod({ from: account1 });
				assert.eventEqual(transaction, 'FeePeriodClosed', { feePeriodId: 22 });

				// Assert that our first period is new.
				assert.deepEqual(await feePool.recentFeePeriods(0), {
					feePeriodId: 23,
					feesToDistribute: 0,
					feesClaimed: 0,
				});

				// And that the second was the old one and fees and rewards rolled over
				const feesToDistribute1 = web3.utils.toBN(feePeriodsImport[0].feesToDistribute, 'wei'); // 5800660797674490860
				const feesToDistribute2 = web3.utils.toBN(feePeriodsImport[1].feesToDistribute, 'wei'); // 934419341128642893704
				const rolledOverFees = feesToDistribute1.add(feesToDistribute2); // 940220001926317384564
				assert.deepEqual(await feePool.recentFeePeriods(1), {
					feePeriodId: 22,
					startTime: 1520859600,
					feesToDistribute: rolledOverFees,
					feesClaimed: '0',
					rewardsToDistribute: '1442107692307692307692307',
					rewardsClaimed: '0',
				});
			});

			it('should allow the feePoolProxy to close feePeriod', async () => {
				await fastForward(await feePool.feePeriodDuration());

				const { tx: hash } = await proxyThruTo({
					proxy: feePoolProxy,
					target: feePool,
					fncName: 'closeCurrentFeePeriod',
					from: owner,
					args: [],
				});

				const logs = await getDecodedLogs({ hash, contracts: [feePool] });

				decodedEventEqual({
					log: logs[0],
					event: 'FeePeriodClosed',
					emittedFrom: feePoolProxy.address,
					args: ['1'],
				});

				// Assert that our first period is new.
				assert.deepEqual(await feePool.recentFeePeriods(0), {
					feePeriodId: 2,
					feesToDistribute: 0,
					feesClaimed: 0,
				});

				// And that the second was the old one
				assert.deepEqual(await feePool.recentFeePeriods(1), {
					feePeriodId: 1,
					feesToDistribute: 0,
					feesClaimed: 0,
				});
			});
			it('should correctly roll over unclaimed fees when closing fee periods', async () => {
				// Issue 10,000 sUSD.
				await synthetix.issueSynths(toUnit('10000'), { from: owner });

				// Users are only entitled to fees when they've participated in a fee period in its
				// entirety. Roll over the fee period so fees generated below count for owner.
				await closeFeePeriod();

				// Do a single transfer of all our synths to generate a fee.
				await sUSDContract.transfer(account1, toUnit('10000'), {
					from: owner,
				});

				// Assert that the correct fee is in the fee pool.
				const fee = await sUSDContract.balanceOf(FEE_ADDRESS);
				const pendingFees = await feePool.feesByPeriod(owner);
				assert.bnEqual(web3.utils.toBN(pendingFees[0][0]), fee);
			});

			it('should correctly close the current fee period when there are more than FEE_PERIOD_LENGTH periods', async () => {
				const length = await feePool.FEE_PERIOD_LENGTH();

				// Issue 10,000 sUSD.
				await synthetix.issueSynths(toUnit('10000'), { from: owner });

				// Users have to have minted before the close of period. Close that fee period
				// so that there won't be any fees in period. future fees are available.
				await closeFeePeriod();

				// Do a single transfer of all our synths to generate a fee.
				await sUSDContract.transfer(account1, toUnit('10000'), {
					from: owner,
				});

				// Assert that the correct fee is in the fee pool.
				const fee = await sUSDContract.balanceOf(FEE_ADDRESS);
				const pendingFees = await feePool.feesByPeriod(owner);

				assert.bnEqual(pendingFees[0][0], fee);

				// Now close FEE_PERIOD_LENGTH * 2 fee periods and assert that it is still in the last one.
				for (let i = 0; i < length * 2; i++) {
					await closeFeePeriod();
				}

				const feesByPeriod = await feePool.feesByPeriod(owner);

				// Should be no fees for any period
				for (const zeroFees of feesByPeriod.slice(0, length - 1)) {
					assert.bnEqual(zeroFees[0], 0);
				}

				// Except the last one
				assert.bnEqual(feesByPeriod[length - 1][0], fee);
			});

			it('should correctly close the current fee period when there is only one fee period open', async () => {
				// Assert all the IDs and values are 0.
				const length = (await feePool.FEE_PERIOD_LENGTH()).toNumber();

				for (let i = 0; i < length; i++) {
					const period = await feePool.recentFeePeriods(i);

					assert.bnEqual(period.feePeriodId, i === 0 ? 1 : 0);
					assert.bnEqual(period.feesToDistribute, 0);
					assert.bnEqual(period.feesClaimed, 0);
				}

				// Now create the first fee
				await synthetix.issueSynths(toUnit('10000'), { from: owner });
				await sUSDContract.transfer(account1, toUnit('10000'), {
					from: owner,
				});
				const fee = await sUSDContract.balanceOf(FEE_ADDRESS);

				// And walk it forward one fee period.
				await closeFeePeriod();

				// Assert that we have the correct state

				// First period
				const firstPeriod = await feePool.recentFeePeriods(0);

				assert.bnEqual(firstPeriod.feePeriodId, 2);
				assert.bnEqual(firstPeriod.feesToDistribute, 0);
				assert.bnEqual(firstPeriod.feesClaimed, 0);

				// Second period
				const secondPeriod = await feePool.recentFeePeriods(1);

				assert.bnEqual(secondPeriod.feePeriodId, 1);
				assert.bnEqual(secondPeriod.feesToDistribute, fee);
				assert.bnEqual(secondPeriod.feesClaimed, 0);

				// Everything else should be zero
				for (let i = 2; i < length; i++) {
					const period = await feePool.recentFeePeriods(i);

					assert.bnEqual(period.feePeriodId, 0);
					assert.bnEqual(period.feesToDistribute, 0);
					assert.bnEqual(period.feesClaimed, 0);
				}
			});

			it('should disallow closing the current fee period too early', async () => {
				const feePeriodDuration = await feePool.feePeriodDuration();

				// Close the current one so we know exactly what we're dealing with
				await closeFeePeriod();

				// Try to close the new fee period 5 seconds early
				await fastForward(feePeriodDuration.sub(web3.utils.toBN('5')));
				await assert.revert(
					feePool.closeCurrentFeePeriod({ from: account1 }),
					'Too early to close fee period'
				);
			});

			it('should allow closing the current fee period very late', async () => {
				// Close it 500 times later than prescribed by feePeriodDuration
				// which should still succeed.
				const feePeriodDuration = await feePool.feePeriodDuration();
				await fastForward(feePeriodDuration.mul(web3.utils.toBN('500')));
				await updateRatesWithDefaults();
				await feePool.closeCurrentFeePeriod({ from: account1 });
			});

			it('should receive fees from WrapperFactory', async () => {
				// Close the current one so we know exactly what we're dealing with
				await closeFeePeriod();

				// Wrapper Factory collects 100 sUSD in fees
				const collectedFees = toUnit(100);
				await sUSDContract.issue(wrapperFactory.address, collectedFees);

				await closeFeePeriod();

				const period = await feePool.recentFeePeriods(1);
				assert.bnEqual(period.feesToDistribute, collectedFees);
			});
		});

		describe('claimFees()', () => {
			describe('potential blocking conditions', () => {
				beforeEach(async () => {
					// ensure claimFees() can succeed by default (generate fees and close period)
					await synthetix.issueSynths(toUnit('10000'), { from: owner });
					await synthetix.exchange(sUSD, toUnit('10'), sAUD, { from: owner });
					await closeFeePeriod();
				});
				['System', 'Issuance'].forEach(section => {
					describe(`when ${section} is suspended`, () => {
						beforeEach(async () => {
							await setStatus({ owner, systemStatus, section, suspend: true });
						});
						it('then calling claimFees() reverts', async () => {
							await assert.revert(feePool.claimFees({ from: owner }), 'Operation prohibited');
						});
						describe(`when ${section} is resumed`, () => {
							beforeEach(async () => {
								await setStatus({ owner, systemStatus, section, suspend: false });
							});
							it('then calling claimFees() succeeds', async () => {
								await feePool.claimFees({ from: owner });
							});
						});
					});
				});
				['SNX', 'sAUD', ['SNX', 'sAUD'], 'none'].forEach(type => {
					describe(`when ${type} is stale`, () => {
						beforeEach(async () => {
							await fastForward(
								(await exchangeRates.rateStalePeriod()).add(web3.utils.toBN('300'))
							);

							// set all rates minus those to ignore
							const ratesToUpdate = ['SNX']
								.concat(synths)
								.filter(key => key !== 'sUSD' && ![].concat(type).includes(key));

							await updateAggregatorRates(
								exchangeRates,
								ratesToUpdate.map(toBytes32),
								ratesToUpdate.map(() => toUnit('1'))
							);
							await debtCache.takeDebtSnapshot();
						});

						if (type === 'none') {
							it('allows claimFees', async () => {
								await feePool.claimFees({ from: owner });
							});
						} else {
							it('reverts on claimFees', async () => {
								await assert.revert(
									feePool.claimFees({ from: owner }),
									'A synth or SNX rate is invalid'
								);
							});
						}
					});
				});
			});

			it('should allow a user to claim their fees in sUSD @gasprofile', async () => {
				const length = (await feePool.FEE_PERIOD_LENGTH()).toNumber();

				// Issue 10,000 sUSD for two different accounts.
				await synthetix.transfer(account1, toUnit('1000000'), {
					from: owner,
				});

				await synthetix.issueSynths(toUnit('10000'), { from: owner });
				await synthetix.issueSynths(toUnit('10000'), { from: account1 });

				// For each fee period (with one extra to test rollover), do two exchange transfers, then close it off.
				for (let i = 0; i <= length; i++) {
					const exchange1 = toUnit(((i + 1) * 10).toString());
					const exchange2 = toUnit(((i + 1) * 15).toString());

					await synthetix.exchange(sUSD, exchange1, sAUD, { from: owner });
					await synthetix.exchange(sUSD, exchange2, sAUD, { from: account1 });

					await closeFeePeriod();
				}

				// Assert that we have correct values in the fee pool
				const feesAvailableUSD = await feePool.feesAvailable(owner);
				const oldsUSDBalance = await sUSDContract.balanceOf(owner);

				// Now we should be able to claim them.
				const claimFeesTx = await feePool.claimFees({ from: owner });

				assert.eventEqual(claimFeesTx, 'FeesClaimed', {
					sUSDAmount: feesAvailableUSD[0],
					snxRewards: feesAvailableUSD[1],
				});

				const newUSDBalance = await sUSDContract.balanceOf(owner);
				// We should have our fees
				assert.bnEqual(newUSDBalance, oldsUSDBalance.add(feesAvailableUSD[0]));
			});

			it('should allow a user to claim their fees if they minted debt during period', async () => {
				// Issue 10,000 sUSD for two different accounts.
				await synthetix.transfer(account1, toUnit('1000000'), {
					from: owner,
				});

				await synthetix.issueSynths(toUnit('10000'), { from: owner });

				// For first fee period, do two transfers, then close it off.
				let totalFees = web3.utils.toBN('0');

				const exchange1 = toUnit((10).toString());

				await synthetix.exchange(sUSD, exchange1, sAUD, { from: owner });

				totalFees = totalFees.add(exchange1.sub(amountReceivedFromExchange(exchange1)));

				await closeFeePeriod();

				// Assert that we have correct values in the fee pool
				// Owner should have all fees as only minted during period
				const feesAvailable = await feePool.feesAvailable(owner);
				assert.bnClose(feesAvailable[0], totalFees, '8');

				const oldSynthBalance = await sUSDContract.balanceOf(owner);

				// Now we should be able to claim them.
				await feePool.claimFees({ from: owner });

				// We should have our fees
				assert.bnEqual(await sUSDContract.balanceOf(owner), oldSynthBalance.add(feesAvailable[0]));

				// FeePeriod 2 - account 1 joins and mints 50% of the debt
				totalFees = web3.utils.toBN('0');
				await synthetix.issueSynths(toUnit('10000'), { from: account1 });

				// Generate fees
				await synthetix.exchange(sUSD, exchange1, sAUD, { from: owner });
				totalFees = totalFees.add(exchange1.sub(amountReceivedFromExchange(exchange1)));

				await closeFeePeriod();

				const feesAvailableOwner = await feePool.feesAvailable(owner);
				const feesAvailableAcc1 = await feePool.feesAvailable(account1);

				await feePool.claimFees({ from: account1 });

				assert.bnClose(feesAvailableOwner[0], totalFees.div(web3.utils.toBN('2')), '8');
				assert.bnClose(feesAvailableAcc1[0], totalFees.div(web3.utils.toBN('2')), '8');
			});

			it('should allow a user to claim their fees in sUSD (as half of total) after some exchanging', async () => {
				const length = (await feePool.FEE_PERIOD_LENGTH()).toNumber();

				// Issue 10,000 sUSD for two different accounts.
				await synthetix.transfer(account1, toUnit('1000000'), {
					from: owner,
				});

				await synthetix.issueSynths(toUnit('10000'), { from: owner });
				await synthetix.issueSynths(toUnit('10000'), { from: account1 });

				// For each fee period (with one extra to test rollover), do two transfers, then close it off.
				let totalFees = web3.utils.toBN('0');

				for (let i = 0; i <= length; i++) {
					const exchange1 = toUnit(((i + 1) * 10).toString());
					const exchange2 = toUnit(((i + 1) * 15).toString());

					await synthetix.exchange(sUSD, exchange1, sAUD, { from: owner });
					await synthetix.exchange(sUSD, exchange2, sAUD, { from: account1 });

					totalFees = totalFees.add(exchange1.sub(amountReceivedFromExchange(exchange1)));
					totalFees = totalFees.add(exchange2.sub(amountReceivedFromExchange(exchange2)));

					await closeFeePeriod();
				}

				// Period One checks
				const ownerDebtRatioForPeriod = await feePool.effectiveDebtRatioForPeriod(owner, 1);
				const account1DebtRatioForPeriod = await feePool.effectiveDebtRatioForPeriod(account1, 1);

				assert.bnEqual(ownerDebtRatioForPeriod, toUnit('0.5'));
				assert.bnEqual(account1DebtRatioForPeriod, toUnit('0.5'));

				// Assert that we have correct values in the fee pool
				const feesAvailable = await feePool.feesAvailable(owner);

				const half = amount => amount.div(web3.utils.toBN('2'));

				// owner has half the debt so entitled to half the fees
				assert.bnClose(feesAvailable[0], half(totalFees), '19');

				const oldSynthBalance = await sUSDContract.balanceOf(owner);

				// Now we should be able to claim them.
				await feePool.claimFees({ from: owner });

				// We should have our fees
				assert.bnEqual(await sUSDContract.balanceOf(owner), oldSynthBalance.add(feesAvailable[0]));
			});

			it('should revert when a user tries to double claim their fees', async () => {
				// Issue 10,000 sUSD.
				await synthetix.issueSynths(toUnit('10000'), { from: owner });

				// Users are only allowed to claim fees in periods they had an issued balance
				// for the entire period.
				await closeFeePeriod();

				// Do a single exchange of all our synths to generate a fee.
				const exchange1 = toUnit(100);
				await synthetix.exchange(sUSD, exchange1, sAUD, { from: owner });

				// Assert that the correct fee is in the fee pool.
				const fee = await sUSDContract.balanceOf(FEE_ADDRESS);
				const pendingFees = await feePool.feesByPeriod(owner);

				assert.bnEqual(pendingFees[0][0], fee);

				// Claiming should revert because the fee period is still open
				await assert.revert(
					feePool.claimFees({ from: owner }),
					'No fees or rewards available for period, or fees already claimed'
				);

				await closeFeePeriod();

				// Then claim them
				await feePool.claimFees({ from: owner });

				// But claiming again should revert
				const feesAvailable = await feePool.feesAvailable(owner);
				assert.bnEqual(feesAvailable[0], '0');

				await assert.revert(
					feePool.claimFees({ from: owner }),
					'No fees or rewards available for period, or fees already claimed'
				);
			});

			it('should revert when a user has no fees to claim but tries to claim them', async () => {
				await assert.revert(
					feePool.claimFees({ from: owner }),
					'No fees or rewards available for period, or fees already claimed'
				);
			});
		});

		describe('FeeClaimablePenaltyThreshold', async () => {
			it('should set the targetThreshold and getPenaltyThresholdRatio returns the c-ratio user is blocked at', async () => {
				const thresholdPercent = 10;

				await systemSettings.setTargetThreshold(thresholdPercent, { from: owner });

				const issuanceRatio = await feePool.issuanceRatio();
				const penaltyThreshold = await feePool.targetThreshold();

				assert.bnEqual(penaltyThreshold, toUnit(thresholdPercent / 100));

				// add the 10% buffer to the issuanceRatio to calculate penalty threshold would be at
				const expectedPenaltyThreshold = issuanceRatio.mul(toUnit('1').add(penaltyThreshold));

				assert.bnEqual(
					fromUnit(expectedPenaltyThreshold),
					await feePool.getPenaltyThresholdRatio()
				);
			});

			it('should set the targetThreshold buffer to 5%, at issuanceRatio 0.2 getPenaltyThresholdRatio returns 0.21', async () => {
				const thresholdPercent = 5;

				await systemSettings.setTargetThreshold(thresholdPercent, { from: owner });

				const issuanceRatio = await feePool.issuanceRatio();

				assert.bnEqual(issuanceRatio, toUnit('0.2'));

				const penaltyThreshold = await feePool.targetThreshold();

				assert.bnEqual(penaltyThreshold, toUnit(thresholdPercent / 100));

				// add the 5% buffer to the issuanceRatio to calculate penalty threshold would be at
				const expectedPenaltyThreshold = toUnit('0.21');

				assert.bnEqual(expectedPenaltyThreshold, await feePool.getPenaltyThresholdRatio());
			});

			it('should be no penalty if issuance ratio is less than target ratio', async () => {
				await synthetix.issueMaxSynths({ from: owner });

				// Increase the price so we start well and truly within our 20% ratio.
				const newRate = (await exchangeRates.rateForCurrency(SNX)).add(web3.utils.toBN('1'));
				await updateAggregatorRates(exchangeRates, [SNX], [newRate]);
				await debtCache.takeDebtSnapshot();

				assert.equal(await feePool.isFeesClaimable(owner), true);
			});

			it('should correctly calculate the 10% buffer for penalties at specific issuance ratios', async () => {
				const step = toUnit('0.01');
				await synthetix.issueMaxSynths({ from: owner });

				// Increase the price so we start well and truly within our 20% ratio.
				const newRate = (await exchangeRates.rateForCurrency(SNX)).add(
					step.mul(web3.utils.toBN('1'))
				);
				await updateAggregatorRates(exchangeRates, [SNX], [newRate]);
				await debtCache.takeDebtSnapshot();

				const issuanceRatio = fromUnit(await feePool.issuanceRatio());
				const penaltyThreshold = fromUnit(await feePool.targetThreshold());

				const threshold = Number(issuanceRatio) * (1 + Number(penaltyThreshold));
				// Start from the current price of synthetix and slowly decrease the price until
				// we hit almost zero. Assert the correct penalty at each point.
				while ((await exchangeRates.rateForCurrency(SNX)).gt(step.mul(web3.utils.toBN('2')))) {
					const ratio = await synthetix.collateralisationRatio(owner);

					if (ratio.lte(toUnit(threshold))) {
						// Should be claimable
						assert.equal(await feePool.isFeesClaimable(owner), true);
					} else {
						// Should be not claimable penalty
						assert.equal(await feePool.isFeesClaimable(owner), false);
					}

					// Bump the rate down.
					const newRate = (await exchangeRates.rateForCurrency(SNX)).sub(step);
					await updateAggregatorRates(exchangeRates, [SNX], [newRate]);
					await debtCache.takeDebtSnapshot();
				}
			});

			it('should revert when users try to claim fees with > 10% of threshold', async () => {
				// Issue 10,000 sUSD for two different accounts.
				await synthetix.transfer(account1, toUnit('1000000'), {
					from: owner,
				});

				await synthetix.issueMaxSynths({ from: account1 });
				const amount = await sUSDContract.balanceOf(account1);
				await synthetix.issueSynths(amount, { from: owner });
				await closeFeePeriod();

				// Do a transfer to generate fees
				await synthetix.exchange(sUSD, amount, sAUD, { from: owner });
				const fee = amount.sub(amountReceivedFromExchange(amount));

				// We should have zero fees available because the period is still open.
				assert.bnEqual(await getFeesAvailable(account1), 0);

				// Once the fee period is closed we should have half the fee available because we have
				// half the collateral backing up the system.
				await closeFeePeriod();
				assert.bnClose(await getFeesAvailable(account1), fee.div(web3.utils.toBN('2')));

				// But if the price of SNX decreases by 15%, we will lose all the fees.
				const currentRate = await exchangeRates.rateForCurrency(SNX);
				const newRate = currentRate.sub(multiplyDecimal(currentRate, toUnit('0.15')));

				await updateAggregatorRates(exchangeRates, [SNX], [newRate]);
				await debtCache.takeDebtSnapshot();

				// fees available is unaffected but not claimable
				assert.bnClose(await getFeesAvailable(account1), fee.div(web3.utils.toBN('2')));

				// And revert if we claim them
				await assert.revert(
					feePool.claimFees({ from: account1 }),
					'C-Ratio below penalty threshold'
				);
			});

			it('should be able to set the Target threshold to 15% and claim fees', async () => {
				// Issue 10,000 sUSD for two different accounts.
				await synthetix.transfer(account1, toUnit('1000000'), {
					from: owner,
				});

				await synthetix.issueMaxSynths({ from: account1 });
				const amount = await sUSDContract.balanceOf(account1);
				await synthetix.issueSynths(amount, { from: owner });
				await closeFeePeriod();

				// Do a transfer to generate fees
				await synthetix.exchange(sUSD, amount, sAUD, { from: owner });
				const fee = amount.sub(amountReceivedFromExchange(amount));

				// We should have zero fees available because the period is still open.
				assert.bnEqual(await getFeesAvailable(account1), 0);

				// Once the fee period is closed we should have half the fee available because we have
				// half the collateral backing up the system.
				await closeFeePeriod();
				assert.bnClose(await getFeesAvailable(account1), fee.div(web3.utils.toBN('2')));

				// But if the price of SNX decreases by 15%, we will lose all the fees.
				const currentRate = await exchangeRates.rateForCurrency(SNX);
				const newRate = currentRate.sub(multiplyDecimal(currentRate, toUnit('0.15')));

				await updateAggregatorRates(exchangeRates, [SNX], [newRate]);
				await debtCache.takeDebtSnapshot();

				// fees available is unaffected but not claimable
				assert.bnClose(await getFeesAvailable(account1), fee.div(web3.utils.toBN('2')));

				// And revert if we claim them
				await assert.revert(
					feePool.claimFees({ from: account1 }),
					'C-Ratio below penalty threshold'
				);

				// Should be able to set the Target threshold to 16% and now claim
				const newPercentage = 16;
				await systemSettings.setTargetThreshold(newPercentage, { from: owner });
				assert.bnEqual(await feePool.targetThreshold(), toUnit(newPercentage / 100));

				assert.equal(await feePool.isFeesClaimable(owner), true);
			});
		});

		describe('effectiveDebtRatioForPeriod', async () => {
			it('should revert if period is > than FEE_PERIOD_LENGTH', async () => {
				// returns length of periods
				const length = (await feePool.FEE_PERIOD_LENGTH()).toNumber();

				// adding an extra period should revert as not available (period rollsover at last one)
				await assert.revert(
					feePool.effectiveDebtRatioForPeriod(owner, length + 1),
					'Exceeds the FEE_PERIOD_LENGTH'
				);
			});

			it('should revert if checking current unclosed period ', async () => {
				await assert.revert(
					feePool.effectiveDebtRatioForPeriod(owner, 0),
					'Current period is not closed yet'
				);
			});
		});

		describe('claimOnBehalf', async () => {
			async function generateFees() {
				// Issue 10,000 sUSD.
				await synthetix.transfer(account1, toUnit('1000000'), {
					from: owner,
				});

				await synthetix.issueSynths(toUnit('10000'), { from: account1 });

				// For first fee period, do one exchange.
				const exchange1 = toUnit((10).toString());

				// generate fee
				await synthetix.exchange(sUSD, exchange1, sAUD, { from: account1 });

				await closeFeePeriod();
			}

			describe('potential blocking conditions', () => {
				const authoriser = account1;
				const delegate = account2;
				beforeEach(async () => {
					// approve account2 to claim on behalf of account1
					await delegateApprovals.approveClaimOnBehalf(delegate, { from: authoriser });
					// ensure claimFees() can succeed by default (generate fees and close period)
					await generateFees();
				});
				['System', 'Issuance'].forEach(section => {
					describe(`when ${section} is suspended`, () => {
						beforeEach(async () => {
							await setStatus({ owner, systemStatus, section, suspend: true });
						});
						it('then calling claimOnBehalf() reverts', async () => {
							await assert.revert(
								feePool.claimOnBehalf(authoriser, { from: delegate }),
								'Operation prohibited'
							);
						});
						describe(`when ${section} is resumed`, () => {
							beforeEach(async () => {
								await setStatus({ owner, systemStatus, section, suspend: false });
							});
							it('then calling claimOnBehalf() succeeds', async () => {
								await feePool.claimOnBehalf(authoriser, { from: delegate });
							});
						});
					});
				});
				['SNX', 'sAUD', ['SNX', 'sAUD'], 'none'].forEach(type => {
					describe(`when ${type} is stale`, () => {
						beforeEach(async () => {
							await fastForward(
								(await exchangeRates.rateStalePeriod()).add(web3.utils.toBN('300'))
							);

							// set all rates minus those to ignore
							const ratesToUpdate = ['SNX']
								.concat(synths)
								.filter(key => key !== 'sUSD' && ![].concat(type).includes(key));

							await updateAggregatorRates(
								exchangeRates,
								ratesToUpdate.map(toBytes32),
								ratesToUpdate.map(() => toUnit('1'))
							);
							await debtCache.takeDebtSnapshot();
						});

						if (type === 'none') {
							it('allows claimFees', async () => {
								await feePool.claimOnBehalf(authoriser, { from: delegate });
							});
						} else {
							it('reverts on claimFees', async () => {
								await assert.revert(
									feePool.claimOnBehalf(authoriser, { from: delegate }),
									'A synth or SNX rate is invalid'
								);
							});
						}
					});
				});
			});

			it('should approve a claim on behalf for account1 by account2 and have fees in wallet', async () => {
				const authoriser = account1;
				const delegate = account2;

				// approve account2 to claim on behalf of account1
				await delegateApprovals.approveClaimOnBehalf(delegate, { from: authoriser });
				const result = await delegateApprovals.canClaimFor(authoriser, delegate);

				assert.isTrue(result);

				// Assert that we have correct values in the fee pool
				// account1 should have all fees as only minted during period
				await generateFees();

				const feesAvailable = await feePool.feesAvailable(account1);

				// old balance of account1 (authoriser)
				const oldSynthBalance = await sUSDContract.balanceOf(account1);

				// Now we should be able to claim them on behalf of account1.
				await feePool.claimOnBehalf(account1, { from: account2 });

				// We should have our fees for account1
				assert.bnEqual(
					await sUSDContract.balanceOf(account1),
					oldSynthBalance.add(feesAvailable[0])
				);
			});
			it('should revert if account2 tries to claimOnBehalf without approval', async () => {
				const authoriser = account1;
				const delegate = account2;

				// account2 doesn't have approval to claim on behalf of account1
				const result = await delegateApprovals.canClaimFor(authoriser, delegate);

				assert.isNotTrue(result);

				// Assert that we have correct values in the fee pool
				// account1 should have all fees as only minted during period
				await generateFees();

				await assert.revert(
					feePool.claimOnBehalf(account1, { from: account2 }),
					'Not approved to claim on behalf'
				);
			});
		});

		describe('reducing FEE_PERIOD_LENGTHS', async () => {
			it('should be able to get fees available when feePoolState issuanceData is 6 blocks', async () => {
				const length = (await feePool.FEE_PERIOD_LENGTH()).toNumber();

				await synthetix.transfer(account1, toUnit('1000000'), {
					from: owner,
				});

				// For each fee period (with one extra to test rollover), do two transfers, then close it off.
				let totalFees = web3.utils.toBN('0');

				// Iterate over the period lengths * 2 to fill up issuanceData in feePoolState
				// feePoolState can hold up to 6 periods of minting issuanceData
				// fee Periods can be less than the 6 periods
				for (let i = 0; i <= length * 2; i++) {
					const exchange1 = toUnit(((i + 1) * 10).toString());

					// Mint debt each period to fill up feelPoolState issuanceData to [6]
					await synthetix.issueSynths(toUnit('1000'), { from: owner });
					await synthetix.issueSynths(toUnit('1000'), { from: account1 });

					await synthetix.exchange(sUSD, exchange1, sAUD, { from: owner });

					totalFees = totalFees.add(exchange1.sub(amountReceivedFromExchange(exchange1)));

					await closeFeePeriod();
				}

				// Assert that we have correct values in the fee pool
				// Account1 should have all the fees as only account minted
				const feesAvailable = await feePool.feesAvailable(account1);
				assert.bnClose(feesAvailable[0], totalFees.div(web3.utils.toBN('2')), '8');

				const oldSynthBalance = await sUSDContract.balanceOf(account1);

				// Now we should be able to claim them.
				await feePool.claimFees({ from: account1 });

				// We should have our fees
				assert.bnEqual(
					await sUSDContract.balanceOf(account1),
					oldSynthBalance.add(feesAvailable[0])
				);
			});
		});
	});
});<|MERGE_RESOLUTION|>--- conflicted
+++ resolved
@@ -7,11 +7,7 @@
 const FeePool = artifacts.require('FeePool');
 const FlexibleStorage = artifacts.require('FlexibleStorage');
 
-<<<<<<< HEAD
-const { currentTime, fastForward, toUnit, fromUnit, multiplyDecimal } = require('../utils')();
-=======
-const { fastForward, toUnit, toPreciseUnit, fromUnit, multiplyDecimal } = require('../utils')();
->>>>>>> d34061cf
+const { fastForward, toUnit, fromUnit, multiplyDecimal } = require('../utils')();
 
 const {
 	ensureOnlyExpectedMutativeFunctions,
