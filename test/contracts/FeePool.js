--- conflicted
+++ resolved
@@ -1373,90 +1373,4 @@
 			assert.bnEqual(vestingScheduleEntry[1], escrowAmount);
 		});
 	});
-<<<<<<< HEAD
-
-	describe('Converting XDR Fees to sUSD Fees', async () => {
-		const XDRAmount = toUnit('100');
-
-		beforeEach(async () => {
-			// Setup XDRs at Fee Address for testing
-
-			// overwrite the Synthetix address in the resolver so we can issue
-			await addressResolver.importAddresses(['Synthetix'].map(toBytes32), [owner], { from: owner });
-			await XDRContract.setResolverAndSyncCache(addressResolver.address, { from: owner });
-			await XDRContract.issue(FEE_ADDRESS, XDRAmount, { from: owner });
-			// now put it back so functionality works correctly
-			await addressResolver.importAddresses(['Synthetix'].map(toBytes32), [synthetix.address], {
-				from: owner,
-			});
-			await XDRContract.setResolverAndSyncCache(addressResolver.address, { from: owner });
-
-			// import Fee Period Data
-			await feePool.importFeePeriod(0, 0, 0, 0, toUnit('100'), toUnit('1'), 0, 0, { from: owner });
-			await feePool.importFeePeriod(1, 1, 0, 1, toUnit('200'), toUnit('2'), 0, 0, { from: owner });
-			await feePool.importFeePeriod(2, 2, 0, 2, toUnit('300'), toUnit('3'), 0, 0, { from: owner });
-
-			await updateRatesWithDefaults();
-		});
-
-		it('should revert if non owner calls convertXDRFeesTosUSD', async () => {
-			await assert.revert(feePool.convertXDRFeesTosUSD(exchangeRates.address, { from: account1 }));
-		});
-
-		it('should revert if invalid ExchangeRates address passed in', async () => {
-			await assert.revert(feePool.convertXDRFeesTosUSD(account1, { from: owner }));
-		});
-
-		it('should convert XDR Synths to sUSD when called by owner', async () => {
-			// Assert that we have correct values in the fee pool
-			const oldXDRBalance = await XDRContract.balanceOf(FEE_ADDRESS);
-			const oldsUSDBalance = await sUSDContract.balanceOf(FEE_ADDRESS);
-
-			assert.bnEqual(oldsUSDBalance, 0);
-			assert.bnEqual(oldXDRBalance, XDRAmount);
-
-			// Convert
-			await feePool.convertXDRFeesTosUSD(exchangeRates.address, { from: owner });
-
-			const newXDRBalance = await XDRContract.balanceOf(FEE_ADDRESS);
-			const newsUSDBalance = await sUSDContract.balanceOf(FEE_ADDRESS);
-
-			assert.bnEqual(newXDRBalance, 0);
-			const conversionAmount = await exchangeRates.effectiveValue(XDR, oldXDRBalance, sUSD);
-			assert.bnEqual(newsUSDBalance, conversionAmount);
-		});
-
-		it('should convert FeePeriod Data from XDRs to sUSD', async () => {
-			const oldFeePeriods = [];
-
-			// Assert that we have correct values in the fee pool
-			for (let i = 0; i <= 3; i++) {
-				oldFeePeriods[i] = await feePool.recentFeePeriods(i);
-			}
-
-			// Convert
-			await feePool.convertXDRFeesTosUSD(exchangeRates.address, { from: owner });
-
-			// Assert
-			for (let i = 0; i <= 3; i++) {
-				const feesToDistributesUSD = await exchangeRates.effectiveValue(
-					XDR,
-					oldFeePeriods[i].feesToDistribute,
-					sUSD
-				);
-				const feesClaimedsUSD = await exchangeRates.effectiveValue(
-					XDR,
-					oldFeePeriods[i].feesClaimed,
-					sUSD
-				);
-
-				const feePeriodConverted = await feePool.recentFeePeriods(i);
-
-				assert.bnEqual(feesToDistributesUSD, feePeriodConverted.feesToDistribute);
-				assert.bnEqual(feesClaimedsUSD, feePeriodConverted.feesClaimed);
-			}
-		});
-	});
-=======
->>>>>>> 3a1d39a3
 });