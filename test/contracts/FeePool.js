'use strict';

const { artifacts, contract, web3 } = require('hardhat');

const { assert, addSnapshotBeforeRestoreAfterEach } = require('./common');

const FeePool = artifacts.require('FeePool');
const FlexibleStorage = artifacts.require('FlexibleStorage');

const { fastForward, toUnit, fromUnit, multiplyDecimal } = require('../utils')();

const {
	ensureOnlyExpectedMutativeFunctions,
	setStatus,
	getDecodedLogs,
	decodedEventEqual,
	proxyThruTo,
	setExchangeFeeRateForSynths,
	setupPriceAggregators,
	updateAggregatorRates,
} = require('./helpers');

const { setupAllContracts } = require('./setup');

const {
	toBytes32,
	defaults: { ISSUANCE_RATIO, FEE_PERIOD_DURATION, TARGET_THRESHOLD },
} = require('../..');

const CLAIM_AMOUNT_DELTA_TOLERATED = '50';

contract('FeePool', async accounts => {
	const [deployerAccount, owner, , account1, account2] = accounts;

	// Updates rates with defaults so they're not stale.
	const updateRatesWithDefaults = async () => {
		await updateAggregatorRates(exchangeRates, [sAUD, SNX], ['0.5', '0.1'].map(toUnit));
		await debtCache.takeDebtSnapshot();
	};

	const closeFeePeriod = async () => {
		const feePeriodDuration = await feePool.feePeriodDuration();
		await fastForward(feePeriodDuration);
		await feePool.closeCurrentFeePeriod({ from: account1 });
		await updateRatesWithDefaults();
	};

	async function getFeesAvailable(account, key) {
		const result = await feePool.feesAvailable(account, key);
		return result[0];
	}

	const exchangeFeeRate = toUnit('0.003'); // 30 bips
	const amountReceivedFromExchange = amountToExchange => {
		return multiplyDecimal(amountToExchange, toUnit('1').sub(exchangeFeeRate));
	};

	// CURRENCIES
	const [sUSD, sAUD, SNX] = ['sUSD', 'sAUD', 'SNX'].map(toBytes32);

	let feePool,
		debtCache,
		feePoolProxy,
		FEE_ADDRESS,
		synthetix,
		systemStatus,
		systemSettings,
		exchangeRates,
<<<<<<< HEAD
=======
		feePoolState,
		rewardsDistribution,
>>>>>>> 5a5f6f61
		delegateApprovals,
		sUSDContract,
		addressResolver,
		wrapperFactory,
		synths;

	before(async () => {
		synths = ['sUSD', 'sAUD'];
		({
			AddressResolver: addressResolver,
			DelegateApprovals: delegateApprovals,
			ExchangeRates: exchangeRates,
			FeePool: feePool,
			DebtCache: debtCache,
			ProxyFeePool: feePoolProxy,
			RewardsDistribution: rewardsDistribution,
			Synthetix: synthetix,
			SystemSettings: systemSettings,
			SynthsUSD: sUSDContract,
			SystemStatus: systemStatus,
			WrapperFactory: wrapperFactory,
		} = await setupAllContracts({
			accounts,
			synths,
			contracts: [
				'ExchangeRates',
				'Exchanger',
				'FeePool',
				'FeePoolEternalStorage',
				'DebtCache',
				'Proxy',
				'Synthetix',
				'SystemSettings',
				'SystemStatus',
				'RewardEscrowV2',
				'RewardsDistribution',
				'DelegateApprovals',
				'CollateralManager',
				'WrapperFactory',
			],
		}));

		await setupPriceAggregators(exchangeRates, owner, [sAUD]);

		FEE_ADDRESS = await feePool.FEE_ADDRESS();
	});

	addSnapshotBeforeRestoreAfterEach();

	beforeEach(async () => {
		// Send a price update to guarantee we're not stale.
		await updateRatesWithDefaults();

		// set a 0.3% default exchange fee rate                                                                                 │        { contract: 'ExchangeState' },
		const exchangeFeeRate = toUnit('0.003');
		const synthKeys = [sAUD, sUSD];
		await setExchangeFeeRateForSynths({
			owner,
			systemSettings,
			synthKeys,
			exchangeFeeRates: synthKeys.map(() => exchangeFeeRate),
		});
	});

	it('ensure only known functions are mutative', () => {
		ensureOnlyExpectedMutativeFunctions({
			abi: feePool.abi,
			ignoreParents: ['Proxyable', 'LimitedSetup', 'MixinResolver'],
			expected: [
				'recordFeePaid',
				'setRewardsToDistribute',
				'closeCurrentFeePeriod',
				'claimFees',
				'claimOnBehalf',
				'importFeePeriod',
			],
		});
	});

	it('should set constructor params on deployment', async () => {
		FeePool.link(await artifacts.require('SafeDecimalMath').new());
		const instance = await FeePool.new(
			account1, // proxy
			account2, // owner
			addressResolver.address, // resolver
			{
				from: deployerAccount,
			}
		);

		assert.equal(await instance.proxy(), account1);
		assert.equal(await instance.owner(), account2);
		assert.equal(await instance.resolver(), addressResolver.address);

		// Assert that our first period is open.
		assert.deepEqual(await instance.recentFeePeriods(0), {
			feePeriodId: 1,
			feesToDistribute: 0,
			feesClaimed: 0,
		});

		// And that the second period is not yet open
		assert.deepEqual(await instance.recentFeePeriods(1), {
			feePeriodId: 0,
			startTime: 0,
			feesToDistribute: 0,
			feesClaimed: 0,
		});
	});

	it('issuance ratio is correctly configured as a default', async () => {
		assert.bnEqual(await feePool.issuanceRatio(), ISSUANCE_RATIO);
	});

	it('the default is set correctly', async () => {
		assert.bnEqual(await feePool.targetThreshold(), toUnit(TARGET_THRESHOLD / 100));
	});

	it('fee period duration is correctly configured as a default', async () => {
		assert.bnEqual(await feePool.feePeriodDuration(), FEE_PERIOD_DURATION);
	});

<<<<<<< HEAD
=======
	describe('restricted methods', () => {
		before(async () => {
			await proxyThruTo({
				proxy: feePoolProxy,
				target: feePool,
				fncName: 'setMessageSender',
				from: account1,
				args: [rewardsDistribution.address],
			});
		});
		it('setRewardsToDistribute() cannot be called by an unauthorized account', async () => {
			await onlyGivenAddressCanInvoke({
				fnc: feePool.setRewardsToDistribute,
				accounts,
				args: ['0'],
				reason: 'RewardsDistribution only',
			});
		});
		it('appendAccountIssuanceRecord() cannot be invoked directly by any account', async () => {
			await onlyGivenAddressCanInvoke({
				fnc: feePool.appendAccountIssuanceRecord,
				accounts,
				args: [account1, toUnit('0.001'), '0'],
				reason: 'Issuer and SynthetixState only',
			});
		});
	});

>>>>>>> 5a5f6f61
	describe('when the issuanceRatio is 0.2', () => {
		beforeEach(async () => {
			// set default issuance ratio of 0.2
			await systemSettings.setIssuanceRatio(toUnit('0.2'), { from: owner });
		});

		it('should track fee withdrawals correctly', async () => {
			const amount = toUnit('10000');

			// Issue sUSD for two different accounts.
			await synthetix.transfer(account1, toUnit('1000000'), {
				from: owner,
			});

			await synthetix.issueSynths(amount, { from: owner });
			await synthetix.issueSynths(amount, { from: account1 });

			await closeFeePeriod();

			// Generate a fee.
			const exchange = toUnit('10000');
			await synthetix.exchange(sUSD, exchange, sAUD, { from: owner });

			await closeFeePeriod();

			// Then claim the owner's fees
			await feePool.claimFees({ from: owner });

			// At this stage there should be a single pending period, one that's half claimed, and an empty one.
			const length = (await feePool.FEE_PERIOD_LENGTH()).toNumber();
			const feeInUSD = exchange.sub(amountReceivedFromExchange(exchange));

			// First period
			assert.deepEqual(await feePool.recentFeePeriods(0), {
				feePeriodId: 3,
				feesToDistribute: 0,
				feesClaimed: 0,
			});

			// Second period
			assert.deepEqual(await feePool.recentFeePeriods(1), {
				feePeriodId: 2,
				feesToDistribute: feeInUSD,
				feesClaimed: feeInUSD.divRound(web3.utils.toBN('2')),
			});

			// Everything else should be zero
			for (let i = 3; i < length; i++) {
				assert.deepEqual(await feePool.recentFeePeriods(i), {
					feePeriodId: 0,
					feesToDistribute: 0,
					feesClaimed: 0,
				});
			}

			// And once we roll the periods forward enough we should be able to see the correct
			// roll over happening.
			for (let i = 0; i < length * 2; i++) {
				await closeFeePeriod();
			}

			// All periods except last should now be 0
			for (let i = 0; i < length - 1; i++) {
				assert.deepEqual(await feePool.recentFeePeriods(i), {
					feesToDistribute: 0,
					feesClaimed: 0,
				});
			}

			// Last period should have rolled over fees to distribute
			assert.deepEqual(await feePool.recentFeePeriods(length - 1), {
				feesToDistribute: feeInUSD.div(web3.utils.toBN('2')),
				feesClaimed: 0,
			});
		});

		it('should correctly calculate the totalFeesAvailable for a single open period', async () => {
			const amount = toUnit('10000');
			const fee = amount.sub(amountReceivedFromExchange(amount));

			// Issue sUSD for two different accounts.
			await synthetix.transfer(account1, toUnit('1000000'), {
				from: owner,
			});

			await synthetix.issueSynths(amount, { from: owner });
			await synthetix.issueSynths(amount.mul(web3.utils.toBN('2')), { from: account1 });

			// Generate a fee.
			await synthetix.exchange(sUSD, amount, sAUD, { from: owner });

			// Should be no fees available yet because the period is still pending.
			assert.bnEqual(await feePool.totalFeesAvailable(), 0);

			// So close out the period
			await closeFeePeriod();

			// Now we should have some fees.
			assert.bnEqual(await feePool.totalFeesAvailable(), fee);
		});

		it('should correctly calculate the totalFeesAvailable for multiple periods', async () => {
			const amount1 = toUnit('10000');
			const amount2 = amount1.mul(web3.utils.toBN('2'));
			const fee1 = amount1.sub(amountReceivedFromExchange(amount1));

			// Issue sUSD for two different accounts.
			await synthetix.transfer(account1, toUnit('1000000'), {
				from: owner,
			});

			await synthetix.issueSynths(amount1, { from: owner });
			await synthetix.issueSynths(amount2, { from: account1 });

			// Generate a fee.
			await synthetix.exchange(sUSD, amount1, sAUD, { from: owner });

			// Should be no fees available yet because the period is still pending.
			assert.bnEqual(await feePool.totalFeesAvailable(), 0);

			// So close out the period
			await closeFeePeriod();

			// Now we should have some fees.
			assert.bnEqual(await feePool.totalFeesAvailable(), fee1);

			// Ok, and do it again but with account1's synths this time.
			const fee2 = amount2.sub(amountReceivedFromExchange(amount2));

			// Generate a fee.
			await synthetix.exchange(sUSD, amount2, sAUD, { from: account1 });

			// Should be only the previous fees available because the period is still pending.
			assert.bnEqual(await feePool.totalFeesAvailable(), fee1);

			// Close out the period
			await closeFeePeriod();

			// Now we should have both fees.
			assert.bnClose(await feePool.totalFeesAvailable(), fee1.add(fee2));
		});

		it('should correctly calculate the feesAvailable for a single user in an open period', async () => {
			const amount = toUnit('10000');
			const fee = amount.sub(amountReceivedFromExchange(amount));

			// Issue sUSD for two different accounts.
			await synthetix.transfer(account1, toUnit('1000000'), {
				from: owner,
			});

			await synthetix.issueSynths(amount, { from: owner });
			await synthetix.issueSynths(amount.mul(web3.utils.toBN('2')), { from: account1 });

			// Close out the period to allow both users to be part of the whole fee period.
			await closeFeePeriod();

			// Generate a fee.
			await synthetix.exchange(sUSD, amount, sAUD, { from: owner });

			// Should be no fees available yet because the period is still pending.
			let feesAvailable;
			feesAvailable = await feePool.feesAvailable(owner);
			assert.bnEqual(feesAvailable[0], 0);

			feesAvailable = await feePool.feesAvailable(account1);
			assert.bnEqual(feesAvailable[0], 0);

			feesAvailable = await feePool.feesAvailable(account2);
			assert.bnEqual(feesAvailable[0], 0);

			// Make the period no longer pending
			await closeFeePeriod();

			// Now we should have some fees.
			feesAvailable = await feePool.feesAvailable(owner);
			assert.bnClose(feesAvailable[0], fee.div(web3.utils.toBN('3')));

			feesAvailable = await feePool.feesAvailable(account1);
			assert.bnClose(
				feesAvailable[0],
				fee.div(web3.utils.toBN('3')).mul(web3.utils.toBN('2')),
				CLAIM_AMOUNT_DELTA_TOLERATED
			);

			// But account2 shouldn't be entitled to anything.
			feesAvailable = await feePool.feesAvailable(account2);
			assert.bnEqual(feesAvailable[0], 0);
		});

		it('should correctly calculate the feesAvailable for a single user in multiple periods when fees are partially claimed', async () => {
			const oneThird = number => number.div(web3.utils.toBN('3'));
			const twoThirds = number => oneThird(number).mul(web3.utils.toBN('2'));

			const amount = toUnit('10000');
			const fee = amount.sub(amountReceivedFromExchange(amount));
			const FEE_PERIOD_LENGTH = await feePool.FEE_PERIOD_LENGTH();

			// Issue sUSD for two different accounts.
			await synthetix.transfer(account1, toUnit('1000000'), {
				from: owner,
			});

			await synthetix.issueSynths(amount, { from: owner });
			await synthetix.issueSynths(amount.mul(web3.utils.toBN('2')), { from: account1 });

			// Close out the period to allow both users to be part of the whole fee period.
			await closeFeePeriod();

			// Generate a fee.
			await synthetix.exchange(sUSD, amount, sAUD, { from: owner });

			let feesAvailable;
			// Should be no fees available yet because the period is still pending.
			feesAvailable = await feePool.feesAvailable(owner);
			assert.bnEqual(feesAvailable[0], 0);
			feesAvailable = await feePool.feesAvailable(account1);
			assert.bnEqual(feesAvailable[0], 0);
			feesAvailable = await feePool.feesAvailable(account2);
			assert.bnEqual(feesAvailable[0], 0);

			// Make the period no longer pending
			await closeFeePeriod();

			// Now we should have some fees.
			feesAvailable = await feePool.feesAvailable(owner);
			assert.bnClose(feesAvailable[0], oneThird(fee));
			feesAvailable = await feePool.feesAvailable(account1);
			assert.bnClose(feesAvailable[0], twoThirds(fee), CLAIM_AMOUNT_DELTA_TOLERATED);

			// The owner decides to claim their fees.
			await feePool.claimFees({ from: owner });

			// account1 should still have the same amount of fees available.
			feesAvailable = await feePool.feesAvailable(account1);
			assert.bnClose(feesAvailable[0], twoThirds(fee), CLAIM_AMOUNT_DELTA_TOLERATED);

			// If we close the next FEE_PERIOD_LENGTH fee periods off without claiming, their
			// fee amount that was unclaimed will roll forward, but will get proportionally
			// redistributed to everyone.
			for (let i = 0; i < FEE_PERIOD_LENGTH; i++) {
				await closeFeePeriod();
			}

			feesAvailable = await feePool.feesAvailable(account1);
			assert.bnClose(feesAvailable[0], twoThirds(twoThirds(fee)));

			// But once they claim they should have zero.
			await feePool.claimFees({ from: account1 });
			feesAvailable = await feePool.feesAvailable(account1);
			assert.bnEqual(feesAvailable[0], 0);
		});

		describe('closeCurrentFeePeriod()', () => {
			describe('fee period duration not set', () => {
				beforeEach(async () => {
					const storage = await FlexibleStorage.new(addressResolver.address, {
						from: deployerAccount,
					});

					// replace FlexibleStorage in resolver
					await addressResolver.importAddresses(
						['FlexibleStorage'].map(toBytes32),
						[storage.address],
						{
							from: owner,
						}
					);

					await feePool.rebuildCache();
				});
				it('when closeFeePeriod() is invoked, it reverts with Fee Period Duration not set', async () => {
					await assert.revert(
						feePool.closeCurrentFeePeriod({ from: owner }),
						'Fee Period Duration not set'
					);
				});
			});
			describe('suspension conditions', () => {
				['System', 'Issuance'].forEach(section => {
					describe(`when ${section} is suspended`, () => {
						beforeEach(async () => {
							await setStatus({ owner, systemStatus, section, suspend: true });
						});
						it('then calling closeCurrentFeePeriod() reverts', async () => {
							await assert.revert(closeFeePeriod(), 'Operation prohibited');
						});
						describe(`when ${section} is resumed`, () => {
							beforeEach(async () => {
								await setStatus({ owner, systemStatus, section, suspend: false });
							});
							it('then calling closeCurrentFeePeriod() succeeds', async () => {
								await closeFeePeriod();
							});
						});
					});
				});
			});
			it('should allow account1 to close the current fee period', async () => {
				await fastForward(await feePool.feePeriodDuration());

				const transaction = await feePool.closeCurrentFeePeriod({ from: account1 });
				assert.eventEqual(transaction, 'FeePeriodClosed', { feePeriodId: 1 });

				// Assert that our first period is new.
				assert.deepEqual(await feePool.recentFeePeriods(0), {
					feePeriodId: 2,
					feesToDistribute: 0,
					feesClaimed: 0,
				});

				// And that the second was the old one
				assert.deepEqual(await feePool.recentFeePeriods(1), {
					feePeriodId: 1,
					feesToDistribute: 0,
					feesClaimed: 0,
				});

				// fast forward and close another fee Period
				await fastForward(await feePool.feePeriodDuration());

				const secondPeriodClose = await feePool.closeCurrentFeePeriod({ from: account1 });
				assert.eventEqual(secondPeriodClose, 'FeePeriodClosed', { feePeriodId: 2 });
			});
			it('should import feePeriods and close the current fee period correctly', async () => {
				// startTime for most recent period is mocked to start same time as the 2018-03-13T00:00:00 datetime
				const feePeriodsImport = [
					{
						// recentPeriod 0
						index: 0,
						feePeriodId: 22,
						startTime: 1520859600,
						feesToDistribute: '5800660797674490860',
						feesClaimed: '0',
						rewardsToDistribute: '0',
						rewardsClaimed: '0',
					},
					{
						// recentPeriod 1
						index: 1,
						feePeriodId: 21,
						startTime: 1520254800,
						feesToDistribute: '934419341128642893704',
						feesClaimed: '0',
						rewardsToDistribute: '1442107692307692307692307',
						rewardsClaimed: '0',
					},
				];

				// import fee period data
				for (const period of feePeriodsImport) {
					await feePool.importFeePeriod(
						period.index,
						period.feePeriodId,
						period.startTime,
						period.feesToDistribute,
						period.feesClaimed,
						period.rewardsToDistribute,
						period.rewardsClaimed,
						{ from: owner }
					);
				}

				await fastForward(await feePool.feePeriodDuration());

				const transaction = await feePool.closeCurrentFeePeriod({ from: account1 });
				assert.eventEqual(transaction, 'FeePeriodClosed', { feePeriodId: 22 });

				// Assert that our first period is new.
				assert.deepEqual(await feePool.recentFeePeriods(0), {
					feePeriodId: 23,
					feesToDistribute: 0,
					feesClaimed: 0,
				});

				// And that the second was the old one and fees and rewards rolled over
				const feesToDistribute1 = web3.utils.toBN(feePeriodsImport[0].feesToDistribute, 'wei'); // 5800660797674490860
				const feesToDistribute2 = web3.utils.toBN(feePeriodsImport[1].feesToDistribute, 'wei'); // 934419341128642893704
				const rolledOverFees = feesToDistribute1.add(feesToDistribute2); // 940220001926317384564
				assert.deepEqual(await feePool.recentFeePeriods(1), {
					feePeriodId: 22,
					startTime: 1520859600,
					feesToDistribute: rolledOverFees,
					feesClaimed: '0',
					rewardsToDistribute: '1442107692307692307692307',
					rewardsClaimed: '0',
				});
			});

			it('should allow the feePoolProxy to close feePeriod', async () => {
				await fastForward(await feePool.feePeriodDuration());

				const { tx: hash } = await proxyThruTo({
					proxy: feePoolProxy,
					target: feePool,
					fncName: 'closeCurrentFeePeriod',
					from: owner,
					args: [],
				});

				const logs = await getDecodedLogs({ hash, contracts: [feePool] });

				decodedEventEqual({
					log: logs[0],
					event: 'FeePeriodClosed',
					emittedFrom: feePoolProxy.address,
					args: ['1'],
				});

				// Assert that our first period is new.
				assert.deepEqual(await feePool.recentFeePeriods(0), {
					feePeriodId: 2,
					feesToDistribute: 0,
					feesClaimed: 0,
				});

				// And that the second was the old one
				assert.deepEqual(await feePool.recentFeePeriods(1), {
					feePeriodId: 1,
					feesToDistribute: 0,
					feesClaimed: 0,
				});
			});
			it('should correctly roll over unclaimed fees when closing fee periods', async () => {
				// Issue 10,000 sUSD.
				await synthetix.issueSynths(toUnit('10000'), { from: owner });

				// Users are only entitled to fees when they've participated in a fee period in its
				// entirety. Roll over the fee period so fees generated below count for owner.
				await closeFeePeriod();

				// Do a single transfer of all our synths to generate a fee.
				await sUSDContract.transfer(account1, toUnit('10000'), {
					from: owner,
				});

				// Assert that the correct fee is in the fee pool.
				const fee = await sUSDContract.balanceOf(FEE_ADDRESS);
				const pendingFees = await feePool.feesByPeriod(owner);
				assert.bnEqual(web3.utils.toBN(pendingFees[0][0]), fee);
			});

			it('should correctly close the current fee period when there are more than FEE_PERIOD_LENGTH periods', async () => {
				const length = await feePool.FEE_PERIOD_LENGTH();

				// Issue 10,000 sUSD.
				await synthetix.issueSynths(toUnit('10000'), { from: owner });

				// Users have to have minted before the close of period. Close that fee period
				// so that there won't be any fees in period. future fees are available.
				await closeFeePeriod();

				// Do a single transfer of all our synths to generate a fee.
				await sUSDContract.transfer(account1, toUnit('10000'), {
					from: owner,
				});

				// Assert that the correct fee is in the fee pool.
				const fee = await sUSDContract.balanceOf(FEE_ADDRESS);
				const pendingFees = await feePool.feesByPeriod(owner);

				assert.bnEqual(pendingFees[0][0], fee);

				// Now close FEE_PERIOD_LENGTH * 2 fee periods and assert that it is still in the last one.
				for (let i = 0; i < length * 2; i++) {
					await closeFeePeriod();
				}

				const feesByPeriod = await feePool.feesByPeriod(owner);

				// Should be no fees for any period
				for (const zeroFees of feesByPeriod.slice(0, length - 1)) {
					assert.bnEqual(zeroFees[0], 0);
				}

				// Except the last one
				assert.bnEqual(feesByPeriod[length - 1][0], fee);
			});

			it('should correctly close the current fee period when there is only one fee period open', async () => {
				// Assert all the IDs and values are 0.
				const length = (await feePool.FEE_PERIOD_LENGTH()).toNumber();

				for (let i = 0; i < length; i++) {
					const period = await feePool.recentFeePeriods(i);

					assert.bnEqual(period.feePeriodId, i === 0 ? 1 : 0);
					assert.bnEqual(period.feesToDistribute, 0);
					assert.bnEqual(period.feesClaimed, 0);
				}

				// Now create the first fee
				await synthetix.issueSynths(toUnit('10000'), { from: owner });
				await sUSDContract.transfer(account1, toUnit('10000'), {
					from: owner,
				});
				const fee = await sUSDContract.balanceOf(FEE_ADDRESS);

				// And walk it forward one fee period.
				await closeFeePeriod();

				// Assert that we have the correct state

				// First period
				const firstPeriod = await feePool.recentFeePeriods(0);

				assert.bnEqual(firstPeriod.feePeriodId, 2);
				assert.bnEqual(firstPeriod.feesToDistribute, 0);
				assert.bnEqual(firstPeriod.feesClaimed, 0);

				// Second period
				const secondPeriod = await feePool.recentFeePeriods(1);

				assert.bnEqual(secondPeriod.feePeriodId, 1);
				assert.bnEqual(secondPeriod.feesToDistribute, fee);
				assert.bnEqual(secondPeriod.feesClaimed, 0);

				// Everything else should be zero
				for (let i = 2; i < length; i++) {
					const period = await feePool.recentFeePeriods(i);

					assert.bnEqual(period.feePeriodId, 0);
					assert.bnEqual(period.feesToDistribute, 0);
					assert.bnEqual(period.feesClaimed, 0);
				}
			});

			it('should disallow closing the current fee period too early', async () => {
				const feePeriodDuration = await feePool.feePeriodDuration();

				// Close the current one so we know exactly what we're dealing with
				await closeFeePeriod();

				// Try to close the new fee period 5 seconds early
				await fastForward(feePeriodDuration.sub(web3.utils.toBN('5')));
				await assert.revert(
					feePool.closeCurrentFeePeriod({ from: account1 }),
					'Too early to close fee period'
				);
			});

			it('should allow closing the current fee period very late', async () => {
				// Close it 500 times later than prescribed by feePeriodDuration
				// which should still succeed.
				const feePeriodDuration = await feePool.feePeriodDuration();
				await fastForward(feePeriodDuration.mul(web3.utils.toBN('500')));
				await updateRatesWithDefaults();
				await feePool.closeCurrentFeePeriod({ from: account1 });
			});

			it('should receive fees from WrapperFactory', async () => {
				// Close the current one so we know exactly what we're dealing with
				await closeFeePeriod();

				// Wrapper Factory collects 100 sUSD in fees
				const collectedFees = toUnit(100);
				await sUSDContract.issue(wrapperFactory.address, collectedFees);

				await closeFeePeriod();

				const period = await feePool.recentFeePeriods(1);
				assert.bnEqual(period.feesToDistribute, collectedFees);
			});
		});

		describe('claimFees()', () => {
			describe('potential blocking conditions', () => {
				beforeEach(async () => {
					// ensure claimFees() can succeed by default (generate fees and close period)
					await synthetix.issueSynths(toUnit('10000'), { from: owner });
					await synthetix.exchange(sUSD, toUnit('10'), sAUD, { from: owner });
					await closeFeePeriod();
				});
				['System', 'Issuance'].forEach(section => {
					describe(`when ${section} is suspended`, () => {
						beforeEach(async () => {
							await setStatus({ owner, systemStatus, section, suspend: true });
						});
						it('then calling claimFees() reverts', async () => {
							await assert.revert(feePool.claimFees({ from: owner }), 'Operation prohibited');
						});
						describe(`when ${section} is resumed`, () => {
							beforeEach(async () => {
								await setStatus({ owner, systemStatus, section, suspend: false });
							});
							it('then calling claimFees() succeeds', async () => {
								await feePool.claimFees({ from: owner });
							});
						});
					});
				});
				['SNX', 'sAUD', ['SNX', 'sAUD'], 'none'].forEach(type => {
					describe(`when ${type} is stale`, () => {
						beforeEach(async () => {
							await fastForward(
								(await exchangeRates.rateStalePeriod()).add(web3.utils.toBN('300'))
							);

							// set all rates minus those to ignore
							const ratesToUpdate = ['SNX']
								.concat(synths)
								.filter(key => key !== 'sUSD' && ![].concat(type).includes(key));

							await updateAggregatorRates(
								exchangeRates,
								ratesToUpdate.map(toBytes32),
								ratesToUpdate.map(() => toUnit('1'))
							);
							await debtCache.takeDebtSnapshot();
						});

						if (type === 'none') {
							it('allows claimFees', async () => {
								await feePool.claimFees({ from: owner });
							});
						} else {
							it('reverts on claimFees', async () => {
								await assert.revert(
									feePool.claimFees({ from: owner }),
									'A synth or SNX rate is invalid'
								);
							});
						}
					});
				});
			});

			it('should allow a user to claim their fees in sUSD @gasprofile', async () => {
				const length = (await feePool.FEE_PERIOD_LENGTH()).toNumber();

				// Issue 10,000 sUSD for two different accounts.
				await synthetix.transfer(account1, toUnit('1000000'), {
					from: owner,
				});

				await synthetix.issueSynths(toUnit('10000'), { from: owner });
				await synthetix.issueSynths(toUnit('10000'), { from: account1 });

				// For each fee period (with one extra to test rollover), do two exchange transfers, then close it off.
				for (let i = 0; i <= length; i++) {
					const exchange1 = toUnit(((i + 1) * 10).toString());
					const exchange2 = toUnit(((i + 1) * 15).toString());

					await synthetix.exchange(sUSD, exchange1, sAUD, { from: owner });
					await synthetix.exchange(sUSD, exchange2, sAUD, { from: account1 });

					await closeFeePeriod();
				}

				// Assert that we have correct values in the fee pool
				const feesAvailableUSD = await feePool.feesAvailable(owner);
				const oldsUSDBalance = await sUSDContract.balanceOf(owner);

				// Now we should be able to claim them.
				const claimFeesTx = await feePool.claimFees({ from: owner });

				assert.eventEqual(claimFeesTx, 'FeesClaimed', {
					sUSDAmount: feesAvailableUSD[0],
					snxRewards: feesAvailableUSD[1],
				});

				const newUSDBalance = await sUSDContract.balanceOf(owner);
				// We should have our fees
				assert.bnEqual(newUSDBalance, oldsUSDBalance.add(feesAvailableUSD[0]));
			});

			it('should allow a user to claim their fees if they minted debt during period', async () => {
				// Issue 10,000 sUSD for two different accounts.
				await synthetix.transfer(account1, toUnit('1000000'), {
					from: owner,
				});

				await synthetix.issueSynths(toUnit('10000'), { from: owner });

				// For first fee period, do two transfers, then close it off.
				let totalFees = web3.utils.toBN('0');

				const exchange1 = toUnit((10).toString());

				await synthetix.exchange(sUSD, exchange1, sAUD, { from: owner });

				totalFees = totalFees.add(exchange1.sub(amountReceivedFromExchange(exchange1)));

				await closeFeePeriod();

				// Assert that we have correct values in the fee pool
				// Owner should have all fees as only minted during period
				const feesAvailable = await feePool.feesAvailable(owner);
				assert.bnClose(feesAvailable[0], totalFees, '8');

				const oldSynthBalance = await sUSDContract.balanceOf(owner);

				// Now we should be able to claim them.
				await feePool.claimFees({ from: owner });

				// We should have our fees
				assert.bnEqual(await sUSDContract.balanceOf(owner), oldSynthBalance.add(feesAvailable[0]));

				// FeePeriod 2 - account 1 joins and mints 50% of the debt
				totalFees = web3.utils.toBN('0');
				await synthetix.issueSynths(toUnit('10000'), { from: account1 });

				// Generate fees
				await synthetix.exchange(sUSD, exchange1, sAUD, { from: owner });
				totalFees = totalFees.add(exchange1.sub(amountReceivedFromExchange(exchange1)));

				await closeFeePeriod();

				const feesAvailableOwner = await feePool.feesAvailable(owner);
				const feesAvailableAcc1 = await feePool.feesAvailable(account1);

				await feePool.claimFees({ from: account1 });

				assert.bnClose(feesAvailableOwner[0], totalFees.div(web3.utils.toBN('2')), '8');
				assert.bnClose(feesAvailableAcc1[0], totalFees.div(web3.utils.toBN('2')), '8');
			});

			it('should allow a user to claim their fees in sUSD (as half of total) after some exchanging', async () => {
				const length = (await feePool.FEE_PERIOD_LENGTH()).toNumber();

				// Issue 10,000 sUSD for two different accounts.
				await synthetix.transfer(account1, toUnit('1000000'), {
					from: owner,
				});

				await synthetix.issueSynths(toUnit('10000'), { from: owner });
				await synthetix.issueSynths(toUnit('10000'), { from: account1 });

				// For each fee period (with one extra to test rollover), do two transfers, then close it off.
				let totalFees = web3.utils.toBN('0');

				for (let i = 0; i <= length; i++) {
					const exchange1 = toUnit(((i + 1) * 10).toString());
					const exchange2 = toUnit(((i + 1) * 15).toString());

					await synthetix.exchange(sUSD, exchange1, sAUD, { from: owner });
					await synthetix.exchange(sUSD, exchange2, sAUD, { from: account1 });

					totalFees = totalFees.add(exchange1.sub(amountReceivedFromExchange(exchange1)));
					totalFees = totalFees.add(exchange2.sub(amountReceivedFromExchange(exchange2)));

					await closeFeePeriod();
				}

				// Period One checks
				const ownerDebtRatioForPeriod = await feePool.effectiveDebtRatioForPeriod(owner, 1);
				const account1DebtRatioForPeriod = await feePool.effectiveDebtRatioForPeriod(account1, 1);

				assert.bnEqual(ownerDebtRatioForPeriod, toUnit('0.5'));
				assert.bnEqual(account1DebtRatioForPeriod, toUnit('0.5'));

				// Assert that we have correct values in the fee pool
				const feesAvailable = await feePool.feesAvailable(owner);

				const half = amount => amount.div(web3.utils.toBN('2'));

				// owner has half the debt so entitled to half the fees
				assert.bnClose(feesAvailable[0], half(totalFees), '19');

				const oldSynthBalance = await sUSDContract.balanceOf(owner);

				// Now we should be able to claim them.
				await feePool.claimFees({ from: owner });

				// We should have our fees
				assert.bnEqual(await sUSDContract.balanceOf(owner), oldSynthBalance.add(feesAvailable[0]));
			});

			it('should revert when a user tries to double claim their fees', async () => {
				// Issue 10,000 sUSD.
				await synthetix.issueSynths(toUnit('10000'), { from: owner });

				// Users are only allowed to claim fees in periods they had an issued balance
				// for the entire period.
				await closeFeePeriod();

				// Do a single exchange of all our synths to generate a fee.
				const exchange1 = toUnit(100);
				await synthetix.exchange(sUSD, exchange1, sAUD, { from: owner });

				// Assert that the correct fee is in the fee pool.
				const fee = await sUSDContract.balanceOf(FEE_ADDRESS);
				const pendingFees = await feePool.feesByPeriod(owner);

				assert.bnEqual(pendingFees[0][0], fee);

				// Claiming should revert because the fee period is still open
				await assert.revert(
					feePool.claimFees({ from: owner }),
					'No fees or rewards available for period, or fees already claimed'
				);

				await closeFeePeriod();

				// Then claim them
				await feePool.claimFees({ from: owner });

				// But claiming again should revert
				const feesAvailable = await feePool.feesAvailable(owner);
				assert.bnEqual(feesAvailable[0], '0');

				await assert.revert(
					feePool.claimFees({ from: owner }),
					'No fees or rewards available for period, or fees already claimed'
				);
			});

			it('should revert when a user has no fees to claim but tries to claim them', async () => {
				await assert.revert(
					feePool.claimFees({ from: owner }),
					'No fees or rewards available for period, or fees already claimed'
				);
			});
		});

		describe('FeeClaimablePenaltyThreshold', async () => {
			it('should set the targetThreshold and getPenaltyThresholdRatio returns the c-ratio user is blocked at', async () => {
				const thresholdPercent = 10;

				await systemSettings.setTargetThreshold(thresholdPercent, { from: owner });

				const issuanceRatio = await feePool.issuanceRatio();
				const penaltyThreshold = await feePool.targetThreshold();

				assert.bnEqual(penaltyThreshold, toUnit(thresholdPercent / 100));

				// add the 10% buffer to the issuanceRatio to calculate penalty threshold would be at
				const expectedPenaltyThreshold = issuanceRatio.mul(toUnit('1').add(penaltyThreshold));

				assert.bnEqual(
					fromUnit(expectedPenaltyThreshold),
					await feePool.getPenaltyThresholdRatio()
				);
			});

			it('should set the targetThreshold buffer to 5%, at issuanceRatio 0.2 getPenaltyThresholdRatio returns 0.21', async () => {
				const thresholdPercent = 5;

				await systemSettings.setTargetThreshold(thresholdPercent, { from: owner });

				const issuanceRatio = await feePool.issuanceRatio();

				assert.bnEqual(issuanceRatio, toUnit('0.2'));

				const penaltyThreshold = await feePool.targetThreshold();

				assert.bnEqual(penaltyThreshold, toUnit(thresholdPercent / 100));

				// add the 5% buffer to the issuanceRatio to calculate penalty threshold would be at
				const expectedPenaltyThreshold = toUnit('0.21');

				assert.bnEqual(expectedPenaltyThreshold, await feePool.getPenaltyThresholdRatio());
			});

			it('should be no penalty if issuance ratio is less than target ratio', async () => {
				await synthetix.issueMaxSynths({ from: owner });

				// Increase the price so we start well and truly within our 20% ratio.
				const newRate = (await exchangeRates.rateForCurrency(SNX)).add(web3.utils.toBN('1'));
				await updateAggregatorRates(exchangeRates, [SNX], [newRate]);
				await debtCache.takeDebtSnapshot();

				assert.equal(await feePool.isFeesClaimable(owner), true);
			});

			it('should correctly calculate the 10% buffer for penalties at specific issuance ratios', async () => {
				const step = toUnit('0.01');
				await synthetix.issueMaxSynths({ from: owner });

				// Increase the price so we start well and truly within our 20% ratio.
				const newRate = (await exchangeRates.rateForCurrency(SNX)).add(
					step.mul(web3.utils.toBN('1'))
				);
				await updateAggregatorRates(exchangeRates, [SNX], [newRate]);
				await debtCache.takeDebtSnapshot();

				const issuanceRatio = fromUnit(await feePool.issuanceRatio());
				const penaltyThreshold = fromUnit(await feePool.targetThreshold());

				const threshold = Number(issuanceRatio) * (1 + Number(penaltyThreshold));
				// Start from the current price of synthetix and slowly decrease the price until
				// we hit almost zero. Assert the correct penalty at each point.
				while ((await exchangeRates.rateForCurrency(SNX)).gt(step.mul(web3.utils.toBN('2')))) {
					const ratio = await synthetix.collateralisationRatio(owner);

					if (ratio.lte(toUnit(threshold))) {
						// Should be claimable
						assert.equal(await feePool.isFeesClaimable(owner), true);
					} else {
						// Should be not claimable penalty
						assert.equal(await feePool.isFeesClaimable(owner), false);
					}

					// Bump the rate down.
					const newRate = (await exchangeRates.rateForCurrency(SNX)).sub(step);
					await updateAggregatorRates(exchangeRates, [SNX], [newRate]);
					await debtCache.takeDebtSnapshot();
				}
			});

			it('should revert when users try to claim fees with > 10% of threshold', async () => {
				// Issue 10,000 sUSD for two different accounts.
				await synthetix.transfer(account1, toUnit('1000000'), {
					from: owner,
				});

				await synthetix.issueMaxSynths({ from: account1 });
				const amount = await sUSDContract.balanceOf(account1);
				await synthetix.issueSynths(amount, { from: owner });
				await closeFeePeriod();

				// Do a transfer to generate fees
				await synthetix.exchange(sUSD, amount, sAUD, { from: owner });
				const fee = amount.sub(amountReceivedFromExchange(amount));

				// We should have zero fees available because the period is still open.
				assert.bnEqual(await getFeesAvailable(account1), 0);

				// Once the fee period is closed we should have half the fee available because we have
				// half the collateral backing up the system.
				await closeFeePeriod();
				assert.bnClose(await getFeesAvailable(account1), fee.div(web3.utils.toBN('2')));

				// But if the price of SNX decreases by 15%, we will lose all the fees.
				const currentRate = await exchangeRates.rateForCurrency(SNX);
				const newRate = currentRate.sub(multiplyDecimal(currentRate, toUnit('0.15')));

				await updateAggregatorRates(exchangeRates, [SNX], [newRate]);
				await debtCache.takeDebtSnapshot();

				// fees available is unaffected but not claimable
				assert.bnClose(await getFeesAvailable(account1), fee.div(web3.utils.toBN('2')));

				// And revert if we claim them
				await assert.revert(
					feePool.claimFees({ from: account1 }),
					'C-Ratio below penalty threshold'
				);
			});

			it('should be able to set the Target threshold to 15% and claim fees', async () => {
				// Issue 10,000 sUSD for two different accounts.
				await synthetix.transfer(account1, toUnit('1000000'), {
					from: owner,
				});

				await synthetix.issueMaxSynths({ from: account1 });
				const amount = await sUSDContract.balanceOf(account1);
				await synthetix.issueSynths(amount, { from: owner });
				await closeFeePeriod();

				// Do a transfer to generate fees
				await synthetix.exchange(sUSD, amount, sAUD, { from: owner });
				const fee = amount.sub(amountReceivedFromExchange(amount));

				// We should have zero fees available because the period is still open.
				assert.bnEqual(await getFeesAvailable(account1), 0);

				// Once the fee period is closed we should have half the fee available because we have
				// half the collateral backing up the system.
				await closeFeePeriod();
				assert.bnClose(await getFeesAvailable(account1), fee.div(web3.utils.toBN('2')));

				// But if the price of SNX decreases by 15%, we will lose all the fees.
				const currentRate = await exchangeRates.rateForCurrency(SNX);
				const newRate = currentRate.sub(multiplyDecimal(currentRate, toUnit('0.15')));

				await updateAggregatorRates(exchangeRates, [SNX], [newRate]);
				await debtCache.takeDebtSnapshot();

				// fees available is unaffected but not claimable
				assert.bnClose(await getFeesAvailable(account1), fee.div(web3.utils.toBN('2')));

				// And revert if we claim them
				await assert.revert(
					feePool.claimFees({ from: account1 }),
					'C-Ratio below penalty threshold'
				);

				// Should be able to set the Target threshold to 16% and now claim
				const newPercentage = 16;
				await systemSettings.setTargetThreshold(newPercentage, { from: owner });
				assert.bnEqual(await feePool.targetThreshold(), toUnit(newPercentage / 100));

				assert.equal(await feePool.isFeesClaimable(owner), true);
			});
		});

		describe('effectiveDebtRatioForPeriod', async () => {
			it('should revert if period is > than FEE_PERIOD_LENGTH', async () => {
				// returns length of periods
				const length = (await feePool.FEE_PERIOD_LENGTH()).toNumber();

				// adding an extra period should revert as not available (period rollsover at last one)
				await assert.revert(
					feePool.effectiveDebtRatioForPeriod(owner, length + 1),
					'Exceeds the FEE_PERIOD_LENGTH'
				);
			});

			it('should revert if checking current unclosed period ', async () => {
				await assert.revert(
					feePool.effectiveDebtRatioForPeriod(owner, 0),
					'Current period is not closed yet'
				);
			});
		});

		describe('claimOnBehalf', async () => {
			async function generateFees() {
				// Issue 10,000 sUSD.
				await synthetix.transfer(account1, toUnit('1000000'), {
					from: owner,
				});

				await synthetix.issueSynths(toUnit('10000'), { from: account1 });

				// For first fee period, do one exchange.
				const exchange1 = toUnit((10).toString());

				// generate fee
				await synthetix.exchange(sUSD, exchange1, sAUD, { from: account1 });

				await closeFeePeriod();
			}

			describe('potential blocking conditions', () => {
				const authoriser = account1;
				const delegate = account2;
				beforeEach(async () => {
					// approve account2 to claim on behalf of account1
					await delegateApprovals.approveClaimOnBehalf(delegate, { from: authoriser });
					// ensure claimFees() can succeed by default (generate fees and close period)
					await generateFees();
				});
				['System', 'Issuance'].forEach(section => {
					describe(`when ${section} is suspended`, () => {
						beforeEach(async () => {
							await setStatus({ owner, systemStatus, section, suspend: true });
						});
						it('then calling claimOnBehalf() reverts', async () => {
							await assert.revert(
								feePool.claimOnBehalf(authoriser, { from: delegate }),
								'Operation prohibited'
							);
						});
						describe(`when ${section} is resumed`, () => {
							beforeEach(async () => {
								await setStatus({ owner, systemStatus, section, suspend: false });
							});
							it('then calling claimOnBehalf() succeeds', async () => {
								await feePool.claimOnBehalf(authoriser, { from: delegate });
							});
						});
					});
				});
				['SNX', 'sAUD', ['SNX', 'sAUD'], 'none'].forEach(type => {
					describe(`when ${type} is stale`, () => {
						beforeEach(async () => {
							await fastForward(
								(await exchangeRates.rateStalePeriod()).add(web3.utils.toBN('300'))
							);

							// set all rates minus those to ignore
							const ratesToUpdate = ['SNX']
								.concat(synths)
								.filter(key => key !== 'sUSD' && ![].concat(type).includes(key));

							await updateAggregatorRates(
								exchangeRates,
								ratesToUpdate.map(toBytes32),
								ratesToUpdate.map(() => toUnit('1'))
							);
							await debtCache.takeDebtSnapshot();
						});

						if (type === 'none') {
							it('allows claimFees', async () => {
								await feePool.claimOnBehalf(authoriser, { from: delegate });
							});
						} else {
							it('reverts on claimFees', async () => {
								await assert.revert(
									feePool.claimOnBehalf(authoriser, { from: delegate }),
									'A synth or SNX rate is invalid'
								);
							});
						}
					});
				});
			});

			it('should approve a claim on behalf for account1 by account2 and have fees in wallet', async () => {
				const authoriser = account1;
				const delegate = account2;

				// approve account2 to claim on behalf of account1
				await delegateApprovals.approveClaimOnBehalf(delegate, { from: authoriser });
				const result = await delegateApprovals.canClaimFor(authoriser, delegate);

				assert.isTrue(result);

				// Assert that we have correct values in the fee pool
				// account1 should have all fees as only minted during period
				await generateFees();

				const feesAvailable = await feePool.feesAvailable(account1);

				// old balance of account1 (authoriser)
				const oldSynthBalance = await sUSDContract.balanceOf(account1);

				// Now we should be able to claim them on behalf of account1.
				await feePool.claimOnBehalf(account1, { from: account2 });

				// We should have our fees for account1
				assert.bnEqual(
					await sUSDContract.balanceOf(account1),
					oldSynthBalance.add(feesAvailable[0])
				);
			});
			it('should revert if account2 tries to claimOnBehalf without approval', async () => {
				const authoriser = account1;
				const delegate = account2;

				// account2 doesn't have approval to claim on behalf of account1
				const result = await delegateApprovals.canClaimFor(authoriser, delegate);

				assert.isNotTrue(result);

				// Assert that we have correct values in the fee pool
				// account1 should have all fees as only minted during period
				await generateFees();

				await assert.revert(
					feePool.claimOnBehalf(account1, { from: account2 }),
					'Not approved to claim on behalf'
				);
			});
		});

		describe('reducing FEE_PERIOD_LENGTHS', async () => {
			it('should be able to get fees available when feePoolState issuanceData is 6 blocks', async () => {
				const length = (await feePool.FEE_PERIOD_LENGTH()).toNumber();

				await synthetix.transfer(account1, toUnit('1000000'), {
					from: owner,
				});

				// For each fee period (with one extra to test rollover), do two transfers, then close it off.
				let totalFees = web3.utils.toBN('0');

				// Iterate over the period lengths * 2 to fill up issuanceData in feePoolState
				// feePoolState can hold up to 6 periods of minting issuanceData
				// fee Periods can be less than the 6 periods
				for (let i = 0; i <= length * 2; i++) {
					const exchange1 = toUnit(((i + 1) * 10).toString());

					// Mint debt each period to fill up feelPoolState issuanceData to [6]
					await synthetix.issueSynths(toUnit('1000'), { from: owner });
					await synthetix.issueSynths(toUnit('1000'), { from: account1 });

					await synthetix.exchange(sUSD, exchange1, sAUD, { from: owner });

					totalFees = totalFees.add(exchange1.sub(amountReceivedFromExchange(exchange1)));

					await closeFeePeriod();
				}

				// Assert that we have correct values in the fee pool
				// Account1 should have all the fees as only account minted
				const feesAvailable = await feePool.feesAvailable(account1);
				assert.bnClose(feesAvailable[0], totalFees.div(web3.utils.toBN('2')), '8');

				const oldSynthBalance = await sUSDContract.balanceOf(account1);

				// Now we should be able to claim them.
				await feePool.claimFees({ from: account1 });

				// We should have our fees
				assert.bnEqual(
					await sUSDContract.balanceOf(account1),
					oldSynthBalance.add(feesAvailable[0])
				);
			});
		});
	});
});<|MERGE_RESOLUTION|>--- conflicted
+++ resolved
@@ -18,6 +18,7 @@
 	setExchangeFeeRateForSynths,
 	setupPriceAggregators,
 	updateAggregatorRates,
+	onlyGivenAddressCanInvoke,
 } = require('./helpers');
 
 const { setupAllContracts } = require('./setup');
@@ -66,11 +67,7 @@
 		systemStatus,
 		systemSettings,
 		exchangeRates,
-<<<<<<< HEAD
-=======
-		feePoolState,
 		rewardsDistribution,
->>>>>>> 5a5f6f61
 		delegateApprovals,
 		sUSDContract,
 		addressResolver,
@@ -193,8 +190,6 @@
 		assert.bnEqual(await feePool.feePeriodDuration(), FEE_PERIOD_DURATION);
 	});
 
-<<<<<<< HEAD
-=======
 	describe('restricted methods', () => {
 		before(async () => {
 			await proxyThruTo({
@@ -223,7 +218,6 @@
 		});
 	});
 
->>>>>>> 5a5f6f61
 	describe('when the issuanceRatio is 0.2', () => {
 		beforeEach(async () => {
 			// set default issuance ratio of 0.2
