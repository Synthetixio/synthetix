--- conflicted
+++ resolved
@@ -129,8 +129,8 @@
 	// Linking library if needed
 	if (Object.keys((await artifacts.readArtifact(contract)).linkReferences).length > 0) {
 		const safeDecimalMath = await artifacts.require('SafeDecimalMath').new();
-<<<<<<< HEAD
 		artifact.link(safeDecimalMath);
+    // link DynamicFee lib into Exchanger
 		if (
 			/^Exchanger$|^ExchangerWithVirtualSynth$|^ExchangerWithFeeRecAlternatives$/.test(
 				artifact._json.contractName
@@ -139,14 +139,12 @@
 			const DynamicFee = artifacts.require('DynamicFee');
 			DynamicFee.link(safeDecimalMath);
 			artifact.link(await DynamicFee.new());
-=======
+    }
+    // link SystemSettingsLib into SystemSettings
 		if (artifact._json.contractName === 'SystemSettings') {
 			const SystemSettingsLib = artifacts.require('SystemSettingsLib');
 			SystemSettingsLib.link(safeDecimalMath);
 			artifact.link(await SystemSettingsLib.new());
-		} else {
-			artifact.link(safeDecimalMath);
->>>>>>> 54a9c526
 		}
 	}
 
