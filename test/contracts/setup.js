'use strict';

const { artifacts, web3, log } = require('hardhat');

const { toWei, toBN } = web3.utils;
const { toUnit } = require('../utils')();
const { setupPriceAggregators, updateAggregatorRates } = require('./helpers');

const {
	toBytes32,
	getUsers,
	constants: { ZERO_ADDRESS },
	defaults: {
		WAITING_PERIOD_SECS,
		PRICE_DEVIATION_THRESHOLD_FACTOR,
		ISSUANCE_RATIO,
		FEE_PERIOD_DURATION,
		TARGET_THRESHOLD,
		LIQUIDATION_DELAY,
		LIQUIDATION_RATIO,
		LIQUIDATION_ESCROW_DURATION,
		LIQUIDATION_PENALTY,
		SNX_LIQUIDATION_PENALTY,
		SELF_LIQUIDATION_PENALTY,
		FLAG_REWARD,
		LIQUIDATE_REWARD,
		RATE_STALE_PERIOD,
		// EXCHANGE_DYNAMIC_FEE_THRESHOLD, // overridden
		// EXCHANGE_DYNAMIC_FEE_WEIGHT_DECAY, // overridden
		// EXCHANGE_DYNAMIC_FEE_ROUNDS, // overridden
		// EXCHANGE_MAX_DYNAMIC_FEE, // overridden
		MINIMUM_STAKE_TIME,
		DEBT_SNAPSHOT_STALE_TIME,
		ATOMIC_MAX_VOLUME_PER_BLOCK,
		ATOMIC_TWAP_WINDOW,
		CROSS_DOMAIN_DEPOSIT_GAS_LIMIT,
		CROSS_DOMAIN_REWARD_GAS_LIMIT,
		CROSS_DOMAIN_ESCROW_GAS_LIMIT,
		CROSS_DOMAIN_WITHDRAWAL_GAS_LIMIT,
		ETHER_WRAPPER_MAX_ETH,
		ETHER_WRAPPER_MINT_FEE_RATE,
		ETHER_WRAPPER_BURN_FEE_RATE,
		// FUTURES_MIN_KEEPER_FEE, // overridden
		FUTURES_LIQUIDATION_FEE_RATIO,
		FUTURES_LIQUIDATION_BUFFER_RATIO,
		FUTURES_MIN_INITIAL_MARGIN,
	},
} = require('../../');

const SUPPLY_100M = toWei((1e8).toString()); // 100M

// constants overrides for testing (to avoid having to update tests for config changes)
const constantsOverrides = {
	EXCHANGE_DYNAMIC_FEE_ROUNDS: '10',
	EXCHANGE_DYNAMIC_FEE_WEIGHT_DECAY: toWei('0.95'),
	EXCHANGE_DYNAMIC_FEE_THRESHOLD: toWei('0.004'),
	EXCHANGE_MAX_DYNAMIC_FEE: toWei('0.05'),
	FUTURES_MIN_KEEPER_FEE: toWei('20'),
};

/**
 * Create a mock ExternStateToken - useful to mock Synthetix or a synth
 */
const mockToken = async ({
	accounts,
	synth = undefined,
	name = 'name',
	symbol = 'ABC',
	supply = 1e8,
	skipInitialAllocation = false,
}) => {
	const [deployerAccount, owner] = accounts;

	const totalSupply = toWei(supply.toString());

	const proxy = await artifacts.require('ProxyERC20').new(owner, { from: deployerAccount });
	// set associated contract as deployerAccount so we can setBalanceOf to the owner below
	const tokenState = await artifacts
		.require('TokenState')
		.new(owner, deployerAccount, { from: deployerAccount });

	if (!skipInitialAllocation && supply > 0) {
		await tokenState.setBalanceOf(owner, totalSupply, { from: deployerAccount });
	}

	const token = await artifacts.require(synth ? 'MockSynth' : 'PublicEST').new(
		...[proxy.address, tokenState.address, name, symbol, totalSupply, owner]
			// add synth as currency key if needed
			.concat(synth ? toBytes32(synth) : [])
			.concat({
				from: deployerAccount,
			})
	);
	await Promise.all([
		tokenState.setAssociatedContract(token.address, { from: owner }),
		proxy.setTarget(token.address, { from: owner }),
	]);

	return { token, tokenState, proxy };
};

const mockGenericContractFnc = async ({ instance, fncName, mock, returns = [] }) => {
	// Adapted from: https://github.com/EthWorks/Doppelganger/blob/master/lib/index.ts
	const abiEntryForFnc = artifacts.require(mock).abi.find(({ name }) => name === fncName);

	if (!fncName || !abiEntryForFnc) {
		throw new Error(`Cannot find function "${fncName}" in the ABI of contract "${mock}"`);
	}
	const signature = web3.eth.abi.encodeFunctionSignature(abiEntryForFnc);

	const outputTypes = abiEntryForFnc.outputs.map(({ type }) => type);

	const responseAsEncodedData = web3.eth.abi.encodeParameters(outputTypes, returns);

	if (process.env.DEBUG) {
		log(`Mocking ${mock}.${fncName} to return ${returns.join(',')}`);
	}

	await instance.mockReturns(signature, responseAsEncodedData);
};

/**
 * Setup an individual contract. Note: will fail if required dependencies aren't provided in the cache.
 */
const setupContract = async ({
	accounts,
	contract,
	source = undefined, // if a separate source file should be used
	mock = undefined, // if contract is GenericMock, this is the name of the contract being mocked
	forContract = undefined, // when a contract is deployed for another (like Proxy for FeePool)
	cache = {},
	args = [],
	skipPostDeploy = false,
	properties = {},
}) => {
	const [deployerAccount, owner, , fundsWallet] = accounts;

	const artifact = artifacts.require(source || contract);

	const create = ({ constructorArgs }) => {
		return artifact.new(
			...constructorArgs.concat({
				from: deployerAccount,
			})
		);
	};

	// if it needs library linking
	if (Object.keys((await artifacts.readArtifact(source || contract)).linkReferences).length > 0) {
		const safeDecimalMath = await artifacts.require('SafeDecimalMath').new();
		if (artifact._json.contractName === 'SystemSettings') {
			// SafeDecimalMath -> SystemSettingsLib -> SystemSettings
			const SystemSettingsLib = artifacts.require('SystemSettingsLib');
			SystemSettingsLib.link(safeDecimalMath);
			artifact.link(await SystemSettingsLib.new());
		} else {
			// SafeDecimalMath -> anything else that expects linking
			artifact.link(safeDecimalMath);
		}
	}

	const tryGetAddressOf = name => (cache[name] ? cache[name].address : ZERO_ADDRESS);

	const tryGetProperty = ({ property, otherwise }) =>
		property in properties ? properties[property] : otherwise;

	const tryInvocationIfNotMocked = ({ name, fncName, args, user = owner }) => {
		if (name in cache && fncName in cache[name]) {
			if (process.env.DEBUG) {
				log(`Invoking ${name}.${fncName}(${args.join(',')})`);
			}

			return cache[name][fncName](...args.concat({ from: user }));
		}
	};

	const perpSuffix = tryGetProperty({ property: 'perpSuffix', otherwise: '' });

	const defaultArgs = {
		GenericMock: [],
		TradingRewards: [owner, owner, tryGetAddressOf('AddressResolver')],
		AddressResolver: [owner],
		OneNetAggregatorIssuedSynths: [tryGetAddressOf('AddressResolver')],
		OneNetAggregatorDebtRatio: [tryGetAddressOf('AddressResolver')],
		SystemStatus: [owner],
		FlexibleStorage: [tryGetAddressOf('AddressResolver')],
		ExchangeRates: [owner, tryGetAddressOf('AddressResolver')],
		ExchangeRatesWithDexPricing: [owner, tryGetAddressOf('AddressResolver')],
		SynthetixState: [owner, ZERO_ADDRESS],
		SupplySchedule: [owner, 0, 0],
		Proxy: [owner],
		ProxyERC20: [owner],
		ProxySynthetix: [owner],
		Depot: [owner, fundsWallet, tryGetAddressOf('AddressResolver')],
		SynthUtil: [tryGetAddressOf('AddressResolver')],
		DappMaintenance: [owner],
		DebtCache: [owner, tryGetAddressOf('AddressResolver')],
		Issuer: [owner, tryGetAddressOf('AddressResolver')],
		Exchanger: [owner, tryGetAddressOf('AddressResolver')],
		CircuitBreaker: [owner, tryGetAddressOf('AddressResolver')],
		ExchangeCircuitBreaker: [owner, tryGetAddressOf('AddressResolver')],
		ExchangerWithFeeRecAlternatives: [owner, tryGetAddressOf('AddressResolver')],
		SystemSettings: [owner, tryGetAddressOf('AddressResolver')],
		DirectIntegrationManager: [owner, tryGetAddressOf('AddressResolver')],
		ExchangeState: [owner, tryGetAddressOf('Exchanger')],
		SynthetixDebtShare: [owner, tryGetAddressOf('AddressResolver')],
		BaseSynthetix: [
			tryGetAddressOf('ProxyERC20BaseSynthetix'),
			tryGetAddressOf('TokenStateBaseSynthetix'),
			owner,
			SUPPLY_100M,
			tryGetAddressOf('AddressResolver'),
		],
		Synthetix: [
			tryGetAddressOf('ProxyERC20Synthetix'),
			tryGetAddressOf('TokenStateSynthetix'),
			owner,
			SUPPLY_100M,
			tryGetAddressOf('AddressResolver'),
		],
		MintableSynthetix: [
			tryGetAddressOf('ProxyERC20MintableSynthetix'),
			tryGetAddressOf('TokenStateMintableSynthetix'),
			owner,
			SUPPLY_100M,
			tryGetAddressOf('AddressResolver'),
		],
		SynthetixBridgeToOptimism: [owner, tryGetAddressOf('AddressResolver')],
		SynthetixBridgeToBase: [owner, tryGetAddressOf('AddressResolver')],
		SynthetixBridgeEscrow: [owner],
		RewardsDistribution: [
			owner,
			tryGetAddressOf('Synthetix'),
			tryGetAddressOf('ProxyERC20Synthetix'),
			tryGetAddressOf('RewardEscrowV2'),
			tryGetAddressOf('ProxyFeePool'),
		],
		RewardEscrow: [owner, tryGetAddressOf('Synthetix'), tryGetAddressOf('FeePool')],
		BaseRewardEscrowV2Frozen: [owner, tryGetAddressOf('AddressResolver')],
		RewardEscrowV2Frozen: [owner, tryGetAddressOf('AddressResolver')],
		RewardEscrowV2Storage: [owner, ZERO_ADDRESS],
		BaseRewardEscrowV2: [owner, tryGetAddressOf('AddressResolver')],
		RewardEscrowV2: [owner, tryGetAddressOf('AddressResolver')],
		ImportableRewardEscrowV2: [owner, tryGetAddressOf('AddressResolver')],
		SynthetixEscrow: [owner, tryGetAddressOf('Synthetix')],
		// use deployerAccount as associated contract to allow it to call setBalanceOf()
		TokenState: [owner, deployerAccount],
		EtherWrapper: [owner, tryGetAddressOf('AddressResolver'), tryGetAddressOf('WETH')],
		NativeEtherWrapper: [owner, tryGetAddressOf('AddressResolver')],
		WrapperFactory: [owner, tryGetAddressOf('AddressResolver')],
		FeePool: [tryGetAddressOf('ProxyFeePool'), owner, tryGetAddressOf('AddressResolver')],
		Synth: [
			tryGetAddressOf('ProxyERC20Synth'),
			tryGetAddressOf('TokenStateSynth'),
			tryGetProperty({ property: 'name', otherwise: 'Synthetic sUSD' }),
			tryGetProperty({ property: 'symbol', otherwise: 'sUSD' }),
			owner,
			tryGetProperty({ property: 'currencyKey', otherwise: toBytes32('sUSD') }),
			tryGetProperty({ property: 'totalSupply', otherwise: '0' }),
			tryGetAddressOf('AddressResolver'),
		],
		EternalStorage: [owner, tryGetAddressOf(forContract)],
		FeePoolEternalStorage: [owner, tryGetAddressOf('FeePool')],
		DelegateApprovals: [owner, tryGetAddressOf('EternalStorageDelegateApprovals')],
		Liquidator: [owner, tryGetAddressOf('AddressResolver')],
		LiquidatorRewards: [owner, tryGetAddressOf('AddressResolver')],
		CollateralManagerState: [owner, tryGetAddressOf('CollateralManager')],
		CollateralManager: [
			tryGetAddressOf('CollateralManagerState'),
			owner,
			tryGetAddressOf('AddressResolver'),
			toUnit(50000000),
			0,
			0,
			0,
		],
		CollateralUtil: [tryGetAddressOf('AddressResolver')],
		Collateral: [
			owner,
			tryGetAddressOf('CollateralManager'),
			tryGetAddressOf('AddressResolver'),
			toBytes32('sUSD'),
			toUnit(1.3),
			toUnit(100),
		],
		CollateralEth: [
			owner,
			tryGetAddressOf('CollateralManager'),
			tryGetAddressOf('AddressResolver'),
			toBytes32('sETH'),
			toUnit(1.3),
			toUnit(2),
		],
		CollateralShort: [
			owner,
			tryGetAddressOf('CollateralManager'),
			tryGetAddressOf('AddressResolver'),
			toBytes32('sUSD'),
			toUnit(1.2),
			toUnit(100),
		],
		WETH: [],
		SynthRedeemer: [tryGetAddressOf('AddressResolver')],
		FuturesMarketManager: [owner, tryGetAddressOf('AddressResolver')],
		FuturesMarketSettings: [owner, tryGetAddressOf('AddressResolver')],
		FuturesMarketBTC: [
			tryGetAddressOf('AddressResolver'),
			toBytes32('sBTC'), // base asset
			toBytes32('sBTC' + perpSuffix), // market key
		],
		FuturesMarketETH: [
			tryGetAddressOf('AddressResolver'),
			toBytes32('sETH'), // base asset
			toBytes32('sETH' + perpSuffix), // market key
		],
		FuturesMarketData: [tryGetAddressOf('AddressResolver')],
		// perps v2
		PerpsV2Settings: [owner, tryGetAddressOf('AddressResolver')],
		PerpsV2MarketpBTC: [
			tryGetAddressOf('AddressResolver'),
			toBytes32('BTC'), // base asset
			toBytes32('pBTC'), // market key
		],
		PerpsV2MarketpETH: [
			tryGetAddressOf('AddressResolver'),
			toBytes32('ETH'), // base asset
			toBytes32('pETH'), // market key
		],
	};

	let instance;
	try {
		instance = await create({
			constructorArgs: args.length > 0 ? args : defaultArgs[contract],
		});
		// Show contracts creating for debugging purposes
		if (process.env.DEBUG) {
			log(
				'Deployed',
				contract + (source ? ` (${source})` : '') + (forContract ? ' for ' + forContract : ''),
				mock ? 'mock of ' + mock : '',
				'to',
				instance.address
			);
		}
	} catch (err) {
		throw new Error(
			`Failed to deploy ${contract}. Does it have defaultArgs setup?\n\t└─> Caused by ${err.toString()}`
		);
	}

	const postDeployTasks = {
		async Synthetix() {
			// first give all SNX supply to the owner (using the hack that the deployerAccount was setup as the associatedContract via
			// the constructor args)
			await cache['TokenStateSynthetix'].setBalanceOf(owner, SUPPLY_100M, {
				from: deployerAccount,
			});

			// then configure everything else (including setting the associated contract of TokenState back to the Synthetix contract)
			await Promise.all(
				[
					(cache['TokenStateSynthetix'].setAssociatedContract(instance.address, { from: owner }),
					cache['ProxySynthetix'].setTarget(instance.address, { from: owner }),
					cache['ProxyERC20Synthetix'].setTarget(instance.address, { from: owner }),
					instance.setProxy(cache['ProxyERC20Synthetix'].address, {
						from: owner,
					})),
				]
					.concat(
						// If there's a SupplySchedule and it has the method we need (i.e. isn't a mock)
						tryInvocationIfNotMocked({
							name: 'SupplySchedule',
							fncName: 'setSynthetixProxy',
							args: [cache['ProxyERC20Synthetix'].address],
						}) || []
					)
					.concat(
						// If there's an escrow that's not a mock
						tryInvocationIfNotMocked({
							name: 'SynthetixEscrow',
							fncName: 'setSynthetix',
							args: [instance.address],
						}) || []
					)
					.concat(
						// If there's a reward escrow that's not a mock
						tryInvocationIfNotMocked({
							name: 'RewardEscrow',
							fncName: 'setSynthetix',
							args: [instance.address],
						}) || []
					)
					.concat(
						// If there's a rewards distribution that's not a mock
						tryInvocationIfNotMocked({
							name: 'RewardsDistribution',
							fncName: 'setAuthority',
							args: [instance.address],
						}) || []
					)
					.concat(
						tryInvocationIfNotMocked({
							name: 'RewardsDistribution',
							fncName: 'setSynthetixProxy',
							args: [cache['ProxyERC20Synthetix'].address], // will fail if no Proxy instantiated for Synthetix
						}) || []
					)
			);
		},
		async BaseSynthetix() {
			// first give all SNX supply to the owner (using the hack that the deployerAccount was setup as the associatedContract via
			// the constructor args)
			await cache['TokenStateBaseSynthetix'].setBalanceOf(owner, SUPPLY_100M, {
				from: deployerAccount,
			});

			// then configure everything else (including setting the associated contract of TokenState back to the Synthetix contract)
			await Promise.all(
				[
					(cache['TokenStateBaseSynthetix'].setAssociatedContract(instance.address, {
						from: owner,
					}),
					cache['ProxyBaseSynthetix'].setTarget(instance.address, { from: owner }),
					cache['ProxyERC20BaseSynthetix'].setTarget(instance.address, { from: owner }),
					instance.setProxy(cache['ProxyERC20BaseSynthetix'].address, {
						from: owner,
					})),
				]
					.concat(
						// If there's a rewards distribution that's not a mock
						tryInvocationIfNotMocked({
							name: 'RewardsDistribution',
							fncName: 'setAuthority',
							args: [instance.address],
						}) || []
					)
					.concat(
						tryInvocationIfNotMocked({
							name: 'RewardsDistribution',
							fncName: 'setSynthetixProxy',
							args: [cache['ProxyERC20BaseSynthetix'].address], // will fail if no Proxy instantiated for BaseSynthetix
						}) || []
					)
			);
		},
		async MintableSynthetix() {
			// first give all SNX supply to the owner (using the hack that the deployerAccount was setup as the associatedContract via
			// the constructor args)
			await cache['TokenStateMintableSynthetix'].setBalanceOf(owner, SUPPLY_100M, {
				from: deployerAccount,
			});

			// then configure everything else (including setting the associated contract of TokenState back to the Synthetix contract)
			await Promise.all(
				[
					(cache['TokenStateMintableSynthetix'].setAssociatedContract(instance.address, {
						from: owner,
					}),
					cache['ProxyMintableSynthetix'].setTarget(instance.address, { from: owner }),
					cache['ProxyERC20MintableSynthetix'].setTarget(instance.address, { from: owner }),
					instance.setProxy(cache['ProxyERC20MintableSynthetix'].address, {
						from: owner,
					})),
				]
					.concat(
						// If there's a rewards distribution that's not a mock
						tryInvocationIfNotMocked({
							name: 'RewardsDistribution',
							fncName: 'setAuthority',
							args: [instance.address],
						}) || []
					)
					.concat(
						tryInvocationIfNotMocked({
							name: 'RewardsDistribution',
							fncName: 'setSynthetixProxy',
							args: [cache['ProxyERC20MintableSynthetix'].address], // will fail if no Proxy instantiated for MintableSynthetix
						}) || []
					)
			);
		},
		async Synth() {
			await Promise.all(
				[
					cache['TokenStateSynth'].setAssociatedContract(instance.address, { from: owner }),
					cache['ProxyERC20Synth'].setTarget(instance.address, { from: owner }),
				] || []
			);
		},
		async FeePool() {
			await Promise.all(
				[]
					.concat(
						tryInvocationIfNotMocked({
							name: 'ProxyFeePool',
							fncName: 'setTarget',
							args: [instance.address],
						}) || []
					)
					.concat(
						tryInvocationIfNotMocked({
							name: 'FeePoolEternalStorage',
							fncName: 'setAssociatedContract',
							args: [instance.address],
						}) || []
					)
					.concat(
						tryInvocationIfNotMocked({
							name: 'RewardEscrow',
							fncName: 'setFeePool',
							args: [instance.address],
						}) || []
					)
			);
		},
		async Issuer() {
			await Promise.all([
				cache['SystemStatus'].updateAccessControl(
					toBytes32('Issuance'),
					instance.address,
					true,
					false,
					{ from: owner }
				),
			]);
		},
		async DelegateApprovals() {
			await cache['EternalStorageDelegateApprovals'].setAssociatedContract(instance.address, {
				from: owner,
			});
		},
		async Exchanger() {
			await Promise.all([
				cache['ExchangeState'].setAssociatedContract(instance.address, { from: owner }),
			]);
		},
		async ExchangeCircuitBreaker() {
			await Promise.all([
				cache['SystemStatus'].updateAccessControl(
					toBytes32('Synth'),
					instance.address,
					true,
					false,
					{ from: owner }
				),
			]);
		},
		async ExchangerWithFeeRecAlternatives() {
			await Promise.all([
				cache['ExchangeState'].setAssociatedContract(instance.address, { from: owner }),

				cache['SystemStatus'].updateAccessControl(
					toBytes32('Synth'),
					instance.address,
					true,
					false,
					{ from: owner }
				),
			]);
		},

		async CollateralManager() {
			await cache['CollateralManagerState'].setAssociatedContract(instance.address, {
				from: owner,
			});
		},

		async RewardEscrowV2() {
			await Promise.all([
				cache['RewardEscrowV2Storage'].setAssociatedContract(instance.address, { from: owner }),
				cache['RewardEscrowV2Storage'].setFallbackRewardEscrow(
					cache['RewardEscrowV2Frozen'].address,
					{ from: owner }
				),
			]);
		},

		async ImportableRewardEscrowV2() {
			await Promise.all([
				cache['RewardEscrowV2Storage'].setAssociatedContract(instance.address, { from: owner }),
				cache['RewardEscrowV2Storage'].setFallbackRewardEscrow(
					cache['RewardEscrowV2Frozen'].address,
					{ from: owner }
				),
			]);
		},

		async SystemStatus() {
			// ensure the owner has suspend/resume control over everything
			await instance.updateAccessControls(
				['System', 'Issuance', 'Exchange', 'SynthExchange', 'Synth', 'Futures'].map(toBytes32),
				[owner, owner, owner, owner, owner, owner],
				[true, true, true, true, true, true],
				[true, true, true, true, true, true],
				{ from: owner }
			);
		},
		async FuturesMarketBTC() {
			await Promise.all([
				cache['FuturesMarketManager'].addMarkets([instance.address], { from: owner }),
			]);
		},
		async FuturesMarketETH() {
			await Promise.all([
				cache['FuturesMarketManager'].addMarkets([instance.address], { from: owner }),
			]);
		},
		async PerpsV2MarketpBTC() {
			await Promise.all([
				cache['FuturesMarketManager'].addMarkets([instance.address], { from: owner }),
			]);
		},
		async PerpsV2MarketpETH() {
			await Promise.all([
				cache['FuturesMarketManager'].addMarkets([instance.address], { from: owner }),
			]);
		},
		async GenericMock() {
			if (mock === 'RewardEscrow' || mock === 'SynthetixEscrow') {
				await mockGenericContractFnc({ instance, mock, fncName: 'balanceOf', returns: ['0'] });
			} else if (mock === 'EtherWrapper') {
				await mockGenericContractFnc({
					instance,
					mock,
					fncName: 'totalIssuedSynths',
					returns: ['0'],
				});
			} else if (mock === 'WrapperFactory') {
				await Promise.all([
					mockGenericContractFnc({
						instance,
						mock,
						fncName: 'isWrapper',
						returns: [false],
					}),
				]);
			} else if (mock === 'FeePool') {
				await Promise.all([
					mockGenericContractFnc({
						instance,
						mock,
						fncName: 'FEE_ADDRESS',
						returns: [getUsers({ network: 'mainnet', user: 'fee' }).address],
					}),
				]);
			} else if (mock === 'Exchanger') {
				await Promise.all([
					mockGenericContractFnc({
						instance,
						mock,
						fncName: 'feeRateForExchange',
						returns: [toWei('0.0030')],
					}),
				]);
			} else if (mock === 'Issuer') {
				await Promise.all([
					mockGenericContractFnc({
						instance,
						mock,
						fncName: 'debtBalanceOf',
						returns: [toWei('0')],
					}),
				]);
			} else if (mock === 'ExchangeState') {
				await Promise.all([
					mockGenericContractFnc({
						instance,
						mock,
						fncName: 'getLengthOfEntries',
						returns: ['0'],
					}),
					mockGenericContractFnc({
						instance,
						mock,
						fncName: 'getMaxTimestamp',
						returns: ['0'],
					}),
				]);
			} else if (mock === 'CollateralManager') {
				await Promise.all([
					mockGenericContractFnc({
						instance,
						mock,
						fncName: 'isSynthManaged',
						returns: [false],
					}),
				]);
			} else if (mock === 'FuturesMarketManager') {
				await Promise.all([
					mockGenericContractFnc({
						instance,
						mock,
						fncName: 'totalDebt',
						returns: ['0', false],
					}),
				]);
			} else if (mock === 'FuturesMarket') {
				await Promise.all([
					mockGenericContractFnc({
						instance,
						mock,
						fncName: 'recomputeFunding',
						returns: ['0'],
					}),
				]);
			}
		},
	};

	// now run any postDeploy tasks (connecting contracts together)
	if (!skipPostDeploy && postDeployTasks[contract]) {
		await postDeployTasks[contract]();
	}

	return instance;
};

const setupAllContracts = async ({
	accounts,
	existing = {},
	mocks = {},
	contracts = [],
	synths = [],
	feeds = [],
}) => {
	const [, owner] = accounts;

	// Copy mocks into the return object, this allows us to include them in the
	// AddressResolver
	const returnObj = Object.assign({}, mocks, existing);

	// BASE CONTRACTS

	// Note: those with deps need to be listed AFTER their deps
	// Note: deps are based on the contract's resolver name, allowing different contracts to be used
	// for the same dependency (e.g. in l1/l2 configurations)
	const baseContracts = [
		{ contract: 'AddressResolver' },
		{
			contract: 'OneNetAggregatorIssuedSynths',
			resolverAlias: 'ext:AggregatorIssuedSynths',
		},
		{
			contract: 'OneNetAggregatorDebtRatio',
			resolverAlias: 'ext:AggregatorDebtRatio',
		},
		{ contract: 'SystemStatus' },
		{ contract: 'ExchangeState' },
		{ contract: 'FlexibleStorage', deps: ['AddressResolver'] },
		{
			contract: 'SystemSettings',
			deps: ['AddressResolver', 'FlexibleStorage'],
		},
		{
			contract: 'DirectIntegrationManager',
			deps: ['AddressResolver', 'SystemSettings'],
		},
		{
			contract: 'ExchangeRates',
			deps: ['AddressResolver', 'SystemSettings', 'CircuitBreaker'],
		},
		{ contract: 'SynthetixDebtShare' },
		{ contract: 'SupplySchedule' },
		{ contract: 'ProxyERC20', forContract: 'Synthetix' },
		{ contract: 'ProxyERC20', forContract: 'MintableSynthetix' },
		{ contract: 'ProxyERC20', forContract: 'BaseSynthetix' },
		{ contract: 'ProxyERC20', forContract: 'Synth' }, // for generic synth
		{ contract: 'Proxy', forContract: 'Synthetix' },
		{ contract: 'Proxy', forContract: 'MintableSynthetix' },
		{ contract: 'Proxy', forContract: 'BaseSynthetix' },
		{ contract: 'Proxy', forContract: 'FeePool' },
		{ contract: 'TokenState', forContract: 'Synthetix' },
		{ contract: 'TokenState', forContract: 'MintableSynthetix' },
		{ contract: 'TokenState', forContract: 'BaseSynthetix' },
		{ contract: 'TokenState', forContract: 'Synth' }, // for generic synth
		{ contract: 'RewardEscrow' },
		{
			contract: 'BaseRewardEscrowV2Frozen',
			deps: ['AddressResolver'],
			mocks: ['Synthetix', 'FeePool', 'Issuer'],
		},
		{
			contract: 'RewardEscrowV2Frozen',
			deps: ['AddressResolver'],
			mocks: ['Synthetix', 'FeePool', 'Issuer'],
		},
		{
			contract: 'RewardEscrowV2Storage',
			deps: ['RewardEscrowV2Frozen'],
			mocks: ['Synthetix', 'FeePool', 'RewardEscrow', 'SynthetixBridgeToOptimism', 'Issuer'],
		},
		{
			contract: 'BaseRewardEscrowV2',
			deps: ['AddressResolver', 'RewardEscrowV2Storage'],
			mocks: ['Synthetix', 'FeePool', 'Issuer'],
		},
		{
			contract: 'RewardEscrowV2',
			deps: ['AddressResolver', 'SystemStatus', 'RewardEscrowV2Storage'],
			mocks: ['Synthetix', 'FeePool', 'RewardEscrow', 'SynthetixBridgeToOptimism', 'Issuer'],
		},
		{
			contract: 'ImportableRewardEscrowV2',
			resolverAlias: `RewardEscrowV2`,
			deps: ['AddressResolver', 'RewardEscrowV2Storage'],
			mocks: ['Synthetix', 'FeePool', 'SynthetixBridgeToBase', 'Issuer'],
		},
		{ contract: 'SynthetixEscrow' },
		{ contract: 'FeePoolEternalStorage' },
		{ contract: 'EternalStorage', forContract: 'DelegateApprovals' },
		{ contract: 'DelegateApprovals', deps: ['EternalStorage'] },
		{ contract: 'EternalStorage', forContract: 'Liquidator' },
		{
			contract: 'Liquidator',
			deps: ['AddressResolver', 'EternalStorage', 'FlexibleStorage', 'SynthetixEscrow'],
		},
		{
			contract: 'LiquidatorRewards',
			deps: ['AddressResolver', 'Liquidator', 'Issuer', 'RewardEscrowV2', 'Synthetix'],
		},
		{
			contract: 'RewardsDistribution',
			mocks: ['Synthetix', 'FeePool', 'RewardEscrow', 'RewardEscrowV2', 'ProxyFeePool'],
		},
		{ contract: 'Depot', deps: ['AddressResolver', 'SystemStatus'] },
		{ contract: 'SynthUtil', deps: ['AddressResolver'] },
		{ contract: 'DappMaintenance' },
		{ contract: 'WETH' },
		{
			contract: 'EtherWrapper',
			mocks: [],
			deps: ['AddressResolver', 'WETH'],
		},
		{
			contract: 'NativeEtherWrapper',
			mocks: [],
			deps: ['AddressResolver', 'EtherWrapper', 'WETH', 'SynthsETH'],
		},
		{
			contract: 'WrapperFactory',
			mocks: [],
			deps: ['AddressResolver', 'SystemSettings'],
		},
		{
			contract: 'SynthRedeemer',
			mocks: ['Issuer'],
			deps: ['AddressResolver'],
		},
		{
			contract: 'DebtCache',
			mocks: ['Issuer', 'Exchanger', 'CollateralManager', 'EtherWrapper', 'FuturesMarketManager'],
			deps: ['ExchangeRates', 'SystemStatus'],
		},
		{
			contract: 'Issuer',
			mocks: [
				'CollateralManager',
				'Synthetix',
				'Exchanger',
				'FeePool',
				'DelegateApprovals',
				'FlexibleStorage',
				'WrapperFactory',
				'EtherWrapper',
				'SynthRedeemer',
			],
			deps: [
				'OneNetAggregatorIssuedSynths',
				'OneNetAggregatorDebtRatio',
				'AddressResolver',
				'SystemStatus',
				'FlexibleStorage',
				'DebtCache',
				'SynthetixDebtShare',
			],
		},
		{
			contract: 'CircuitBreaker',
			mocks: ['Issuer', 'ExchangeRates'],
			deps: ['AddressResolver', 'SystemStatus', 'FlexibleStorage'],
		},
		{
			contract: 'ExchangeCircuitBreaker',
			mocks: ['Synthetix', 'FeePool', 'DelegateApprovals', 'VirtualSynthMastercopy'],
			deps: ['AddressResolver', 'SystemStatus', 'ExchangeRates', 'FlexibleStorage', 'Issuer'],
		},
		{
			contract: 'Exchanger',
			mocks: ['Synthetix', 'FeePool', 'DelegateApprovals'],
			deps: [
				'AddressResolver',
				'TradingRewards',
				'SystemStatus',
				'ExchangeRates',
				'ExchangeState',
				'FlexibleStorage',
				'DebtCache',
				'CircuitBreaker',
			],
		},
		{
			contract: 'ExchangeRatesWithDexPricing',
			resolverAlias: 'ExchangeRates',
<<<<<<< HEAD
			deps: ['AddressResolver', 'DirectIntegrationManager'],
=======
			deps: ['AddressResolver', 'CircuitBreaker', 'SystemSettings'],
>>>>>>> 982ad738
		},
		{
			contract: 'ExchangerWithFeeRecAlternatives',
			resolverAlias: 'Exchanger',
			mocks: [
				'Synthetix',
				'CircuitBreaker',
				'ExchangeRates',
				'FeePool',
				'DelegateApprovals',
				'VirtualSynthMastercopy',
			],
			deps: [
				'AddressResolver',
				'DirectIntegrationManager',
				'TradingRewards',
				'SystemStatus',
				'ExchangeRates',
				'ExchangeState',
				'FlexibleStorage',
				'DebtCache',
				'CircuitBreaker',
			],
		},
		{
			contract: 'Synth',
			mocks: ['Issuer', 'Exchanger', 'FeePool', 'EtherWrapper', 'WrapperFactory'],
			deps: ['TokenState', 'ProxyERC20', 'SystemStatus', 'AddressResolver'],
		}, // a generic synth
		{
			contract: 'Synthetix',
			mocks: [
				'Exchanger',
				'SupplySchedule',
				'RewardEscrow',
				'RewardEscrowV2',
				'SynthetixEscrow',
				'RewardsDistribution',
				'Liquidator',
				'LiquidatorRewards',
			],
			deps: ['Issuer', 'Proxy', 'ProxyERC20', 'AddressResolver', 'TokenState', 'SystemStatus'],
		},
		{
			contract: 'BaseSynthetix',
			resolverAlias: 'Synthetix',
			mocks: [
				'Exchanger',
				'RewardEscrow',
				'RewardEscrowV2',
				'SynthetixEscrow',
				'RewardsDistribution',
				'Liquidator',
				'LiquidatorRewards',
			],
			deps: ['Issuer', 'Proxy', 'ProxyERC20', 'AddressResolver', 'TokenState', 'SystemStatus'],
		},
		{
			contract: 'MintableSynthetix',
			resolverAlias: 'Synthetix',
			mocks: [
				'Exchanger',
				'SynthetixEscrow',
				'Liquidator',
				'LiquidatorRewards',
				'Issuer',
				'SystemStatus',
				'SynthetixBridgeToBase',
			],
			deps: [
				'Proxy',
				'ProxyERC20',
				'AddressResolver',
				'TokenState',
				'RewardsDistribution',
				'RewardEscrow',
				'RewardEscrowV2',
			],
		},
		{
			contract: 'SynthetixBridgeToOptimism',
			mocks: [
				'ext:Messenger',
				'ovm:SynthetixBridgeToBase',
				'FeePool',
				'SynthetixBridgeEscrow',
				'RewardsDistribution',
			],
			deps: ['AddressResolver', 'Issuer', 'RewardEscrowV2', 'Synthetix'],
		},
		{
			contract: 'SynthetixBridgeToBase',
			mocks: ['ext:Messenger', 'base:SynthetixBridgeToOptimism', 'FeePool', 'RewardEscrowV2'],
			deps: ['AddressResolver', 'Synthetix'],
		},
		{
			contract: 'SynthetixBridgeEscrow',
			mocks: [],
			deps: [],
		},
		{ contract: 'TradingRewards', deps: ['AddressResolver', 'Synthetix'] },
		{
			contract: 'FeePool',
			mocks: [
				'Synthetix',
				'Exchanger',
				'Issuer',
				'RewardEscrow',
				'RewardEscrowV2',
				'DelegateApprovals',
				'FeePoolEternalStorage',
				'RewardsDistribution',
				'FlexibleStorage',
				'CollateralManager',
				'EtherWrapper',
				'FuturesMarketManager',
				'WrapperFactory',
				'SynthetixBridgeToOptimism',
			],
			deps: [
				'OneNetAggregatorIssuedSynths',
				'OneNetAggregatorDebtRatio',
				'SystemStatus',
				'SynthetixDebtShare',
				'AddressResolver',
			],
		},
		{
			contract: 'CollateralState',
			deps: [],
		},
		{
			contract: 'CollateralManagerState',
			deps: [],
		},
		{
			contract: 'CollateralUtil',
			deps: ['AddressResolver', 'ExchangeRates'],
		},
		{
			contract: 'CollateralManager',
			deps: [
				'AddressResolver',
				'SystemStatus',
				'Issuer',
				'ExchangeRates',
				'DebtCache',
				'CollateralUtil',
				'CollateralManagerState',
			],
		},
		{
			contract: 'Collateral',
			deps: ['CollateralManager', 'AddressResolver', 'CollateralUtil'],
		},
		{
			contract: 'CollateralEth',
			deps: ['Collateral', 'CollateralManager', 'AddressResolver', 'CollateralUtil'],
		},
		{
			contract: 'CollateralShort',
			deps: ['Collateral', 'CollateralManager', 'AddressResolver', 'CollateralUtil'],
		},
		{
			contract: 'FuturesMarketManager',
			deps: ['AddressResolver', 'Exchanger', 'FuturesMarketSettings', 'ExchangeCircuitBreaker'],
		},
		{
			contract: 'FuturesMarketSettings',
			deps: ['AddressResolver', 'FlexibleStorage'],
		},
		// perps v1 - "futures"
		{
			contract: 'FuturesMarketBTC',
			source: 'TestableFuturesMarket',
			deps: [
				'AddressResolver',
				'FuturesMarketManager',
				'FuturesMarketSettings',
				'SystemStatus',
				'FlexibleStorage',
				'ExchangeCircuitBreaker',
			],
		},
		{
			contract: 'FuturesMarketETH',
			source: 'TestableFuturesMarket',
			deps: [
				'AddressResolver',
				'FuturesMarketManager',
				'FuturesMarketSettings',
				'FlexibleStorage',
				'ExchangeCircuitBreaker',
			],
		},
		{ contract: 'FuturesMarketData', deps: ['FuturesMarketSettings'] },

		// perps v2
		{
			contract: 'PerpsV2Settings',
			deps: ['AddressResolver', 'FlexibleStorage'],
		},
		{
			contract: 'PerpsV2MarketpBTC',
			source: 'TestablePerpsV2Market',
			deps: [
				'AddressResolver',
				'FuturesMarketManager',
				'PerpsV2Settings',
				'SystemStatus',
				'FlexibleStorage',
				'ExchangeCircuitBreaker',
			],
		},
		{
			contract: 'PerpsV2MarketpETH',
			source: 'TestablePerpsV2Market',
			deps: [
				'AddressResolver',
				'FuturesMarketManager',
				'FlexibleStorage',
				'ExchangeCircuitBreaker',
			],
		},
	];

	// check contract list for contracts with the same address resolver name
	const checkConflictsInDeclaredContracts = ({ contractList }) => {
		// { resolverName: [contract1, contract2, ...], ... }
		const resolverNameToContracts = baseContracts
			.filter(({ contract }) => contractList.includes(contract))
			.filter(({ forContract }) => !forContract) // ignore proxies
			.map(({ contract, resolverAlias }) => [contract, resolverAlias || contract])
			.reduce((memo, [name, resolverName]) => {
				memo[resolverName] = [].concat(memo[resolverName] || [], name);
				return memo;
			}, {});
		// [[resolverName, [contract1, contract2, ...]]]
		const conflicts = Object.entries(resolverNameToContracts).filter(
			([resolverName, contracts]) => contracts.length > 1
		);

		if (conflicts.length) {
			const errorStr = conflicts.map(
				([resolverName, contracts]) => `[${contracts.join(',')}] conflict for ${resolverName}`
			);

			throw new Error(`Conflicting contracts declared in setup: ${errorStr}`);
		}
	};

	// get deduped list of all required base contracts
	const findAllAssociatedContracts = ({ contractList }) => {
		return Array.from(
			new Set(
				baseContracts
					.filter(({ contract }) => contractList.includes(contract))
					.reduce(
						(memo, { contract, deps = [] }) =>
							memo.concat(contract).concat(findAllAssociatedContracts({ contractList: deps })),
						[]
					)
			)
		);
	};

	// contract names the user requested - could be a list of strings or objects with a "contract" property
	const contractNamesRequested = contracts.map(contract => contract.contract || contract);

	// ensure user didn't specify conflicting contracts
	checkConflictsInDeclaredContracts({ contractList: contractNamesRequested });

	// get list of resolver aliases from declared contracts
	const namesResolvedThroughAlias = contractNamesRequested
		.map(contractName => baseContracts.find(({ contract }) => contract === contractName))
		.map(({ resolverAlias }) => resolverAlias)
		.filter(resolverAlias => !!resolverAlias);

	// now go through all contracts and compile a list of them and all nested dependencies
	const contractsRequired = findAllAssociatedContracts({ contractList: contractNamesRequested });

	// now sort in dependency order
	const contractsToFetch = baseContracts.filter(
		({ contract, forContract }) =>
			// keep if contract is required
			contractsRequired.includes(contract) &&
			// ignore if contract has been aliased
			!namesResolvedThroughAlias.includes(contract) &&
			// and either there is no "forContract" or the forContract is itself required
			(!forContract || contractsRequired.includes(forContract)) &&
			// and no entry in the existingContracts object
			!(contract in existing)
	);

	// now setup each contract in serial in case we have deps we need to load
	for (const { contract, source, resolverAlias, mocks = [], forContract } of contractsToFetch) {
		// mark each mock onto the returnObj as true when it doesn't exist, indicating it needs to be
		// put through the AddressResolver
		// for all mocks required for this contract
		await Promise.all(
			mocks
				// if the target isn't on the returnObj (i.e. already mocked / created) and not in the list of contracts
				.filter(mock => !(mock in returnObj) && contractNamesRequested.indexOf(mock) < 0)
				// then setup the contract
				.map(mock =>
					setupContract({
						accounts,
						mock,
						contract: 'GenericMock',
						cache: Object.assign({}, mocks, returnObj),
					}).then(instance => (returnObj[mock] = instance))
				)
		);

		// the name of the contract - the contract plus it's forContract
		// (e.g. Proxy + FeePool)
		const forContractName = forContract || '';

		// some contracts should be registered to the address resolver with a different name
		const contractRegistered = resolverAlias || contract;

		// deploy the contract
		returnObj[contractRegistered + forContractName] = await setupContract({
			accounts,
			contract,
			source,
			forContract,
			// the cache is a combination of the mocks and any return objects
			cache: Object.assign({}, mocks, returnObj),
			// pass through any properties that may be given for this contract
			properties:
				(contracts.find(({ contract: foundContract }) => foundContract === contract) || {})
					.properties || {},
		});
	}

	// SYNTHS

	const synthsToAdd = [];

	// now setup each synth and its deps
	for (const synth of synths) {
		const { token, proxy, tokenState } = await mockToken({
			accounts,
			synth,
			supply: 0, // add synths with 0 supply initially
			skipInitialAllocation: true,
			name: `Synth ${synth}`,
			symbol: synth,
		});

		returnObj[`ProxyERC20${synth}`] = proxy;
		returnObj[`TokenState${synth}`] = tokenState;
		returnObj[`Synth${synth}`] = token;

		// We'll defer adding the tokens into the Issuer as it must
		// be synchronised with the FlexibleStorage address first.
		synthsToAdd.push(token.address);
	}

	// now invoke AddressResolver to set all addresses
	if (returnObj['AddressResolver']) {
		if (process.env.DEBUG) {
			log(`Importing into AddressResolver:\n\t - ${Object.keys(returnObj).join('\n\t - ')}`);
		}

		await returnObj['AddressResolver'].importAddresses(
			Object.keys(returnObj).map(toBytes32),
			Object.values(returnObj).map(entry =>
				// use 0x1111 address for any mocks that have no actual deployment
				entry === true ? '0x' + '1'.repeat(40) : entry.address
			),
			{
				from: owner,
			}
		);
	}

	// now rebuild caches for all contracts that need it
	await Promise.all(
		Object.entries(returnObj)
			// keep items not in mocks
			.filter(([name]) => !(name in mocks))
			// and only those with the setResolver function
			.filter(([, instance]) => !!instance.rebuildCache)
			.map(([contract, instance]) => {
				return instance.rebuildCache().catch(err => {
					throw err;
				});
			})
	);

	// if deploying a real Synthetix, then we add the synths
	if (returnObj['Issuer'] && !mocks['Issuer']) {
		if (returnObj['Synth']) {
			returnObj['Issuer'].addSynth(returnObj['Synth'].address, { from: owner });
		}

		for (const synthAddress of synthsToAdd) {
			await returnObj['Issuer'].addSynth(synthAddress, { from: owner });
		}
	}

	// now setup defaults for the system (note: this dupes logic from the deploy script)
	if (returnObj['SystemSettings']) {
		await Promise.all([
			returnObj['SystemSettings'].setWaitingPeriodSecs(WAITING_PERIOD_SECS, { from: owner }),
			returnObj['SystemSettings'].setPriceDeviationThresholdFactor(
				PRICE_DEVIATION_THRESHOLD_FACTOR,
				{ from: owner }
			),
			returnObj['SystemSettings'].setIssuanceRatio(ISSUANCE_RATIO, { from: owner }),
			returnObj['SystemSettings'].setCrossDomainMessageGasLimit(0, CROSS_DOMAIN_DEPOSIT_GAS_LIMIT, {
				from: owner,
			}),
			returnObj['SystemSettings'].setCrossDomainMessageGasLimit(1, CROSS_DOMAIN_ESCROW_GAS_LIMIT, {
				from: owner,
			}),
			returnObj['SystemSettings'].setCrossDomainMessageGasLimit(2, CROSS_DOMAIN_REWARD_GAS_LIMIT, {
				from: owner,
			}),
			returnObj['SystemSettings'].setCrossDomainMessageGasLimit(
				3,
				CROSS_DOMAIN_WITHDRAWAL_GAS_LIMIT,
				{
					from: owner,
				}
			),
			returnObj['SystemSettings'].setFeePeriodDuration(FEE_PERIOD_DURATION, { from: owner }),
			returnObj['SystemSettings'].setTargetThreshold(TARGET_THRESHOLD, { from: owner }),
			returnObj['SystemSettings'].setLiquidationDelay(LIQUIDATION_DELAY, { from: owner }),
			returnObj['SystemSettings'].setLiquidationRatio(LIQUIDATION_RATIO, { from: owner }),
			returnObj['SystemSettings'].setLiquidationEscrowDuration(LIQUIDATION_ESCROW_DURATION, {
				from: owner,
			}),
			returnObj['SystemSettings'].setLiquidationPenalty(LIQUIDATION_PENALTY, {
				from: owner,
			}),
			returnObj['SystemSettings'].setSnxLiquidationPenalty(SNX_LIQUIDATION_PENALTY, {
				from: owner,
			}),
			returnObj['SystemSettings'].setSelfLiquidationPenalty(SELF_LIQUIDATION_PENALTY, {
				from: owner,
			}),
			returnObj['SystemSettings'].setFlagReward(FLAG_REWARD, { from: owner }),
			returnObj['SystemSettings'].setLiquidateReward(LIQUIDATE_REWARD, { from: owner }),
			returnObj['SystemSettings'].setRateStalePeriod(RATE_STALE_PERIOD, { from: owner }),
			returnObj['SystemSettings'].setExchangeDynamicFeeThreshold(
				constantsOverrides.EXCHANGE_DYNAMIC_FEE_THRESHOLD,
				{
					from: owner,
				}
			),
			returnObj['SystemSettings'].setExchangeDynamicFeeWeightDecay(
				constantsOverrides.EXCHANGE_DYNAMIC_FEE_WEIGHT_DECAY,
				{
					from: owner,
				}
			),
			returnObj['SystemSettings'].setExchangeDynamicFeeRounds(
				constantsOverrides.EXCHANGE_DYNAMIC_FEE_ROUNDS,
				{
					from: owner,
				}
			),
			returnObj['SystemSettings'].setExchangeMaxDynamicFee(
				constantsOverrides.EXCHANGE_MAX_DYNAMIC_FEE,
				{
					from: owner,
				}
			),
			returnObj['SystemSettings'].setMinimumStakeTime(MINIMUM_STAKE_TIME, { from: owner }),
			returnObj['SystemSettings'].setDebtSnapshotStaleTime(DEBT_SNAPSHOT_STALE_TIME, {
				from: owner,
			}),
			returnObj['SystemSettings'].setEtherWrapperMaxETH(ETHER_WRAPPER_MAX_ETH, {
				from: owner,
			}),
			returnObj['SystemSettings'].setEtherWrapperMintFeeRate(ETHER_WRAPPER_MINT_FEE_RATE, {
				from: owner,
			}),
			returnObj['SystemSettings'].setEtherWrapperBurnFeeRate(ETHER_WRAPPER_BURN_FEE_RATE, {
				from: owner,
			}),
			returnObj['SystemSettings'].setAtomicMaxVolumePerBlock(ATOMIC_MAX_VOLUME_PER_BLOCK, {
				from: owner,
			}),
			returnObj['SystemSettings'].setAtomicTwapWindow(ATOMIC_TWAP_WINDOW, {
				from: owner,
			}),
		]);

		// legacy futures
		if (returnObj['FuturesMarketSettings']) {
			const promises = [
				returnObj['FuturesMarketSettings'].setMinInitialMargin(FUTURES_MIN_INITIAL_MARGIN, {
					from: owner,
				}),
				returnObj['FuturesMarketSettings'].setMinKeeperFee(
					constantsOverrides.FUTURES_MIN_KEEPER_FEE,
					{
						from: owner,
					}
				),
				returnObj['FuturesMarketSettings'].setLiquidationFeeRatio(FUTURES_LIQUIDATION_FEE_RATIO, {
					from: owner,
				}),
				returnObj['FuturesMarketSettings'].setLiquidationBufferRatio(
					FUTURES_LIQUIDATION_BUFFER_RATIO,
					{
						from: owner,
					}
				),
			];

			// TODO: fetch settings per-market programmatically
			const setupFuturesMarket = async market => {
				const assetKey = await market.baseAsset();
				const marketKey = await market.marketKey();
				await setupPriceAggregators(returnObj['ExchangeRates'], owner, [assetKey]);
				await updateAggregatorRates(returnObj['ExchangeRates'], null, [assetKey], [toUnit('1')]);
				await Promise.all([
					returnObj['FuturesMarketSettings'].setParameters(
						marketKey,
						toWei('0.003'), // 0.3% taker fee
						toWei('0.001'), // 0.1% maker fee
						toWei('0.0005'), // 0.05% taker fee next price
						toWei('0.0001'), // 0.01% maker fee next price
						toBN('2'), // 2 rounds next price confirm window
						toWei('10'), // 10x max leverage
						toWei('100000'), // 100000 max market debt
						toWei('0.1'), // 10% max funding rate
						toWei('100000'), // 100000 USD skewScaleUSD
						{ from: owner }
					),
				]);
			};

			if (returnObj['FuturesMarketBTC']) {
				promises.push(setupFuturesMarket(returnObj['FuturesMarketBTC']));
			}
			if (returnObj['FuturesMarketETH']) {
				promises.push(setupFuturesMarket(returnObj['FuturesMarketETH']));
			}

			await Promise.all(promises);
		}

		// perps V2
		if (returnObj['PerpsV2Settings']) {
			const promises = [
				returnObj['PerpsV2Settings'].setMinInitialMargin(FUTURES_MIN_INITIAL_MARGIN, {
					from: owner,
				}),
				returnObj['PerpsV2Settings'].setMinKeeperFee(constantsOverrides.FUTURES_MIN_KEEPER_FEE, {
					from: owner,
				}),
				returnObj['PerpsV2Settings'].setLiquidationFeeRatio(FUTURES_LIQUIDATION_FEE_RATIO, {
					from: owner,
				}),
				returnObj['PerpsV2Settings'].setLiquidationBufferRatio(FUTURES_LIQUIDATION_BUFFER_RATIO, {
					from: owner,
				}),
			];

			const setupPerpsV2Market = async market => {
				const assetKey = await market.baseAsset();
				const marketKey = await market.marketKey();
				await setupPriceAggregators(returnObj['ExchangeRates'], owner, [assetKey]);
				await updateAggregatorRates(
					returnObj['ExchangeRates'],
					returnObj['CircuitBreaker'],
					[assetKey],
					[toUnit('1')]
				);
				await Promise.all([
					returnObj['PerpsV2Settings'].setParameters(
						marketKey,
						toWei('0.003'), // 0.3% base fee
						toWei('0.0005'), // 0.05% base fee next price
						toBN('2'), // 2 rounds next price confirm window
						toWei('10'), // 10x max leverage
						toWei('100000'), // 100000 max single side OI
						toWei('0.1'), // 10% max funding rate
						toWei('100000'), // 100000 USD skewScaleUSD
						{ from: owner }
					),
				]);
			};

			if (returnObj['PerpsV2MarketpBTC']) {
				promises.push(setupPerpsV2Market(returnObj['PerpsV2MarketpBTC']));
			}
			if (returnObj['PerpsV2MarketpETH']) {
				promises.push(setupPerpsV2Market(returnObj['PerpsV2MarketpETH']));
			}

			await Promise.all(promises);
		}
	}

	// finally if any of our contracts have setAddressResolver (from MockSynth), then invoke it
	await Promise.all(
		Object.values(returnObj)
			.filter(contract => contract.setAddressResolver)
			.map(mock => mock.setAddressResolver(returnObj['AddressResolver'].address))
	);

	if (returnObj['ExchangeRates']) {
		// setup SNX price feed and any other feeds
		const keys = ['SNX', ...(feeds || [])].map(toBytes32);
		const prices = ['0.2', ...(feeds || []).map(() => '1.0')].map(toUnit);
		await setupPriceAggregators(returnObj['ExchangeRates'], owner, keys);
		await updateAggregatorRates(
			returnObj['ExchangeRates'],
			returnObj['CircuitBreaker'],
			keys,
			prices
		);
	}

	return returnObj;
};

module.exports = {
	mockToken,
	mockGenericContractFnc,
	setupContract,
	setupAllContracts,
	constantsOverrides,
};<|MERGE_RESOLUTION|>--- conflicted
+++ resolved
@@ -758,7 +758,8 @@
 		},
 		{
 			contract: 'ExchangeRates',
-			deps: ['AddressResolver', 'SystemSettings', 'CircuitBreaker'],
+			deps: ['AddressResolver', 'SystemSettings'],
+			mocks: ['ExchangeCircuitBreaker'],
 		},
 		{ contract: 'SynthetixDebtShare' },
 		{ contract: 'SupplySchedule' },
@@ -902,11 +903,7 @@
 		{
 			contract: 'ExchangeRatesWithDexPricing',
 			resolverAlias: 'ExchangeRates',
-<<<<<<< HEAD
 			deps: ['AddressResolver', 'DirectIntegrationManager'],
-=======
-			deps: ['AddressResolver', 'CircuitBreaker', 'SystemSettings'],
->>>>>>> 982ad738
 		},
 		{
 			contract: 'ExchangerWithFeeRecAlternatives',
