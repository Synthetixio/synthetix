'use strict';

const { artifacts, web3, log } = require('hardhat');

const { toWei } = web3.utils;
const { toUnit } = require('../utils')();
const {
	toBytes32,
	getUsers,
	constants: { ZERO_ADDRESS },
	defaults: {
		WAITING_PERIOD_SECS,
		PRICE_DEVIATION_THRESHOLD_FACTOR,
		ISSUANCE_RATIO,
		FEE_PERIOD_DURATION,
		TARGET_THRESHOLD,
		LIQUIDATION_DELAY,
		LIQUIDATION_RATIO,
		LIQUIDATION_PENALTY,
		RATE_STALE_PERIOD,
		MINIMUM_STAKE_TIME,
		DEBT_SNAPSHOT_STALE_TIME,
		CROSS_DOMAIN_DEPOSIT_GAS_LIMIT,
		CROSS_DOMAIN_REWARD_GAS_LIMIT,
		CROSS_DOMAIN_ESCROW_GAS_LIMIT,
		CROSS_DOMAIN_WITHDRAWAL_GAS_LIMIT,
		ETHER_WRAPPER_MAX_ETH,
		ETHER_WRAPPER_MINT_FEE_RATE,
		ETHER_WRAPPER_BURN_FEE_RATE,
		FUTURES_LIQUIDATION_FEE,
		FUTURES_MIN_INITIAL_MARGIN,
	},
} = require('../../');

const SUPPLY_100M = toWei((1e8).toString()); // 100M

/**
 * Create a mock ExternStateToken - useful to mock Synthetix or a synth
 */
const mockToken = async ({
	accounts,
	synth = undefined,
	name = 'name',
	symbol = 'ABC',
	supply = 1e8,
	skipInitialAllocation = false,
}) => {
	const [deployerAccount, owner] = accounts;

	const totalSupply = toWei(supply.toString());

	const proxy = await artifacts.require('ProxyERC20').new(owner, { from: deployerAccount });
	// set associated contract as deployerAccount so we can setBalanceOf to the owner below
	const tokenState = await artifacts
		.require('TokenState')
		.new(owner, deployerAccount, { from: deployerAccount });

	if (!skipInitialAllocation && supply > 0) {
		await tokenState.setBalanceOf(owner, totalSupply, { from: deployerAccount });
	}

	const token = await artifacts.require(synth ? 'MockSynth' : 'PublicEST').new(
		...[proxy.address, tokenState.address, name, symbol, totalSupply, owner]
			// add synth as currency key if needed
			.concat(synth ? toBytes32(synth) : [])
			.concat({
				from: deployerAccount,
			})
	);
	await Promise.all([
		tokenState.setAssociatedContract(token.address, { from: owner }),
		proxy.setTarget(token.address, { from: owner }),
	]);

	return { token, tokenState, proxy };
};

const mockGenericContractFnc = async ({ instance, fncName, mock, returns = [] }) => {
	// Adapted from: https://github.com/EthWorks/Doppelganger/blob/master/lib/index.ts
	const abiEntryForFnc = artifacts.require(mock).abi.find(({ name }) => name === fncName);

	if (!fncName || !abiEntryForFnc) {
		throw Error(`Cannot find function "${fncName}" in the ABI of contract "${mock}"`);
	}
	const signature = web3.eth.abi.encodeFunctionSignature(abiEntryForFnc);

	const outputTypes = abiEntryForFnc.outputs.map(({ type }) => type);

	const responseAsEncodedData = web3.eth.abi.encodeParameters(outputTypes, returns);

	if (process.env.DEBUG) {
		log(`Mocking ${mock}.${fncName} to return ${returns.join(',')}`);
	}

	await instance.mockReturns(signature, responseAsEncodedData);
};

/**
 * Setup an individual contract. Note: will fail if required dependencies aren't provided in the cache.
 */
const setupContract = async ({
	accounts,
	contract,
	source = undefined, // if a separate source file should be used
	mock = undefined, // if contract is GenericMock, this is the name of the contract being mocked
	forContract = undefined, // when a contract is deployed for another (like Proxy for FeePool)
	cache = {},
	args = [],
	skipPostDeploy = false,
	properties = {},
}) => {
	const [deployerAccount, owner, oracle, fundsWallet] = accounts;

	const artifact = artifacts.require(source || contract);

	const create = ({ constructorArgs }) => {
		return artifact.new(
			...constructorArgs.concat({
				from: deployerAccount,
			})
		);
	};

	// if it needs library linking
	if (Object.keys((await artifacts.readArtifact(source || contract)).linkReferences).length > 0) {
		await artifact.link(await artifacts.require('SafeDecimalMath').new());
	}

	const tryGetAddressOf = name => (cache[name] ? cache[name].address : ZERO_ADDRESS);

	const tryGetProperty = ({ property, otherwise }) =>
		property in properties ? properties[property] : otherwise;

	const tryInvocationIfNotMocked = ({ name, fncName, args, user = owner }) => {
		if (name in cache && fncName in cache[name]) {
			if (process.env.DEBUG) {
				log(`Invoking ${name}.${fncName}(${args.join(',')})`);
			}

			return cache[name][fncName](...args.concat({ from: user }));
		}
	};

	const defaultArgs = {
		GenericMock: [],
		TradingRewards: [owner, owner, tryGetAddressOf('AddressResolver')],
		AddressResolver: [owner],
		SystemStatus: [owner],
		FlexibleStorage: [tryGetAddressOf('AddressResolver')],
		ExchangeRates: [
			owner,
			oracle,
			tryGetAddressOf('AddressResolver'),
			[toBytes32('SNX')],
			[toWei('0.2', 'ether')],
		],
		SynthetixState: [owner, ZERO_ADDRESS],
		SupplySchedule: [owner, 0, 0],
		Proxy: [owner],
		ProxyERC20: [owner],
		Depot: [owner, fundsWallet, tryGetAddressOf('AddressResolver')],
		SynthUtil: [tryGetAddressOf('AddressResolver')],
		DappMaintenance: [owner],
		DebtCache: [owner, tryGetAddressOf('AddressResolver')],
		Issuer: [owner, tryGetAddressOf('AddressResolver')],
		Exchanger: [owner, tryGetAddressOf('AddressResolver')],
		SystemSettings: [owner, tryGetAddressOf('AddressResolver')],
		ExchangeState: [owner, tryGetAddressOf('Exchanger')],
		BaseSynthetix: [
			tryGetAddressOf('ProxyERC20BaseSynthetix'),
			tryGetAddressOf('TokenStateBaseSynthetix'),
			owner,
			SUPPLY_100M,
			tryGetAddressOf('AddressResolver'),
		],
		Synthetix: [
			tryGetAddressOf('ProxyERC20Synthetix'),
			tryGetAddressOf('TokenStateSynthetix'),
			owner,
			SUPPLY_100M,
			tryGetAddressOf('AddressResolver'),
		],
		MintableSynthetix: [
			tryGetAddressOf('ProxyERC20MintableSynthetix'),
			tryGetAddressOf('TokenStateMintableSynthetix'),
			owner,
			SUPPLY_100M,
			tryGetAddressOf('AddressResolver'),
		],
		SynthetixBridgeToOptimism: [owner, tryGetAddressOf('AddressResolver')],
		SynthetixBridgeToBase: [owner, tryGetAddressOf('AddressResolver')],
		SynthetixBridgeEscrow: [owner],
		RewardsDistribution: [
			owner,
			tryGetAddressOf('Synthetix'),
			tryGetAddressOf('ProxyERC20Synthetix'),
			tryGetAddressOf('RewardEscrowV2'),
			tryGetAddressOf('ProxyFeePool'),
		],
		RewardEscrow: [owner, tryGetAddressOf('Synthetix'), tryGetAddressOf('FeePool')],
		BaseRewardEscrowV2: [owner, tryGetAddressOf('AddressResolver')],
		RewardEscrowV2: [owner, tryGetAddressOf('AddressResolver')],
		ImportableRewardEscrowV2: [owner, tryGetAddressOf('AddressResolver')],
		SynthetixEscrow: [owner, tryGetAddressOf('Synthetix')],
		// use deployerAccount as associated contract to allow it to call setBalanceOf()
		TokenState: [owner, deployerAccount],
		EtherCollateral: [owner, tryGetAddressOf('AddressResolver')],
		EtherWrapper: [owner, tryGetAddressOf('AddressResolver'), tryGetAddressOf('WETH')],
		NativeEtherWrapper: [owner, tryGetAddressOf('AddressResolver')],
		EtherCollateralsUSD: [owner, tryGetAddressOf('AddressResolver')],
		FeePoolState: [owner, tryGetAddressOf('FeePool')],
		FeePool: [tryGetAddressOf('ProxyFeePool'), owner, tryGetAddressOf('AddressResolver')],
		Synth: [
			tryGetAddressOf('ProxyERC20Synth'),
			tryGetAddressOf('TokenStateSynth'),
			tryGetProperty({ property: 'name', otherwise: 'Synthetic sUSD' }),
			tryGetProperty({ property: 'symbol', otherwise: 'sUSD' }),
			owner,
			tryGetProperty({ property: 'currencyKey', otherwise: toBytes32('sUSD') }),
			tryGetProperty({ property: 'totalSupply', otherwise: '0' }),
			tryGetAddressOf('AddressResolver'),
		],
		EternalStorage: [owner, tryGetAddressOf(forContract)],
		FeePoolEternalStorage: [owner, tryGetAddressOf('FeePool')],
		DelegateApprovals: [owner, tryGetAddressOf('EternalStorageDelegateApprovals')],
		Liquidations: [owner, tryGetAddressOf('AddressResolver')],
		BinaryOptionMarketFactory: [owner, tryGetAddressOf('AddressResolver')],
		BinaryOptionMarketManager: [
			owner,
			tryGetAddressOf('AddressResolver'),
			61 * 60, // max oracle price age: 61 minutes
			26 * 7 * 24 * 60 * 60, // expiry duration: 26 weeks (~ 6 months)
			365 * 24 * 60 * 60, // Max time to maturity: ~ 1 year
			toWei('2'), // Capital requirement
			toWei('0.05'), // Skew Limit
			toWei('0.008'), // pool fee
			toWei('0.002'), // creator fee
			toWei('0.02'), // refund fee
		],
		BinaryOptionMarketData: [],
		CollateralManager: [
			tryGetAddressOf('CollateralManagerState'),
			owner,
			tryGetAddressOf('AddressResolver'),
			toUnit(50000000),
			0,
			0,
		],
		WETH: [],
		FuturesMarketManager: [
			tryGetAddressOf('ProxyFuturesMarketManager'),
			owner,
			tryGetAddressOf('AddressResolver'),
		],
		FuturesMarketSettings: [owner, tryGetAddressOf('AddressResolver')],
		FuturesMarketBTC: [
			tryGetAddressOf('ProxyFuturesMarketBTC'),
			owner,
			tryGetAddressOf('AddressResolver'),
			toBytes32('sBTC'), // base asset
		],
		FuturesMarketETH: [
			tryGetAddressOf('ProxyFuturesMarketETH'),
			owner,
			tryGetAddressOf('AddressResolver'),
			toBytes32('sETH'), // base asset
		],
		FuturesMarketData: [tryGetAddressOf('AddressResolver')],
	};

	let instance;
	try {
		instance = await create({
			constructorArgs: args.length > 0 ? args : defaultArgs[contract],
		});
		// Show contracts creating for debugging purposes
		if (process.env.DEBUG) {
			log(
				'Deployed',
				contract + (source ? ` (${source})` : '') + (forContract ? ' for ' + forContract : ''),
				mock ? 'mock of ' + mock : '',
				'to',
				instance.address
			);
		}
	} catch (err) {
		throw Error(
			`Failed to deploy ${contract}. Does it have defaultArgs setup?\n\t└─> Caused by ${err.toString()}`
		);
	}

	const postDeployTasks = {
		async Issuer() {
			await Promise.all(
				[].concat(
					// Synthetix State is where the issuance data lives so it needs to be connected to Issuer
					tryInvocationIfNotMocked({
						name: 'SynthetixState',
						fncName: 'setAssociatedContract',
						args: [instance.address],
					}) || []
				)
			);
		},
		async Synthetix() {
			// first give all SNX supply to the owner (using the hack that the deployerAccount was setup as the associatedContract via
			// the constructor args)
			await cache['TokenStateSynthetix'].setBalanceOf(owner, SUPPLY_100M, {
				from: deployerAccount,
			});

			// then configure everything else (including setting the associated contract of TokenState back to the Synthetix contract)
			await Promise.all(
				[
					(cache['TokenStateSynthetix'].setAssociatedContract(instance.address, { from: owner }),
					cache['ProxySynthetix'].setTarget(instance.address, { from: owner }),
					cache['ProxyERC20Synthetix'].setTarget(instance.address, { from: owner }),
					instance.setProxy(cache['ProxyERC20Synthetix'].address, {
						from: owner,
					})),
				]
					.concat(
						// If there's a SupplySchedule and it has the method we need (i.e. isn't a mock)
						tryInvocationIfNotMocked({
							name: 'SupplySchedule',
							fncName: 'setSynthetixProxy',
							args: [cache['ProxyERC20Synthetix'].address],
						}) || []
					)
					.concat(
						// If there's an escrow that's not a mock
						tryInvocationIfNotMocked({
							name: 'SynthetixEscrow',
							fncName: 'setSynthetix',
							args: [instance.address],
						}) || []
					)
					.concat(
						// If there's a reward escrow that's not a mock
						tryInvocationIfNotMocked({
							name: 'RewardEscrow',
							fncName: 'setSynthetix',
							args: [instance.address],
						}) || []
					)
					.concat(
						// If there's a rewards distribution that's not a mock
						tryInvocationIfNotMocked({
							name: 'RewardsDistribution',
							fncName: 'setAuthority',
							args: [instance.address],
						}) || []
					)
					.concat(
						tryInvocationIfNotMocked({
							name: 'RewardsDistribution',
							fncName: 'setSynthetixProxy',
							args: [cache['ProxyERC20Synthetix'].address], // will fail if no Proxy instantiated for Synthetix
						}) || []
					)
			);
		},
		async BaseSynthetix() {
			// first give all SNX supply to the owner (using the hack that the deployerAccount was setup as the associatedContract via
			// the constructor args)
			await cache['TokenStateBaseSynthetix'].setBalanceOf(owner, SUPPLY_100M, {
				from: deployerAccount,
			});

			// then configure everything else (including setting the associated contract of TokenState back to the Synthetix contract)
			await Promise.all(
				[
					(cache['TokenStateBaseSynthetix'].setAssociatedContract(instance.address, {
						from: owner,
					}),
					cache['ProxyBaseSynthetix'].setTarget(instance.address, { from: owner }),
					cache['ProxyERC20BaseSynthetix'].setTarget(instance.address, { from: owner }),
					instance.setProxy(cache['ProxyERC20BaseSynthetix'].address, {
						from: owner,
					})),
				]
					.concat(
						// If there's a rewards distribution that's not a mock
						tryInvocationIfNotMocked({
							name: 'RewardsDistribution',
							fncName: 'setAuthority',
							args: [instance.address],
						}) || []
					)
					.concat(
						tryInvocationIfNotMocked({
							name: 'RewardsDistribution',
							fncName: 'setSynthetixProxy',
							args: [cache['ProxyERC20BaseSynthetix'].address], // will fail if no Proxy instantiated for BaseSynthetix
						}) || []
					)
			);
		},
		async MintableSynthetix() {
			// first give all SNX supply to the owner (using the hack that the deployerAccount was setup as the associatedContract via
			// the constructor args)
			await cache['TokenStateMintableSynthetix'].setBalanceOf(owner, SUPPLY_100M, {
				from: deployerAccount,
			});

			// then configure everything else (including setting the associated contract of TokenState back to the Synthetix contract)
			await Promise.all(
				[
					(cache['TokenStateMintableSynthetix'].setAssociatedContract(instance.address, {
						from: owner,
					}),
					cache['ProxyMintableSynthetix'].setTarget(instance.address, { from: owner }),
					cache['ProxyERC20MintableSynthetix'].setTarget(instance.address, { from: owner }),
					instance.setProxy(cache['ProxyERC20MintableSynthetix'].address, {
						from: owner,
					})),
				]
					.concat(
						// If there's a rewards distribution that's not a mock
						tryInvocationIfNotMocked({
							name: 'RewardsDistribution',
							fncName: 'setAuthority',
							args: [instance.address],
						}) || []
					)
					.concat(
						tryInvocationIfNotMocked({
							name: 'RewardsDistribution',
							fncName: 'setSynthetixProxy',
							args: [cache['ProxyERC20MintableSynthetix'].address], // will fail if no Proxy instantiated for MintableSynthetix
						}) || []
					)
			);
		},
		async Synth() {
			await Promise.all(
				[
					cache['TokenStateSynth'].setAssociatedContract(instance.address, { from: owner }),
					cache['ProxyERC20Synth'].setTarget(instance.address, { from: owner }),
				] || []
			);
		},
		async FeePool() {
			await Promise.all(
				[]
					.concat(
						tryInvocationIfNotMocked({
							name: 'ProxyFeePool',
							fncName: 'setTarget',
							args: [instance.address],
						}) || []
					)
					.concat(
						tryInvocationIfNotMocked({
							name: 'FeePoolState',
							fncName: 'setFeePool',
							args: [instance.address],
						}) || []
					)
					.concat(
						tryInvocationIfNotMocked({
							name: 'FeePoolEternalStorage',
							fncName: 'setAssociatedContract',
							args: [instance.address],
						}) || []
					)
					.concat(
						tryInvocationIfNotMocked({
							name: 'RewardEscrow',
							fncName: 'setFeePool',
							args: [instance.address],
						}) || []
					)
			);
		},
		async DelegateApprovals() {
			await cache['EternalStorageDelegateApprovals'].setAssociatedContract(instance.address, {
				from: owner,
			});
		},
		async Liquidations() {
			await cache['EternalStorageLiquidations'].setAssociatedContract(instance.address, {
				from: owner,
			});
		},
		async Exchanger() {
			await Promise.all([
				cache['ExchangeState'].setAssociatedContract(instance.address, { from: owner }),

				cache['SystemStatus'].updateAccessControl(
					toBytes32('Synth'),
					instance.address,
					true,
					false,
					{ from: owner }
				),
			]);
		},

		async SystemStatus() {
			// ensure the owner has suspend/resume control over everything
			await instance.updateAccessControls(
				['System', 'Issuance', 'Exchange', 'SynthExchange', 'Synth'].map(toBytes32),
				[owner, owner, owner, owner, owner],
				[true, true, true, true, true],
				[true, true, true, true, true],
				{ from: owner }
			);
		},
		async FuturesMarketManager() {
			await Promise.all([
				cache['ProxyFuturesMarketManager'].setTarget(instance.address, { from: owner }),
				instance.setProxy(cache['ProxyFuturesMarketManager'].address, {
					from: owner,
				}),
			]);
		},
		async FuturesMarketBTC() {
			await Promise.all([
				cache['FuturesMarketSettings'].connectMarket(toBytes32('sBTC'), instance.address, {
					from: owner,
				}),
				cache['FuturesMarketSettings'].setAllParameters(
					toBytes32('sBTC'),
					toWei('0.003'), // 0.3% taker fee
					toWei('0.001'), // 0.1% maker fee
					toWei('10'), // 10x max leverage
					toWei('100000'), // 100000 max market debt
					[
						toWei('0.1'), // 10% max funding rate
						toWei('1'), // 100% max funding rate skew
						toWei('0.0125'), // 1.25% per hour max funding rate of change
					],
					{ from: owner }
				),
				cache['FuturesMarketManager'].addMarkets([instance.address], { from: owner }),
				cache['ProxyFuturesMarketBTC'].setTarget(instance.address, { from: owner }),
				instance.setProxy(cache['ProxyFuturesMarketBTC'].address, {
					from: owner,
				}),
			]);
		},
		async FuturesMarketETH() {
			await Promise.all([
				cache['FuturesMarketSettings'].connectMarket(toBytes32('sETH'), instance.address, {
					from: owner,
				}),
				cache['FuturesMarketSettings'].setAllParameters(
					toBytes32('sETH'),
					toWei('0.003'), // 0.3% taker fee
					toWei('0.001'), // 0.1% maker fee
					toWei('10'), // 10x max leverage
					toWei('100000'), // 100000 max market debt
					[
						toWei('0.1'), // 10% max funding rate
						toWei('1'), // 100% max funding rate skew
						toWei('0.0125'), // 1.25% per hour max funding rate of change
					],
					{ from: owner }
				),
				cache['FuturesMarketManager'].addMarkets([instance.address], { from: owner }),
				cache['ProxyFuturesMarketETH'].setTarget(instance.address, { from: owner }),
				instance.setProxy(cache['ProxyFuturesMarketETH'].address, {
					from: owner,
				}),
			]);
		},
		async GenericMock() {
			if (mock === 'RewardEscrow' || mock === 'SynthetixEscrow') {
				await mockGenericContractFnc({ instance, mock, fncName: 'balanceOf', returns: ['0'] });
			} else if (mock === 'EtherCollateral' || mock === 'EtherCollateralsUSD') {
				await mockGenericContractFnc({
					instance,
					mock,
					fncName: 'totalIssuedSynths',
					returns: ['0'],
				});
			} else if (mock === 'EtherWrapper') {
				await mockGenericContractFnc({
					instance,
					mock,
					fncName: 'totalIssuedSynths',
					returns: ['0'],
				});
			} else if (mock === 'FeePool') {
				await Promise.all([
					mockGenericContractFnc({
						instance,
						mock,
						fncName: 'FEE_ADDRESS',
						returns: [getUsers({ network: 'mainnet', user: 'fee' }).address],
					}),
				]);
			} else if (mock === 'Exchanger') {
				await Promise.all([
					mockGenericContractFnc({
						instance,
						mock,
						fncName: 'feeRateForExchange',
						returns: [toWei('0.0030')],
					}),
				]);
			} else if (mock === 'ExchangeState') {
				await Promise.all([
					mockGenericContractFnc({
						instance,
						mock,
						fncName: 'getLengthOfEntries',
						returns: ['0'],
					}),
					mockGenericContractFnc({
						instance,
						mock,
						fncName: 'getMaxTimestamp',
						returns: ['0'],
					}),
				]);
			} else if (mock === 'CollateralManager') {
				await Promise.all([
					mockGenericContractFnc({
						instance,
						mock,
						fncName: 'isSynthManaged',
						returns: [false],
					}),
				]);
			} else if (mock === 'FuturesMarketManager') {
				await Promise.all([
					mockGenericContractFnc({
						instance,
						mock,
						fncName: 'totalDebt',
						returns: ['0', false],
					}),
				]);
			} else if (mock === 'FuturesMarket') {
				await Promise.all([
					mockGenericContractFnc({
						instance,
						mock,
						fncName: 'recomputeFunding',
						returns: ['0'],
					}),
				]);
			}
		},
	};

	// now run any postDeploy tasks (connecting contracts together)
	if (!skipPostDeploy && postDeployTasks[contract]) {
		await postDeployTasks[contract]();
	}

	return instance;
};

const setupAllContracts = async ({
	accounts,
	existing = {},
	mocks = {},
	contracts = [],
	synths = [],
}) => {
	const [, owner] = accounts;

	// Copy mocks into the return object, this allows us to include them in the
	// AddressResolver
	const returnObj = Object.assign({}, mocks, existing);

	// BASE CONTRACTS

	// Note: those with deps need to be listed AFTER their deps
	const baseContracts = [
		{ contract: 'AddressResolver' },
		{ contract: 'SystemStatus' },
		{ contract: 'ExchangeState' },
		{ contract: 'FlexibleStorage', deps: ['AddressResolver'] },
		{
			contract: 'SystemSettings',
			deps: ['AddressResolver', 'FlexibleStorage'],
		},
		{
			contract: 'ExchangeRates',
			deps: ['AddressResolver', 'SystemSettings'],
			mocks: ['Exchanger'],
		},
		{ contract: 'SynthetixState' },
		{ contract: 'SupplySchedule' },
		{ contract: 'ProxyERC20', forContract: 'Synthetix' },
		{ contract: 'ProxyERC20', forContract: 'MintableSynthetix' },
		{ contract: 'ProxyERC20', forContract: 'BaseSynthetix' },
		{ contract: 'ProxyERC20', forContract: 'Synth' }, // for generic synth
		{ contract: 'Proxy', forContract: 'Synthetix' },
		{ contract: 'Proxy', forContract: 'MintableSynthetix' },
		{ contract: 'Proxy', forContract: 'BaseSynthetix' },
		{ contract: 'Proxy', forContract: 'FeePool' },
		{ contract: 'TokenState', forContract: 'Synthetix' },
		{ contract: 'TokenState', forContract: 'MintableSynthetix' },
		{ contract: 'TokenState', forContract: 'BaseSynthetix' },
		{ contract: 'TokenState', forContract: 'Synth' }, // for generic synth
		{ contract: 'RewardEscrow' },
		{
			contract: 'BaseRewardEscrowV2',
			deps: ['AddressResolver'],
			mocks: ['Synthetix', 'FeePool'],
		},
		{
			contract: 'RewardEscrowV2',
			deps: ['AddressResolver', 'SystemStatus'],
			mocks: ['Synthetix', 'FeePool', 'RewardEscrow', 'SynthetixBridgeToOptimism', 'Issuer'],
		},
		{
			contract: 'ImportableRewardEscrowV2',
			deps: ['AddressResolver'],
			mocks: ['Synthetix', 'FeePool', 'SynthetixBridgeToBase', 'Issuer'],
		},
		{ contract: 'SynthetixEscrow' },
		{ contract: 'FeePoolEternalStorage' },
		{ contract: 'FeePoolState', mocks: ['FeePool'] },
		{ contract: 'EternalStorage', forContract: 'DelegateApprovals' },
		{ contract: 'DelegateApprovals', deps: ['EternalStorage'] },
		{ contract: 'EternalStorage', forContract: 'Liquidations' },
		{ contract: 'Liquidations', deps: ['EternalStorage', 'FlexibleStorage'] },
		{
			contract: 'RewardsDistribution',
			mocks: ['Synthetix', 'FeePool', 'RewardEscrow', 'RewardEscrowV2', 'ProxyFeePool'],
		},
		{ contract: 'Depot', deps: ['AddressResolver', 'SystemStatus'] },
		{ contract: 'SynthUtil', deps: ['AddressResolver'] },
		{ contract: 'DappMaintenance' },
		{
			contract: 'EtherCollateral',
			mocks: ['Issuer', 'Depot'],
			deps: ['AddressResolver', 'SystemStatus'],
		},
		{ contract: 'WETH' },
		{
			contract: 'EtherWrapper',
			mocks: [],
			deps: ['AddressResolver', 'WETH'],
		},
		{
			contract: 'NativeEtherWrapper',
			mocks: [],
			deps: ['AddressResolver', 'EtherWrapper', 'WETH', 'SynthsETH'],
		},
		{
			contract: 'EtherCollateralsUSD',
			mocks: ['Issuer', 'ExchangeRates', 'FeePool'],
			deps: ['AddressResolver', 'SystemStatus'],
		},
		{
			contract: 'DebtCache',
			mocks: ['Issuer', 'Exchanger', 'CollateralManager', 'EtherWrapper', 'FuturesMarketManager'],
			deps: ['ExchangeRates', 'SystemStatus'],
		},
		{
			contract: 'Issuer',
			mocks: [
				'EtherCollateral',
				'EtherCollateralsUSD',
				'CollateralManager',
				'Synthetix',
				'SynthetixState',
				'Exchanger',
				'FeePool',
				'DelegateApprovals',
				'FlexibleStorage',
				'EtherWrapper',
			],
			deps: ['AddressResolver', 'SystemStatus', 'FlexibleStorage', 'DebtCache'],
		},
		{
			contract: 'Exchanger',
			source: 'ExchangerWithVirtualSynth',
			mocks: ['Synthetix', 'FeePool', 'DelegateApprovals', 'VirtualSynthMastercopy'],
			deps: [
				'AddressResolver',
				'TradingRewards',
				'SystemStatus',
				'ExchangeRates',
				'ExchangeState',
				'FlexibleStorage',
				'DebtCache',
			],
		},
		{
			contract: 'Synth',
			mocks: ['Issuer', 'Exchanger', 'FeePool', 'EtherWrapper'],
			deps: ['TokenState', 'ProxyERC20', 'SystemStatus', 'AddressResolver'],
		}, // a generic synth
		{
			contract: 'Synthetix',
			mocks: [
				'Exchanger',
				'SupplySchedule',
				'RewardEscrow',
				'RewardEscrowV2',
				'SynthetixEscrow',
				'RewardsDistribution',
				'Liquidations',
			],
			deps: [
				'Issuer',
				'SynthetixState',
				'Proxy',
				'ProxyERC20',
				'AddressResolver',
				'TokenState',
				'SystemStatus',
				'ExchangeRates',
			],
		},
		{
			contract: 'BaseSynthetix',
			mocks: [
				'Exchanger',
				'RewardEscrow',
				'RewardEscrowV2',
				'SynthetixEscrow',
				'RewardsDistribution',
				'Liquidations',
			],
			deps: [
				'Issuer',
				'SynthetixState',
				'Proxy',
				'ProxyERC20',
				'AddressResolver',
				'TokenState',
				'SystemStatus',
				'ExchangeRates',
			],
		},
		{
			contract: 'MintableSynthetix',
			mocks: [
				'Exchanger',
				'SynthetixEscrow',
				'Liquidations',
				'Issuer',
				'SystemStatus',
				'ExchangeRates',
				'SynthetixBridgeToBase',
			],
			deps: [
				'Proxy',
				'ProxyERC20',
				'AddressResolver',
				'TokenState',
				'RewardsDistribution',
				'RewardEscrow',
				'SynthetixState',
			],
		},
		{
			contract: 'SynthetixBridgeToOptimism',
			mocks: [
				'ext:Messenger',
				'ovm:SynthetixBridgeToBase',
				'SynthetixBridgeEscrow',
				'RewardsDistribution',
			],
			deps: ['AddressResolver', 'Issuer', 'RewardEscrowV2', 'Synthetix'],
		},
		{
			contract: 'SynthetixBridgeToBase',
			mocks: ['ext:Messenger', 'base:SynthetixBridgeToOptimism', 'RewardEscrowV2'],
			deps: ['AddressResolver', 'Synthetix'],
		},
		{
			contract: 'SynthetixBridgeEscrow',
			mocks: [],
			deps: [],
		},
		{ contract: 'TradingRewards', deps: ['AddressResolver', 'Synthetix'] },
		{
			contract: 'FeePool',
			mocks: [
				'Synthetix',
				'Exchanger',
				'Issuer',
				'SynthetixState',
				'RewardEscrow',
				'RewardEscrowV2',
				'DelegateApprovals',
				'FeePoolEternalStorage',
				'RewardsDistribution',
				'FlexibleStorage',
				'EtherCollateralsUSD',
				'CollateralManager',
				'EtherWrapper',
			],
			deps: ['SystemStatus', 'FeePoolState', 'AddressResolver'],
		},
		{
			contract: 'BinaryOptionMarketFactory',
			deps: ['AddressResolver'],
		},
		{
			contract: 'BinaryOptionMarketManager',
			deps: [
				'SystemStatus',
				'AddressResolver',
				'ExchangeRates',
				'FeePool',
				'Synthetix',
				'BinaryOptionMarketFactory',
			],
		},
		{
			contract: 'BinaryOptionMarketData',
			deps: ['BinaryOptionMarketManager', 'BinaryOptionMarket', 'BinaryOption'],
		},
		{
			contract: 'CollateralManager',
			deps: ['AddressResolver', 'SystemStatus', 'Issuer', 'ExchangeRates', 'DebtCache'],
		},
		{ contract: 'Proxy', forContract: 'FuturesMarketManager' },
		{ contract: 'FuturesMarketManager', deps: ['AddressResolver'] },
		{
			contract: 'FuturesMarketSettings',
			deps: ['AddressResolver', 'SystemSettings'],
		},
		{ contract: 'Proxy', forContract: 'FuturesMarketBTC' },
		{
			contract: 'FuturesMarketBTC',
<<<<<<< HEAD
			source: 'FuturesMarket',
			deps: [
				'Proxy',
				'AddressResolver',
				'FuturesMarketManager',
				'FuturesMarketSettings',
				'SystemSettings',
				'ExchangeRates',
				'FeePool',
				'Issuer',
				'SynthetixEscrow',
				'Liquidations',
			],
=======
			source: 'TestableFuturesMarket',
			deps: ['Proxy', 'AddressResolver', 'FuturesMarketManager'],
>>>>>>> 500b8275
		},
		{ contract: 'Proxy', forContract: 'FuturesMarketETH' },
		{
			contract: 'FuturesMarketETH',
<<<<<<< HEAD
			source: 'FuturesMarket',
			deps: ['Proxy', 'AddressResolver', 'FuturesMarketManager', 'FuturesMarketSettings'],
=======
			source: 'TestableFuturesMarket',
			deps: ['Proxy', 'AddressResolver', 'FuturesMarketManager'],
>>>>>>> 500b8275
		},
		{ contract: 'FuturesMarketData', deps: [] },
	];

	// get deduped list of all required base contracts
	const findAllAssociatedContracts = ({ contractList }) => {
		return Array.from(
			new Set(
				baseContracts
					.filter(({ contract }) => contractList.includes(contract))
					.reduce(
						(memo, { contract, deps = [] }) =>
							memo.concat(contract).concat(findAllAssociatedContracts({ contractList: deps })),
						[]
					)
			)
		);
	};

	// contract names the user requested - could be a list of strings or objects with a "contract" property
	const contractNamesRequested = contracts.map(contract => contract.contract || contract);

	// now go through all contracts and compile a list of them and all nested dependencies
	const contractsRequired = findAllAssociatedContracts({ contractList: contractNamesRequested });

	// now sort in dependency order
	const contractsToFetch = baseContracts.filter(
		({ contract, forContract }) =>
			// keep if contract is required
			contractsRequired.indexOf(contract) > -1 &&
			// and either there is no "forContract" or the forContract is itself required
			(!forContract || contractsRequired.indexOf(forContract) > -1) &&
			// and no entry in the existingContracts object
			!(contract in existing)
	);

	// now setup each contract in serial in case we have deps we need to load
	for (const { contract, source, mocks = [], forContract } of contractsToFetch) {
		// mark each mock onto the returnObj as true when it doesn't exist, indicating it needs to be
		// put through the AddressResolver
		// for all mocks required for this contract
		await Promise.all(
			mocks
				// if the target isn't on the returnObj (i.e. already mocked / created) and not in the list of contracts
				.filter(mock => !(mock in returnObj) && contractNamesRequested.indexOf(mock) < 0)
				// then setup the contract
				.map(mock =>
					setupContract({
						accounts,
						mock,
						contract: 'GenericMock',
						cache: Object.assign({}, mocks, returnObj),
					}).then(instance => (returnObj[mock] = instance))
				)
		);

		// the name of the contract - the contract plus it's forContract
		// (e.g. Proxy + FeePool)
		const forContractName = forContract || '';

		// deploy the contract
		// HACK: if MintableSynthetix is deployed then rename it
		let contractRegistered = contract;
		if (contract === 'MintableSynthetix' || contract === 'BaseSynthetix') {
			contractRegistered = 'Synthetix';
		}
		returnObj[contractRegistered + forContractName] = await setupContract({
			accounts,
			contract,
			source,
			forContract,
			// the cache is a combination of the mocks and any return objects
			cache: Object.assign({}, mocks, returnObj),
			// pass through any properties that may be given for this contract
			properties:
				(contracts.find(({ contract: foundContract }) => foundContract === contract) || {})
					.properties || {},
		});
	}

	// SYNTHS

	const synthsToAdd = [];

	// now setup each synth and its deps
	for (const synth of synths) {
		const { token, proxy, tokenState } = await mockToken({
			accounts,
			synth,
			supply: 0, // add synths with 0 supply initially
			skipInitialAllocation: true,
			name: `Synth ${synth}`,
			symbol: synth,
		});

		returnObj[`ProxyERC20${synth}`] = proxy;
		returnObj[`TokenState${synth}`] = tokenState;
		returnObj[`Synth${synth}`] = token;

		// We'll defer adding the tokens into the Issuer as it must
		// be synchronised with the FlexibleStorage address first.
		synthsToAdd.push(token.address);
	}

	// now invoke AddressResolver to set all addresses
	if (returnObj['AddressResolver']) {
		if (process.env.DEBUG) {
			log(`Importing into AddressResolver:\n\t - ${Object.keys(returnObj).join('\n\t - ')}`);
		}

		await returnObj['AddressResolver'].importAddresses(
			Object.keys(returnObj).map(toBytes32),
			Object.values(returnObj).map(entry =>
				// use 0x1111 address for any mocks that have no actual deployment
				entry === true ? '0x' + '1'.repeat(40) : entry.address
			),
			{
				from: owner,
			}
		);
	}

	// now rebuild caches for all contracts that need it
	await Promise.all(
		Object.entries(returnObj)
			// keep items not in mocks
			.filter(([name]) => !(name in mocks))
			// and only those with the setResolver function
			.filter(([, instance]) => !!instance.rebuildCache)
			.map(([contract, instance]) => {
				return instance.rebuildCache().catch(err => {
					throw err;
				});
			})
	);

	// if deploying a real Synthetix, then we add the synths
	if (returnObj['Issuer'] && !mocks['Issuer']) {
		if (returnObj['Synth']) {
			returnObj['Issuer'].addSynth(returnObj['Synth'].address, { from: owner });
		}

		for (const synthAddress of synthsToAdd) {
			await returnObj['Issuer'].addSynth(synthAddress, { from: owner });
		}
	}

	// now setup defaults for the system (note: this dupes logic from the deploy script)
	if (returnObj['SystemSettings']) {
		await Promise.all([
			returnObj['SystemSettings'].setWaitingPeriodSecs(WAITING_PERIOD_SECS, { from: owner }),
			returnObj['SystemSettings'].setPriceDeviationThresholdFactor(
				PRICE_DEVIATION_THRESHOLD_FACTOR,
				{ from: owner }
			),
			returnObj['SystemSettings'].setIssuanceRatio(ISSUANCE_RATIO, { from: owner }),
			returnObj['SystemSettings'].setCrossDomainMessageGasLimit(0, CROSS_DOMAIN_DEPOSIT_GAS_LIMIT, {
				from: owner,
			}),
			returnObj['SystemSettings'].setCrossDomainMessageGasLimit(1, CROSS_DOMAIN_ESCROW_GAS_LIMIT, {
				from: owner,
			}),
			returnObj['SystemSettings'].setCrossDomainMessageGasLimit(2, CROSS_DOMAIN_REWARD_GAS_LIMIT, {
				from: owner,
			}),
			returnObj['SystemSettings'].setCrossDomainMessageGasLimit(
				3,
				CROSS_DOMAIN_WITHDRAWAL_GAS_LIMIT,
				{
					from: owner,
				}
			),
			returnObj['SystemSettings'].setFeePeriodDuration(FEE_PERIOD_DURATION, { from: owner }),
			returnObj['SystemSettings'].setTargetThreshold(TARGET_THRESHOLD, { from: owner }),
			returnObj['SystemSettings'].setLiquidationDelay(LIQUIDATION_DELAY, { from: owner }),
			returnObj['SystemSettings'].setLiquidationRatio(LIQUIDATION_RATIO, { from: owner }),
			returnObj['SystemSettings'].setLiquidationPenalty(LIQUIDATION_PENALTY, { from: owner }),
			returnObj['SystemSettings'].setRateStalePeriod(RATE_STALE_PERIOD, { from: owner }),
			returnObj['SystemSettings'].setMinimumStakeTime(MINIMUM_STAKE_TIME, { from: owner }),
			returnObj['SystemSettings'].setDebtSnapshotStaleTime(DEBT_SNAPSHOT_STALE_TIME, {
				from: owner,
			}),
			returnObj['SystemSettings'].setEtherWrapperMaxETH(ETHER_WRAPPER_MAX_ETH, {
				from: owner,
			}),
			returnObj['SystemSettings'].setEtherWrapperMintFeeRate(ETHER_WRAPPER_MINT_FEE_RATE, {
				from: owner,
			}),
			returnObj['SystemSettings'].setEtherWrapperBurnFeeRate(ETHER_WRAPPER_BURN_FEE_RATE, {
				from: owner,
			}),
			returnObj['SystemSettings'].setFuturesMinInitialMargin(FUTURES_MIN_INITIAL_MARGIN, {
				from: owner,
			}),
			returnObj['SystemSettings'].setFuturesLiquidationFee(FUTURES_LIQUIDATION_FEE, {
				from: owner,
			}),
		]);
	}

	// finally if any of our contracts have setSystemStatus (from MockSynth), then invoke it
	await Promise.all(
		Object.values(returnObj)
			.filter(contract => contract.setSystemStatus)
			.map(mock => mock.setSystemStatus(returnObj['SystemStatus'].address))
	);

	return returnObj;
};

module.exports = {
	mockToken,
	mockGenericContractFnc,
	setupContract,
	setupAllContracts,
};<|MERGE_RESOLUTION|>--- conflicted
+++ resolved
@@ -925,8 +925,7 @@
 		{ contract: 'Proxy', forContract: 'FuturesMarketBTC' },
 		{
 			contract: 'FuturesMarketBTC',
-<<<<<<< HEAD
-			source: 'FuturesMarket',
+			source: 'TestableFuturesMarket',
 			deps: [
 				'Proxy',
 				'AddressResolver',
@@ -939,21 +938,12 @@
 				'SynthetixEscrow',
 				'Liquidations',
 			],
-=======
+		},
+		{ contract: 'Proxy', forContract: 'FuturesMarketETH' },
+		{
+			contract: 'FuturesMarketETH',
 			source: 'TestableFuturesMarket',
 			deps: ['Proxy', 'AddressResolver', 'FuturesMarketManager'],
->>>>>>> 500b8275
-		},
-		{ contract: 'Proxy', forContract: 'FuturesMarketETH' },
-		{
-			contract: 'FuturesMarketETH',
-<<<<<<< HEAD
-			source: 'FuturesMarket',
-			deps: ['Proxy', 'AddressResolver', 'FuturesMarketManager', 'FuturesMarketSettings'],
-=======
-			source: 'TestableFuturesMarket',
-			deps: ['Proxy', 'AddressResolver', 'FuturesMarketManager'],
->>>>>>> 500b8275
 		},
 		{ contract: 'FuturesMarketData', deps: [] },
 	];
