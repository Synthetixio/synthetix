'use strict';

const { artifacts, web3, log } = require('hardhat');

const { toWei, toBN } = web3.utils;
const { toUnit } = require('../utils')();
const { setupPriceAggregators, updateAggregatorRates } = require('./helpers');

const {
	toBytes32,
	getUsers,
	constants: { ZERO_ADDRESS },
	defaults: {
		WAITING_PERIOD_SECS,
		PRICE_DEVIATION_THRESHOLD_FACTOR,
		ISSUANCE_RATIO,
		FEE_PERIOD_DURATION,
		TARGET_THRESHOLD,
		LIQUIDATION_DELAY,
		LIQUIDATION_RATIO,
		LIQUIDATION_ESCROW_DURATION,
		LIQUIDATION_PENALTY,
		SNX_LIQUIDATION_PENALTY,
		SELF_LIQUIDATION_PENALTY,
		FLAG_REWARD,
		LIQUIDATE_REWARD,
		RATE_STALE_PERIOD,
		// EXCHANGE_DYNAMIC_FEE_THRESHOLD, // overridden
		// EXCHANGE_DYNAMIC_FEE_WEIGHT_DECAY, // overridden
		// EXCHANGE_DYNAMIC_FEE_ROUNDS, // overridden
		// EXCHANGE_MAX_DYNAMIC_FEE, // overridden
		MINIMUM_STAKE_TIME,
		DEBT_SNAPSHOT_STALE_TIME,
		ATOMIC_MAX_VOLUME_PER_BLOCK,
		ATOMIC_TWAP_WINDOW,
		CROSS_DOMAIN_DEPOSIT_GAS_LIMIT,
		CROSS_DOMAIN_REWARD_GAS_LIMIT,
		CROSS_DOMAIN_ESCROW_GAS_LIMIT,
		CROSS_DOMAIN_WITHDRAWAL_GAS_LIMIT,
		ETHER_WRAPPER_MAX_ETH,
		ETHER_WRAPPER_MINT_FEE_RATE,
		ETHER_WRAPPER_BURN_FEE_RATE,
		// FUTURES_MIN_KEEPER_FEE, // overridden
		FUTURES_LIQUIDATION_FEE_RATIO,
		FUTURES_LIQUIDATION_BUFFER_RATIO,
		FUTURES_MIN_INITIAL_MARGIN,
	},
} = require('../../');

const SUPPLY_100M = toWei((1e8).toString()); // 100M

// constants overrides for testing (to avoid having to update tests for config changes)
const constantsOverrides = {
	EXCHANGE_DYNAMIC_FEE_ROUNDS: '10',
	EXCHANGE_DYNAMIC_FEE_WEIGHT_DECAY: toWei('0.95'),
	EXCHANGE_DYNAMIC_FEE_THRESHOLD: toWei('0.004'),
	EXCHANGE_MAX_DYNAMIC_FEE: toWei('0.05'),
	FUTURES_MIN_KEEPER_FEE: toWei('20'),
};

/**
 * Create a mock ExternStateToken - useful to mock Synthetix or a synth
 */
const mockToken = async ({
	accounts,
	synth = undefined,
	name = 'name',
	symbol = 'ABC',
	supply = 1e8,
	skipInitialAllocation = false,
}) => {
	const [deployerAccount, owner] = accounts;

	const totalSupply = toWei(supply.toString());

	const proxy = await artifacts.require('ProxyERC20').new(owner, { from: deployerAccount });
	// set associated contract as deployerAccount so we can setBalanceOf to the owner below
	const tokenState = await artifacts
		.require('TokenState')
		.new(owner, deployerAccount, { from: deployerAccount });

	if (!skipInitialAllocation && supply > 0) {
		await tokenState.setBalanceOf(owner, totalSupply, { from: deployerAccount });
	}

	const token = await artifacts.require(synth ? 'MockSynth' : 'PublicEST').new(
		...[proxy.address, tokenState.address, name, symbol, totalSupply, owner]
			// add synth as currency key if needed
			.concat(synth ? toBytes32(synth) : [])
			.concat({
				from: deployerAccount,
			})
	);
	await Promise.all([
		tokenState.setAssociatedContract(token.address, { from: owner }),
		proxy.setTarget(token.address, { from: owner }),
	]);

	return { token, tokenState, proxy };
};

const mockGenericContractFnc = async ({ instance, fncName, mock, returns = [] }) => {
	// Adapted from: https://github.com/EthWorks/Doppelganger/blob/master/lib/index.ts
	const abiEntryForFnc = artifacts.require(mock).abi.find(({ name }) => name === fncName);

	if (!fncName || !abiEntryForFnc) {
		throw new Error(`Cannot find function "${fncName}" in the ABI of contract "${mock}"`);
	}
	const signature = web3.eth.abi.encodeFunctionSignature(abiEntryForFnc);

	const outputTypes = abiEntryForFnc.outputs.map(({ type }) => type);

	const responseAsEncodedData = web3.eth.abi.encodeParameters(outputTypes, returns);

	if (process.env.DEBUG) {
		log(`Mocking ${mock}.${fncName} to return ${returns.join(',')}`);
	}

	await instance.mockReturns(signature, responseAsEncodedData);
};

/**
 * Setup an individual contract. Note: will fail if required dependencies aren't provided in the cache.
 */
const setupContract = async ({
	accounts,
	contract,
	source = undefined, // if a separate source file should be used
	mock = undefined, // if contract is GenericMock, this is the name of the contract being mocked
	forContract = undefined, // when a contract is deployed for another (like Proxy for FeePool)
	cache = {},
	args = [],
	skipPostDeploy = false,
	properties = {},
}) => {
	const [deployerAccount, owner, , fundsWallet] = accounts;

	const artifact = artifacts.require(source || contract);

	const create = ({ constructorArgs }) => {
		return artifact.new(
			...constructorArgs.concat({
				from: deployerAccount,
			})
		);
	};

	// if it needs library linking
	if (Object.keys((await artifacts.readArtifact(source || contract)).linkReferences).length > 0) {
		const safeDecimalMath = await artifacts.require('SafeDecimalMath').new();
		if (artifact._json.contractName === 'SystemSettings') {
			// SafeDecimalMath -> SystemSettingsLib -> SystemSettings
			const SystemSettingsLib = artifacts.require('SystemSettingsLib');
			SystemSettingsLib.link(safeDecimalMath);
			artifact.link(await SystemSettingsLib.new());
		} else {
			// SafeDecimalMath -> anything else that expects linking
			artifact.link(safeDecimalMath);
		}
	}

	const tryGetAddressOf = name => (cache[name] ? cache[name].address : ZERO_ADDRESS);

	const tryGetProperty = ({ property, otherwise }) =>
		property in properties ? properties[property] : otherwise;

	const tryInvocationIfNotMocked = ({ name, fncName, args, user = owner }) => {
		if (name in cache && fncName in cache[name]) {
			if (process.env.DEBUG) {
				log(`Invoking ${name}.${fncName}(${args.join(',')})`);
			}

			return cache[name][fncName](...args.concat({ from: user }));
		}
	};

	const perpSuffix = tryGetProperty({ property: 'perpSuffix', otherwise: '' });

	const defaultArgs = {
		GenericMock: [],
		TradingRewards: [owner, owner, tryGetAddressOf('AddressResolver')],
		AddressResolver: [owner],
		OneNetAggregatorIssuedSynths: [tryGetAddressOf('AddressResolver')],
		OneNetAggregatorDebtRatio: [tryGetAddressOf('AddressResolver')],
		SystemStatus: [owner],
		FlexibleStorage: [tryGetAddressOf('AddressResolver')],
		ExchangeRates: [owner, tryGetAddressOf('AddressResolver')],
		ExchangeRatesWithDexPricing: [owner, tryGetAddressOf('AddressResolver')],
		SynthetixState: [owner, ZERO_ADDRESS],
		SupplySchedule: [owner, 0, 0],
		Proxy: [owner],
		ProxyERC20: [owner],
		ProxySynthetix: [owner],
		Depot: [owner, fundsWallet, tryGetAddressOf('AddressResolver')],
		SynthUtil: [tryGetAddressOf('AddressResolver')],
		DappMaintenance: [owner],
		DebtCache: [owner, tryGetAddressOf('AddressResolver')],
		Issuer: [owner, tryGetAddressOf('AddressResolver')],
		Exchanger: [owner, tryGetAddressOf('AddressResolver')],
		CircuitBreaker: [owner, tryGetAddressOf('AddressResolver')],
		ExchangeCircuitBreaker: [owner, tryGetAddressOf('AddressResolver')],
		ExchangerWithFeeRecAlternatives: [owner, tryGetAddressOf('AddressResolver')],
		SystemSettings: [owner, tryGetAddressOf('AddressResolver')],
		ExchangeState: [owner, tryGetAddressOf('Exchanger')],
		SynthetixDebtShare: [owner, tryGetAddressOf('AddressResolver')],
		BaseSynthetix: [
			tryGetAddressOf('ProxyERC20BaseSynthetix'),
			tryGetAddressOf('TokenStateBaseSynthetix'),
			owner,
			SUPPLY_100M,
			tryGetAddressOf('AddressResolver'),
		],
		Synthetix: [
			tryGetAddressOf('ProxyERC20Synthetix'),
			tryGetAddressOf('TokenStateSynthetix'),
			owner,
			SUPPLY_100M,
			tryGetAddressOf('AddressResolver'),
		],
		MintableSynthetix: [
			tryGetAddressOf('ProxyERC20MintableSynthetix'),
			tryGetAddressOf('TokenStateMintableSynthetix'),
			owner,
			SUPPLY_100M,
			tryGetAddressOf('AddressResolver'),
		],
		SynthetixBridgeToOptimism: [owner, tryGetAddressOf('AddressResolver')],
		SynthetixBridgeToBase: [owner, tryGetAddressOf('AddressResolver')],
		SynthetixBridgeEscrow: [owner],
		RewardsDistribution: [
			owner,
			tryGetAddressOf('Synthetix'),
			tryGetAddressOf('ProxyERC20Synthetix'),
			tryGetAddressOf('RewardEscrowV2'),
			tryGetAddressOf('ProxyFeePool'),
		],
		RewardEscrow: [owner, tryGetAddressOf('Synthetix'), tryGetAddressOf('FeePool')],
		BaseRewardEscrowV2Frozen: [owner, tryGetAddressOf('AddressResolver')],
		RewardEscrowV2Frozen: [owner, tryGetAddressOf('AddressResolver')],
		RewardEscrowV2Storage: [owner, ZERO_ADDRESS],
		BaseRewardEscrowV2: [owner, tryGetAddressOf('AddressResolver')],
		RewardEscrowV2: [owner, tryGetAddressOf('AddressResolver')],
		ImportableRewardEscrowV2: [owner, tryGetAddressOf('AddressResolver')],
		SynthetixEscrow: [owner, tryGetAddressOf('Synthetix')],
		// use deployerAccount as associated contract to allow it to call setBalanceOf()
		TokenState: [owner, deployerAccount],
		EtherWrapper: [owner, tryGetAddressOf('AddressResolver'), tryGetAddressOf('WETH')],
		NativeEtherWrapper: [owner, tryGetAddressOf('AddressResolver')],
		WrapperFactory: [owner, tryGetAddressOf('AddressResolver')],
		FeePool: [tryGetAddressOf('ProxyFeePool'), owner, tryGetAddressOf('AddressResolver')],
		Synth: [
			tryGetAddressOf('ProxyERC20Synth'),
			tryGetAddressOf('TokenStateSynth'),
			tryGetProperty({ property: 'name', otherwise: 'Synthetic sUSD' }),
			tryGetProperty({ property: 'symbol', otherwise: 'sUSD' }),
			owner,
			tryGetProperty({ property: 'currencyKey', otherwise: toBytes32('sUSD') }),
			tryGetProperty({ property: 'totalSupply', otherwise: '0' }),
			tryGetAddressOf('AddressResolver'),
		],
		EternalStorage: [owner, tryGetAddressOf(forContract)],
		FeePoolEternalStorage: [owner, tryGetAddressOf('FeePool')],
		DelegateApprovals: [owner, tryGetAddressOf('EternalStorageDelegateApprovals')],
		Liquidator: [owner, tryGetAddressOf('AddressResolver')],
		LiquidatorRewards: [owner, tryGetAddressOf('AddressResolver')],
		CollateralManagerState: [owner, tryGetAddressOf('CollateralManager')],
		CollateralManager: [
			tryGetAddressOf('CollateralManagerState'),
			owner,
			tryGetAddressOf('AddressResolver'),
			toUnit(50000000),
			0,
			0,
			0,
		],
		CollateralUtil: [tryGetAddressOf('AddressResolver')],
		Collateral: [
			owner,
			tryGetAddressOf('CollateralManager'),
			tryGetAddressOf('AddressResolver'),
			toBytes32('sUSD'),
			toUnit(1.3),
			toUnit(100),
		],
		CollateralEth: [
			owner,
			tryGetAddressOf('CollateralManager'),
			tryGetAddressOf('AddressResolver'),
			toBytes32('sETH'),
			toUnit(1.3),
			toUnit(2),
		],
		CollateralShort: [
			owner,
			tryGetAddressOf('CollateralManager'),
			tryGetAddressOf('AddressResolver'),
			toBytes32('sUSD'),
			toUnit(1.2),
			toUnit(100),
		],
		WETH: [],
		SynthRedeemer: [tryGetAddressOf('AddressResolver')],
		// futures manager manages both v1 & v2 (via perps manager)
		FuturesMarketManager: [owner, tryGetAddressOf('AddressResolver')],
		// legacy futures (V1)
		FuturesMarketSettings: [owner, tryGetAddressOf('AddressResolver')],
		FuturesMarketBTC: [
			tryGetAddressOf('AddressResolver'),
			toBytes32('sBTC'), // base asset
			toBytes32('sBTC' + perpSuffix), // market key
		],
		FuturesMarketETH: [
			tryGetAddressOf('AddressResolver'),
			toBytes32('sETH'), // base asset
			toBytes32('sETH' + perpSuffix), // market key
		],
		FuturesMarketData: [tryGetAddressOf('AddressResolver')],
		// perps v2
		PerpsManagerV2: [owner, tryGetAddressOf('AddressResolver')],
		PerpsStorageV2: [owner, ZERO_ADDRESS],
		PerpsEngineV2: [tryGetAddressOf('AddressResolver')],
		PerpsOrdersV2: [tryGetAddressOf('AddressResolver')],
	};

	let instance;
	try {
		instance = await create({
			constructorArgs: args.length > 0 ? args : defaultArgs[contract],
		});
		// Show contracts creating for debugging purposes
		if (process.env.DEBUG) {
			log(
				'Deployed',
				contract + (source ? ` (${source})` : '') + (forContract ? ' for ' + forContract : ''),
				mock ? 'mock of ' + mock : '',
				'to',
				instance.address
			);
		}
	} catch (err) {
		throw new Error(
			`Failed to deploy ${contract}. Does it have defaultArgs setup?\n\t└─> Caused by ${err.toString()}`
		);
	}

	const postDeployTasks = {
		async Synthetix() {
			// first give all SNX supply to the owner (using the hack that the deployerAccount was setup as the associatedContract via
			// the constructor args)
			await cache['TokenStateSynthetix'].setBalanceOf(owner, SUPPLY_100M, {
				from: deployerAccount,
			});

			// then configure everything else (including setting the associated contract of TokenState back to the Synthetix contract)
			await Promise.all(
				[
					(cache['TokenStateSynthetix'].setAssociatedContract(instance.address, { from: owner }),
					cache['ProxySynthetix'].setTarget(instance.address, { from: owner }),
					cache['ProxyERC20Synthetix'].setTarget(instance.address, { from: owner }),
					instance.setProxy(cache['ProxyERC20Synthetix'].address, {
						from: owner,
					})),
				]
					.concat(
						// If there's a SupplySchedule and it has the method we need (i.e. isn't a mock)
						tryInvocationIfNotMocked({
							name: 'SupplySchedule',
							fncName: 'setSynthetixProxy',
							args: [cache['ProxyERC20Synthetix'].address],
						}) || []
					)
					.concat(
						// If there's an escrow that's not a mock
						tryInvocationIfNotMocked({
							name: 'SynthetixEscrow',
							fncName: 'setSynthetix',
							args: [instance.address],
						}) || []
					)
					.concat(
						// If there's a reward escrow that's not a mock
						tryInvocationIfNotMocked({
							name: 'RewardEscrow',
							fncName: 'setSynthetix',
							args: [instance.address],
						}) || []
					)
					.concat(
						// If there's a rewards distribution that's not a mock
						tryInvocationIfNotMocked({
							name: 'RewardsDistribution',
							fncName: 'setAuthority',
							args: [instance.address],
						}) || []
					)
					.concat(
						tryInvocationIfNotMocked({
							name: 'RewardsDistribution',
							fncName: 'setSynthetixProxy',
							args: [cache['ProxyERC20Synthetix'].address], // will fail if no Proxy instantiated for Synthetix
						}) || []
					)
			);
		},
		async BaseSynthetix() {
			// first give all SNX supply to the owner (using the hack that the deployerAccount was setup as the associatedContract via
			// the constructor args)
			await cache['TokenStateBaseSynthetix'].setBalanceOf(owner, SUPPLY_100M, {
				from: deployerAccount,
			});

			// then configure everything else (including setting the associated contract of TokenState back to the Synthetix contract)
			await Promise.all(
				[
					(cache['TokenStateBaseSynthetix'].setAssociatedContract(instance.address, {
						from: owner,
					}),
					cache['ProxyBaseSynthetix'].setTarget(instance.address, { from: owner }),
					cache['ProxyERC20BaseSynthetix'].setTarget(instance.address, { from: owner }),
					instance.setProxy(cache['ProxyERC20BaseSynthetix'].address, {
						from: owner,
					})),
				]
					.concat(
						// If there's a rewards distribution that's not a mock
						tryInvocationIfNotMocked({
							name: 'RewardsDistribution',
							fncName: 'setAuthority',
							args: [instance.address],
						}) || []
					)
					.concat(
						tryInvocationIfNotMocked({
							name: 'RewardsDistribution',
							fncName: 'setSynthetixProxy',
							args: [cache['ProxyERC20BaseSynthetix'].address], // will fail if no Proxy instantiated for BaseSynthetix
						}) || []
					)
			);
		},
		async MintableSynthetix() {
			// first give all SNX supply to the owner (using the hack that the deployerAccount was setup as the associatedContract via
			// the constructor args)
			await cache['TokenStateMintableSynthetix'].setBalanceOf(owner, SUPPLY_100M, {
				from: deployerAccount,
			});

			// then configure everything else (including setting the associated contract of TokenState back to the Synthetix contract)
			await Promise.all(
				[
					(cache['TokenStateMintableSynthetix'].setAssociatedContract(instance.address, {
						from: owner,
					}),
					cache['ProxyMintableSynthetix'].setTarget(instance.address, { from: owner }),
					cache['ProxyERC20MintableSynthetix'].setTarget(instance.address, { from: owner }),
					instance.setProxy(cache['ProxyERC20MintableSynthetix'].address, {
						from: owner,
					})),
				]
					.concat(
						// If there's a rewards distribution that's not a mock
						tryInvocationIfNotMocked({
							name: 'RewardsDistribution',
							fncName: 'setAuthority',
							args: [instance.address],
						}) || []
					)
					.concat(
						tryInvocationIfNotMocked({
							name: 'RewardsDistribution',
							fncName: 'setSynthetixProxy',
							args: [cache['ProxyERC20MintableSynthetix'].address], // will fail if no Proxy instantiated for MintableSynthetix
						}) || []
					)
			);
		},
		async Synth() {
			await Promise.all(
				[
					cache['TokenStateSynth'].setAssociatedContract(instance.address, { from: owner }),
					cache['ProxyERC20Synth'].setTarget(instance.address, { from: owner }),
				] || []
			);
		},
		async FeePool() {
			await Promise.all(
				[]
					.concat(
						tryInvocationIfNotMocked({
							name: 'ProxyFeePool',
							fncName: 'setTarget',
							args: [instance.address],
						}) || []
					)
					.concat(
						tryInvocationIfNotMocked({
							name: 'FeePoolEternalStorage',
							fncName: 'setAssociatedContract',
							args: [instance.address],
						}) || []
					)
					.concat(
						tryInvocationIfNotMocked({
							name: 'RewardEscrow',
							fncName: 'setFeePool',
							args: [instance.address],
						}) || []
					)
			);
		},
		async Issuer() {
			await Promise.all([
				cache['SystemStatus'].updateAccessControl(
					toBytes32('Issuance'),
					instance.address,
					true,
					false,
					{ from: owner }
				),
			]);
		},
		async DelegateApprovals() {
			await cache['EternalStorageDelegateApprovals'].setAssociatedContract(instance.address, {
				from: owner,
			});
		},
		async Exchanger() {
			await Promise.all([
				cache['ExchangeState'].setAssociatedContract(instance.address, { from: owner }),
			]);
		},
		async ExchangeCircuitBreaker() {
			await Promise.all([
				cache['SystemStatus'].updateAccessControl(
					toBytes32('Synth'),
					instance.address,
					true,
					false,
					{ from: owner }
				),
			]);
		},
		async ExchangerWithFeeRecAlternatives() {
			await Promise.all([
				cache['ExchangeState'].setAssociatedContract(instance.address, { from: owner }),

				cache['SystemStatus'].updateAccessControl(
					toBytes32('Synth'),
					instance.address,
					true,
					false,
					{ from: owner }
				),
			]);
		},

		async CollateralManager() {
			await cache['CollateralManagerState'].setAssociatedContract(instance.address, {
				from: owner,
			});
		},

		async RewardEscrowV2() {
			await Promise.all([
				cache['RewardEscrowV2Storage'].setAssociatedContract(instance.address, { from: owner }),
				cache['RewardEscrowV2Storage'].setFallbackRewardEscrow(
					cache['RewardEscrowV2Frozen'].address,
					{ from: owner }
				),
			]);
		},

		async ImportableRewardEscrowV2() {
			await Promise.all([
				cache['RewardEscrowV2Storage'].setAssociatedContract(instance.address, { from: owner }),
				cache['RewardEscrowV2Storage'].setFallbackRewardEscrow(
					cache['RewardEscrowV2Frozen'].address,
					{ from: owner }
				),
			]);
		},

		async SystemStatus() {
			// ensure the owner has suspend/resume control over everything
			await instance.updateAccessControls(
				['System', 'Issuance', 'Exchange', 'SynthExchange', 'Synth', 'Futures'].map(toBytes32),
				[owner, owner, owner, owner, owner, owner],
				[true, true, true, true, true, true],
				[true, true, true, true, true, true],
				{ from: owner }
			);
		},
		async PerpsEngineV2() {
			await cache['PerpsStorageV2'].setAssociatedContract(instance.address, { from: owner });
		},
		async GenericMock() {
			if (mock === 'RewardEscrow' || mock === 'SynthetixEscrow') {
				await mockGenericContractFnc({ instance, mock, fncName: 'balanceOf', returns: ['0'] });
			} else if (mock === 'EtherWrapper') {
				await mockGenericContractFnc({
					instance,
					mock,
					fncName: 'totalIssuedSynths',
					returns: ['0'],
				});
			} else if (mock === 'WrapperFactory') {
				await Promise.all([
					mockGenericContractFnc({
						instance,
						mock,
						fncName: 'isWrapper',
						returns: [false],
					}),
				]);
			} else if (mock === 'FeePool') {
				await Promise.all([
					mockGenericContractFnc({
						instance,
						mock,
						fncName: 'FEE_ADDRESS',
						returns: [getUsers({ network: 'mainnet', user: 'fee' }).address],
					}),
				]);
			} else if (mock === 'Exchanger') {
				await Promise.all([
					mockGenericContractFnc({
						instance,
						mock,
						fncName: 'feeRateForExchange',
						returns: [toWei('0.0030')],
					}),
				]);
			} else if (mock === 'Issuer') {
				await Promise.all([
					mockGenericContractFnc({
						instance,
						mock,
						fncName: 'debtBalanceOf',
						returns: [toWei('0')],
					}),
				]);
			} else if (mock === 'ExchangeState') {
				await Promise.all([
					mockGenericContractFnc({
						instance,
						mock,
						fncName: 'getLengthOfEntries',
						returns: ['0'],
					}),
					mockGenericContractFnc({
						instance,
						mock,
						fncName: 'getMaxTimestamp',
						returns: ['0'],
					}),
				]);
			} else if (mock === 'CollateralManager') {
				await Promise.all([
					mockGenericContractFnc({
						instance,
						mock,
						fncName: 'isSynthManaged',
						returns: [false],
					}),
				]);
			} else if (mock === 'FuturesMarketManager') {
				await Promise.all([
					mockGenericContractFnc({
						instance,
						mock,
						fncName: 'totalDebt',
						returns: ['0', false],
					}),
				]);
			} else if (mock === 'FuturesMarket') {
				await Promise.all([
					mockGenericContractFnc({
						instance,
						mock,
						fncName: 'recomputeFunding',
						returns: ['0'],
					}),
				]);
			}
		},
	};

	// now run any postDeploy tasks (connecting contracts together)
	if (!skipPostDeploy && postDeployTasks[contract]) {
		await postDeployTasks[contract]();
	}

	return instance;
};

const setupAllContracts = async ({
	accounts,
	existing = {},
	mocks = {},
	contracts = [],
	synths = [],
	feeds = [],
	perps = [], // [{marketKey: str, assetKey: str}]
}) => {
	const [, owner] = accounts;

	// Copy mocks into the return object, this allows us to include them in the
	// AddressResolver
	const returnObj = Object.assign({}, mocks, existing);

	// BASE CONTRACTS

	// Note: those with deps need to be listed AFTER their deps
	// Note: deps are based on the contract's resolver name, allowing different contracts to be used
	// for the same dependency (e.g. in l1/l2 configurations)
	const baseContracts = [
		{ contract: 'AddressResolver' },
		{
			contract: 'OneNetAggregatorIssuedSynths',
			resolverAlias: 'ext:AggregatorIssuedSynths',
		},
		{
			contract: 'OneNetAggregatorDebtRatio',
			resolverAlias: 'ext:AggregatorDebtRatio',
		},
		{ contract: 'SystemStatus' },
		{ contract: 'ExchangeState' },
		{ contract: 'FlexibleStorage', deps: ['AddressResolver'] },
		{
			contract: 'SystemSettings',
			deps: ['AddressResolver', 'FlexibleStorage'],
		},
		{
			contract: 'ExchangeRates',
			deps: ['AddressResolver', 'SystemSettings', 'CircuitBreaker'],
		},
		{ contract: 'SynthetixDebtShare' },
		{ contract: 'SupplySchedule' },
		{ contract: 'ProxyERC20', forContract: 'Synthetix' },
		{ contract: 'ProxyERC20', forContract: 'MintableSynthetix' },
		{ contract: 'ProxyERC20', forContract: 'BaseSynthetix' },
		{ contract: 'ProxyERC20', forContract: 'Synth' }, // for generic synth
		{ contract: 'Proxy', forContract: 'Synthetix' },
		{ contract: 'Proxy', forContract: 'MintableSynthetix' },
		{ contract: 'Proxy', forContract: 'BaseSynthetix' },
		{ contract: 'Proxy', forContract: 'FeePool' },
		{ contract: 'TokenState', forContract: 'Synthetix' },
		{ contract: 'TokenState', forContract: 'MintableSynthetix' },
		{ contract: 'TokenState', forContract: 'BaseSynthetix' },
		{ contract: 'TokenState', forContract: 'Synth' }, // for generic synth
		{ contract: 'RewardEscrow' },
		{
			contract: 'BaseRewardEscrowV2Frozen',
			deps: ['AddressResolver'],
			mocks: ['Synthetix', 'FeePool', 'Issuer'],
		},
		{
			contract: 'RewardEscrowV2Frozen',
			deps: ['AddressResolver'],
			mocks: ['Synthetix', 'FeePool', 'Issuer'],
		},
		{
			contract: 'RewardEscrowV2Storage',
			deps: ['RewardEscrowV2Frozen'],
			mocks: ['Synthetix', 'FeePool', 'RewardEscrow', 'SynthetixBridgeToOptimism', 'Issuer'],
		},
		{
			contract: 'BaseRewardEscrowV2',
			deps: ['AddressResolver', 'RewardEscrowV2Storage'],
			mocks: ['Synthetix', 'FeePool', 'Issuer'],
		},
		{
			contract: 'RewardEscrowV2',
			deps: ['AddressResolver', 'SystemStatus', 'RewardEscrowV2Storage'],
			mocks: ['Synthetix', 'FeePool', 'RewardEscrow', 'SynthetixBridgeToOptimism', 'Issuer'],
		},
		{
			contract: 'ImportableRewardEscrowV2',
			resolverAlias: `RewardEscrowV2`,
			deps: ['AddressResolver', 'RewardEscrowV2Storage'],
			mocks: ['Synthetix', 'FeePool', 'SynthetixBridgeToBase', 'Issuer'],
		},
		{ contract: 'SynthetixEscrow' },
		{ contract: 'FeePoolEternalStorage' },
		{ contract: 'EternalStorage', forContract: 'DelegateApprovals' },
		{ contract: 'DelegateApprovals', deps: ['EternalStorage'] },
		{ contract: 'EternalStorage', forContract: 'Liquidator' },
		{
			contract: 'Liquidator',
			deps: ['AddressResolver', 'EternalStorage', 'FlexibleStorage', 'SynthetixEscrow'],
		},
		{
			contract: 'LiquidatorRewards',
			deps: ['AddressResolver', 'Liquidator', 'Issuer', 'RewardEscrowV2', 'Synthetix'],
		},
		{
			contract: 'RewardsDistribution',
			mocks: ['Synthetix', 'FeePool', 'RewardEscrow', 'RewardEscrowV2', 'ProxyFeePool'],
		},
		{ contract: 'Depot', deps: ['AddressResolver', 'SystemStatus'] },
		{ contract: 'SynthUtil', deps: ['AddressResolver'] },
		{ contract: 'DappMaintenance' },
		{ contract: 'WETH' },
		{
			contract: 'EtherWrapper',
			mocks: [],
			deps: ['AddressResolver', 'WETH'],
		},
		{
			contract: 'NativeEtherWrapper',
			mocks: [],
			deps: ['AddressResolver', 'EtherWrapper', 'WETH', 'SynthsETH'],
		},
		{
			contract: 'WrapperFactory',
			mocks: [],
			deps: ['AddressResolver', 'SystemSettings'],
		},
		{
			contract: 'SynthRedeemer',
			mocks: ['Issuer'],
			deps: ['AddressResolver'],
		},
		{
			contract: 'DebtCache',
			mocks: ['Issuer', 'Exchanger', 'CollateralManager', 'EtherWrapper', 'FuturesMarketManager'],
			deps: ['ExchangeRates', 'SystemStatus'],
		},
		{
			contract: 'Issuer',
			mocks: [
				'CollateralManager',
				'Synthetix',
				'Exchanger',
				'FeePool',
				'DelegateApprovals',
				'FlexibleStorage',
				'WrapperFactory',
				'EtherWrapper',
				'SynthRedeemer',
				'LiquidatorRewards',
			],
			deps: [
				'OneNetAggregatorIssuedSynths',
				'OneNetAggregatorDebtRatio',
				'AddressResolver',
				'SystemStatus',
				'FlexibleStorage',
				'DebtCache',
				'SynthetixDebtShare',
				'RewardEscrowV2',
				'SynthetixEscrow',
				'Liquidator',
			],
		},
		{
			contract: 'CircuitBreaker',
			mocks: ['Issuer', 'ExchangeRates'],
			deps: ['AddressResolver', 'SystemStatus', 'FlexibleStorage'],
		},
		{
			contract: 'ExchangeCircuitBreaker',
			mocks: ['Synthetix', 'FeePool', 'DelegateApprovals', 'VirtualSynthMastercopy'],
			deps: ['AddressResolver', 'SystemStatus', 'ExchangeRates', 'FlexibleStorage', 'Issuer'],
		},
		{
			contract: 'Exchanger',
			mocks: ['Synthetix', 'FeePool', 'DelegateApprovals'],
			deps: [
				'AddressResolver',
				'TradingRewards',
				'SystemStatus',
				'ExchangeRates',
				'ExchangeState',
				'FlexibleStorage',
				'DebtCache',
				'CircuitBreaker',
			],
		},
		{
			contract: 'ExchangeRatesWithDexPricing',
			resolverAlias: 'ExchangeRates',
			deps: ['AddressResolver', 'CircuitBreaker', 'SystemSettings'],
		},
		{
			contract: 'ExchangerWithFeeRecAlternatives',
			resolverAlias: 'Exchanger',
			mocks: [
				'Synthetix',
				'CircuitBreaker',
				'ExchangeRates',
				'FeePool',
				'DelegateApprovals',
				'VirtualSynthMastercopy',
			],
			deps: [
				'AddressResolver',
				'TradingRewards',
				'SystemStatus',
				'ExchangeRates',
				'ExchangeState',
				'FlexibleStorage',
				'DebtCache',
				'CircuitBreaker',
			],
		},
		{
			contract: 'Synth',
			mocks: ['Issuer', 'Exchanger', 'FeePool', 'EtherWrapper', 'WrapperFactory'],
			deps: ['TokenState', 'ProxyERC20', 'SystemStatus', 'AddressResolver'],
		}, // a generic synth
		{
			contract: 'Synthetix',
			mocks: [
				'Exchanger',
				'SupplySchedule',
				'RewardEscrow',
				'RewardEscrowV2',
				'SynthetixEscrow',
				'RewardsDistribution',
				'Liquidator',
				'LiquidatorRewards',
			],
			deps: ['Issuer', 'Proxy', 'ProxyERC20', 'AddressResolver', 'TokenState', 'SystemStatus'],
		},
		{
			contract: 'BaseSynthetix',
			resolverAlias: 'Synthetix',
			mocks: [
				'Exchanger',
				'RewardEscrow',
				'RewardEscrowV2',
				'SynthetixEscrow',
				'RewardsDistribution',
				'Liquidator',
				'LiquidatorRewards',
			],
			deps: ['Issuer', 'Proxy', 'ProxyERC20', 'AddressResolver', 'TokenState', 'SystemStatus'],
		},
		{
			contract: 'MintableSynthetix',
			resolverAlias: 'Synthetix',
			mocks: [
				'Exchanger',
				'SynthetixEscrow',
				'Liquidator',
				'LiquidatorRewards',
				'Issuer',
				'SystemStatus',
				'SynthetixBridgeToBase',
			],
			deps: [
				'Proxy',
				'ProxyERC20',
				'AddressResolver',
				'TokenState',
				'RewardsDistribution',
				'RewardEscrow',
				'RewardEscrowV2',
			],
		},
		{
			contract: 'SynthetixBridgeToOptimism',
			mocks: [
				'ext:Messenger',
				'ovm:SynthetixBridgeToBase',
				'FeePool',
				'SynthetixBridgeEscrow',
				'RewardsDistribution',
			],
			deps: ['AddressResolver', 'Issuer', 'RewardEscrowV2', 'Synthetix'],
		},
		{
			contract: 'SynthetixBridgeToBase',
			mocks: ['ext:Messenger', 'base:SynthetixBridgeToOptimism', 'FeePool', 'RewardEscrowV2'],
			deps: ['AddressResolver', 'Synthetix'],
		},
		{
			contract: 'SynthetixBridgeEscrow',
			mocks: [],
			deps: [],
		},
		{ contract: 'TradingRewards', deps: ['AddressResolver', 'Synthetix'] },
		{
			contract: 'FeePool',
			mocks: [
				'Synthetix',
				'Exchanger',
				'Issuer',
				'RewardEscrow',
				'RewardEscrowV2',
				'DelegateApprovals',
				'FeePoolEternalStorage',
				'RewardsDistribution',
				'FlexibleStorage',
				'CollateralManager',
				'EtherWrapper',
				'FuturesMarketManager',
				'WrapperFactory',
				'SynthetixBridgeToOptimism',
			],
			deps: [
				'OneNetAggregatorIssuedSynths',
				'OneNetAggregatorDebtRatio',
				'SystemStatus',
				'SynthetixDebtShare',
				'AddressResolver',
				'CollateralManager',
			],
		},
		{
			contract: 'CollateralState',
			deps: [],
		},
		{
			contract: 'CollateralManagerState',
			deps: [],
		},
		{
			contract: 'CollateralUtil',
			deps: ['AddressResolver', 'ExchangeRates'],
		},
		{
			contract: 'CollateralManager',
			deps: [
				'AddressResolver',
				'SystemStatus',
				'Issuer',
				'ExchangeRates',
				'DebtCache',
				'CollateralUtil',
				'CollateralManagerState',
			],
		},
		{
			contract: 'Collateral',
			deps: ['CollateralManager', 'AddressResolver', 'CollateralUtil'],
		},
		{
			contract: 'CollateralEth',
			deps: ['Collateral', 'CollateralManager', 'AddressResolver', 'CollateralUtil'],
		},
		{
			contract: 'CollateralShort',
			deps: ['Collateral', 'CollateralManager', 'AddressResolver', 'CollateralUtil'],
		},
		// "futures" & v2 "perps"
		{
			contract: 'FuturesMarketManager',
<<<<<<< HEAD
			deps: ['AddressResolver', 'Exchanger', 'FuturesMarketSettings', 'PerpsManagerV2', 'FeePool'],
=======
			deps: ['AddressResolver', 'Exchanger', 'FuturesMarketSettings', 'ExchangeCircuitBreaker'],
>>>>>>> d7e7f91f
		},
		// perps v1 - "futures"
		{
			contract: 'FuturesMarketSettings',
			deps: ['AddressResolver', 'FlexibleStorage'],
		},
		{
			contract: 'FuturesMarketBTC',
			source: 'TestableFuturesMarket',
			deps: [
				'AddressResolver',
				'FuturesMarketManager',
				'FuturesMarketSettings',
				'SystemStatus',
				'FlexibleStorage',
				'ExchangeCircuitBreaker',
			],
		},
		{
			contract: 'FuturesMarketETH',
			source: 'TestableFuturesMarket',
			deps: [
				'AddressResolver',
				'FuturesMarketManager',
				'FuturesMarketSettings',
				'FlexibleStorage',
				'ExchangeCircuitBreaker',
			],
		},
		{ contract: 'FuturesMarketData', deps: ['FuturesMarketSettings'] },
		// perps v2
		{
			contract: 'PerpsManagerV2',
			deps: [
				'AddressResolver',
				'FlexibleStorage',
				// 'FuturesMarketManager', // needed but removed to avoid circular dependency
				'PerpsEngineV2',
				'PerpsOrdersV2',
			],
		},
		{
			contract: 'PerpsStorageV2',
			deps: [],
		},
		{
			contract: 'PerpsEngineV2',
			source: 'TestablePerpsEngineV2',
			deps: [
				'AddressResolver',
				// 'PerpsManagerV2', // is also required, but creates a circular dependence, since both need each other
				'PerpsStorageV2',
				'SystemStatus',
				'ExchangeCircuitBreaker',
			],
		},
		{
			contract: 'PerpsOrdersV2',
			deps: [
				'AddressResolver',
				// 'PerpsManagerV2', // is also required, but creates a circular dependence, since both need each other
				'PerpsEngineV2',
				'Exchanger',
				'ExchangeRates',
			],
		},
	];

	// check contract list for contracts with the same address resolver name
	const checkConflictsInDeclaredContracts = ({ contractList }) => {
		// { resolverName: [contract1, contract2, ...], ... }
		const resolverNameToContracts = baseContracts
			.filter(({ contract }) => contractList.includes(contract))
			.filter(({ forContract }) => !forContract) // ignore proxies
			.map(({ contract, resolverAlias }) => [contract, resolverAlias || contract])
			.reduce((memo, [name, resolverName]) => {
				memo[resolverName] = [].concat(memo[resolverName] || [], name);
				return memo;
			}, {});
		// [[resolverName, [contract1, contract2, ...]]]
		const conflicts = Object.entries(resolverNameToContracts).filter(
			([resolverName, contracts]) => contracts.length > 1
		);

		if (conflicts.length) {
			const errorStr = conflicts.map(
				([resolverName, contracts]) => `[${contracts.join(',')}] conflict for ${resolverName}`
			);

			throw new Error(`Conflicting contracts declared in setup: ${errorStr}`);
		}
	};

	// get deduped list of all required base contracts
	const findAllAssociatedContracts = ({ contractList }) => {
		return Array.from(
			new Set(
				baseContracts
					.filter(({ contract }) => contractList.includes(contract))
					.reduce(
						(memo, { contract, deps = [] }) =>
							memo.concat(contract).concat(findAllAssociatedContracts({ contractList: deps })),
						[]
					)
			)
		);
	};

	// contract names the user requested - could be a list of strings or objects with a "contract" property
	const contractNamesRequested = contracts.map(contract => contract.contract || contract);

	// ensure user didn't specify conflicting contracts
	checkConflictsInDeclaredContracts({ contractList: contractNamesRequested });

	// get list of resolver aliases from declared contracts
	const namesResolvedThroughAlias = contractNamesRequested
		.map(contractName => baseContracts.find(({ contract }) => contract === contractName))
		.map(({ resolverAlias }) => resolverAlias)
		.filter(resolverAlias => !!resolverAlias);

	// now go through all contracts and compile a list of them and all nested dependencies
	const contractsRequired = findAllAssociatedContracts({ contractList: contractNamesRequested });

	// now sort in dependency order
	const contractsToFetch = baseContracts.filter(
		({ contract, forContract }) =>
			// keep if contract is required
			contractsRequired.includes(contract) &&
			// ignore if contract has been aliased
			!namesResolvedThroughAlias.includes(contract) &&
			// and either there is no "forContract" or the forContract is itself required
			(!forContract || contractsRequired.includes(forContract)) &&
			// and no entry in the existingContracts object
			!(contract in existing)
	);

	// now setup each contract in serial in case we have deps we need to load
	for (const { contract, source, resolverAlias, mocks = [], forContract } of contractsToFetch) {
		// mark each mock onto the returnObj as true when it doesn't exist, indicating it needs to be
		// put through the AddressResolver
		// for all mocks required for this contract
		await Promise.all(
			mocks
				// if the target isn't on the returnObj (i.e. already mocked / created) and not in the list of contracts
				.filter(mock => !(mock in returnObj) && contractNamesRequested.indexOf(mock) < 0)
				// then setup the contract
				.map(mock =>
					setupContract({
						accounts,
						mock,
						contract: 'GenericMock',
						cache: Object.assign({}, mocks, returnObj),
					}).then(instance => (returnObj[mock] = instance))
				)
		);

		// the name of the contract - the contract plus it's forContract
		// (e.g. Proxy + FeePool)
		const forContractName = forContract || '';

		// some contracts should be registered to the address resolver with a different name
		const contractRegistered = resolverAlias || contract;

		// deploy the contract
		returnObj[contractRegistered + forContractName] = await setupContract({
			accounts,
			contract,
			source,
			forContract,
			// the cache is a combination of the mocks and any return objects
			cache: Object.assign({}, mocks, returnObj),
			// pass through any properties that may be given for this contract
			properties:
				(contracts.find(({ contract: foundContract }) => foundContract === contract) || {})
					.properties || {},
		});
	}

	// SYNTHS

	const synthsToAdd = [];

	// now setup each synth and its deps
	for (const synth of synths) {
		const { token, proxy, tokenState } = await mockToken({
			accounts,
			synth,
			supply: 0, // add synths with 0 supply initially
			skipInitialAllocation: true,
			name: `Synth ${synth}`,
			symbol: synth,
		});

		returnObj[`ProxyERC20${synth}`] = proxy;
		returnObj[`TokenState${synth}`] = tokenState;
		returnObj[`Synth${synth}`] = token;

		// We'll defer adding the tokens into the Issuer as it must
		// be synchronised with the FlexibleStorage address first.
		synthsToAdd.push(token.address);
	}

	// now invoke AddressResolver to set all addresses
	if (returnObj['AddressResolver']) {
		if (process.env.DEBUG) {
			log(`Importing into AddressResolver:\n\t - ${Object.keys(returnObj).join('\n\t - ')}`);
		}

		await returnObj['AddressResolver'].importAddresses(
			Object.keys(returnObj).map(toBytes32),
			Object.values(returnObj).map(entry =>
				// use 0x1111 address for any mocks that have no actual deployment
				entry === true ? '0x' + '1'.repeat(40) : entry.address
			),
			{
				from: owner,
			}
		);
	}

	// now rebuild caches for all contracts that need it
	await Promise.all(
		Object.entries(returnObj)
			// keep items not in mocks
			.filter(([name]) => !(name in mocks))
			// and only those with the setResolver function
			.filter(([, instance]) => !!instance.rebuildCache)
			.map(([contract, instance]) => {
				return instance.rebuildCache().catch(err => {
					throw err;
				});
			})
	);

	// if deploying a real Synthetix, then we add the synths
	if (returnObj['Issuer'] && !mocks['Issuer']) {
		if (returnObj['Synth']) {
			returnObj['Issuer'].addSynth(returnObj['Synth'].address, { from: owner });
		}

		for (const synthAddress of synthsToAdd) {
			await returnObj['Issuer'].addSynth(synthAddress, { from: owner });
		}
	}

	// now setup defaults for the system (note: this dupes logic from the deploy script)
	if (returnObj['SystemSettings']) {
		await Promise.all([
			returnObj['SystemSettings'].setWaitingPeriodSecs(WAITING_PERIOD_SECS, { from: owner }),
			returnObj['SystemSettings'].setPriceDeviationThresholdFactor(
				PRICE_DEVIATION_THRESHOLD_FACTOR,
				{ from: owner }
			),
			returnObj['SystemSettings'].setIssuanceRatio(ISSUANCE_RATIO, { from: owner }),
			returnObj['SystemSettings'].setCrossDomainMessageGasLimit(0, CROSS_DOMAIN_DEPOSIT_GAS_LIMIT, {
				from: owner,
			}),
			returnObj['SystemSettings'].setCrossDomainMessageGasLimit(1, CROSS_DOMAIN_ESCROW_GAS_LIMIT, {
				from: owner,
			}),
			returnObj['SystemSettings'].setCrossDomainMessageGasLimit(2, CROSS_DOMAIN_REWARD_GAS_LIMIT, {
				from: owner,
			}),
			returnObj['SystemSettings'].setCrossDomainMessageGasLimit(
				3,
				CROSS_DOMAIN_WITHDRAWAL_GAS_LIMIT,
				{
					from: owner,
				}
			),
			returnObj['SystemSettings'].setFeePeriodDuration(FEE_PERIOD_DURATION, { from: owner }),
			returnObj['SystemSettings'].setTargetThreshold(TARGET_THRESHOLD, { from: owner }),
			returnObj['SystemSettings'].setLiquidationDelay(LIQUIDATION_DELAY, { from: owner }),
			returnObj['SystemSettings'].setLiquidationRatio(LIQUIDATION_RATIO, { from: owner }),
			returnObj['SystemSettings'].setLiquidationEscrowDuration(LIQUIDATION_ESCROW_DURATION, {
				from: owner,
			}),
			returnObj['SystemSettings'].setLiquidationPenalty(LIQUIDATION_PENALTY, {
				from: owner,
			}),
			returnObj['SystemSettings'].setSnxLiquidationPenalty(SNX_LIQUIDATION_PENALTY, {
				from: owner,
			}),
			returnObj['SystemSettings'].setSelfLiquidationPenalty(SELF_LIQUIDATION_PENALTY, {
				from: owner,
			}),
			returnObj['SystemSettings'].setFlagReward(FLAG_REWARD, { from: owner }),
			returnObj['SystemSettings'].setLiquidateReward(LIQUIDATE_REWARD, { from: owner }),
			returnObj['SystemSettings'].setRateStalePeriod(RATE_STALE_PERIOD, { from: owner }),
			returnObj['SystemSettings'].setExchangeDynamicFeeThreshold(
				constantsOverrides.EXCHANGE_DYNAMIC_FEE_THRESHOLD,
				{
					from: owner,
				}
			),
			returnObj['SystemSettings'].setExchangeDynamicFeeWeightDecay(
				constantsOverrides.EXCHANGE_DYNAMIC_FEE_WEIGHT_DECAY,
				{
					from: owner,
				}
			),
			returnObj['SystemSettings'].setExchangeDynamicFeeRounds(
				constantsOverrides.EXCHANGE_DYNAMIC_FEE_ROUNDS,
				{
					from: owner,
				}
			),
			returnObj['SystemSettings'].setExchangeMaxDynamicFee(
				constantsOverrides.EXCHANGE_MAX_DYNAMIC_FEE,
				{
					from: owner,
				}
			),
			returnObj['SystemSettings'].setMinimumStakeTime(MINIMUM_STAKE_TIME, { from: owner }),
			returnObj['SystemSettings'].setDebtSnapshotStaleTime(DEBT_SNAPSHOT_STALE_TIME, {
				from: owner,
			}),
			returnObj['SystemSettings'].setEtherWrapperMaxETH(ETHER_WRAPPER_MAX_ETH, {
				from: owner,
			}),
			returnObj['SystemSettings'].setEtherWrapperMintFeeRate(ETHER_WRAPPER_MINT_FEE_RATE, {
				from: owner,
			}),
			returnObj['SystemSettings'].setEtherWrapperBurnFeeRate(ETHER_WRAPPER_BURN_FEE_RATE, {
				from: owner,
			}),
			returnObj['SystemSettings'].setAtomicMaxVolumePerBlock(ATOMIC_MAX_VOLUME_PER_BLOCK, {
				from: owner,
			}),
			returnObj['SystemSettings'].setAtomicTwapWindow(ATOMIC_TWAP_WINDOW, {
				from: owner,
			}),
		]);

		// legacy futures
		if (returnObj['FuturesMarketSettings']) {
			const promises = [
				returnObj['FuturesMarketSettings'].setMinInitialMargin(FUTURES_MIN_INITIAL_MARGIN, {
					from: owner,
				}),
				returnObj['FuturesMarketSettings'].setMinKeeperFee(
					constantsOverrides.FUTURES_MIN_KEEPER_FEE,
					{
						from: owner,
					}
				),
				returnObj['FuturesMarketSettings'].setLiquidationFeeRatio(FUTURES_LIQUIDATION_FEE_RATIO, {
					from: owner,
				}),
				returnObj['FuturesMarketSettings'].setLiquidationBufferRatio(
					FUTURES_LIQUIDATION_BUFFER_RATIO,
					{
						from: owner,
					}
				),
			];

			const setupFuturesMarket = async market => {
				const assetKey = await market.baseAsset();
				const marketKey = await market.marketKey();
				await setupPriceAggregators(returnObj['ExchangeRates'], owner, [assetKey]);
				await updateAggregatorRates(returnObj['ExchangeRates'], null, [assetKey], [toUnit('1')]);
				await Promise.all([
					returnObj['FuturesMarketSettings'].setParameters(
						marketKey,
						toWei('0.003'), // 0.3% taker fee
						toWei('0.001'), // 0.1% maker fee
						toWei('0.0005'), // 0.05% taker fee next price
						toWei('0.0001'), // 0.01% maker fee next price
						toBN('2'), // 2 rounds next price confirm window
						toWei('10'), // 10x max leverage
						toWei('100000'), // 100000 max market debt
						toWei('0.1'), // 10% max funding rate
						toWei('100000'), // 100000 USD skewScaleUSD
						{ from: owner }
					),
				]);
			};

			if (returnObj['FuturesMarketBTC']) {
				// add to manager
				promises.push(
					returnObj['FuturesMarketManager'].addMarkets([returnObj['FuturesMarketBTC'].address], {
						from: owner,
					})
				);
				// configure price feed and settings
				promises.push(setupFuturesMarket(returnObj['FuturesMarketBTC']));
			}
			if (returnObj['FuturesMarketETH']) {
				// add to manager
				promises.push(
					returnObj['FuturesMarketManager'].addMarkets([returnObj['FuturesMarketETH'].address], {
						from: owner,
					})
				);
				// configure price feed and settings
				promises.push(setupFuturesMarket(returnObj['FuturesMarketETH']));
			}

			await Promise.all(promises);
		}

		// perps V2
		if (returnObj['PerpsManagerV2']) {
			const promises = [
				returnObj['PerpsManagerV2'].setMinInitialMargin(FUTURES_MIN_INITIAL_MARGIN, {
					from: owner,
				}),
				returnObj['PerpsManagerV2'].setMinKeeperFee(constantsOverrides.FUTURES_MIN_KEEPER_FEE, {
					from: owner,
				}),
				returnObj['PerpsManagerV2'].setLiquidationFeeRatio(FUTURES_LIQUIDATION_FEE_RATIO, {
					from: owner,
				}),
				returnObj['PerpsManagerV2'].setLiquidationBufferRatio(FUTURES_LIQUIDATION_BUFFER_RATIO, {
					from: owner,
				}),
			];
			await Promise.all(promises);

			// set up
			for (let { marketKey, assetKey } of perps) {
				marketKey = toBytes32(marketKey);
				assetKey = toBytes32(assetKey);
				await setupPriceAggregators(returnObj['ExchangeRates'], owner, [assetKey]);
<<<<<<< HEAD
				await updateAggregatorRates(returnObj['ExchangeRates'], [assetKey], [toUnit('1')]);

				// add the market
				await returnObj['PerpsManagerV2'].addMarkets([marketKey], [assetKey], {
					from: owner,
				});

				// set its settings (can only be done after the market is added and initialized)
=======
				await updateAggregatorRates(
					returnObj['ExchangeRates'],
					returnObj['CircuitBreaker'],
					[assetKey],
					[toUnit('1')]
				);
>>>>>>> d7e7f91f
				await Promise.all([
					returnObj['PerpsManagerV2'].setMarketConfig(
						marketKey,
						toWei('0.003'), // 0.3% base fee
						toWei('0.0005'), // 0.05% base fee next price
						toBN('2'), // 2 rounds next price confirm window
						toWei('10'), // 10x max leverage
						toWei('100000'), // 100000 max single side OI
						toWei('0.1'), // 10% max funding rate
						toWei('100000'), // 100000 USD skewScaleUSD
						{ from: owner }
					),
				]);
			}
		}
	}

	// finally if any of our contracts have setAddressResolver (from MockSynth), then invoke it
	await Promise.all(
		Object.values(returnObj)
			.filter(contract => contract.setAddressResolver)
			.map(mock => mock.setAddressResolver(returnObj['AddressResolver'].address))
	);

	if (returnObj['ExchangeRates']) {
		// setup SNX price feed and any other feeds
		const keys = ['SNX', ...(feeds || [])].map(toBytes32);
		const prices = ['0.2', ...(feeds || []).map(() => '1.0')].map(toUnit);
		await setupPriceAggregators(returnObj['ExchangeRates'], owner, keys);
		await updateAggregatorRates(
			returnObj['ExchangeRates'],
			returnObj['CircuitBreaker'],
			keys,
			prices
		);
	}

	return returnObj;
};

module.exports = {
	mockToken,
	mockGenericContractFnc,
	setupContract,
	setupAllContracts,
	constantsOverrides,
};<|MERGE_RESOLUTION|>--- conflicted
+++ resolved
@@ -1047,11 +1047,14 @@
 		// "futures" & v2 "perps"
 		{
 			contract: 'FuturesMarketManager',
-<<<<<<< HEAD
-			deps: ['AddressResolver', 'Exchanger', 'FuturesMarketSettings', 'PerpsManagerV2', 'FeePool'],
-=======
-			deps: ['AddressResolver', 'Exchanger', 'FuturesMarketSettings', 'ExchangeCircuitBreaker'],
->>>>>>> d7e7f91f
+			deps: [
+				'AddressResolver',
+				'Exchanger',
+				'FuturesMarketSettings',
+				'ExchangeCircuitBreaker',
+				'PerpsManagerV2',
+				'FeePool',
+			],
 		},
 		// perps v1 - "futures"
 		{
@@ -1478,23 +1481,20 @@
 				marketKey = toBytes32(marketKey);
 				assetKey = toBytes32(assetKey);
 				await setupPriceAggregators(returnObj['ExchangeRates'], owner, [assetKey]);
-<<<<<<< HEAD
-				await updateAggregatorRates(returnObj['ExchangeRates'], [assetKey], [toUnit('1')]);
-
-				// add the market
-				await returnObj['PerpsManagerV2'].addMarkets([marketKey], [assetKey], {
-					from: owner,
-				});
-
-				// set its settings (can only be done after the market is added and initialized)
-=======
+
 				await updateAggregatorRates(
 					returnObj['ExchangeRates'],
 					returnObj['CircuitBreaker'],
 					[assetKey],
 					[toUnit('1')]
 				);
->>>>>>> d7e7f91f
+
+				// add the market
+				await returnObj['PerpsManagerV2'].addMarkets([marketKey], [assetKey], {
+					from: owner,
+				});
+
+				// set its settings (can only be done after the market is added and initialized)
 				await Promise.all([
 					returnObj['PerpsManagerV2'].setMarketConfig(
 						marketKey,
