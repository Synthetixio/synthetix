'use strict';

const { artifacts, web3, log } = require('hardhat');

const { toWei, toBN } = web3.utils;
const { toUnit } = require('../utils')();
const { setupPriceAggregators, updateAggregatorRates } = require('./helpers');

const {
	toBytes32,
	getUsers,
	constants: { ZERO_ADDRESS },
	defaults: {
		WAITING_PERIOD_SECS,
		PRICE_DEVIATION_THRESHOLD_FACTOR,
		ISSUANCE_RATIO,
		FEE_PERIOD_DURATION,
		TARGET_THRESHOLD,
		LIQUIDATION_DELAY,
		LIQUIDATION_RATIO,
		LIQUIDATION_ESCROW_DURATION,
		LIQUIDATION_PENALTY,
		SNX_LIQUIDATION_PENALTY,
		SELF_LIQUIDATION_PENALTY,
		FLAG_REWARD,
		LIQUIDATE_REWARD,
		RATE_STALE_PERIOD,
		// EXCHANGE_DYNAMIC_FEE_THRESHOLD, // overridden
		// EXCHANGE_DYNAMIC_FEE_WEIGHT_DECAY, // overridden
		// EXCHANGE_DYNAMIC_FEE_ROUNDS, // overridden
		// EXCHANGE_MAX_DYNAMIC_FEE, // overridden
		MINIMUM_STAKE_TIME,
		DEBT_SNAPSHOT_STALE_TIME,
		ATOMIC_MAX_VOLUME_PER_BLOCK,
		ATOMIC_TWAP_WINDOW,
		CROSS_DOMAIN_DEPOSIT_GAS_LIMIT,
		CROSS_DOMAIN_REWARD_GAS_LIMIT,
		CROSS_DOMAIN_ESCROW_GAS_LIMIT,
		CROSS_DOMAIN_WITHDRAWAL_GAS_LIMIT,
		ETHER_WRAPPER_MAX_ETH,
		ETHER_WRAPPER_MINT_FEE_RATE,
		ETHER_WRAPPER_BURN_FEE_RATE,
		// FUTURES_MIN_KEEPER_FEE, // overridden
		FUTURES_LIQUIDATION_FEE_RATIO,
		FUTURES_LIQUIDATION_BUFFER_RATIO,
		FUTURES_MIN_INITIAL_MARGIN,
	},
} = require('../../');

const SUPPLY_100M = toWei((1e8).toString()); // 100M

// constants overrides for testing (to avoid having to update tests for config changes)
const constantsOverrides = {
	EXCHANGE_DYNAMIC_FEE_ROUNDS: '10',
	EXCHANGE_DYNAMIC_FEE_WEIGHT_DECAY: toWei('0.95'),
	EXCHANGE_DYNAMIC_FEE_THRESHOLD: toWei('0.004'),
	EXCHANGE_MAX_DYNAMIC_FEE: toWei('0.05'),
	FUTURES_MIN_KEEPER_FEE: toWei('20'),
};

/**
 * Create a mock ExternStateToken - useful to mock Synthetix or a synth
 */
const mockToken = async ({
	accounts,
	synth = undefined,
	name = 'name',
	symbol = 'ABC',
	supply = 1e8,
	skipInitialAllocation = false,
}) => {
	const [deployerAccount, owner] = accounts;

	const totalSupply = toWei(supply.toString());

	const proxy = await artifacts.require('ProxyERC20').new(owner, { from: deployerAccount });
	// set associated contract as deployerAccount so we can setBalanceOf to the owner below
	const tokenState = await artifacts
		.require('TokenState')
		.new(owner, deployerAccount, { from: deployerAccount });

	if (!skipInitialAllocation && supply > 0) {
		await tokenState.setBalanceOf(owner, totalSupply, { from: deployerAccount });
	}

	const token = await artifacts.require(synth ? 'MockSynth' : 'PublicEST').new(
		...[proxy.address, tokenState.address, name, symbol, totalSupply, owner]
			// add synth as currency key if needed
			.concat(synth ? toBytes32(synth) : [])
			.concat({
				from: deployerAccount,
			})
	);
	await Promise.all([
		tokenState.setAssociatedContract(token.address, { from: owner }),
		proxy.setTarget(token.address, { from: owner }),
	]);

	return { token, tokenState, proxy };
};

const mockGenericContractFnc = async ({ instance, fncName, mock, returns = [] }) => {
	// Adapted from: https://github.com/EthWorks/Doppelganger/blob/master/lib/index.ts
	const abiEntryForFnc = artifacts.require(mock).abi.find(({ name }) => name === fncName);

	if (!fncName || !abiEntryForFnc) {
		throw new Error(`Cannot find function "${fncName}" in the ABI of contract "${mock}"`);
	}
	const signature = web3.eth.abi.encodeFunctionSignature(abiEntryForFnc);

	const outputTypes = abiEntryForFnc.outputs.map(({ type }) => type);

	const responseAsEncodedData = web3.eth.abi.encodeParameters(outputTypes, returns);

	if (process.env.DEBUG) {
		log(`Mocking ${mock}.${fncName} to return ${returns.join(',')}`);
	}

	await instance.mockReturns(signature, responseAsEncodedData);
};

/**
 * Setup an individual contract. Note: will fail if required dependencies aren't provided in the cache.
 */
const setupContract = async ({
	accounts,
	contract,
	source = undefined, // if a separate source file should be used
	mock = undefined, // if contract is GenericMock, this is the name of the contract being mocked
	forContract = undefined, // when a contract is deployed for another (like Proxy for FeePool)
	cache = {},
	args = [],
	skipPostDeploy = false,
	properties = {},
}) => {
	const [deployerAccount, owner, , fundsWallet] = accounts;

	const artifact = artifacts.require(source || contract);

	const create = ({ constructorArgs }) => {
		return artifact.new(
			...constructorArgs.concat({
				from: deployerAccount,
			})
		);
	};

	// if it needs library linking
	if (Object.keys((await artifacts.readArtifact(source || contract)).linkReferences).length > 0) {
		const safeDecimalMath = await artifacts.require('SafeDecimalMath').new();
		if (artifact._json.contractName === 'SystemSettings') {
			// SafeDecimalMath -> SystemSettingsLib -> SystemSettings
			const SystemSettingsLib = artifacts.require('SystemSettingsLib');
			SystemSettingsLib.link(safeDecimalMath);
			artifact.link(await SystemSettingsLib.new());
		} else {
			// SafeDecimalMath -> anything else that expects linking
			artifact.link(safeDecimalMath);
		}
	}

	const tryGetAddressOf = name => (cache[name] ? cache[name].address : ZERO_ADDRESS);

	const tryGetProperty = ({ property, otherwise }) =>
		property in properties ? properties[property] : otherwise;

	const tryInvocationIfNotMocked = ({ name, fncName, args, user = owner }) => {
		if (name in cache && fncName in cache[name]) {
			if (process.env.DEBUG) {
				log(`Invoking ${name}.${fncName}(${args.join(',')})`);
			}

			return cache[name][fncName](...args.concat({ from: user }));
		}
	};

	const perpSuffix = tryGetProperty({ property: 'perpSuffix', otherwise: '' });

	const defaultArgs = {
		GenericMock: [],
		TradingRewards: [owner, owner, tryGetAddressOf('AddressResolver')],
		AddressResolver: [owner],
		OneNetAggregatorIssuedSynths: [tryGetAddressOf('AddressResolver')],
		OneNetAggregatorDebtRatio: [tryGetAddressOf('AddressResolver')],
		SystemStatus: [owner],
		FlexibleStorage: [tryGetAddressOf('AddressResolver')],
		ExchangeRates: [owner, tryGetAddressOf('AddressResolver')],
		ExchangeRatesWithDexPricing: [owner, tryGetAddressOf('AddressResolver')],
		SynthetixState: [owner, ZERO_ADDRESS],
		SupplySchedule: [owner, 0, 0],
		Proxy: [owner],
		ProxyERC20: [owner],
		ProxySynthetix: [owner],
		Depot: [owner, fundsWallet, tryGetAddressOf('AddressResolver')],
		SynthUtil: [tryGetAddressOf('AddressResolver')],
		DappMaintenance: [owner],
		DebtCache: [owner, tryGetAddressOf('AddressResolver')],
		Issuer: [owner, tryGetAddressOf('AddressResolver')],
		Exchanger: [owner, tryGetAddressOf('AddressResolver')],
		CircuitBreaker: [owner, tryGetAddressOf('AddressResolver')],
		ExchangeCircuitBreaker: [owner, tryGetAddressOf('AddressResolver')],
		ExchangerWithFeeRecAlternatives: [owner, tryGetAddressOf('AddressResolver')],
		SystemSettings: [owner, tryGetAddressOf('AddressResolver')],
		ExchangeState: [owner, tryGetAddressOf('Exchanger')],
		SynthetixDebtShare: [owner, tryGetAddressOf('AddressResolver')],
		BaseSynthetix: [
			tryGetAddressOf('ProxyERC20BaseSynthetix'),
			tryGetAddressOf('TokenStateBaseSynthetix'),
			owner,
			SUPPLY_100M,
			tryGetAddressOf('AddressResolver'),
		],
		Synthetix: [
			tryGetAddressOf('ProxyERC20Synthetix'),
			tryGetAddressOf('TokenStateSynthetix'),
			owner,
			SUPPLY_100M,
			tryGetAddressOf('AddressResolver'),
		],
		MintableSynthetix: [
			tryGetAddressOf('ProxyERC20MintableSynthetix'),
			tryGetAddressOf('TokenStateMintableSynthetix'),
			owner,
			SUPPLY_100M,
			tryGetAddressOf('AddressResolver'),
		],
		SynthetixBridgeToOptimism: [owner, tryGetAddressOf('AddressResolver')],
		SynthetixBridgeToBase: [owner, tryGetAddressOf('AddressResolver')],
		SynthetixBridgeEscrow: [owner],
		RewardsDistribution: [
			owner,
			tryGetAddressOf('Synthetix'),
			tryGetAddressOf('ProxyERC20Synthetix'),
			tryGetAddressOf('RewardEscrowV2'),
			tryGetAddressOf('ProxyFeePool'),
		],
		RewardEscrow: [owner, tryGetAddressOf('Synthetix'), tryGetAddressOf('FeePool')],
		BaseRewardEscrowV2Frozen: [owner, tryGetAddressOf('AddressResolver')],
		RewardEscrowV2Frozen: [owner, tryGetAddressOf('AddressResolver')],
		RewardEscrowV2Storage: [owner, ZERO_ADDRESS],
		BaseRewardEscrowV2: [owner, tryGetAddressOf('AddressResolver')],
		RewardEscrowV2: [owner, tryGetAddressOf('AddressResolver')],
		ImportableRewardEscrowV2: [owner, tryGetAddressOf('AddressResolver')],
		SynthetixEscrow: [owner, tryGetAddressOf('Synthetix')],
		// use deployerAccount as associated contract to allow it to call setBalanceOf()
		TokenState: [owner, deployerAccount],
		EtherWrapper: [owner, tryGetAddressOf('AddressResolver'), tryGetAddressOf('WETH')],
		NativeEtherWrapper: [owner, tryGetAddressOf('AddressResolver')],
		WrapperFactory: [owner, tryGetAddressOf('AddressResolver')],
		FeePool: [tryGetAddressOf('ProxyFeePool'), owner, tryGetAddressOf('AddressResolver')],
		Synth: [
			tryGetAddressOf('ProxyERC20Synth'),
			tryGetAddressOf('TokenStateSynth'),
			tryGetProperty({ property: 'name', otherwise: 'Synthetic sUSD' }),
			tryGetProperty({ property: 'symbol', otherwise: 'sUSD' }),
			owner,
			tryGetProperty({ property: 'currencyKey', otherwise: toBytes32('sUSD') }),
			tryGetProperty({ property: 'totalSupply', otherwise: '0' }),
			tryGetAddressOf('AddressResolver'),
		],
		EternalStorage: [owner, tryGetAddressOf(forContract)],
		FeePoolEternalStorage: [owner, tryGetAddressOf('FeePool')],
		DelegateApprovals: [owner, tryGetAddressOf('EternalStorageDelegateApprovals')],
		Liquidator: [owner, tryGetAddressOf('AddressResolver')],
		LiquidatorRewards: [owner, tryGetAddressOf('AddressResolver')],
		CollateralManagerState: [owner, tryGetAddressOf('CollateralManager')],
		CollateralManager: [
			tryGetAddressOf('CollateralManagerState'),
			owner,
			tryGetAddressOf('AddressResolver'),
			toUnit(50000000),
			0,
			0,
			0,
		],
		CollateralUtil: [tryGetAddressOf('AddressResolver')],
		Collateral: [
			owner,
			tryGetAddressOf('CollateralManager'),
			tryGetAddressOf('AddressResolver'),
			toBytes32('sUSD'),
			toUnit(1.3),
			toUnit(100),
		],
		CollateralEth: [
			owner,
			tryGetAddressOf('CollateralManager'),
			tryGetAddressOf('AddressResolver'),
			toBytes32('sETH'),
			toUnit(1.3),
			toUnit(2),
		],
		CollateralShort: [
			owner,
			tryGetAddressOf('CollateralManager'),
			tryGetAddressOf('AddressResolver'),
			toBytes32('sUSD'),
			toUnit(1.2),
			toUnit(100),
		],
		WETH: [],
		SynthRedeemer: [tryGetAddressOf('AddressResolver')],
		// futures manager manages both v1 & v2 (via perps manager)
		FuturesMarketManager: [owner, tryGetAddressOf('AddressResolver')],
		// legacy futures (V1)
		FuturesMarketSettings: [owner, tryGetAddressOf('AddressResolver')],
		FuturesMarketBTC: [
			tryGetAddressOf('AddressResolver'),
			toBytes32('sBTC'), // base asset
			toBytes32('sBTC' + perpSuffix), // market key
		],
		FuturesMarketETH: [
			tryGetAddressOf('AddressResolver'),
			toBytes32('sETH'), // base asset
			toBytes32('sETH' + perpSuffix), // market key
		],
		FuturesMarketData: [tryGetAddressOf('AddressResolver')],
		// perps v2
		PerpsManagerV2: [owner, tryGetAddressOf('AddressResolver')],
		PerpsStorageV2: [owner, ZERO_ADDRESS],
		PerpsEngineV2: [tryGetAddressOf('AddressResolver')],
		PerpsOrdersV2: [tryGetAddressOf('AddressResolver')],
	};

	let instance;
	try {
		instance = await create({
			constructorArgs: args.length > 0 ? args : defaultArgs[contract],
		});
		// Show contracts creating for debugging purposes
		if (process.env.DEBUG) {
			log(
				'Deployed',
				contract + (source ? ` (${source})` : '') + (forContract ? ' for ' + forContract : ''),
				mock ? 'mock of ' + mock : '',
				'to',
				instance.address
			);
		}
	} catch (err) {
		throw new Error(
			`Failed to deploy ${contract}. Does it have defaultArgs setup?\n\t└─> Caused by ${err.toString()}`
		);
	}

	const postDeployTasks = {
		async Synthetix() {
			// first give all SNX supply to the owner (using the hack that the deployerAccount was setup as the associatedContract via
			// the constructor args)
			await cache['TokenStateSynthetix'].setBalanceOf(owner, SUPPLY_100M, {
				from: deployerAccount,
			});

			// then configure everything else (including setting the associated contract of TokenState back to the Synthetix contract)
			await Promise.all(
				[
					(cache['TokenStateSynthetix'].setAssociatedContract(instance.address, { from: owner }),
					cache['ProxySynthetix'].setTarget(instance.address, { from: owner }),
					cache['ProxyERC20Synthetix'].setTarget(instance.address, { from: owner }),
					instance.setProxy(cache['ProxyERC20Synthetix'].address, {
						from: owner,
					})),
				]
					.concat(
						// If there's a SupplySchedule and it has the method we need (i.e. isn't a mock)
						tryInvocationIfNotMocked({
							name: 'SupplySchedule',
							fncName: 'setSynthetixProxy',
							args: [cache['ProxyERC20Synthetix'].address],
						}) || []
					)
					.concat(
						// If there's an escrow that's not a mock
						tryInvocationIfNotMocked({
							name: 'SynthetixEscrow',
							fncName: 'setSynthetix',
							args: [instance.address],
						}) || []
					)
					.concat(
						// If there's a reward escrow that's not a mock
						tryInvocationIfNotMocked({
							name: 'RewardEscrow',
							fncName: 'setSynthetix',
							args: [instance.address],
						}) || []
					)
					.concat(
						// If there's a rewards distribution that's not a mock
						tryInvocationIfNotMocked({
							name: 'RewardsDistribution',
							fncName: 'setAuthority',
							args: [instance.address],
						}) || []
					)
					.concat(
						tryInvocationIfNotMocked({
							name: 'RewardsDistribution',
							fncName: 'setSynthetixProxy',
							args: [cache['ProxyERC20Synthetix'].address], // will fail if no Proxy instantiated for Synthetix
						}) || []
					)
			);
		},
		async BaseSynthetix() {
			// first give all SNX supply to the owner (using the hack that the deployerAccount was setup as the associatedContract via
			// the constructor args)
			await cache['TokenStateBaseSynthetix'].setBalanceOf(owner, SUPPLY_100M, {
				from: deployerAccount,
			});

			// then configure everything else (including setting the associated contract of TokenState back to the Synthetix contract)
			await Promise.all(
				[
					(cache['TokenStateBaseSynthetix'].setAssociatedContract(instance.address, {
						from: owner,
					}),
					cache['ProxyBaseSynthetix'].setTarget(instance.address, { from: owner }),
					cache['ProxyERC20BaseSynthetix'].setTarget(instance.address, { from: owner }),
					instance.setProxy(cache['ProxyERC20BaseSynthetix'].address, {
						from: owner,
					})),
				]
					.concat(
						// If there's a rewards distribution that's not a mock
						tryInvocationIfNotMocked({
							name: 'RewardsDistribution',
							fncName: 'setAuthority',
							args: [instance.address],
						}) || []
					)
					.concat(
						tryInvocationIfNotMocked({
							name: 'RewardsDistribution',
							fncName: 'setSynthetixProxy',
							args: [cache['ProxyERC20BaseSynthetix'].address], // will fail if no Proxy instantiated for BaseSynthetix
						}) || []
					)
			);
		},
		async MintableSynthetix() {
			// first give all SNX supply to the owner (using the hack that the deployerAccount was setup as the associatedContract via
			// the constructor args)
			await cache['TokenStateMintableSynthetix'].setBalanceOf(owner, SUPPLY_100M, {
				from: deployerAccount,
			});

			// then configure everything else (including setting the associated contract of TokenState back to the Synthetix contract)
			await Promise.all(
				[
					(cache['TokenStateMintableSynthetix'].setAssociatedContract(instance.address, {
						from: owner,
					}),
					cache['ProxyMintableSynthetix'].setTarget(instance.address, { from: owner }),
					cache['ProxyERC20MintableSynthetix'].setTarget(instance.address, { from: owner }),
					instance.setProxy(cache['ProxyERC20MintableSynthetix'].address, {
						from: owner,
					})),
				]
					.concat(
						// If there's a rewards distribution that's not a mock
						tryInvocationIfNotMocked({
							name: 'RewardsDistribution',
							fncName: 'setAuthority',
							args: [instance.address],
						}) || []
					)
					.concat(
						tryInvocationIfNotMocked({
							name: 'RewardsDistribution',
							fncName: 'setSynthetixProxy',
							args: [cache['ProxyERC20MintableSynthetix'].address], // will fail if no Proxy instantiated for MintableSynthetix
						}) || []
					)
			);
		},
		async Synth() {
			await Promise.all(
				[
					cache['TokenStateSynth'].setAssociatedContract(instance.address, { from: owner }),
					cache['ProxyERC20Synth'].setTarget(instance.address, { from: owner }),
				] || []
			);
		},
		async FeePool() {
			await Promise.all(
				[]
					.concat(
						tryInvocationIfNotMocked({
							name: 'ProxyFeePool',
							fncName: 'setTarget',
							args: [instance.address],
						}) || []
					)
					.concat(
						tryInvocationIfNotMocked({
							name: 'FeePoolEternalStorage',
							fncName: 'setAssociatedContract',
							args: [instance.address],
						}) || []
					)
					.concat(
						tryInvocationIfNotMocked({
							name: 'RewardEscrow',
							fncName: 'setFeePool',
							args: [instance.address],
						}) || []
					)
			);
		},
		async Issuer() {
			await Promise.all([
				cache['SystemStatus'].updateAccessControl(
					toBytes32('Issuance'),
					instance.address,
					true,
					false,
					{ from: owner }
				),
			]);
		},
		async DelegateApprovals() {
			await cache['EternalStorageDelegateApprovals'].setAssociatedContract(instance.address, {
				from: owner,
			});
		},
		async Exchanger() {
			await Promise.all([
				cache['ExchangeState'].setAssociatedContract(instance.address, { from: owner }),
			]);
		},
		async ExchangeCircuitBreaker() {
			await Promise.all([
				cache['SystemStatus'].updateAccessControl(
					toBytes32('Synth'),
					instance.address,
					true,
					false,
					{ from: owner }
				),
			]);
		},
		async ExchangerWithFeeRecAlternatives() {
			await Promise.all([
				cache['ExchangeState'].setAssociatedContract(instance.address, { from: owner }),

				cache['SystemStatus'].updateAccessControl(
					toBytes32('Synth'),
					instance.address,
					true,
					false,
					{ from: owner }
				),
			]);
		},

		async CollateralManager() {
			await cache['CollateralManagerState'].setAssociatedContract(instance.address, {
				from: owner,
			});
		},

		async RewardEscrowV2() {
			await Promise.all([
				cache['RewardEscrowV2Storage'].setAssociatedContract(instance.address, { from: owner }),
				cache['RewardEscrowV2Storage'].setFallbackRewardEscrow(
					cache['RewardEscrowV2Frozen'].address,
					{ from: owner }
				),
			]);
		},

		async ImportableRewardEscrowV2() {
			await Promise.all([
				cache['RewardEscrowV2Storage'].setAssociatedContract(instance.address, { from: owner }),
				cache['RewardEscrowV2Storage'].setFallbackRewardEscrow(
					cache['RewardEscrowV2Frozen'].address,
					{ from: owner }
				),
			]);
		},

		async SystemStatus() {
			// ensure the owner has suspend/resume control over everything
			await instance.updateAccessControls(
				['System', 'Issuance', 'Exchange', 'SynthExchange', 'Synth', 'Futures'].map(toBytes32),
				[owner, owner, owner, owner, owner, owner],
				[true, true, true, true, true, true],
				[true, true, true, true, true, true],
				{ from: owner }
			);
		},
		async PerpsEngineV2() {
			await cache['PerpsStorageV2'].setAssociatedContract(instance.address, { from: owner });
		},
		async GenericMock() {
			if (mock === 'RewardEscrow' || mock === 'SynthetixEscrow') {
				await mockGenericContractFnc({ instance, mock, fncName: 'balanceOf', returns: ['0'] });
			} else if (mock === 'EtherWrapper') {
				await mockGenericContractFnc({
					instance,
					mock,
					fncName: 'totalIssuedSynths',
					returns: ['0'],
				});
			} else if (mock === 'WrapperFactory') {
				await Promise.all([
					mockGenericContractFnc({
						instance,
						mock,
						fncName: 'isWrapper',
						returns: [false],
					}),
				]);
			} else if (mock === 'FeePool') {
				await Promise.all([
					mockGenericContractFnc({
						instance,
						mock,
						fncName: 'FEE_ADDRESS',
						returns: [getUsers({ network: 'mainnet', user: 'fee' }).address],
					}),
				]);
			} else if (mock === 'Exchanger') {
				await Promise.all([
					mockGenericContractFnc({
						instance,
						mock,
						fncName: 'feeRateForExchange',
						returns: [toWei('0.0030')],
					}),
				]);
			} else if (mock === 'Issuer') {
				await Promise.all([
					mockGenericContractFnc({
						instance,
						mock,
						fncName: 'debtBalanceOf',
						returns: [toWei('0')],
					}),
				]);
			} else if (mock === 'ExchangeState') {
				await Promise.all([
					mockGenericContractFnc({
						instance,
						mock,
						fncName: 'getLengthOfEntries',
						returns: ['0'],
					}),
					mockGenericContractFnc({
						instance,
						mock,
						fncName: 'getMaxTimestamp',
						returns: ['0'],
					}),
				]);
			} else if (mock === 'CollateralManager') {
				await Promise.all([
					mockGenericContractFnc({
						instance,
						mock,
						fncName: 'isSynthManaged',
						returns: [false],
					}),
				]);
			} else if (mock === 'FuturesMarketManager') {
				await Promise.all([
					mockGenericContractFnc({
						instance,
						mock,
						fncName: 'totalDebt',
						returns: ['0', false],
					}),
				]);
			} else if (mock === 'FuturesMarket') {
				await Promise.all([
					mockGenericContractFnc({
						instance,
						mock,
						fncName: 'recomputeFunding',
						returns: ['0'],
					}),
				]);
			}
		},
	};

	// now run any postDeploy tasks (connecting contracts together)
	if (!skipPostDeploy && postDeployTasks[contract]) {
		await postDeployTasks[contract]();
	}

	return instance;
};

const setupAllContracts = async ({
	accounts,
	existing = {},
	mocks = {},
	contracts = [],
	synths = [],
	feeds = [],
	perps = [], // [{marketKey: str, assetKey: str}]
}) => {
	const [, owner] = accounts;

	// Copy mocks into the return object, this allows us to include them in the
	// AddressResolver
	const returnObj = Object.assign({}, mocks, existing);

	// BASE CONTRACTS

	// Note: those with deps need to be listed AFTER their deps
	// Note: deps are based on the contract's resolver name, allowing different contracts to be used
	// for the same dependency (e.g. in l1/l2 configurations)
	const baseContracts = [
		{ contract: 'AddressResolver' },
		{
			contract: 'OneNetAggregatorIssuedSynths',
			resolverAlias: 'ext:AggregatorIssuedSynths',
		},
		{
			contract: 'OneNetAggregatorDebtRatio',
			resolverAlias: 'ext:AggregatorDebtRatio',
		},
		{ contract: 'SystemStatus' },
		{ contract: 'ExchangeState' },
		{ contract: 'FlexibleStorage', deps: ['AddressResolver'] },
		{
			contract: 'SystemSettings',
			deps: ['AddressResolver', 'FlexibleStorage'],
		},
		{
			contract: 'ExchangeRates',
			deps: ['AddressResolver', 'SystemSettings', 'CircuitBreaker'],
		},
		{ contract: 'SynthetixDebtShare' },
		{ contract: 'SupplySchedule' },
		{ contract: 'ProxyERC20', forContract: 'Synthetix' },
		{ contract: 'ProxyERC20', forContract: 'MintableSynthetix' },
		{ contract: 'ProxyERC20', forContract: 'BaseSynthetix' },
		{ contract: 'ProxyERC20', forContract: 'Synth' }, // for generic synth
		{ contract: 'Proxy', forContract: 'Synthetix' },
		{ contract: 'Proxy', forContract: 'MintableSynthetix' },
		{ contract: 'Proxy', forContract: 'BaseSynthetix' },
		{ contract: 'Proxy', forContract: 'FeePool' },
		{ contract: 'TokenState', forContract: 'Synthetix' },
		{ contract: 'TokenState', forContract: 'MintableSynthetix' },
		{ contract: 'TokenState', forContract: 'BaseSynthetix' },
		{ contract: 'TokenState', forContract: 'Synth' }, // for generic synth
		{ contract: 'RewardEscrow' },
		{
			contract: 'BaseRewardEscrowV2Frozen',
<<<<<<< HEAD
=======
			deps: ['AddressResolver'],
			mocks: ['Synthetix', 'FeePool', 'Issuer'],
		},
		{
			contract: 'RewardEscrowV2Frozen',
>>>>>>> d7e7f91f
			deps: ['AddressResolver'],
			mocks: ['Synthetix', 'FeePool', 'Issuer'],
		},
		{
<<<<<<< HEAD
			contract: 'RewardEscrowV2Frozen',
			deps: ['AddressResolver'],
			mocks: ['Synthetix', 'FeePool', 'Issuer'],
		},
		{
=======
>>>>>>> d7e7f91f
			contract: 'RewardEscrowV2Storage',
			deps: ['RewardEscrowV2Frozen'],
			mocks: ['Synthetix', 'FeePool', 'RewardEscrow', 'SynthetixBridgeToOptimism', 'Issuer'],
		},
		{
			contract: 'BaseRewardEscrowV2',
			deps: ['AddressResolver', 'RewardEscrowV2Storage'],
			mocks: ['Synthetix', 'FeePool', 'Issuer'],
		},
		{
			contract: 'RewardEscrowV2',
			deps: ['AddressResolver', 'SystemStatus', 'RewardEscrowV2Storage'],
			mocks: ['Synthetix', 'FeePool', 'RewardEscrow', 'SynthetixBridgeToOptimism', 'Issuer'],
		},
		{
			contract: 'ImportableRewardEscrowV2',
			resolverAlias: `RewardEscrowV2`,
			deps: ['AddressResolver', 'RewardEscrowV2Storage'],
			mocks: ['Synthetix', 'FeePool', 'SynthetixBridgeToBase', 'Issuer'],
		},
		{ contract: 'SynthetixEscrow' },
		{ contract: 'FeePoolEternalStorage' },
		{ contract: 'EternalStorage', forContract: 'DelegateApprovals' },
		{ contract: 'DelegateApprovals', deps: ['EternalStorage'] },
		{ contract: 'EternalStorage', forContract: 'Liquidator' },
		{
			contract: 'Liquidator',
			deps: ['AddressResolver', 'EternalStorage', 'FlexibleStorage', 'SynthetixEscrow'],
		},
		{
			contract: 'LiquidatorRewards',
			deps: ['AddressResolver', 'Liquidator', 'Issuer', 'RewardEscrowV2', 'Synthetix'],
		},
		{
			contract: 'RewardsDistribution',
			mocks: ['Synthetix', 'FeePool', 'RewardEscrow', 'RewardEscrowV2', 'ProxyFeePool'],
		},
		{ contract: 'Depot', deps: ['AddressResolver', 'SystemStatus'] },
		{ contract: 'SynthUtil', deps: ['AddressResolver'] },
		{ contract: 'DappMaintenance' },
		{ contract: 'WETH' },
		{
			contract: 'EtherWrapper',
			mocks: [],
			deps: ['AddressResolver', 'WETH'],
		},
		{
			contract: 'NativeEtherWrapper',
			mocks: [],
			deps: ['AddressResolver', 'EtherWrapper', 'WETH', 'SynthsETH'],
		},
		{
			contract: 'WrapperFactory',
			mocks: [],
			deps: ['AddressResolver', 'SystemSettings'],
		},
		{
			contract: 'SynthRedeemer',
			mocks: ['Issuer'],
			deps: ['AddressResolver'],
		},
		{
			contract: 'DebtCache',
			mocks: ['Issuer', 'Exchanger', 'CollateralManager', 'EtherWrapper', 'FuturesMarketManager'],
			deps: ['ExchangeRates', 'SystemStatus'],
		},
		{
			contract: 'Issuer',
			mocks: [
				'CollateralManager',
				'Synthetix',
				'Exchanger',
				'FeePool',
				'DelegateApprovals',
				'FlexibleStorage',
				'WrapperFactory',
				'EtherWrapper',
				'SynthRedeemer',
				'LiquidatorRewards',
			],
			deps: [
				'OneNetAggregatorIssuedSynths',
				'OneNetAggregatorDebtRatio',
				'AddressResolver',
				'SystemStatus',
				'FlexibleStorage',
				'DebtCache',
				'SynthetixDebtShare',
				'RewardEscrowV2',
				'SynthetixEscrow',
				'Liquidator',
			],
		},
		{
			contract: 'CircuitBreaker',
			mocks: ['Issuer', 'ExchangeRates'],
			deps: ['AddressResolver', 'SystemStatus', 'FlexibleStorage'],
		},
		{
			contract: 'ExchangeCircuitBreaker',
			mocks: ['Synthetix', 'FeePool', 'DelegateApprovals', 'VirtualSynthMastercopy'],
			deps: ['AddressResolver', 'SystemStatus', 'ExchangeRates', 'FlexibleStorage', 'Issuer'],
		},
		{
			contract: 'Exchanger',
			mocks: ['Synthetix', 'FeePool', 'DelegateApprovals'],
			deps: [
				'AddressResolver',
				'TradingRewards',
				'SystemStatus',
				'ExchangeRates',
				'ExchangeState',
				'FlexibleStorage',
				'DebtCache',
				'CircuitBreaker',
			],
		},
		{
			contract: 'ExchangeRatesWithDexPricing',
			resolverAlias: 'ExchangeRates',
			deps: ['AddressResolver', 'CircuitBreaker', 'SystemSettings'],
		},
		{
			contract: 'ExchangerWithFeeRecAlternatives',
			resolverAlias: 'Exchanger',
			mocks: [
				'Synthetix',
				'CircuitBreaker',
				'ExchangeRates',
				'FeePool',
				'DelegateApprovals',
				'VirtualSynthMastercopy',
			],
			deps: [
				'AddressResolver',
				'TradingRewards',
				'SystemStatus',
				'ExchangeRates',
				'ExchangeState',
				'FlexibleStorage',
				'DebtCache',
				'CircuitBreaker',
			],
		},
		{
			contract: 'Synth',
			mocks: ['Issuer', 'Exchanger', 'FeePool', 'EtherWrapper', 'WrapperFactory'],
			deps: ['TokenState', 'ProxyERC20', 'SystemStatus', 'AddressResolver'],
		}, // a generic synth
		{
			contract: 'Synthetix',
			mocks: [
				'Exchanger',
				'SupplySchedule',
				'RewardEscrow',
				'RewardEscrowV2',
				'SynthetixEscrow',
				'RewardsDistribution',
				'Liquidator',
				'LiquidatorRewards',
			],
			deps: ['Issuer', 'Proxy', 'ProxyERC20', 'AddressResolver', 'TokenState', 'SystemStatus'],
		},
		{
			contract: 'BaseSynthetix',
			resolverAlias: 'Synthetix',
			mocks: [
				'Exchanger',
				'RewardEscrow',
				'RewardEscrowV2',
				'SynthetixEscrow',
				'RewardsDistribution',
				'Liquidator',
				'LiquidatorRewards',
			],
			deps: ['Issuer', 'Proxy', 'ProxyERC20', 'AddressResolver', 'TokenState', 'SystemStatus'],
		},
		{
			contract: 'MintableSynthetix',
			resolverAlias: 'Synthetix',
			mocks: [
				'Exchanger',
				'SynthetixEscrow',
				'Liquidator',
				'LiquidatorRewards',
				'Issuer',
				'SystemStatus',
				'SynthetixBridgeToBase',
			],
			deps: [
				'Proxy',
				'ProxyERC20',
				'AddressResolver',
				'TokenState',
				'RewardsDistribution',
				'RewardEscrow',
				'RewardEscrowV2',
			],
		},
		{
			contract: 'SynthetixBridgeToOptimism',
			mocks: [
				'ext:Messenger',
				'ovm:SynthetixBridgeToBase',
				'FeePool',
				'SynthetixBridgeEscrow',
				'RewardsDistribution',
			],
			deps: ['AddressResolver', 'Issuer', 'RewardEscrowV2', 'Synthetix'],
		},
		{
			contract: 'SynthetixBridgeToBase',
			mocks: ['ext:Messenger', 'base:SynthetixBridgeToOptimism', 'FeePool', 'RewardEscrowV2'],
			deps: ['AddressResolver', 'Synthetix'],
		},
		{
			contract: 'SynthetixBridgeEscrow',
			mocks: [],
			deps: [],
		},
		{ contract: 'TradingRewards', deps: ['AddressResolver', 'Synthetix'] },
		{
			contract: 'FeePool',
			mocks: [
				'Synthetix',
				'Exchanger',
				'Issuer',
				'RewardEscrow',
				'RewardEscrowV2',
				'DelegateApprovals',
				'FeePoolEternalStorage',
				'RewardsDistribution',
				'FlexibleStorage',
				'CollateralManager',
				'EtherWrapper',
				'FuturesMarketManager',
				'WrapperFactory',
				'SynthetixBridgeToOptimism',
			],
			deps: [
				'OneNetAggregatorIssuedSynths',
				'OneNetAggregatorDebtRatio',
				'SystemStatus',
				'SynthetixDebtShare',
				'AddressResolver',
				'CollateralManager',
			],
		},
		{
			contract: 'CollateralState',
			deps: [],
		},
		{
			contract: 'CollateralManagerState',
			deps: [],
		},
		{
			contract: 'CollateralUtil',
			deps: ['AddressResolver', 'ExchangeRates'],
		},
		{
			contract: 'CollateralManager',
			deps: [
				'AddressResolver',
				'SystemStatus',
				'Issuer',
				'ExchangeRates',
				'DebtCache',
				'CollateralUtil',
				'CollateralManagerState',
			],
		},
		{
			contract: 'Collateral',
			deps: ['CollateralManager', 'AddressResolver', 'CollateralUtil'],
		},
		{
			contract: 'CollateralEth',
			deps: ['Collateral', 'CollateralManager', 'AddressResolver', 'CollateralUtil'],
		},
		{
			contract: 'CollateralShort',
			deps: ['Collateral', 'CollateralManager', 'AddressResolver', 'CollateralUtil'],
		},
		// "futures" & v2 "perps"
		{
			contract: 'FuturesMarketManager',
<<<<<<< HEAD
			deps: [
				'AddressResolver',
				'Exchanger',
				'FuturesMarketSettings',
				'ExchangeCircuitBreaker',
				'PerpsManagerV2',
				'FeePool',
			],
=======
			deps: ['AddressResolver', 'Exchanger', 'FuturesMarketSettings', 'ExchangeCircuitBreaker'],
>>>>>>> d7e7f91f
		},
		// perps v1 - "futures"
		{
			contract: 'FuturesMarketSettings',
			deps: ['AddressResolver', 'FlexibleStorage'],
		},
		{
			contract: 'FuturesMarketBTC',
			source: 'TestableFuturesMarket',
			deps: [
				'AddressResolver',
				'FuturesMarketManager',
				'FuturesMarketSettings',
				'SystemStatus',
				'FlexibleStorage',
				'ExchangeCircuitBreaker',
			],
		},
		{
			contract: 'FuturesMarketETH',
			source: 'TestableFuturesMarket',
			deps: [
				'AddressResolver',
				'FuturesMarketManager',
				'FuturesMarketSettings',
				'FlexibleStorage',
				'ExchangeCircuitBreaker',
			],
		},
		{ contract: 'FuturesMarketData', deps: ['FuturesMarketSettings'] },
		// perps v2
		{
			contract: 'PerpsManagerV2',
			deps: [
				'AddressResolver',
				'FlexibleStorage',
				// 'FuturesMarketManager', // needed but removed to avoid circular dependency
				'PerpsEngineV2',
				'PerpsOrdersV2',
			],
		},
		{
			contract: 'PerpsStorageV2',
			deps: [],
		},
		{
			contract: 'PerpsEngineV2',
			source: 'TestablePerpsEngineV2',
			deps: [
				'AddressResolver',
				// 'PerpsManagerV2', // is also required, but creates a circular dependence, since both need each other
				'PerpsStorageV2',
				'SystemStatus',
				'ExchangeCircuitBreaker',
			],
		},
		{
			contract: 'PerpsOrdersV2',
			deps: [
				'AddressResolver',
				// 'PerpsManagerV2', // is also required, but creates a circular dependence, since both need each other
				'PerpsEngineV2',
				'Exchanger',
				'ExchangeRates',
			],
		},
	];

	// check contract list for contracts with the same address resolver name
	const checkConflictsInDeclaredContracts = ({ contractList }) => {
		// { resolverName: [contract1, contract2, ...], ... }
		const resolverNameToContracts = baseContracts
			.filter(({ contract }) => contractList.includes(contract))
			.filter(({ forContract }) => !forContract) // ignore proxies
			.map(({ contract, resolverAlias }) => [contract, resolverAlias || contract])
			.reduce((memo, [name, resolverName]) => {
				memo[resolverName] = [].concat(memo[resolverName] || [], name);
				return memo;
			}, {});
		// [[resolverName, [contract1, contract2, ...]]]
		const conflicts = Object.entries(resolverNameToContracts).filter(
			([resolverName, contracts]) => contracts.length > 1
		);

		if (conflicts.length) {
			const errorStr = conflicts.map(
				([resolverName, contracts]) => `[${contracts.join(',')}] conflict for ${resolverName}`
			);

			throw new Error(`Conflicting contracts declared in setup: ${errorStr}`);
		}
	};

	// get deduped list of all required base contracts
	const findAllAssociatedContracts = ({ contractList }) => {
		return Array.from(
			new Set(
				baseContracts
					.filter(({ contract }) => contractList.includes(contract))
					.reduce(
						(memo, { contract, deps = [] }) =>
							memo.concat(contract).concat(findAllAssociatedContracts({ contractList: deps })),
						[]
					)
			)
		);
	};

	// contract names the user requested - could be a list of strings or objects with a "contract" property
	const contractNamesRequested = contracts.map(contract => contract.contract || contract);

	// ensure user didn't specify conflicting contracts
	checkConflictsInDeclaredContracts({ contractList: contractNamesRequested });

	// get list of resolver aliases from declared contracts
	const namesResolvedThroughAlias = contractNamesRequested
		.map(contractName => baseContracts.find(({ contract }) => contract === contractName))
		.map(({ resolverAlias }) => resolverAlias)
		.filter(resolverAlias => !!resolverAlias);

	// now go through all contracts and compile a list of them and all nested dependencies
	const contractsRequired = findAllAssociatedContracts({ contractList: contractNamesRequested });

	// now sort in dependency order
	const contractsToFetch = baseContracts.filter(
		({ contract, forContract }) =>
			// keep if contract is required
			contractsRequired.includes(contract) &&
			// ignore if contract has been aliased
			!namesResolvedThroughAlias.includes(contract) &&
			// and either there is no "forContract" or the forContract is itself required
			(!forContract || contractsRequired.includes(forContract)) &&
			// and no entry in the existingContracts object
			!(contract in existing)
	);

	// now setup each contract in serial in case we have deps we need to load
	for (const { contract, source, resolverAlias, mocks = [], forContract } of contractsToFetch) {
		// mark each mock onto the returnObj as true when it doesn't exist, indicating it needs to be
		// put through the AddressResolver
		// for all mocks required for this contract
		await Promise.all(
			mocks
				// if the target isn't on the returnObj (i.e. already mocked / created) and not in the list of contracts
				.filter(mock => !(mock in returnObj) && contractNamesRequested.indexOf(mock) < 0)
				// then setup the contract
				.map(mock =>
					setupContract({
						accounts,
						mock,
						contract: 'GenericMock',
						cache: Object.assign({}, mocks, returnObj),
					}).then(instance => (returnObj[mock] = instance))
				)
		);

		// the name of the contract - the contract plus it's forContract
		// (e.g. Proxy + FeePool)
		const forContractName = forContract || '';

		// some contracts should be registered to the address resolver with a different name
		const contractRegistered = resolverAlias || contract;

		// deploy the contract
		returnObj[contractRegistered + forContractName] = await setupContract({
			accounts,
			contract,
			source,
			forContract,
			// the cache is a combination of the mocks and any return objects
			cache: Object.assign({}, mocks, returnObj),
			// pass through any properties that may be given for this contract
			properties:
				(contracts.find(({ contract: foundContract }) => foundContract === contract) || {})
					.properties || {},
		});
	}

	// SYNTHS

	const synthsToAdd = [];

	// now setup each synth and its deps
	for (const synth of synths) {
		const { token, proxy, tokenState } = await mockToken({
			accounts,
			synth,
			supply: 0, // add synths with 0 supply initially
			skipInitialAllocation: true,
			name: `Synth ${synth}`,
			symbol: synth,
		});

		returnObj[`ProxyERC20${synth}`] = proxy;
		returnObj[`TokenState${synth}`] = tokenState;
		returnObj[`Synth${synth}`] = token;

		// We'll defer adding the tokens into the Issuer as it must
		// be synchronised with the FlexibleStorage address first.
		synthsToAdd.push(token.address);
	}

	// now invoke AddressResolver to set all addresses
	if (returnObj['AddressResolver']) {
		if (process.env.DEBUG) {
			log(`Importing into AddressResolver:\n\t - ${Object.keys(returnObj).join('\n\t - ')}`);
		}

		await returnObj['AddressResolver'].importAddresses(
			Object.keys(returnObj).map(toBytes32),
			Object.values(returnObj).map(entry =>
				// use 0x1111 address for any mocks that have no actual deployment
				entry === true ? '0x' + '1'.repeat(40) : entry.address
			),
			{
				from: owner,
			}
		);
	}

	// now rebuild caches for all contracts that need it
	await Promise.all(
		Object.entries(returnObj)
			// keep items not in mocks
			.filter(([name]) => !(name in mocks))
			// and only those with the setResolver function
			.filter(([, instance]) => !!instance.rebuildCache)
			.map(([contract, instance]) => {
				return instance.rebuildCache().catch(err => {
					throw err;
				});
			})
	);

	// if deploying a real Synthetix, then we add the synths
	if (returnObj['Issuer'] && !mocks['Issuer']) {
		if (returnObj['Synth']) {
			returnObj['Issuer'].addSynth(returnObj['Synth'].address, { from: owner });
		}

		for (const synthAddress of synthsToAdd) {
			await returnObj['Issuer'].addSynth(synthAddress, { from: owner });
		}
	}

	// now setup defaults for the system (note: this dupes logic from the deploy script)
	if (returnObj['SystemSettings']) {
		await Promise.all([
			returnObj['SystemSettings'].setWaitingPeriodSecs(WAITING_PERIOD_SECS, { from: owner }),
			returnObj['SystemSettings'].setPriceDeviationThresholdFactor(
				PRICE_DEVIATION_THRESHOLD_FACTOR,
				{ from: owner }
			),
			returnObj['SystemSettings'].setIssuanceRatio(ISSUANCE_RATIO, { from: owner }),
			returnObj['SystemSettings'].setCrossDomainMessageGasLimit(0, CROSS_DOMAIN_DEPOSIT_GAS_LIMIT, {
				from: owner,
			}),
			returnObj['SystemSettings'].setCrossDomainMessageGasLimit(1, CROSS_DOMAIN_ESCROW_GAS_LIMIT, {
				from: owner,
			}),
			returnObj['SystemSettings'].setCrossDomainMessageGasLimit(2, CROSS_DOMAIN_REWARD_GAS_LIMIT, {
				from: owner,
			}),
			returnObj['SystemSettings'].setCrossDomainMessageGasLimit(
				3,
				CROSS_DOMAIN_WITHDRAWAL_GAS_LIMIT,
				{
					from: owner,
				}
			),
			returnObj['SystemSettings'].setFeePeriodDuration(FEE_PERIOD_DURATION, { from: owner }),
			returnObj['SystemSettings'].setTargetThreshold(TARGET_THRESHOLD, { from: owner }),
			returnObj['SystemSettings'].setLiquidationDelay(LIQUIDATION_DELAY, { from: owner }),
			returnObj['SystemSettings'].setLiquidationRatio(LIQUIDATION_RATIO, { from: owner }),
			returnObj['SystemSettings'].setLiquidationEscrowDuration(LIQUIDATION_ESCROW_DURATION, {
				from: owner,
			}),
			returnObj['SystemSettings'].setLiquidationPenalty(LIQUIDATION_PENALTY, {
				from: owner,
			}),
			returnObj['SystemSettings'].setSnxLiquidationPenalty(SNX_LIQUIDATION_PENALTY, {
				from: owner,
			}),
			returnObj['SystemSettings'].setSelfLiquidationPenalty(SELF_LIQUIDATION_PENALTY, {
				from: owner,
			}),
			returnObj['SystemSettings'].setFlagReward(FLAG_REWARD, { from: owner }),
			returnObj['SystemSettings'].setLiquidateReward(LIQUIDATE_REWARD, { from: owner }),
			returnObj['SystemSettings'].setRateStalePeriod(RATE_STALE_PERIOD, { from: owner }),
			returnObj['SystemSettings'].setExchangeDynamicFeeThreshold(
				constantsOverrides.EXCHANGE_DYNAMIC_FEE_THRESHOLD,
				{
					from: owner,
				}
			),
			returnObj['SystemSettings'].setExchangeDynamicFeeWeightDecay(
				constantsOverrides.EXCHANGE_DYNAMIC_FEE_WEIGHT_DECAY,
				{
					from: owner,
				}
			),
			returnObj['SystemSettings'].setExchangeDynamicFeeRounds(
				constantsOverrides.EXCHANGE_DYNAMIC_FEE_ROUNDS,
				{
					from: owner,
				}
			),
			returnObj['SystemSettings'].setExchangeMaxDynamicFee(
				constantsOverrides.EXCHANGE_MAX_DYNAMIC_FEE,
				{
					from: owner,
				}
			),
			returnObj['SystemSettings'].setMinimumStakeTime(MINIMUM_STAKE_TIME, { from: owner }),
			returnObj['SystemSettings'].setDebtSnapshotStaleTime(DEBT_SNAPSHOT_STALE_TIME, {
				from: owner,
			}),
			returnObj['SystemSettings'].setEtherWrapperMaxETH(ETHER_WRAPPER_MAX_ETH, {
				from: owner,
			}),
			returnObj['SystemSettings'].setEtherWrapperMintFeeRate(ETHER_WRAPPER_MINT_FEE_RATE, {
				from: owner,
			}),
			returnObj['SystemSettings'].setEtherWrapperBurnFeeRate(ETHER_WRAPPER_BURN_FEE_RATE, {
				from: owner,
			}),
			returnObj['SystemSettings'].setAtomicMaxVolumePerBlock(ATOMIC_MAX_VOLUME_PER_BLOCK, {
				from: owner,
			}),
			returnObj['SystemSettings'].setAtomicTwapWindow(ATOMIC_TWAP_WINDOW, {
				from: owner,
			}),
		]);

		// legacy futures
		if (returnObj['FuturesMarketSettings']) {
			const promises = [
				returnObj['FuturesMarketSettings'].setMinInitialMargin(FUTURES_MIN_INITIAL_MARGIN, {
					from: owner,
				}),
				returnObj['FuturesMarketSettings'].setMinKeeperFee(
					constantsOverrides.FUTURES_MIN_KEEPER_FEE,
					{
						from: owner,
					}
				),
				returnObj['FuturesMarketSettings'].setLiquidationFeeRatio(FUTURES_LIQUIDATION_FEE_RATIO, {
					from: owner,
				}),
				returnObj['FuturesMarketSettings'].setLiquidationBufferRatio(
					FUTURES_LIQUIDATION_BUFFER_RATIO,
					{
						from: owner,
					}
				),
			];

			const setupFuturesMarket = async market => {
				const assetKey = await market.baseAsset();
				const marketKey = await market.marketKey();
				await setupPriceAggregators(returnObj['ExchangeRates'], owner, [assetKey]);
				await updateAggregatorRates(returnObj['ExchangeRates'], null, [assetKey], [toUnit('1')]);
				await Promise.all([
					returnObj['FuturesMarketSettings'].setParameters(
						marketKey,
						toWei('0.003'), // 0.3% taker fee
						toWei('0.001'), // 0.1% maker fee
						toWei('0.0005'), // 0.05% taker fee next price
						toWei('0.0001'), // 0.01% maker fee next price
						toBN('2'), // 2 rounds next price confirm window
						toWei('10'), // 10x max leverage
						toWei('100000'), // 100000 max market debt
						toWei('0.1'), // 10% max funding rate
						toWei('100000'), // 100000 USD skewScaleUSD
						{ from: owner }
					),
				]);
			};

			if (returnObj['FuturesMarketBTC']) {
				// add to manager
				promises.push(
					returnObj['FuturesMarketManager'].addMarkets([returnObj['FuturesMarketBTC'].address], {
						from: owner,
					})
				);
				// configure price feed and settings
				promises.push(setupFuturesMarket(returnObj['FuturesMarketBTC']));
			}
			if (returnObj['FuturesMarketETH']) {
				// add to manager
				promises.push(
					returnObj['FuturesMarketManager'].addMarkets([returnObj['FuturesMarketETH'].address], {
						from: owner,
					})
				);
				// configure price feed and settings
				promises.push(setupFuturesMarket(returnObj['FuturesMarketETH']));
			}

			await Promise.all(promises);
		}

		// perps V2
		if (returnObj['PerpsManagerV2']) {
			const promises = [
				returnObj['PerpsManagerV2'].setMinInitialMargin(FUTURES_MIN_INITIAL_MARGIN, {
					from: owner,
				}),
				returnObj['PerpsManagerV2'].setMinKeeperFee(constantsOverrides.FUTURES_MIN_KEEPER_FEE, {
					from: owner,
				}),
				returnObj['PerpsManagerV2'].setLiquidationFeeRatio(FUTURES_LIQUIDATION_FEE_RATIO, {
					from: owner,
				}),
				returnObj['PerpsManagerV2'].setLiquidationBufferRatio(FUTURES_LIQUIDATION_BUFFER_RATIO, {
					from: owner,
				}),
			];
			await Promise.all(promises);

			// set up
			for (let { marketKey, assetKey } of perps) {
				marketKey = toBytes32(marketKey);
				assetKey = toBytes32(assetKey);
				await setupPriceAggregators(returnObj['ExchangeRates'], owner, [assetKey]);
<<<<<<< HEAD

=======
>>>>>>> d7e7f91f
				await updateAggregatorRates(
					returnObj['ExchangeRates'],
					returnObj['CircuitBreaker'],
					[assetKey],
					[toUnit('1')]
				);
<<<<<<< HEAD

				// add the market
				await returnObj['PerpsManagerV2'].addMarkets([marketKey], [assetKey], {
					from: owner,
				});

				// set its settings (can only be done after the market is added and initialized)
=======
>>>>>>> d7e7f91f
				await Promise.all([
					returnObj['PerpsManagerV2'].setMarketConfig(
						marketKey,
						toWei('0.003'), // 0.3% base fee
						toWei('0.0005'), // 0.05% base fee next price
						toBN('2'), // 2 rounds next price confirm window
						toWei('10'), // 10x max leverage
						toWei('100000'), // 100000 max single side OI
						toWei('0.1'), // 10% max funding rate
						toWei('100000'), // 100000 USD skewScaleUSD
						{ from: owner }
					),
				]);
			}
		}
	}

	// finally if any of our contracts have setAddressResolver (from MockSynth), then invoke it
	await Promise.all(
		Object.values(returnObj)
			.filter(contract => contract.setAddressResolver)
			.map(mock => mock.setAddressResolver(returnObj['AddressResolver'].address))
	);

	if (returnObj['ExchangeRates']) {
		// setup SNX price feed and any other feeds
		const keys = ['SNX', ...(feeds || [])].map(toBytes32);
		const prices = ['0.2', ...(feeds || []).map(() => '1.0')].map(toUnit);
		await setupPriceAggregators(returnObj['ExchangeRates'], owner, keys);
		await updateAggregatorRates(
			returnObj['ExchangeRates'],
			returnObj['CircuitBreaker'],
			keys,
			prices
		);
	}

	return returnObj;
};

module.exports = {
	mockToken,
	mockGenericContractFnc,
	setupContract,
	setupAllContracts,
	constantsOverrides,
};<|MERGE_RESOLUTION|>--- conflicted
+++ resolved
@@ -751,26 +751,15 @@
 		{ contract: 'RewardEscrow' },
 		{
 			contract: 'BaseRewardEscrowV2Frozen',
-<<<<<<< HEAD
-=======
 			deps: ['AddressResolver'],
 			mocks: ['Synthetix', 'FeePool', 'Issuer'],
 		},
 		{
-			contract: 'RewardEscrowV2Frozen',
->>>>>>> d7e7f91f
-			deps: ['AddressResolver'],
-			mocks: ['Synthetix', 'FeePool', 'Issuer'],
-		},
-		{
-<<<<<<< HEAD
 			contract: 'RewardEscrowV2Frozen',
 			deps: ['AddressResolver'],
 			mocks: ['Synthetix', 'FeePool', 'Issuer'],
 		},
 		{
-=======
->>>>>>> d7e7f91f
 			contract: 'RewardEscrowV2Storage',
 			deps: ['RewardEscrowV2Frozen'],
 			mocks: ['Synthetix', 'FeePool', 'RewardEscrow', 'SynthetixBridgeToOptimism', 'Issuer'],
@@ -863,6 +852,11 @@
 				'SynthetixEscrow',
 				'Liquidator',
 			],
+		},
+		{
+			contract: 'CircuitBreaker',
+			mocks: ['Issuer', 'ExchangeRates'],
+			deps: ['AddressResolver', 'SystemStatus', 'FlexibleStorage'],
 		},
 		{
 			contract: 'CircuitBreaker',
@@ -1058,7 +1052,6 @@
 		// "futures" & v2 "perps"
 		{
 			contract: 'FuturesMarketManager',
-<<<<<<< HEAD
 			deps: [
 				'AddressResolver',
 				'Exchanger',
@@ -1067,9 +1060,6 @@
 				'PerpsManagerV2',
 				'FeePool',
 			],
-=======
-			deps: ['AddressResolver', 'Exchanger', 'FuturesMarketSettings', 'ExchangeCircuitBreaker'],
->>>>>>> d7e7f91f
 		},
 		// perps v1 - "futures"
 		{
@@ -1496,17 +1486,13 @@
 				marketKey = toBytes32(marketKey);
 				assetKey = toBytes32(assetKey);
 				await setupPriceAggregators(returnObj['ExchangeRates'], owner, [assetKey]);
-<<<<<<< HEAD
-
-=======
->>>>>>> d7e7f91f
+
 				await updateAggregatorRates(
 					returnObj['ExchangeRates'],
 					returnObj['CircuitBreaker'],
 					[assetKey],
 					[toUnit('1')]
 				);
-<<<<<<< HEAD
 
 				// add the market
 				await returnObj['PerpsManagerV2'].addMarkets([marketKey], [assetKey], {
@@ -1514,8 +1500,6 @@
 				});
 
 				// set its settings (can only be done after the market is added and initialized)
-=======
->>>>>>> d7e7f91f
 				await Promise.all([
 					returnObj['PerpsManagerV2'].setMarketConfig(
 						marketKey,
