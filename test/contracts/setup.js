--- conflicted
+++ resolved
@@ -556,18 +556,6 @@
 						mock,
 						fncName: 'debtBalanceOf',
 						returns: [toWei('0')],
-<<<<<<< HEAD
-					}),
-				]);
-			} else if (mock === 'Issuer') {
-				await Promise.all([
-					mockGenericContractFnc({
-						instance,
-						mock,
-						fncName: 'debtBalanceOf',
-						returns: [toWei('0')],
-=======
->>>>>>> e8d47900
 					}),
 				]);
 			} else if (mock === 'ExchangeState') {
