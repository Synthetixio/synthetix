--- conflicted
+++ resolved
@@ -359,12 +359,8 @@
 		],
 		FuturesMarketData: [tryGetAddressOf('AddressResolver')],
 		// Perps V2
-<<<<<<< HEAD
-		PerpsV2MarketManager: [owner, tryGetAddressOf('AddressResolver')],
-=======
 		MockPyth: [60, 1],
 		PerpsV2ExchangeRate: [owner, tryGetAddressOf('AddressResolver')],
->>>>>>> ab7a3816
 		PerpsV2MarketSettings: [owner, tryGetAddressOf('AddressResolver')],
 		PerpsV2MarketData: [tryGetAddressOf('AddressResolver')],
 		PerpsV2MarketStateBTC: [
@@ -397,15 +393,9 @@
 			owner,
 			tryGetAddressOf('AddressResolver'),
 		],
-<<<<<<< HEAD
-		PerpsV2DelayedOrderETH: [
-			tryGetAddressOf('ProxyPerpsV2MarketETH'),
-			tryGetAddressOf('PerpsV2MarketStateETH'),
-=======
 		PerpsV2OffchainOrderBTC: [
 			tryGetAddressOf('ProxyPerpsV2MarketBTC'),
 			tryGetAddressOf('PerpsV2MarketStateBTC'),
->>>>>>> ab7a3816
 			owner,
 			tryGetAddressOf('AddressResolver'),
 		],
@@ -744,11 +734,7 @@
 				),
 			]);
 		},
-<<<<<<< HEAD
-		async PerpsV2DelayedOrderETH() {
-=======
 		async PerpsV2OffchainOrderBTC() {
->>>>>>> ab7a3816
 			const filteredFunctions = getFunctionSignatures(instance, excludedFunctions);
 
 			await Promise.all([
@@ -1364,10 +1350,7 @@
 				'PerpsV2MarketStateBTC',
 				'PerpsV2MarketViewsBTC',
 				'PerpsV2DelayedOrderBTC',
-<<<<<<< HEAD
-=======
 				'PerpsV2OffchainOrderBTC',
->>>>>>> ab7a3816
 				'AddressResolver',
 				'FuturesMarketManager',
 				'FlexibleStorage',
@@ -1754,23 +1737,13 @@
 							toWei('0.001'), // 0.1% maker fee
 							toWei('0.0005'), // 0.05% taker fee delayed order
 							toWei('0.0001'), // 0.01% maker fee delayed order
-<<<<<<< HEAD
-							toBN('2'), // 2 rounds next price confirm window
-							30, // 30s delay confirm window
+							toWei('0.00005'), // 0.005% taker fee offchain delayed order
+							toWei('0.00001'), // 0.001% maker fee offchain delayed order
+
 							toWei('10'), // 10x max leverage
 							toWei('1000'), // 1000 max market value
 							toWei('0.1'), // 10% max funding velocity
 							toWei('1000'), // 1000 native units skewScale ($100 x 1000 = 100k USD)
-							60, // 60s minimum delay time in seconds
-							120, // 120s maximum delay time in seconds
-=======
-							toWei('0.00005'), // 0.005% taker fee offchain delayed order
-							toWei('0.00001'), // 0.001% maker fee offchain delayed order
-
-							toWei('10'), // 10x max leverage
-							toWei('100000'), // 100000 max market debt
-							toWei('0.1'), // 10% max funding velocity
-							toWei('100000'), // 100000 USD skewScaleUSD
 
 							toBN('2'), // 2 rounds next price confirm window
 							30, // 30s delay confirm window
@@ -1779,7 +1752,6 @@
 
 							15, // 20s offchain min delay window
 							60, // 20s offchain max delay window
->>>>>>> ab7a3816
 						],
 						{ from: owner }
 					),
