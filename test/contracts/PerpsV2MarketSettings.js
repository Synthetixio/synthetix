const { artifacts, contract } = require('hardhat');

const { toBytes32 } = require('../..');
const { toUnit, toBN } = require('../utils')();

const {
	mockGenericContractFnc,
	setupAllContracts,
	setupContract,
	excludedFunctions,
	getFunctionSignatures,
} = require('./setup');
const { assert } = require('./common');
const {
	getDecodedLogs,
	decodedEventEqual,
	onlyGivenAddressCanInvoke,
	ensureOnlyExpectedMutativeFunctions,
} = require('./helpers');

const BN = require('bn.js');

contract('PerpsV2MarketSettings', accounts => {
	let futuresMarketManager, perpsV2MarketSettings;

	let mockPerpsV2MarketBTCImpl, mockPerpsV2MarketBTC;

	const owner = accounts[1];

	const marketKey = toBytes32('sBTC');
	const takerFee = toUnit('0.003');
	const makerFee = toUnit('0.001');
	const takerFeeDelayedOrder = toUnit('0.0005');
	const makerFeeDelayedOrder = toUnit('0.0001');
	const takerFeeOffchainDelayedOrder = toUnit('0.00005');
	const makerFeeOffchainDelayedOrder = toUnit('0.00001');
	const overrideCommitFee = toUnit('0');

	const nextPriceConfirmWindow = toBN('2');

	const maxLeverage = toUnit('10');
	const maxMarketValue = toUnit('1000');

	const maxFundingVelocity = toUnit('0.1');
	const skewScale = toUnit('10000');

	const offchainDelayedOrderMinAge = toBN('15');
	const offchainDelayedOrderMaxAge = toBN('60');

	const offchainMarketKey = toBytes32('ocsBTC');
	const offchainPriceDivergence = toUnit('0.05');

<<<<<<< HEAD
	const maxLiquidationDelta = toUnit('0.05');
	const maxPD = toUnit('0.05');
=======
	const liquidationPremiumMultiplier = toUnit('1');
>>>>>>> 25020648

	const marketAbi = {
		abi: [
			'function recomputeFunding() view returns (uint)',
			'function marketSize() view returns (uint128)',
			'function marketKey() view returns (bytes32)',
			'function baseAsset() view returns (bytes32)',
		],
	};

	before(async () => {
		({
			PerpsV2MarketSettings: perpsV2MarketSettings,
			FuturesMarketManager: futuresMarketManager,
		} = await setupAllContracts({
			accounts,
			synths: ['sUSD'],
			contracts: [
				'PerpsV2MarketSettings',
				'FuturesMarketManager',
				'AddressResolver',
				'FeePool',
				'ExchangeRates',
				'SystemStatus',
				'SystemSettings',
				'Synthetix',
				'DebtCache',
				'CollateralManager',
			],
		}));

		mockPerpsV2MarketBTCImpl = await artifacts.require('GenericMock').new();

		await mockGenericContractFnc({
			instance: mockPerpsV2MarketBTCImpl,
			mock: 'PerpsV2Market',
			fncName: 'recomputeFunding',
			returns: ['0'],
		});

		await mockGenericContractFnc({
			instance: mockPerpsV2MarketBTCImpl,
			mock: 'PerpsV2MarketViews',
			fncName: 'marketSize',
			returns: ['1'],
		});

		await mockGenericContractFnc({
			instance: mockPerpsV2MarketBTCImpl,
			mock: 'PerpsV2MarketViews',
			fncName: 'baseAsset',
			returns: [toBytes32('sBTC')],
		});

		await mockGenericContractFnc({
			instance: mockPerpsV2MarketBTCImpl,
			mock: 'PerpsV2MarketViews',
			fncName: 'marketKey',
			returns: [toBytes32('sBTC')],
		});

		mockPerpsV2MarketBTC = await setupContract({
			accounts,
			contract: 'ProxyPerpsV2',
			args: [owner],
		});

		const filteredFunctions = getFunctionSignatures(marketAbi, excludedFunctions);

		await Promise.all(
			filteredFunctions.map(e =>
				mockPerpsV2MarketBTC.addRoute(e.signature, mockPerpsV2MarketBTCImpl.address, e.isView, {
					from: owner,
				})
			)
		);

		// add the market
		await futuresMarketManager.addProxiedMarkets([mockPerpsV2MarketBTC.address], { from: owner });
	});

	it('Only expected functions are mutative', () => {
		ensureOnlyExpectedMutativeFunctions({
			abi: perpsV2MarketSettings.abi,
			ignoreParents: ['Owned', 'MixinResolver'],
			expected: [
				// Market Agnostic
				'setMinKeeperFee',
				'setMaxKeeperFee',
				'setLiquidationBufferRatio',
				'setLiquidationFeeRatio',
				'setMinInitialMargin',
				'setKeeperLiquidationFee',
				// Per Market
				'setMakerFee',
				'setMakerFeeDelayedOrder',
				'setMakerFeeOffchainDelayedOrder',
				'setTakerFee',
				'setTakerFeeDelayedOrder',
				'setTakerFeeOffchainDelayedOrder',
				'setNextPriceConfirmWindow',
				'setDelayedOrderConfirmWindow',
				'setOffchainDelayedOrderMinAge',
				'setOffchainDelayedOrderMaxAge',
				'setOverrideCommitFee',
				'setMaxLeverage',
				'setMaxMarketValue',
				'setMaxFundingVelocity',
				'setSkewScale',
				'setMinDelayTimeDelta',
				'setMaxDelayTimeDelta',
				'setOffchainMarketKey',
				'setOffchainPriceDivergence',
<<<<<<< HEAD
				'setMaxLiquidationDelta',
				'setMaxPD',
				'setParameters',
=======
				'setLiquidationPremiumMultiplier',
>>>>>>> 25020648
			],
		});
	});

	describe('Market Related Parameter setting', () => {
		let params;

		before('init params', async () => {
			params = Object.entries({
				takerFee,
				makerFee,
				overrideCommitFee,
				takerFeeDelayedOrder,
				makerFeeDelayedOrder,
				takerFeeOffchainDelayedOrder,
				makerFeeOffchainDelayedOrder,
				maxLeverage,
				maxMarketValue,
				maxFundingVelocity,
				skewScale,
				nextPriceConfirmWindow,
				offchainDelayedOrderMinAge,
				offchainDelayedOrderMaxAge,
				offchainMarketKey,
				offchainPriceDivergence,
<<<<<<< HEAD
				maxLiquidationDelta,
				maxPD,
=======
				liquidationPremiumMultiplier,
>>>>>>> 25020648
			}).map(([key, val]) => {
				const capKey = key.charAt(0).toUpperCase() + key.slice(1);
				return [key, val, perpsV2MarketSettings[`set${capKey}`], perpsV2MarketSettings[`${key}`]];
			});
		});

		describe('bounds checking', async () => {
			it('should revert if maker fee is greater than 1', async () => {
				await assert.revert(
					perpsV2MarketSettings.setMakerFee(marketKey, toUnit('1').add(new BN(1)), {
						from: owner,
					}),
					'maker fee greater than 1'
				);
			});

			it('should revert if taker fee is greater than 1', async () => {
				await assert.revert(
					perpsV2MarketSettings.setTakerFee(marketKey, toUnit('1').add(new BN(1)), {
						from: owner,
					}),
					'taker fee greater than 1'
				);
			});

			it('should revert if maker fee next price is greater than 1', async () => {
				await assert.revert(
					perpsV2MarketSettings.setMakerFeeDelayedOrder(marketKey, toUnit('1').add(new BN(1)), {
						from: owner,
					}),
					'maker fee greater than 1'
				);
			});

			it('should revert if taker fee next price is greater than 1', async () => {
				await assert.revert(
					perpsV2MarketSettings.setTakerFeeDelayedOrder(marketKey, toUnit('1').add(new BN(1)), {
						from: owner,
					}),
					'taker fee greater than 1'
				);
			});

			it('should revert if setSkewScale is 0', async () => {
				await assert.revert(
					perpsV2MarketSettings.setSkewScale(marketKey, 0, {
						from: owner,
					}),
					'cannot set skew scale 0'
				);
			});

			it('should revert if setLiquidationPremiumMultiplier is 0', async () => {
				await assert.revert(
					perpsV2MarketSettings.setLiquidationPremiumMultiplier(marketKey, 0, {
						from: owner,
					}),
					'cannot set liquidation premium multiplier 0'
				);
			});
		});

		describe('Setting the params', async () => {
			describe('when not invoked by the owner', async () => {
				it('should revert ', async () => {
					for (const p of params) {
						const value = p[1];
						const setter = p[2];

						// Only settable by the owner
						await onlyGivenAddressCanInvoke({
							fnc: setter,
							args: [marketKey, value],
							address: owner,
							accounts,
						});
					}
				});
			});

			describe('when invoked by the owner', async () => {
				describe('Set params independently', async () => {
					it('should set the params accordingly and emit the corresponding events', async () => {
						for (const p of params) {
							const param = toBytes32(p[0]);
							const value = p[1];
							const setter = p[2];
							const getter = p[3];

							const tx = await setter(marketKey, value, { from: owner });

							const decodedLogs = await getDecodedLogs({
								hash: tx.tx,
								contracts: [perpsV2MarketSettings],
							});
							assert.equal(decodedLogs.length, 2);
							if (p[0] === 'offchainMarketKey') {
								// offchainMarketKey value is type bytes32 => uses another event name
								decodedEventEqual({
									event: 'ParameterUpdatedBytes32',
									emittedFrom: perpsV2MarketSettings.address,
									args: [marketKey, param, value],
									log: decodedLogs[1],
								});
							} else {
								decodedEventEqual({
									event: 'ParameterUpdated',
									emittedFrom: perpsV2MarketSettings.address,
									args: [marketKey, param, value],
									log: decodedLogs[1],
								});
							}

							// And the parameter was actually set properly
							assert.bnEqual(await getter(marketKey), value.toString());
						}
					});
				});
			});
		});
	});

	describe('setMinInitialMargin()', () => {
		it('should be able to change the perpsV2 min initial margin', async () => {
			const initialMargin = toUnit('200');

			const originalInitialMargin = await perpsV2MarketSettings.minInitialMargin.call();
			await perpsV2MarketSettings.setMinInitialMargin(initialMargin, { from: owner });
			const newInitialMargin = await perpsV2MarketSettings.minInitialMargin.call();
			assert.bnEqual(newInitialMargin, initialMargin);
			assert.bnNotEqual(newInitialMargin, originalInitialMargin);
		});

		it('only owner is permitted to change the perpsV2 min initial margin', async () => {
			const initialMargin = toUnit('200');

			await onlyGivenAddressCanInvoke({
				fnc: perpsV2MarketSettings.setMinInitialMargin,
				args: [initialMargin.toString()],
				address: owner,
				accounts,
				reason: 'Only the contract owner may perform this action',
			});
		});

		it('should emit event on successful min initial margin change', async () => {
			const initialMargin = toUnit('250');

			const txn = await perpsV2MarketSettings.setMinInitialMargin(initialMargin, {
				from: owner,
			});
			assert.eventEqual(txn, 'MinInitialMarginUpdated', {
				minMargin: initialMargin,
			});
		});
	});

	describe('setMinKeeperFee()', () => {
		let minInitialMargin;
		beforeEach(async () => {
			minInitialMargin = await perpsV2MarketSettings.minInitialMargin.call();
		});
		it('should be able to change the perpsV2 liquidation fee', async () => {
			// fee <= minInitialMargin
			const minKeeperFee = minInitialMargin;

			const originalLiquidationFee = await perpsV2MarketSettings.minKeeperFee.call();
			await perpsV2MarketSettings.setMinKeeperFee(minKeeperFee, { from: owner });
			const newLiquidationFee = await perpsV2MarketSettings.minKeeperFee.call();
			assert.bnEqual(newLiquidationFee, minKeeperFee);
			assert.bnNotEqual(newLiquidationFee, originalLiquidationFee);
		});

		it('only owner is permitted to change the perpsV2 liquidation fee', async () => {
			const minKeeperFee = toUnit('100');

			await onlyGivenAddressCanInvoke({
				fnc: perpsV2MarketSettings.setMinKeeperFee,
				args: [minKeeperFee.toString()],
				address: owner,
				accounts,
				reason: 'Only the contract owner may perform this action',
			});
		});

		it('should revert if the fee is greater than the min initial margin', async () => {
			await assert.revert(
				perpsV2MarketSettings.setMinKeeperFee(minInitialMargin.add(new BN(1)), {
					from: owner,
				}),
				'min margin < liquidation fee'
			);

			const currentLiquidationFee = await perpsV2MarketSettings.minKeeperFee.call();
			await assert.revert(
				perpsV2MarketSettings.setMinInitialMargin(currentLiquidationFee.sub(new BN(1)), {
					from: owner,
				}),
				'min margin < liquidation fee'
			);
		});

		it('should emit event on successful liquidation fee change', async () => {
			// fee <= minInitialMargin
			const minKeeperFee = minInitialMargin.sub(new BN(1));

			const txn = await perpsV2MarketSettings.setMinKeeperFee(minKeeperFee, {
				from: owner,
			});
			assert.eventEqual(txn, 'MinKeeperFeeUpdated', {
				sUSD: minKeeperFee,
			});
		});
	});

	describe('setMaxKeeperFee()', () => {
		let minKeeperFee;
		beforeEach(async () => {
			minKeeperFee = await perpsV2MarketSettings.minKeeperFee.call();
		});

		it('should be able to change the perpsV2 liquidation fee', async () => {
			// max fee > min fee
			const maxKeeperFee = minKeeperFee.add(new BN(1));

			const originalLiquidationFee = await perpsV2MarketSettings.maxKeeperFee.call();
			await perpsV2MarketSettings.setMaxKeeperFee(maxKeeperFee, { from: owner });
			const newLiquidationFee = await perpsV2MarketSettings.maxKeeperFee.call();
			assert.bnEqual(newLiquidationFee, maxKeeperFee);
			assert.bnNotEqual(newLiquidationFee, originalLiquidationFee);
		});

		it('only owner is permitted to change the perpsV2 liquidation fee', async () => {
			const maxKeeperFee = toUnit('1000');

			await onlyGivenAddressCanInvoke({
				fnc: perpsV2MarketSettings.setMaxKeeperFee,
				args: [maxKeeperFee.toString()],
				address: owner,
				accounts,
				reason: 'Only the contract owner may perform this action',
			});
		});

		it('should revert if the fee is lower than the min fee', async () => {
			await assert.revert(
				perpsV2MarketSettings.setMaxKeeperFee(minKeeperFee.sub(new BN(1)), {
					from: owner,
				}),
				'max fee < min fee'
			);
		});

		it('should emit event on successful liquidation fee change', async () => {
			// fee <= minInitialMargin
			const maxKeeperFee = minKeeperFee.add(new BN(1));

			const txn = await perpsV2MarketSettings.setMaxKeeperFee(maxKeeperFee, {
				from: owner,
			});
			assert.eventEqual(txn, 'MaxKeeperFeeUpdated', {
				sUSD: maxKeeperFee,
			});
		});
	});

	describe('setLiquidationFeeRatio()', () => {
		let liquidationFeeRatio;
		beforeEach(async () => {
			liquidationFeeRatio = await perpsV2MarketSettings.liquidationFeeRatio();
		});
		it('should be able to change liquidationFeeRatio', async () => {
			const originalValue = await perpsV2MarketSettings.liquidationFeeRatio();
			await perpsV2MarketSettings.setLiquidationFeeRatio(originalValue.mul(toUnit(0.0002)), {
				from: owner,
			});
			const newValue = await perpsV2MarketSettings.liquidationFeeRatio.call();
			assert.bnEqual(newValue, originalValue.mul(toUnit(0.0002)));
		});

		it('only owner is permitted to change liquidationFeeRatio', async () => {
			await onlyGivenAddressCanInvoke({
				fnc: perpsV2MarketSettings.setLiquidationFeeRatio,
				args: [liquidationFeeRatio.toString()],
				address: owner,
				accounts,
				reason: 'Only the contract owner may perform this action',
			});
		});

		it('should emit event on successful liquidationFeeRatio change', async () => {
			const newValue = toUnit(0.01);
			const txn = await perpsV2MarketSettings.setLiquidationFeeRatio(newValue, {
				from: owner,
			});
			assert.eventEqual(txn, 'LiquidationFeeRatioUpdated', {
				bps: newValue,
			});
		});
	});

	describe('setLiquidationBufferRatio()', () => {
		let liquidationBufferRatio;
		beforeEach(async () => {
			liquidationBufferRatio = await perpsV2MarketSettings.liquidationBufferRatio();
		});
		it('should be able to change liquidationBufferRatio', async () => {
			const originalValue = await perpsV2MarketSettings.liquidationBufferRatio();
			await perpsV2MarketSettings.setLiquidationBufferRatio(originalValue.mul(toUnit(0.0002)), {
				from: owner,
			});
			const newValue = await perpsV2MarketSettings.liquidationBufferRatio.call();
			assert.bnEqual(newValue, originalValue.mul(toUnit(0.0002)));
		});

		it('only owner is permitted to change liquidationBufferRatio', async () => {
			await onlyGivenAddressCanInvoke({
				fnc: perpsV2MarketSettings.setLiquidationBufferRatio,
				args: [liquidationBufferRatio.toString()],
				address: owner,
				accounts,
				reason: 'Only the contract owner may perform this action',
			});
		});

		it('should emit event on successful liquidationBufferRatio change', async () => {
			const newValue = toBN(100);
			const txn = await perpsV2MarketSettings.setLiquidationBufferRatio(newValue, {
				from: owner,
			});
			assert.eventEqual(txn, 'LiquidationBufferRatioUpdated', {
				bps: newValue,
			});
		});
	});

	describe('setKeeperLiquidationFee()', () => {
		let keeperLiquidationFee;
		beforeEach(async () => {
			keeperLiquidationFee = await perpsV2MarketSettings.keeperLiquidationFee();
		});
		it('should be able to change keeperLiquidationFee', async () => {
			const originalValue = await perpsV2MarketSettings.keeperLiquidationFee();
			await perpsV2MarketSettings.setKeeperLiquidationFee(originalValue.mul(toBN(2)), {
				from: owner,
			});
			const newValue = await perpsV2MarketSettings.keeperLiquidationFee.call();
			assert.bnEqual(newValue, originalValue.mul(toBN(2)));
		});

		it('only owner is permitted to change keeperLiquidationFee', async () => {
			await onlyGivenAddressCanInvoke({
				fnc: perpsV2MarketSettings.setKeeperLiquidationFee,
				args: [keeperLiquidationFee.toString()],
				address: owner,
				accounts,
				reason: 'Only the contract owner may perform this action',
			});
		});

		it('should emit event on successful keeperLiquidationFee change', async () => {
			const newValue = toBN(100);
			const txn = await perpsV2MarketSettings.setKeeperLiquidationFee(newValue, {
				from: owner,
			});
			assert.eventEqual(txn, 'KeeperLiquidationFeeUpdated', {
				bps: newValue,
			});
		});
	});

	describe('migration scenario: different parameters for two markets for same asset', () => {
		const firstMarketKey = toBytes32('sBTC');
		const secondMarketKey = toBytes32('SomethingElse');

		let secondBTCMarket, secondBTCMarketImpl;

		before(async () => {
			// add a second BTC market
			secondBTCMarketImpl = await artifacts.require('GenericMock').new();

			await mockGenericContractFnc({
				instance: secondBTCMarketImpl,
				mock: 'PerpsV2Market',
				fncName: 'recomputeFunding',
				returns: ['0'],
			});

			await mockGenericContractFnc({
				instance: secondBTCMarketImpl,
				mock: 'PerpsV2MarketViews',
				fncName: 'marketSize',
				returns: ['1'],
			});

			await mockGenericContractFnc({
				instance: secondBTCMarketImpl,
				mock: 'PerpsV2MarketViews',
				fncName: 'baseAsset',
				returns: [toBytes32('sBTC')],
			});

			await mockGenericContractFnc({
				instance: secondBTCMarketImpl,
				mock: 'PerpsV2MarketViews',
				fncName: 'marketKey',
				returns: [secondMarketKey],
			});

			secondBTCMarket = await setupContract({
				accounts,
				contract: 'ProxyPerpsV2',
				args: [owner],
			});

			const filteredFunctions = getFunctionSignatures(marketAbi, excludedFunctions);

			await Promise.all(
				filteredFunctions.map(e =>
					secondBTCMarket.addRoute(e.signature, secondBTCMarketImpl.address, e.isView, {
						from: owner,
					})
				)
			);

			// add the market
			await futuresMarketManager.addProxiedMarkets([secondBTCMarket.address], { from: owner });
		});

		it('should be able to change parameters for both markets independently', async () => {
			const val1 = toUnit(0.1);
			const val2 = toUnit(0.5);
			await perpsV2MarketSettings.setMaxFundingVelocity(firstMarketKey, val1, { from: owner });
			await perpsV2MarketSettings.setMaxFundingVelocity(secondMarketKey, val2, { from: owner });
			assert.bnEqual(await perpsV2MarketSettings.maxFundingVelocity(firstMarketKey), val1);
			assert.bnEqual(await perpsV2MarketSettings.maxFundingVelocity(secondMarketKey), val2);
		});
	});
});<|MERGE_RESOLUTION|>--- conflicted
+++ resolved
@@ -50,12 +50,10 @@
 	const offchainMarketKey = toBytes32('ocsBTC');
 	const offchainPriceDivergence = toUnit('0.05');
 
-<<<<<<< HEAD
+	const liquidationPremiumMultiplier = toUnit('1');
+  
 	const maxLiquidationDelta = toUnit('0.05');
 	const maxPD = toUnit('0.05');
-=======
-	const liquidationPremiumMultiplier = toUnit('1');
->>>>>>> 25020648
 
 	const marketAbi = {
 		abi: [
@@ -169,13 +167,10 @@
 				'setMaxDelayTimeDelta',
 				'setOffchainMarketKey',
 				'setOffchainPriceDivergence',
-<<<<<<< HEAD
-				'setMaxLiquidationDelta',
+				'setLiquidationPremiumMultiplier',
+        'setMaxLiquidationDelta',
 				'setMaxPD',
 				'setParameters',
-=======
-				'setLiquidationPremiumMultiplier',
->>>>>>> 25020648
 			],
 		});
 	});
@@ -201,12 +196,9 @@
 				offchainDelayedOrderMaxAge,
 				offchainMarketKey,
 				offchainPriceDivergence,
-<<<<<<< HEAD
+				liquidationPremiumMultiplier,
 				maxLiquidationDelta,
 				maxPD,
-=======
-				liquidationPremiumMultiplier,
->>>>>>> 25020648
 			}).map(([key, val]) => {
 				const capKey = key.charAt(0).toUpperCase() + key.slice(1);
 				return [key, val, perpsV2MarketSettings[`set${capKey}`], perpsV2MarketSettings[`${key}`]];
