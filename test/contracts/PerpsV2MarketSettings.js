const { artifacts, contract } = require('hardhat');

const { toBytes32 } = require('../..');
const { toUnit, toBN } = require('../utils')();

const {
	mockGenericContractFnc,
	setupAllContracts,
	setupContract,
	excludedFunctions,
	getFunctionSignatures,
} = require('./setup');
const { assert } = require('./common');
const {
	getDecodedLogs,
	decodedEventEqual,
	onlyGivenAddressCanInvoke,
	ensureOnlyExpectedMutativeFunctions,
} = require('./helpers');

const BN = require('bn.js');

contract('PerpsV2MarketSettings', accounts => {
	let futuresMarketManager, futuresMarketSettings;

	let mockFuturesMarketBTCImpl, mockFuturesMarketBTC;

	const owner = accounts[1];

	const marketKey = toBytes32('sBTC');
	const takerFee = toUnit('0.003');
	const makerFee = toUnit('0.001');
	const takerFeeDelayedOrder = toUnit('0.0005');
	const makerFeeDelayedOrder = toUnit('0.0001');
<<<<<<< HEAD
=======
	const takerFeeOffchainDelayedOrder = toUnit('0.00005');
	const makerFeeOffchainDelayedOrder = toUnit('0.00001');

>>>>>>> ab7a3816
	const nextPriceConfirmWindow = toBN('2');

	const maxLeverage = toUnit('10');
	const maxMarketValue = toUnit('1000');

	const maxFundingVelocity = toUnit('0.1');
<<<<<<< HEAD
	const skewScale = toUnit('10000');
=======
	const skewScaleUSD = toUnit('10000');
>>>>>>> ab7a3816

	const offchainDelayedOrderMinAge = toBN('15');
	const offchainDelayedOrderMaxAge = toBN('60');

	before(async () => {
		({
			PerpsV2MarketSettings: futuresMarketSettings,
			FuturesMarketManager: futuresMarketManager,
		} = await setupAllContracts({
			accounts,
			synths: ['sUSD'],
			contracts: [
				'PerpsV2MarketSettings',
				'FuturesMarketManager',
				'AddressResolver',
				'FeePool',
				'ExchangeRates',
				'SystemStatus',
				'SystemSettings',
				'Synthetix',
				'DebtCache',
				'CollateralManager',
			],
		}));

		mockFuturesMarketBTCImpl = await artifacts.require('GenericMock').new();

		await mockGenericContractFnc({
			instance: mockFuturesMarketBTCImpl,
			mock: 'PerpsV2Market',
			fncName: 'recomputeFunding',
			returns: ['0'],
		});

		await mockGenericContractFnc({
			instance: mockFuturesMarketBTCImpl,
			mock: 'PerpsV2MarketViews',
			fncName: 'marketSize',
			returns: ['1'],
		});

		await mockGenericContractFnc({
			instance: mockFuturesMarketBTCImpl,
			mock: 'PerpsV2MarketViews',
			fncName: 'baseAsset',
			returns: [toBytes32('sBTC')],
		});

		await mockGenericContractFnc({
			instance: mockFuturesMarketBTCImpl,
			mock: 'PerpsV2MarketViews',
			fncName: 'marketKey',
			returns: [toBytes32('sBTC')],
		});

		mockFuturesMarketBTC = await setupContract({
			accounts,
			contract: 'ProxyPerpsV2',
			args: [owner],
		});

		const filteredFunctions = getFunctionSignatures(mockFuturesMarketBTCImpl, excludedFunctions);

		await mockFuturesMarketBTC.setTarget(mockFuturesMarketBTCImpl.address, { from: owner });
		await Promise.all(
			filteredFunctions.map(e =>
				mockFuturesMarketBTC.addRoute(e.signature, mockFuturesMarketBTCImpl.address, e.isView, {
					from: owner,
				})
			)
		);

		// add the market
		await futuresMarketManager.addProxiedMarkets([mockFuturesMarketBTC.address], { from: owner });
	});

	it('Only expected functions are mutative', () => {
		ensureOnlyExpectedMutativeFunctions({
			abi: futuresMarketSettings.abi,
			ignoreParents: ['Owned', 'MixinResolver'],
			expected: [
				'setDelayedOrderConfirmWindow',
				'setLiquidationBufferRatio',
				'setLiquidationFeeRatio',
				'setMakerFee',
				'setMakerFeeDelayedOrder',
<<<<<<< HEAD
				'setMaxDelayTimeDelta',
				'setMaxFundingVelocity',
				'setMaxLeverage',
				'setMaxMarketValue',
=======
				'setMakerFeeOffchainDelayedOrder',
				'setMaxDelayTimeDelta',
				'setMaxFundingVelocity',
				'setMaxLeverage',
				'setMaxMarketValueUSD',
>>>>>>> ab7a3816
				'setMinDelayTimeDelta',
				'setMinInitialMargin',
				'setMinKeeperFee',
				'setNextPriceConfirmWindow',
				'setParameters',
<<<<<<< HEAD
				'setSkewScale',
				'setTakerFee',
				'setTakerFeeDelayedOrder',
=======
				'setSkewScaleUSD',
				'setTakerFee',
				'setTakerFeeDelayedOrder',
				'setTakerFeeOffchainDelayedOrder',
				'setOffchainDelayedOrderMinAge',
				'setOffchainDelayedOrderMaxAge',
>>>>>>> ab7a3816
			],
		});
	});

	describe('Parameter setting', () => {
		let params;

		before('init params', async () => {
			params = Object.entries({
				takerFee,
				makerFee,
				takerFeeDelayedOrder,
				makerFeeDelayedOrder,
<<<<<<< HEAD
				nextPriceConfirmWindow,
				maxLeverage,
				maxMarketValue,
				maxFundingVelocity,
				skewScale,
=======
				takerFeeOffchainDelayedOrder,
				makerFeeOffchainDelayedOrder,
				maxLeverage,
				maxMarketValueUSD,
				maxFundingVelocity,
				skewScaleUSD,
				nextPriceConfirmWindow,
				offchainDelayedOrderMinAge,
				offchainDelayedOrderMaxAge,
>>>>>>> ab7a3816
			}).map(([key, val]) => {
				const capKey = key.charAt(0).toUpperCase() + key.slice(1);
				return [key, val, futuresMarketSettings[`set${capKey}`], futuresMarketSettings[`${key}`]];
			});
		});

		describe('bounds checking', async () => {
			it('should revert if maker fee is greater than 1', async () => {
				await assert.revert(
					futuresMarketSettings.setMakerFee(marketKey, toUnit('1').add(new BN(1)), {
						from: owner,
					}),
					'maker fee greater than 1'
				);
			});

			it('should revert if taker fee is greater than 1', async () => {
				await assert.revert(
					futuresMarketSettings.setTakerFee(marketKey, toUnit('1').add(new BN(1)), {
						from: owner,
					}),
					'taker fee greater than 1'
				);
			});

			it('should revert if maker fee next price is greater than 1', async () => {
				await assert.revert(
					futuresMarketSettings.setMakerFeeDelayedOrder(marketKey, toUnit('1').add(new BN(1)), {
						from: owner,
					}),
					'maker fee greater than 1'
				);
			});

			it('should revert if taker fee next price is greater than 1', async () => {
				await assert.revert(
					futuresMarketSettings.setTakerFeeDelayedOrder(marketKey, toUnit('1').add(new BN(1)), {
						from: owner,
					}),
					'taker fee greater than 1'
				);
			});

			it('should revert if setSkewScale is 0', async () => {
				await assert.revert(
					futuresMarketSettings.setSkewScale(marketKey, 0, {
						from: owner,
					}),
					'cannot set skew scale 0'
				);
			});
		});

		describe('Setting the params', async () => {
			describe('when not invoked by the owner', async () => {
				it('should revert ', async () => {
					for (const p of params) {
						const value = p[1];
						const setter = p[2];

						// Only settable by the owner
						await onlyGivenAddressCanInvoke({
							fnc: setter,
							args: [marketKey, value],
							address: owner,
							accounts,
						});
					}
				});
			});

			describe('when invoked by the owner', async () => {
				describe('Set params independently', async () => {
					it('should set the params accordingly and emit the corresponding events', async () => {
						for (const p of params) {
							const param = toBytes32(p[0]);
							const value = p[1];
							const setter = p[2];
							const getter = p[3];

							const tx = await setter(marketKey, value, { from: owner });

							const decodedLogs = await getDecodedLogs({
								hash: tx.tx,
								contracts: [futuresMarketSettings],
							});
							assert.equal(decodedLogs.length, 2);
							decodedEventEqual({
								event: 'ParameterUpdated',
								emittedFrom: futuresMarketSettings.address,
								args: [marketKey, param, value],
								log: decodedLogs[1],
							});

							// And the parameter was actually set properly
							assert.bnEqual(await getter(marketKey), value.toString());
						}
					});
				});
			});
		});
	});

	describe('setMinInitialMargin()', () => {
		it('should be able to change the futures min initial margin', async () => {
			const initialMargin = toUnit('200');

			const originalInitialMargin = await futuresMarketSettings.minInitialMargin.call();
			await futuresMarketSettings.setMinInitialMargin(initialMargin, { from: owner });
			const newInitialMargin = await futuresMarketSettings.minInitialMargin.call();
			assert.bnEqual(newInitialMargin, initialMargin);
			assert.bnNotEqual(newInitialMargin, originalInitialMargin);
		});

		it('only owner is permitted to change the futures min initial margin', async () => {
			const initialMargin = toUnit('200');

			await onlyGivenAddressCanInvoke({
				fnc: futuresMarketSettings.setMinInitialMargin,
				args: [initialMargin.toString()],
				address: owner,
				accounts,
				reason: 'Only the contract owner may perform this action',
			});
		});

		it('should emit event on successful min initial margin change', async () => {
			const initialMargin = toUnit('250');

			const txn = await futuresMarketSettings.setMinInitialMargin(initialMargin, {
				from: owner,
			});
			assert.eventEqual(txn, 'MinInitialMarginUpdated', {
				minMargin: initialMargin,
			});
		});
	});

	describe('setMinKeeperFee()', () => {
		let minInitialMargin;
		beforeEach(async () => {
			minInitialMargin = await futuresMarketSettings.minInitialMargin.call();
		});
		it('should be able to change the futures liquidation fee', async () => {
			// fee <= minInitialMargin
			const minKeeperFee = minInitialMargin;

			const originalLiquidationFee = await futuresMarketSettings.minKeeperFee.call();
			await futuresMarketSettings.setMinKeeperFee(minKeeperFee, { from: owner });
			const newLiquidationFee = await futuresMarketSettings.minKeeperFee.call();
			assert.bnEqual(newLiquidationFee, minKeeperFee);
			assert.bnNotEqual(newLiquidationFee, originalLiquidationFee);
		});

		it('only owner is permitted to change the futures liquidation fee', async () => {
			const minKeeperFee = toUnit('100');

			await onlyGivenAddressCanInvoke({
				fnc: futuresMarketSettings.setMinKeeperFee,
				args: [minKeeperFee.toString()],
				address: owner,
				accounts,
				reason: 'Only the contract owner may perform this action',
			});
		});

		it('should revert if the fee is greater than the min initial margin', async () => {
			await assert.revert(
				futuresMarketSettings.setMinKeeperFee(minInitialMargin.add(new BN(1)), {
					from: owner,
				}),
				'min margin < liquidation fee'
			);

			const currentLiquidationFee = await futuresMarketSettings.minKeeperFee.call();
			await assert.revert(
				futuresMarketSettings.setMinInitialMargin(currentLiquidationFee.sub(new BN(1)), {
					from: owner,
				}),
				'min margin < liquidation fee'
			);
		});

		it('should emit event on successful liquidation fee change', async () => {
			// fee <= minInitialMargin
			const minKeeperFee = minInitialMargin.sub(new BN(1));

			const txn = await futuresMarketSettings.setMinKeeperFee(minKeeperFee, {
				from: owner,
			});
			assert.eventEqual(txn, 'MinKeeperFeeUpdated', {
				sUSD: minKeeperFee,
			});
		});
	});

	describe('setLiquidationFeeRatio()', () => {
		let liquidationFeeRatio;
		beforeEach(async () => {
			liquidationFeeRatio = await futuresMarketSettings.liquidationFeeRatio();
		});
		it('should be able to change liquidationFeeRatio', async () => {
			const originalValue = await futuresMarketSettings.liquidationFeeRatio();
			await futuresMarketSettings.setLiquidationFeeRatio(originalValue.mul(toUnit(0.0002)), {
				from: owner,
			});
			const newValue = await futuresMarketSettings.liquidationFeeRatio.call();
			assert.bnEqual(newValue, originalValue.mul(toUnit(0.0002)));
		});

		it('only owner is permitted to change liquidationFeeRatio', async () => {
			await onlyGivenAddressCanInvoke({
				fnc: futuresMarketSettings.setLiquidationFeeRatio,
				args: [liquidationFeeRatio.toString()],
				address: owner,
				accounts,
				reason: 'Only the contract owner may perform this action',
			});
		});

		it('should emit event on successful liquidationFeeRatio change', async () => {
			const newValue = toUnit(0.01);
			const txn = await futuresMarketSettings.setLiquidationFeeRatio(newValue, {
				from: owner,
			});
			assert.eventEqual(txn, 'LiquidationFeeRatioUpdated', {
				bps: newValue,
			});
		});
	});

	describe('setLiquidationBufferRatio()', () => {
		let liquidationBufferRatio;
		beforeEach(async () => {
			liquidationBufferRatio = await futuresMarketSettings.liquidationBufferRatio();
		});
		it('should be able to change liquidationBufferRatio', async () => {
			const originalValue = await futuresMarketSettings.liquidationBufferRatio();
			await futuresMarketSettings.setLiquidationBufferRatio(originalValue.mul(toUnit(0.0002)), {
				from: owner,
			});
			const newValue = await futuresMarketSettings.liquidationBufferRatio.call();
			assert.bnEqual(newValue, originalValue.mul(toUnit(0.0002)));
		});

		it('only owner is permitted to change liquidationBufferRatio', async () => {
			await onlyGivenAddressCanInvoke({
				fnc: futuresMarketSettings.setLiquidationBufferRatio,
				args: [liquidationBufferRatio.toString()],
				address: owner,
				accounts,
				reason: 'Only the contract owner may perform this action',
			});
		});

		it('should emit event on successful liquidationBufferRatio change', async () => {
			const newValue = toBN(100);
			const txn = await futuresMarketSettings.setLiquidationBufferRatio(newValue, {
				from: owner,
			});
			assert.eventEqual(txn, 'LiquidationBufferRatioUpdated', {
				bps: newValue,
			});
		});
	});

	describe('migration scenario: different parameters for two markets for same asset', () => {
		const firstMarketKey = toBytes32('sBTC');
		const secondMarketKey = toBytes32('SomethingElse');

		let secondBTCMarket, secondBTCMarketImpl;

		before(async () => {
			// add a second BTC market
			secondBTCMarketImpl = await artifacts.require('GenericMock').new();

			await mockGenericContractFnc({
				instance: secondBTCMarketImpl,
				mock: 'PerpsV2Market',
				fncName: 'recomputeFunding',
				returns: ['0'],
			});

			await mockGenericContractFnc({
				instance: secondBTCMarketImpl,
				mock: 'PerpsV2MarketViews',
				fncName: 'marketSize',
				returns: ['1'],
			});

			await mockGenericContractFnc({
				instance: secondBTCMarketImpl,
				mock: 'PerpsV2MarketViews',
				fncName: 'baseAsset',
				returns: [toBytes32('sBTC')],
			});

			await mockGenericContractFnc({
				instance: secondBTCMarketImpl,
				mock: 'PerpsV2MarketViews',
				fncName: 'marketKey',
				returns: [secondMarketKey],
			});

			secondBTCMarket = await setupContract({
				accounts,
				contract: 'ProxyPerpsV2',
				args: [owner],
			});

			const filteredFunctions = getFunctionSignatures(secondBTCMarketImpl, excludedFunctions);

			await secondBTCMarket.setTarget(secondBTCMarketImpl.address, { from: owner });
			await Promise.all(
				filteredFunctions.map(e =>
					secondBTCMarket.addRoute(e.signature, secondBTCMarketImpl.address, e.isView, {
						from: owner,
					})
				)
			);

			// add the market
			await futuresMarketManager.addProxiedMarkets([secondBTCMarket.address], { from: owner });
		});

		it('should be able to change parameters for both markets independently', async () => {
			const val1 = toUnit(0.1);
			const val2 = toUnit(0.5);
			await futuresMarketSettings.setMaxFundingVelocity(firstMarketKey, val1, { from: owner });
			await futuresMarketSettings.setMaxFundingVelocity(secondMarketKey, val2, { from: owner });
			assert.bnEqual(await futuresMarketSettings.maxFundingVelocity(firstMarketKey), val1);
			assert.bnEqual(await futuresMarketSettings.maxFundingVelocity(secondMarketKey), val2);
		});
	});
});<|MERGE_RESOLUTION|>--- conflicted
+++ resolved
@@ -32,23 +32,16 @@
 	const makerFee = toUnit('0.001');
 	const takerFeeDelayedOrder = toUnit('0.0005');
 	const makerFeeDelayedOrder = toUnit('0.0001');
-<<<<<<< HEAD
-=======
 	const takerFeeOffchainDelayedOrder = toUnit('0.00005');
 	const makerFeeOffchainDelayedOrder = toUnit('0.00001');
 
->>>>>>> ab7a3816
 	const nextPriceConfirmWindow = toBN('2');
 
 	const maxLeverage = toUnit('10');
 	const maxMarketValue = toUnit('1000');
 
 	const maxFundingVelocity = toUnit('0.1');
-<<<<<<< HEAD
 	const skewScale = toUnit('10000');
-=======
-	const skewScaleUSD = toUnit('10000');
->>>>>>> ab7a3816
 
 	const offchainDelayedOrderMinAge = toBN('15');
 	const offchainDelayedOrderMaxAge = toBN('60');
@@ -135,35 +128,22 @@
 				'setLiquidationFeeRatio',
 				'setMakerFee',
 				'setMakerFeeDelayedOrder',
-<<<<<<< HEAD
+				'setMakerFeeOffchainDelayedOrder',
 				'setMaxDelayTimeDelta',
 				'setMaxFundingVelocity',
 				'setMaxLeverage',
 				'setMaxMarketValue',
-=======
-				'setMakerFeeOffchainDelayedOrder',
-				'setMaxDelayTimeDelta',
-				'setMaxFundingVelocity',
-				'setMaxLeverage',
-				'setMaxMarketValueUSD',
->>>>>>> ab7a3816
 				'setMinDelayTimeDelta',
 				'setMinInitialMargin',
 				'setMinKeeperFee',
 				'setNextPriceConfirmWindow',
 				'setParameters',
-<<<<<<< HEAD
 				'setSkewScale',
-				'setTakerFee',
-				'setTakerFeeDelayedOrder',
-=======
-				'setSkewScaleUSD',
 				'setTakerFee',
 				'setTakerFeeDelayedOrder',
 				'setTakerFeeOffchainDelayedOrder',
 				'setOffchainDelayedOrderMinAge',
 				'setOffchainDelayedOrderMaxAge',
->>>>>>> ab7a3816
 			],
 		});
 	});
@@ -177,23 +157,15 @@
 				makerFee,
 				takerFeeDelayedOrder,
 				makerFeeDelayedOrder,
-<<<<<<< HEAD
-				nextPriceConfirmWindow,
+				takerFeeOffchainDelayedOrder,
+				makerFeeOffchainDelayedOrder,
 				maxLeverage,
 				maxMarketValue,
 				maxFundingVelocity,
 				skewScale,
-=======
-				takerFeeOffchainDelayedOrder,
-				makerFeeOffchainDelayedOrder,
-				maxLeverage,
-				maxMarketValueUSD,
-				maxFundingVelocity,
-				skewScaleUSD,
 				nextPriceConfirmWindow,
 				offchainDelayedOrderMinAge,
 				offchainDelayedOrderMaxAge,
->>>>>>> ab7a3816
 			}).map(([key, val]) => {
 				const capKey = key.charAt(0).toUpperCase() + key.slice(1);
 				return [key, val, futuresMarketSettings[`set${capKey}`], futuresMarketSettings[`${key}`]];
