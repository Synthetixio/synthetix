'use strict';

const { artifacts, contract, web3 } = require('hardhat');

const { assert, addSnapshotBeforeRestoreAfterEach } = require('./common');

const {
	currentTime,
	fastForward,
	multiplyDecimal,
	divideDecimal,
	toUnit,
	bytesToString,
} = require('../utils')();

const {
	ensureOnlyExpectedMutativeFunctions,
	onlyGivenAddressCanInvoke,
	convertToDecimals,
} = require('./helpers');

const { setupContract, setupAllContracts } = require('./setup');

const {
	toBytes32,
	constants: { ZERO_ADDRESS },
	defaults: { RATE_STALE_PERIOD, ATOMIC_TWAP_WINDOW },
} = require('../..');

const { toBN } = require('web3-utils');

const MockAggregator = artifacts.require('MockAggregatorV2V3');

const getRandomCurrencyKey = () =>
	Math.random()
		.toString(36)
		.substring(2, 6)
		.toUpperCase();

const createRandomKeysAndRates = quantity => {
	const uniqueCurrencyKeys = {};
	for (let i = 0; i < quantity; i++) {
		const rate = Math.random() * 100;
		const key = toBytes32(getRandomCurrencyKey());
		uniqueCurrencyKeys[key] = web3.utils.toWei(rate.toFixed(18), 'ether');
	}

	const rates = [];
	const currencyKeys = [];
	Object.entries(uniqueCurrencyKeys).forEach(([key, rate]) => {
		currencyKeys.push(key);
		rates.push(rate);
	});

	return { currencyKeys, rates };
};

contract('Exchange Rates', async accounts => {
	const [deployerAccount, owner, oracle, dexPriceAggregator, accountOne, accountTwo] = accounts;
	const [SNX, sJPY, sETH, sXTZ, sBNB, sUSD, sEUR, sAUD, fastGasPrice] = [
		'SNX',
		'sJPY',
		'sETH',
		'sXTZ',
		'sBNB',
		'sUSD',
		'sEUR',
		'sAUD',
		'fastGasPrice',
	].map(toBytes32);
	let instance;
	let systemSettings;
	let aggregatorJPY;
	let aggregatorXTZ;
	let aggregatorFastGasPrice;
	let initialTime;
	let timeSent;
	let resolver;
	let mockFlagsInterface;

<<<<<<< HEAD
	const itIncludesCorrectMutativeFunctions = contract => {
		const baseFunctions = [
			'addAggregator',
			'deleteRate',
			'freezeRate',
			'removeAggregator',
			'removeInversePricing',
			'setInversePricing',
			'setOracle',
			'updateRates',
		];
		const withDexPricingFunctions = baseFunctions.concat(['setDexPriceAggregator']);

		it('only expected functions should be mutative', () => {
			ensureOnlyExpectedMutativeFunctions({
				abi: instance.abi,
				ignoreParents: ['Owned', 'MixinResolver'],
				expected:
					contract === 'ExchangeRatesWithDexPricing' ? withDexPricingFunctions : baseFunctions,
			});
=======
	before(async () => {
		initialTime = await currentTime();
		({
			ExchangeRates: instance,
			SystemSettings: systemSettings,
			AddressResolver: resolver,
		} = await setupAllContracts({
			accounts,
			contracts: ['ExchangeRates', 'SystemSettings', 'AddressResolver'],
		}));

		aggregatorJPY = await MockAggregator.new({ from: owner });
		aggregatorXTZ = await MockAggregator.new({ from: owner });
		aggregatorFastGasPrice = await MockAggregator.new({ from: owner });

		aggregatorJPY.setDecimals('8');
		aggregatorXTZ.setDecimals('8');
		aggregatorFastGasPrice.setDecimals('0');

		// create but don't connect up the mock flags interface yet
		mockFlagsInterface = await artifacts.require('MockFlagsInterface').new();
	});

	addSnapshotBeforeRestoreAfterEach();

	beforeEach(async () => {
		timeSent = await currentTime();
	});

	it('only expected functions should be mutative', () => {
		ensureOnlyExpectedMutativeFunctions({
			abi: instance.abi,
			ignoreParents: ['Owned', 'MixinResolver'],
			expected: ['addAggregator', 'deleteRate', 'removeAggregator', 'setOracle', 'updateRates'],
>>>>>>> 913d0b35
		});
	};

	const itIsConstructedCorrectly = contract => {
		describe('constructor', () => {
			it('should set constructor params on deployment', async () => {
				assert.equal(await instance.owner(), owner);
				assert.equal(await instance.oracle(), oracle);

				assert.etherEqual(await instance.rateForCurrency(sUSD), '1');
				assert.etherEqual(await instance.rateForCurrency(SNX), '0.2');

				// Ensure that when the rate isn't found, 0 is returned as the exchange rate.
				assert.etherEqual(await instance.rateForCurrency(toBytes32('OTHER')), '0');

				const lastUpdatedTimeSUSD = await instance.lastRateUpdateTimes.call(sUSD);
				assert.isAtLeast(lastUpdatedTimeSUSD.toNumber(), initialTime);

				const lastUpdatedTimeOTHER = await instance.lastRateUpdateTimes.call(toBytes32('OTHER'));
				assert.equal(lastUpdatedTimeOTHER.toNumber(), 0);

				const lastUpdatedTimeSNX = await instance.lastRateUpdateTimes.call(SNX);
				assert.isAtLeast(lastUpdatedTimeSNX.toNumber(), initialTime);

				const sUSDRate = await instance.rateForCurrency(sUSD);
				assert.bnEqual(sUSDRate, toUnit('1'));
			});

			it('two different currencies in same array should mean that the second one overrides', async () => {
				const creationTime = await currentTime();
				const firstAmount = '4.33';
				const secondAmount = firstAmount + 10;
				const instance = await setupContract({
					accounts,
					contract,
					args: [
						owner,
						oracle,
						resolver.address,
						[toBytes32('CARTER'), toBytes32('CARTOON')],
						[web3.utils.toWei(firstAmount, 'ether'), web3.utils.toWei(secondAmount, 'ether')],
					],
				});

				assert.etherEqual(await instance.rateForCurrency(toBytes32('CARTER')), firstAmount);
				assert.etherEqual(await instance.rateForCurrency(toBytes32('CARTOON')), secondAmount);

				const lastUpdatedTime = await instance.lastRateUpdateTimes.call(toBytes32('CARTER'));
				assert.isAtLeast(lastUpdatedTime.toNumber(), creationTime);
			});

			it('should revert when number of currency keys > new rates length on create', async () => {
				await assert.revert(
					setupContract({
						accounts,
						contract,
						args: [
							owner,
							oracle,
							resolver.address,
							[SNX, toBytes32('GOLD')],
							[web3.utils.toWei('0.2', 'ether')],
						],
					}),
					'Currency key length and rate length must match'
				);
			});

			it('should limit to 32 bytes if currency key > 32 bytes on create', async () => {
				const creationTime = await currentTime();
				const amount = '4.33';
				const instance = await setupContract({
					accounts,
					contract,
					args: [
						owner,
						oracle,
						resolver.address,
						[toBytes32('ABCDEFGHIJKLMNOPQRSTUVXYZ1234567')],
						[web3.utils.toWei(amount, 'ether')],
					],
				});

				assert.etherEqual(
					await instance.rateForCurrency(toBytes32('ABCDEFGHIJKLMNOPQRSTUVXYZ1234567')),
					amount
				);
				assert.etherNotEqual(
					await instance.rateForCurrency(toBytes32('ABCDEFGHIJKLMNOPQRSTUVXYZ123456')),
					amount
				);

				const lastUpdatedTime = await instance.lastRateUpdateTimes.call(
					toBytes32('ABCDEFGHIJKLMNOPQRSTUVXYZ1234567')
				);
				assert.isAtLeast(lastUpdatedTime.toNumber(), creationTime);
			});

			it("shouldn't be able to set exchange rate to 0 on create", async () => {
				await assert.revert(
					setupContract({
						accounts,
						contract,
						args: [owner, oracle, resolver.address, [SNX], ['0']],
					}),
					'Zero is not a valid rate, please call deleteRate instead'
				);
			});

			it('should be able to handle lots of currencies on creation', async () => {
				const creationTime = await currentTime();
				const numberOfCurrencies = 80;
				const { currencyKeys, rates } = createRandomKeysAndRates(numberOfCurrencies);

				const instance = await setupContract({
					accounts,
					contract,
					args: [owner, oracle, resolver.address, currencyKeys, rates],
				});

				for (let i = 0; i < currencyKeys.length; i++) {
					assert.bnEqual(await instance.rateForCurrency(currencyKeys[i]), rates[i]);
					const lastUpdatedTime = await instance.lastRateUpdateTimes.call(currencyKeys[i]);
					assert.isAtLeast(lastUpdatedTime.toNumber(), creationTime);
				}
			});
		});
	};

	// Oracle rates

	const itUpdatesRates = () => {
		describe('updateRates()', () => {
			it('should be able to update rates of only one currency without affecting other rates', async () => {
				await fastForward(1);

				await instance.updateRates(
					[toBytes32('lABC'), toBytes32('lDEF'), toBytes32('lGHI')],
					[
						web3.utils.toWei('1.3', 'ether'),
						web3.utils.toWei('2.4', 'ether'),
						web3.utils.toWei('3.5', 'ether'),
					],
					timeSent,
					{ from: oracle }
				);

				await fastForward(10);
				const updatedTime = timeSent + 10;

				const updatedRate = '64.33';
				await instance.updateRates(
					[toBytes32('lABC')],
					[web3.utils.toWei(updatedRate, 'ether')],
					updatedTime,
					{ from: oracle }
				);

				const updatedTimelDEF = await instance.lastRateUpdateTimes.call(toBytes32('lDEF'));
				const updatedTimelGHI = await instance.lastRateUpdateTimes.call(toBytes32('lGHI'));

				assert.etherEqual(await instance.rateForCurrency(toBytes32('lABC')), updatedRate);
				assert.etherEqual(await instance.rateForCurrency(toBytes32('lDEF')), '2.4');
				assert.etherEqual(await instance.rateForCurrency(toBytes32('lGHI')), '3.5');

				const lastUpdatedTimeLABC = await instance.lastRateUpdateTimes.call(toBytes32('lABC'));
				assert.equal(lastUpdatedTimeLABC.toNumber(), updatedTime);
				const lastUpdatedTimeLDEF = await instance.lastRateUpdateTimes.call(toBytes32('lDEF'));
				assert.equal(lastUpdatedTimeLDEF.toNumber(), updatedTimelDEF.toNumber());
				const lastUpdatedTimeLGHI = await instance.lastRateUpdateTimes.call(toBytes32('lGHI'));
				assert.equal(lastUpdatedTimeLGHI.toNumber(), updatedTimelGHI.toNumber());
			});

			it('should be able to update rates of all currencies', async () => {
				await fastForward(1);

				await instance.updateRates(
					[toBytes32('lABC'), toBytes32('lDEF'), toBytes32('lGHI')],
					[
						web3.utils.toWei('1.3', 'ether'),
						web3.utils.toWei('2.4', 'ether'),
						web3.utils.toWei('3.5', 'ether'),
					],
					timeSent,
					{ from: oracle }
				);

				await fastForward(5);
				const updatedTime = timeSent + 5;

				const updatedRate1 = '64.33';
				const updatedRate2 = '2.54';
				const updatedRate3 = '10.99';
				await instance.updateRates(
					[toBytes32('lABC'), toBytes32('lDEF'), toBytes32('lGHI')],
					[
						web3.utils.toWei(updatedRate1, 'ether'),
						web3.utils.toWei(updatedRate2, 'ether'),
						web3.utils.toWei(updatedRate3, 'ether'),
					],
					updatedTime,
					{ from: oracle }
				);

				assert.etherEqual(await instance.rateForCurrency(toBytes32('lABC')), updatedRate1);
				assert.etherEqual(await instance.rateForCurrency(toBytes32('lDEF')), updatedRate2);
				assert.etherEqual(await instance.rateForCurrency(toBytes32('lGHI')), updatedRate3);

				const lastUpdatedTimeLABC = await instance.lastRateUpdateTimes.call(toBytes32('lABC'));
				assert.equal(lastUpdatedTimeLABC.toNumber(), updatedTime);
				const lastUpdatedTimeLDEF = await instance.lastRateUpdateTimes.call(toBytes32('lDEF'));
				assert.equal(lastUpdatedTimeLDEF.toNumber(), updatedTime);
				const lastUpdatedTimeLGHI = await instance.lastRateUpdateTimes.call(toBytes32('lGHI'));
				assert.equal(lastUpdatedTimeLGHI.toNumber(), updatedTime);
			});

			it('should revert when trying to set sUSD price', async () => {
				await fastForward(1);

				await assert.revert(
					instance.updateRates([sUSD], [web3.utils.toWei('1.0', 'ether')], timeSent, {
						from: oracle,
					}),
					"Rate of sUSD cannot be updated, it's always UNIT"
				);
			});

			it('should emit RatesUpdated event when rate updated', async () => {
				const rates = [
					web3.utils.toWei('1.3', 'ether'),
					web3.utils.toWei('2.4', 'ether'),
					web3.utils.toWei('3.5', 'ether'),
				];

				const keys = ['lABC', 'lDEF', 'lGHI'];
				const currencyKeys = keys.map(toBytes32);
				const txn = await instance.updateRates(currencyKeys, rates, await currentTime(), {
					from: oracle,
				});

				assert.eventEqual(txn, 'RatesUpdated', {
					currencyKeys,
					newRates: rates,
				});
			});

			it('should be able to handle lots of currency updates', async () => {
				const numberOfCurrencies = 150;
				const { currencyKeys, rates } = createRandomKeysAndRates(numberOfCurrencies);

				const updatedTime = await currentTime();
				await instance.updateRates(currencyKeys, rates, updatedTime, { from: oracle });

				for (let i = 0; i < currencyKeys.length; i++) {
					assert.equal(await instance.rateForCurrency(currencyKeys[i]), rates[i]);
					const lastUpdatedTime = await instance.lastRateUpdateTimes.call(currencyKeys[i]);
					assert.equal(lastUpdatedTime.toNumber(), updatedTime);
				}
			});

			it('should revert when currency keys length != new rates length on update', async () => {
				await assert.revert(
					instance.updateRates(
						[sUSD, SNX, toBytes32('GOLD')],
						[web3.utils.toWei('1', 'ether'), web3.utils.toWei('0.2', 'ether')],
						await currentTime(),
						{ from: oracle }
					),
					'Currency key array length must match rates array length'
				);
			});

			it('should not be able to set exchange rate to 0 on update', async () => {
				await assert.revert(
					instance.updateRates(
						[toBytes32('ZERO')],
						[web3.utils.toWei('0', 'ether')],
						await currentTime(),
						{ from: oracle }
					),
					'Zero is not a valid rate, please call deleteRate instead'
				);
			});

			it('only oracle can update exchange rates', async () => {
				await onlyGivenAddressCanInvoke({
					fnc: instance.updateRates,
					args: [
						[toBytes32('GOLD'), toBytes32('FOOL')],
						[web3.utils.toWei('10', 'ether'), web3.utils.toWei('0.9', 'ether')],
						timeSent,
					],
					address: oracle,
					accounts,
					skipPassCheck: true,
					reason: 'Only the oracle can perform this action',
				});

				assert.etherNotEqual(await instance.rateForCurrency(toBytes32('GOLD')), '10');
				assert.etherNotEqual(await instance.rateForCurrency(toBytes32('FOOL')), '0.9');

				const updatedTime = await currentTime();

				await instance.updateRates(
					[toBytes32('GOLD'), toBytes32('FOOL')],
					[web3.utils.toWei('10', 'ether'), web3.utils.toWei('0.9', 'ether')],
					updatedTime,
					{ from: oracle }
				);
				assert.etherEqual(await instance.rateForCurrency(toBytes32('GOLD')), '10');
				assert.etherEqual(await instance.rateForCurrency(toBytes32('FOOL')), '0.9');

				const lastUpdatedTimeGOLD = await instance.lastRateUpdateTimes.call(toBytes32('GOLD'));
				assert.equal(lastUpdatedTimeGOLD.toNumber(), updatedTime);
				const lastUpdatedTimeFOOL = await instance.lastRateUpdateTimes.call(toBytes32('FOOL'));
				assert.equal(lastUpdatedTimeFOOL.toNumber(), updatedTime);
			});

			it('should not be able to update rates if they are too far in the future', async () => {
				const timeTooFarInFuture = (await currentTime()) + 10 * 61;
				await assert.revert(
					instance.updateRates(
						[toBytes32('GOLD')],
						[web3.utils.toWei('1', 'ether')],
						timeTooFarInFuture,
						{ from: oracle }
					),
					'Time is too far into the future'
				);
			});
		});
	};

	const itSetsOracle = () => {
		describe('setOracle()', () => {
			it("only the owner should be able to change the oracle's address", async () => {
				await onlyGivenAddressCanInvoke({
					fnc: instance.setOracle,
					args: [oracle],
					address: owner,
					accounts,
					skipPassCheck: true,
				});

				await instance.setOracle(accountOne, { from: owner });

				assert.equal(await instance.oracle.call(), accountOne);
				assert.notEqual(await instance.oracle.call(), oracle);
			});

			it('should emit event on successful oracle address update', async () => {
				// Ensure oracle is set to oracle address originally
				await instance.setOracle(oracle, { from: owner });
				assert.equal(await instance.oracle.call(), oracle);

				const txn = await instance.setOracle(accountOne, { from: owner });
				assert.eventEqual(txn, 'OracleUpdated', {
					newOracle: accountOne,
				});
			});
		});
	};

	const itDeletesRates = () => {
		describe('deleteRate()', () => {
			it('should be able to remove specific rate', async () => {
				const foolsRate = '0.002';
				const encodedRateGOLD = toBytes32('GOLD');

				await instance.updateRates(
					[encodedRateGOLD, toBytes32('FOOL')],
					[web3.utils.toWei('10.123', 'ether'), web3.utils.toWei(foolsRate, 'ether')],
					timeSent,
					{ from: oracle }
				);

				const beforeRate = await instance.rateForCurrency(encodedRateGOLD);
				const beforeRateUpdatedTime = await instance.lastRateUpdateTimes.call(encodedRateGOLD);

				await instance.deleteRate(encodedRateGOLD, { from: oracle });

				const afterRate = await instance.rateForCurrency(encodedRateGOLD);
				const afterRateUpdatedTime = await instance.lastRateUpdateTimes.call(encodedRateGOLD);
				assert.notEqual(afterRate, beforeRate);
				assert.equal(afterRate, '0');
				assert.notEqual(afterRateUpdatedTime, beforeRateUpdatedTime);
				assert.equal(afterRateUpdatedTime, '0');

				// Other rates are unaffected
				assert.etherEqual(await instance.rateForCurrency(toBytes32('FOOL')), foolsRate);
			});

			it('only oracle can delete a rate', async () => {
				// Assume that the contract is already set up with a valid oracle account called 'oracle'

				const encodedRateName = toBytes32('COOL');
				await instance.updateRates(
					[encodedRateName],
					[web3.utils.toWei('10.123', 'ether')],
					await currentTime(),
					{ from: oracle }
				);

				await onlyGivenAddressCanInvoke({
					fnc: instance.deleteRate,
					args: [encodedRateName],
					accounts,
					address: oracle,
					reason: 'Only the oracle can perform this action',
				});
			});

			it("deleting rate that doesn't exist causes revert", async () => {
				// This key shouldn't exist but let's do the best we can to ensure that it doesn't
				const encodedCurrencyKey = toBytes32('7NEQ');
				const currentRate = await instance.rateForCurrency(encodedCurrencyKey);
				if (currentRate > 0) {
					await instance.deleteRate(encodedCurrencyKey, { from: oracle });
				}

				// Ensure rate deletion attempt results in revert
				await assert.revert(
					instance.deleteRate(encodedCurrencyKey, { from: oracle }),
					'Rate is zero'
				);
				assert.etherEqual(await instance.rateForCurrency(encodedCurrencyKey), '0');
			});

			it('should emit RateDeleted event when rate deleted', async () => {
				const updatedTime = await currentTime();
				const rate = 'GOLD';
				const encodedRate = toBytes32(rate);
				await instance.updateRates(
					[encodedRate],
					[web3.utils.toWei('10.123', 'ether')],
					updatedTime,
					{
						from: oracle,
					}
				);

				const txn = await instance.deleteRate(encodedRate, { from: oracle });
				assert.eventEqual(txn, 'RateDeleted', { currencyKey: encodedRate });
			});
		});
	};

	const itReturnsRates = () => {
		describe('getting rates', () => {
			it('should be able to get exchange rate with key', async () => {
				const updatedTime = await currentTime();
				const encodedRate = toBytes32('GOLD');
				const rateValueEncodedStr = web3.utils.toWei('10.123', 'ether');
				await instance.updateRates([encodedRate], [rateValueEncodedStr], updatedTime, {
					from: oracle,
				});

				const rate = await instance.rateForCurrency(encodedRate);
				assert.equal(rate, rateValueEncodedStr);
			});

			it('all users should be able to get exchange rate with key', async () => {
				const updatedTime = await currentTime();
				const encodedRate = toBytes32('FETC');
				const rateValueEncodedStr = web3.utils.toWei('910.6661293879', 'ether');
				await instance.updateRates([encodedRate], [rateValueEncodedStr], updatedTime, {
					from: oracle,
				});

				await instance.rateForCurrency(encodedRate, { from: accountOne });
				await instance.rateForCurrency(encodedRate, { from: accountTwo });
				await instance.rateForCurrency(encodedRate, { from: oracle });
				await instance.rateForCurrency(encodedRate, { from: owner });
				await instance.rateForCurrency(encodedRate, { from: deployerAccount });
			});

			it('Fetching non-existent rate returns 0', async () => {
				const encodedRateKey = toBytes32('GOLD');
				const currentRate = await instance.rateForCurrency(encodedRateKey);
				if (currentRate > 0) {
					await instance.deleteRate(encodedRateKey, { from: oracle });
				}

				const rate = await instance.rateForCurrency(encodedRateKey);
				assert.equal(rate.toString(), '0');
			});

			it('should be able to get the latest exchange rate and updated time', async () => {
				const updatedTime = await currentTime();
				const encodedRate = toBytes32('GOLD');
				const rateValueEncodedStr = web3.utils.toWei('10.123', 'ether');
				await instance.updateRates([encodedRate], [rateValueEncodedStr], updatedTime, {
					from: oracle,
				});

				const rateAndTime = await instance.rateAndUpdatedTime(encodedRate);
				assert.equal(rateAndTime.rate, rateValueEncodedStr);
				assert.bnEqual(rateAndTime.time, updatedTime);
			});
		});
	};

	const itCalculatesStaleRates = () => {
		describe('rateStalePeriod', () => {
			it('rateStalePeriod default is set correctly', async () => {
				assert.bnEqual(await instance.rateStalePeriod(), RATE_STALE_PERIOD);
			});
			describe('when rate stale is changed in the system settings', () => {
				const newRateStalePeriod = '3601';
				beforeEach(async () => {
					await systemSettings.setRateStalePeriod(newRateStalePeriod, { from: owner });
				});
				it('then rateStalePeriod is correctly updated', async () => {
					assert.bnEqual(await instance.rateStalePeriod(), newRateStalePeriod);
				});
			});
		});

		describe('rateIsStale()', () => {
			it('should never allow sUSD to go stale via rateIsStale', async () => {
				await fastForward(await instance.rateStalePeriod());
				const rateIsStale = await instance.rateIsStale(sUSD);
				assert.equal(rateIsStale, false);
			});

			it('check if a single rate is stale', async () => {
				// Set up rates for test
				await systemSettings.setRateStalePeriod(30, { from: owner });
				const updatedTime = await currentTime();
				await instance.updateRates(
					[toBytes32('ABC')],
					[web3.utils.toWei('2', 'ether')],
					updatedTime,
					{
						from: oracle,
					}
				);
				await fastForward(31);

				const rateIsStale = await instance.rateIsStale(toBytes32('ABC'));
				assert.equal(rateIsStale, true);
			});

			it('check if a single rate is not stale', async () => {
				// Set up rates for test
				await systemSettings.setRateStalePeriod(30, { from: owner });
				const updatedTime = await currentTime();
				await instance.updateRates(
					[toBytes32('ABC')],
					[web3.utils.toWei('2', 'ether')],
					updatedTime,
					{
						from: oracle,
					}
				);
				await fastForward(28);

				const rateIsStale = await instance.rateIsStale(toBytes32('ABC'));
				assert.equal(rateIsStale, false);
			});

			it('ensure rate is considered stale if not set', async () => {
				// Set up rates for test
				await systemSettings.setRateStalePeriod(30, { from: owner });
				const encodedRateKey = toBytes32('GOLD');
				const currentRate = await instance.rateForCurrency(encodedRateKey);
				if (currentRate > 0) {
					await instance.deleteRate(encodedRateKey, { from: oracle });
				}

				const rateIsStale = await instance.rateIsStale(encodedRateKey);
				assert.equal(rateIsStale, true);
			});

			it('make sure anyone can check if rate is stale', async () => {
				const rateKey = toBytes32('ABC');
				await instance.rateIsStale(rateKey, { from: oracle });
				await instance.rateIsStale(rateKey, { from: owner });
				await instance.rateIsStale(rateKey, { from: deployerAccount });
				await instance.rateIsStale(rateKey, { from: accountOne });
				await instance.rateIsStale(rateKey, { from: accountTwo });
			});
		});
	};

	const itCalculatesInvalidRates = () => {
		describe('anyRateIsInvalid()', () => {
			describe('stale scenarios', () => {
				it('should never allow sUSD to go stale via anyRateIsInvalid', async () => {
					const keysArray = [SNX, toBytes32('GOLD')];

					await instance.updateRates(
						keysArray,
						[web3.utils.toWei('0.1', 'ether'), web3.utils.toWei('0.2', 'ether')],
						await currentTime(),
						{ from: oracle }
					);
					assert.equal(await instance.anyRateIsInvalid(keysArray), false);

					await fastForward(await instance.rateStalePeriod());

					await instance.updateRates(
						[SNX, toBytes32('GOLD')],
						[web3.utils.toWei('0.1', 'ether'), web3.utils.toWei('0.2', 'ether')],
						await currentTime(),
						{ from: oracle }
					);

					// Even though sUSD hasn't been updated since the stale rate period has expired,
					// we expect that sUSD remains "not stale"
					assert.equal(await instance.anyRateIsInvalid(keysArray), false);
				});

				it('should be able to confirm no rates are stale from a subset', async () => {
					// Set up rates for test
					await systemSettings.setRateStalePeriod(25, { from: owner });
					const encodedRateKeys1 = [
						toBytes32('ABC'),
						toBytes32('DEF'),
						toBytes32('GHI'),
						toBytes32('LMN'),
					];
					const encodedRateKeys2 = [
						toBytes32('OPQ'),
						toBytes32('RST'),
						toBytes32('UVW'),
						toBytes32('XYZ'),
					];
					const encodedRateKeys3 = [toBytes32('123'), toBytes32('456'), toBytes32('789')];
					const encodedRateValues1 = [
						web3.utils.toWei('1', 'ether'),
						web3.utils.toWei('2', 'ether'),
						web3.utils.toWei('3', 'ether'),
						web3.utils.toWei('4', 'ether'),
					];
					const encodedRateValues2 = [
						web3.utils.toWei('5', 'ether'),
						web3.utils.toWei('6', 'ether'),
						web3.utils.toWei('7', 'ether'),
						web3.utils.toWei('8', 'ether'),
					];
					const encodedRateValues3 = [
						web3.utils.toWei('9', 'ether'),
						web3.utils.toWei('10', 'ether'),
						web3.utils.toWei('11', 'ether'),
					];
					const updatedTime1 = await currentTime();
					await instance.updateRates(encodedRateKeys1, encodedRateValues1, updatedTime1, {
						from: oracle,
					});
					await fastForward(5);
					const updatedTime2 = await currentTime();
					await instance.updateRates(encodedRateKeys2, encodedRateValues2, updatedTime2, {
						from: oracle,
					});
					await fastForward(5);
					const updatedTime3 = await currentTime();
					await instance.updateRates(encodedRateKeys3, encodedRateValues3, updatedTime3, {
						from: oracle,
					});

					await fastForward(12);
					const rateIsInvalid = await instance.anyRateIsInvalid([
						...encodedRateKeys2,
						...encodedRateKeys3,
					]);
					assert.equal(rateIsInvalid, false);
				});

				it('should be able to confirm a single rate is stale from a set of rates', async () => {
					// Set up rates for test
					await systemSettings.setRateStalePeriod(40, { from: owner });
					const encodedRateKeys1 = [
						toBytes32('ABC'),
						toBytes32('DEF'),
						toBytes32('GHI'),
						toBytes32('LMN'),
					];
					const encodedRateKeys2 = [toBytes32('OPQ')];
					const encodedRateKeys3 = [toBytes32('RST'), toBytes32('UVW'), toBytes32('XYZ')];
					const encodedRateValues1 = [
						web3.utils.toWei('1', 'ether'),
						web3.utils.toWei('2', 'ether'),
						web3.utils.toWei('3', 'ether'),
						web3.utils.toWei('4', 'ether'),
					];
					const encodedRateValues2 = [web3.utils.toWei('5', 'ether')];
					const encodedRateValues3 = [
						web3.utils.toWei('6', 'ether'),
						web3.utils.toWei('7', 'ether'),
						web3.utils.toWei('8', 'ether'),
					];

					const updatedTime2 = await currentTime();
					await instance.updateRates(encodedRateKeys2, encodedRateValues2, updatedTime2, {
						from: oracle,
					});
					await fastForward(20);

					const updatedTime1 = await currentTime();
					await instance.updateRates(encodedRateKeys1, encodedRateValues1, updatedTime1, {
						from: oracle,
					});
					await fastForward(15);
					const updatedTime3 = await currentTime();
					await instance.updateRates(encodedRateKeys3, encodedRateValues3, updatedTime3, {
						from: oracle,
					});

					await fastForward(6);
					const rateIsInvalid = await instance.anyRateIsInvalid([
						...encodedRateKeys2,
						...encodedRateKeys3,
					]);
					assert.equal(rateIsInvalid, true);
				});

				it('should be able to confirm a single rate (from a set of 1) is stale', async () => {
					// Set up rates for test
					await systemSettings.setRateStalePeriod(40, { from: owner });
					const updatedTime = await currentTime();
					await instance.updateRates(
						[toBytes32('ABC')],
						[web3.utils.toWei('2', 'ether')],
						updatedTime,
						{
							from: oracle,
						}
					);
					await fastForward(41);

					const rateIsInvalid = await instance.anyRateIsInvalid([toBytes32('ABC')]);
					assert.equal(rateIsInvalid, true);
				});

				it('make sure anyone can check if any rates are stale', async () => {
					const rateKey = toBytes32('ABC');
					await instance.anyRateIsInvalid([rateKey], { from: oracle });
					await instance.anyRateIsInvalid([rateKey], { from: owner });
					await instance.anyRateIsInvalid([rateKey], { from: deployerAccount });
					await instance.anyRateIsInvalid([rateKey], { from: accountOne });
					await instance.anyRateIsInvalid([rateKey], { from: accountTwo });
				});

				it('ensure rates are considered stale if not set', async () => {
					// Set up rates for test
					await systemSettings.setRateStalePeriod(40, { from: owner });
					const encodedRateKeys1 = [
						toBytes32('ABC'),
						toBytes32('DEF'),
						toBytes32('GHI'),
						toBytes32('LMN'),
					];
					const encodedRateValues1 = [
						web3.utils.toWei('1', 'ether'),
						web3.utils.toWei('2', 'ether'),
						web3.utils.toWei('3', 'ether'),
						web3.utils.toWei('4', 'ether'),
					];

					const updatedTime1 = await currentTime();
					await instance.updateRates(encodedRateKeys1, encodedRateValues1, updatedTime1, {
						from: oracle,
					});
					const rateIsInvalid = await instance.anyRateIsInvalid([
						...encodedRateKeys1,
						toBytes32('RST'),
					]);
					assert.equal(rateIsInvalid, true);
				});
			});

			describe('flagged scenarios', () => {
				describe('when sJPY aggregator is added', () => {
					beforeEach(async () => {
						await instance.addAggregator(sJPY, aggregatorJPY.address, {
							from: owner,
						});
					});
					describe('when a regular and aggregated synth have rates', () => {
						beforeEach(async () => {
							const timestamp = await currentTime();
							await instance.updateRates([toBytes32('sGOLD')], [web3.utils.toWei('1')], timestamp, {
								from: oracle,
							});
							await aggregatorJPY.setLatestAnswer(convertToDecimals(100, 8), timestamp);
						});
						it('then rateIsInvalid for both is false', async () => {
							const rateIsInvalid = await instance.anyRateIsInvalid([
								toBytes32('sGOLD'),
								sJPY,
								sUSD,
							]);
							assert.equal(rateIsInvalid, false);
						});

						describe('when the flags interface is set', () => {
							beforeEach(async () => {
								// replace the FlagsInterface mock with a fully fledged mock that can
								// return arrays of information

								await systemSettings.setAggregatorWarningFlags(mockFlagsInterface.address, {
									from: owner,
								});
							});

							it('then rateIsInvalid for both is still false', async () => {
								const rateIsInvalid = await instance.anyRateIsInvalid([
									toBytes32('sGOLD'),
									sJPY,
									sUSD,
								]);
								assert.equal(rateIsInvalid, false);
							});

							describe('when the sJPY aggregator is flagged', () => {
								beforeEach(async () => {
									await mockFlagsInterface.flagAggregator(aggregatorJPY.address);
								});
								it('then rateIsInvalid for both is true', async () => {
									const rateIsInvalid = await instance.anyRateIsInvalid([
										toBytes32('sGOLD'),
										sJPY,
										sUSD,
									]);
									assert.equal(rateIsInvalid, true);
								});
							});
						});
					});
				});
			});
		});
	};

	const itCalculatesLastUpdateTime = () => {
		describe('lastRateUpdateTimesForCurrencies()', () => {
			it('should return correct last rate update times for specific currencies', async () => {
				const abc = toBytes32('lABC');
				const timeSent = await currentTime();
				const listOfKeys = [abc, toBytes32('lDEF'), toBytes32('lGHI')];
				await instance.updateRates(
					listOfKeys.slice(0, 2),
					[web3.utils.toWei('1.3', 'ether'), web3.utils.toWei('2.4', 'ether')],
					timeSent,
					{ from: oracle }
				);

				await fastForward(100);
				const newTimeSent = await currentTime();
				await instance.updateRates(
					listOfKeys.slice(2),
					[web3.utils.toWei('3.5', 'ether')],
					newTimeSent,
					{ from: oracle }
				);

				const lastUpdateTimes = await instance.lastRateUpdateTimesForCurrencies(listOfKeys);
				assert.notEqual(timeSent, newTimeSent);
				assert.equal(lastUpdateTimes.length, listOfKeys.length);
				assert.equal(lastUpdateTimes[0], timeSent);
				assert.equal(lastUpdateTimes[1], timeSent);
				assert.equal(lastUpdateTimes[2], newTimeSent);
			});

			it('should return correct last rate update time for a specific currency', async () => {
				const abc = toBytes32('lABC');
				const def = toBytes32('lDEF');
				const ghi = toBytes32('lGHI');
				const timeSent = await currentTime();
				await instance.updateRates(
					[abc, def],
					[web3.utils.toWei('1.3', 'ether'), web3.utils.toWei('2.4', 'ether')],
					timeSent,
					{ from: oracle }
				);
				await fastForward(10000);
				const timeSent2 = await currentTime();
				await instance.updateRates([ghi], [web3.utils.toWei('2.4', 'ether')], timeSent2, {
					from: oracle,
				});

				const [firstTS, secondTS] = await Promise.all([
					instance.lastRateUpdateTimes(abc),
					instance.lastRateUpdateTimes(ghi),
				]);
				assert.equal(firstTS, timeSent);
				assert.equal(secondTS, timeSent2);
			});
		});
	};

	const itCalculatesEffectiveValue = () => {
		describe('effectiveValue() and effectiveValueAndRates()', () => {
			let timestamp;
			beforeEach(async () => {
				timestamp = await currentTime();
			});

			describe('when a price is sent to the oracle', () => {
				beforeEach(async () => {
					// Send a price update to guarantee we're not depending on values from outside this test.
					await instance.updateRates(
						['sAUD', 'sEUR', 'SNX'].map(toBytes32),
						['0.5', '1.25', '0.1'].map(toUnit),
						timestamp,
						{ from: oracle }
					);
				});
				it('should correctly calculate an exchange rate in effectiveValue()', async () => {
					// 1 sUSD should be worth 2 sAUD.
					assert.bnEqual(await instance.effectiveValue(sUSD, toUnit('1'), sAUD), toUnit('2'));

					// 10 SNX should be worth 1 sUSD.
					assert.bnEqual(await instance.effectiveValue(SNX, toUnit('10'), sUSD), toUnit('1'));

					// 2 sEUR should be worth 2.50 sUSD
					assert.bnEqual(await instance.effectiveValue(sEUR, toUnit('2'), sUSD), toUnit('2.5'));
				});

				it('should calculate updated rates in effectiveValue()', async () => {
					// Add stale period to the time to ensure we go stale.
					await fastForward((await instance.rateStalePeriod()) + 1);

					timestamp = await currentTime();

					// Update all rates except sUSD.
					await instance.updateRates([sEUR, SNX], ['1.25', '0.1'].map(toUnit), timestamp, {
						from: oracle,
					});

					const amountOfSynthetixs = toUnit('10');
					const amountOfEur = toUnit('0.8');

					// Should now be able to convert from SNX to sEUR since they are both not stale.
					assert.bnEqual(await instance.effectiveValue(SNX, amountOfSynthetixs, sEUR), amountOfEur);
				});

				it('should return 0 when relying on a non-existant dest exchange rate in effectiveValue()', async () => {
					assert.equal(await instance.effectiveValue(SNX, toUnit('10'), toBytes32('XYZ')), '0');
				});

				it('should return 0 when relying on a non-existing src rate in effectiveValue', async () => {
					assert.equal(await instance.effectiveValue(toBytes32('XYZ'), toUnit('10'), SNX), '0');
				});

				it('effectiveValueAndRates() should return rates as well with sUSD on one side', async () => {
					const { value, sourceRate, destinationRate } = await instance.effectiveValueAndRates(
						sUSD,
						toUnit('1'),
						sAUD
					);

					assert.bnEqual(value, toUnit('2'));
					assert.bnEqual(sourceRate, toUnit('1'));
					assert.bnEqual(destinationRate, toUnit('0.5'));
				});

				it('effectiveValueAndRates() should return rates as well with sUSD on the other side', async () => {
					const { value, sourceRate, destinationRate } = await instance.effectiveValueAndRates(
						sAUD,
						toUnit('1'),
						sUSD
					);

<<<<<<< HEAD
					assert.bnEqual(value, toUnit('0.5'));
					assert.bnEqual(sourceRate, toUnit('0.5'));
					assert.bnEqual(destinationRate, toUnit('1'));
				});

				it('effectiveValueAndRates() should return rates as well with two live rates', async () => {
					const { value, sourceRate, destinationRate } = await instance.effectiveValueAndRates(
						sAUD,
						toUnit('1'),
						sEUR
					);

					assert.bnEqual(value, toUnit('0.4')); // 0.5/1.25 = 0.4
					assert.bnEqual(sourceRate, toUnit('0.5'));
					assert.bnEqual(destinationRate, toUnit('1.25'));
				});
			});
		});
	};

	const itCalculatesInvertedPrices = () => {
		describe('inverted prices', () => {
			const inverseRates = ['iBTC', 'iETH', 'sEUR', 'sBNB'];
			const [iBTC, iETH, sEUR, sBNB] = inverseRates.map(toBytes32);
			it('rateIsFrozen for a regular synth returns false', async () => {
				assert.equal(false, await instance.rateIsFrozen(sEUR));
			});
			it('and list of invertedKeys is empty', async () => {
				await assert.invalidOpcode(instance.invertedKeys(0));
			});
			describe('when attempting to add inverse synths', () => {
				it('ensure only the owner can invoke', async () => {
					await onlyGivenAddressCanInvoke({
						fnc: instance.setInversePricing,
						args: [iBTC, toUnit('1'), toUnit('1.5'), toUnit('0.5'), false, false],
						accounts,
						address: owner,
						reason: 'Only the contract owner may perform this action',
					});
				});
				it('ensure entryPoint be greater than 0', async () => {
					await assert.revert(
						instance.setInversePricing(
							iBTC,
							toUnit('0'),
							toUnit('150'),
							toUnit('10'),
							false,
							false,
							{
								from: owner,
							}
						),
						'upperLimit must be less than double entryPoint'
					);
				});
				it('ensure lowerLimit be greater than 0', async () => {
					await assert.revert(
						instance.setInversePricing(
							iBTC,
							toUnit('100'),
							toUnit('150'),
							toUnit('0'),
							false,
							false,
							{
								from: owner,
							}
						),
						'lowerLimit must be above 0'
					);
				});
				it('ensure upperLimit be greater than the entryPoint', async () => {
					await assert.revert(
						instance.setInversePricing(
							iBTC,
							toUnit('100'),
							toUnit('100'),
							toUnit('10'),
							false,
							false,
							{
								from: owner,
							}
						),
						'upperLimit must be above the entryPoint'
					);
				});
				it('ensure upperLimit be less than double the entryPoint', async () => {
					await assert.revert(
						instance.setInversePricing(
							iBTC,
							toUnit('100'),
							toUnit('200'),
							toUnit('10'),
							false,
							false,
							{
								from: owner,
							}
						),
						'upperLimit must be less than double entryPoint'
					);
				});
				it('ensure lowerLimit be less than the entryPoint', async () => {
					await assert.revert(
						instance.setInversePricing(
							iBTC,
							toUnit('100'),
							toUnit('150'),
							toUnit('100'),
							false,
							false,
							{
								from: owner,
							}
						),
						'lowerLimit must be below the entryPoint'
					);
				});
				it('ensure both freeze at upper and freeze at lower cannot both be true', async () => {
					await assert.revert(
						instance.setInversePricing(
							iBTC,
							toUnit('100'),
							toUnit('150'),
							toUnit('50'),
							true,
							true,
							{
								from: owner,
							}
						),
						'Cannot freeze at both limits'
					);
				});
			});

			describe('freezeRate()', () => {
				it('reverts when the currency key is not an inverse', async () => {
					await assert.revert(instance.freezeRate(sEUR), 'Cannot freeze non-inverse rate');
				});
				describe('when an inverse is added for iBTC already frozen at the upper limit', () => {
					beforeEach(async () => {
						await instance.setInversePricing(
							iBTC,
							toUnit(4000),
							toUnit(6500),
							toUnit(2300),
							true,
							false,
							{
								from: owner,
							}
						);
					});
					it('freezeRate reverts as its already frozen', async () => {
						await assert.revert(instance.freezeRate(iBTC), 'The rate is already frozen');
					});
				});
				describe('when an inverse is added for iBTC already frozen at the lower limit', () => {
					beforeEach(async () => {
						await instance.setInversePricing(
							iBTC,
							toUnit(4000),
							toUnit(6500),
							toUnit(2300),
							false,
							true,
							{
								from: owner,
							}
						);
					});
					it('freezeRate reverts as its already frozen', async () => {
						await assert.revert(instance.freezeRate(iBTC), 'The rate is already frozen');
					});
				});
				describe('when an inverse is added for iBTC yet not frozen', () => {
					beforeEach(async () => {
						await instance.setInversePricing(
							iBTC,
							toUnit(4000),
							toUnit(6500),
							toUnit(2300),
							false,
							false,
							{
								from: owner,
							}
						);
					});
					it('edge-case: freezeRate reverts as even though there is no price, it is not on bounds', async () => {
						await assert.revert(instance.freezeRate(iBTC), 'Rate within bounds');
					});
					it('roundFrozen() returns 0 for iBTC', async () => {
						assert.equal(await instance.roundFrozen(iBTC), '0');
					});
					describe('when an in-bounds rate arrives for iBTC', () => {
						beforeEach(async () => {
							await instance.updateRates([iBTC], [toUnit('5000')], await currentTime(), {
								from: oracle,
							});
						});
						it('freezeRate reverts as the price is within bounds', async () => {
							await assert.revert(instance.freezeRate(iBTC), 'Rate within bounds');
						});
						it('roundFrozen() returns 0 for iBTC', async () => {
							assert.equal(await instance.roundFrozen(iBTC), '0');
						});
					});
					describe('when an upper out-of-bounds rate arrives for iBTC', () => {
						let roundId;

						beforeEach(async () => {
							await instance.updateRates([iBTC], [toUnit('6000')], await currentTime(), {
								from: oracle,
							});
							roundId = await instance.getCurrentRoundId(iBTC);
						});
						describe('when freezeRate is invoked', () => {
							let txn;
							beforeEach(async () => {
								txn = await instance.freezeRate(iBTC, { from: accounts[2] });
							});
							it('and emits an InversePriceFrozen at the lower limit', async () => {
								assert.eventEqual(txn, 'InversePriceFrozen', {
									currencyKey: iBTC,
									rate: toUnit(2300),
									roundId,
									initiator: accounts[2],
								});
							});
							it('and the inverse pricing shows the frozen flag at lower', async () => {
								const { frozenAtUpperLimit, frozenAtLowerLimit } = await instance.inversePricing(
									iBTC
								);

								assert.notOk(frozenAtUpperLimit);
								assert.ok(frozenAtLowerLimit);
							});
							it('and roundFrozen() returns the current round ID for iBTC', async () => {
								assert.bnEqual(await instance.roundFrozen(iBTC), roundId);
							});
						});
					});
					describe('when a lower out-of-bounds rate arrives for iBTC', () => {
						let roundId;
						beforeEach(async () => {
							await instance.updateRates([iBTC], [toUnit('1000')], await currentTime(), {
								from: oracle,
							});
							roundId = await instance.getCurrentRoundId(iBTC);
						});
						describe('when freezeRate is invoked', () => {
							let txn;
							beforeEach(async () => {
								txn = await instance.freezeRate(iBTC, { from: accounts[2] });
							});
							it('and emits an InversePriceFrozen at the upper limit', async () => {
								assert.eventEqual(txn, 'InversePriceFrozen', {
									currencyKey: iBTC,
									rate: toUnit(6500),
									roundId,
									initiator: accounts[2],
								});
							});
							it('and the inverse pricing shows the frozen flag at upper', async () => {
								const { frozenAtUpperLimit, frozenAtLowerLimit } = await instance.inversePricing(
									iBTC
								);

								assert.ok(frozenAtUpperLimit);
								assert.notOk(frozenAtLowerLimit);
							});
							it('and roundFrozen() returns the current round ID for iBTC', async () => {
								assert.bnEqual(await instance.roundFrozen(iBTC), roundId);
							});
						});
					});
				});
			});

			describe('when two inverted synths are added', () => {
				// helper function to check rates are correct
				const assertRatesAreCorrect = async ({
					currencyKeys,
					expectedRates,
					txn,
					outOfBounds = [],
				}) => {
					// ensure all rates returned from contract are as expected
					const rates = await instance.ratesForCurrencies(currencyKeys);
					expectedRates.forEach((rate, i) => assert.bnEqual(rates[i], rate));

					const ratesUpdatedEvent = [
						'RatesUpdated',
						{
							currencyKeys,
						},
					];

					assert.eventEqual(txn, ...ratesUpdatedEvent);

					if (outOfBounds.length) {
						for (const currencyKey of outOfBounds) {
							assert.ok(await instance.canFreezeRate(currencyKey));
						}
						// now for all other currency keys, make sure canFreeze is false
						const keysInBounds = currencyKeys.filter(ccy => outOfBounds.indexOf(ccy) < 0);
						for (const currencyKey of keysInBounds) {
							assert.notOk(await instance.canFreezeRate(currencyKey));
						}
					}
				};

				const setTxns = [];
				beforeEach(async () => {
					setTxns.push(
						await instance.setInversePricing(
							iBTC,
							toUnit(4000),
							toUnit(6500),
							toUnit(2300),
							false,
							false,
							{
								from: owner,
							}
						)
					);
					setTxns.push(
						await instance.setInversePricing(
							iETH,
							toUnit(200),
							toUnit(350),
							toUnit(75),
							false,
							false,
							{
								from: owner,
							}
						)
					);
				});
				it('both emit InversePriceConfigured events', async () => {
					assert.eventEqual(setTxns[0], 'InversePriceConfigured', {
						currencyKey: iBTC,
						entryPoint: toUnit(4000),
						upperLimit: toUnit(6500),
						lowerLimit: toUnit(2300),
					});
					assert.eventEqual(setTxns[1], 'InversePriceConfigured', {
						currencyKey: iETH,
						entryPoint: toUnit(200),
						upperLimit: toUnit(350),
						lowerLimit: toUnit(75),
					});
				});
				it('and the list of invertedKeys lists them both', async () => {
					assert.equal('iBTC', bytesToString(await instance.invertedKeys(0)));
					assert.equal('iETH', bytesToString(await instance.invertedKeys(1)));
					await assert.invalidOpcode(instance.invertedKeys(2));
				});
				it('rateIsFrozen must be false for both', async () => {
					assert.equal(false, await instance.rateIsFrozen(iBTC));
					assert.equal(false, await instance.rateIsFrozen(iETH));
				});
				it('and canFreeze is false for the inverses as no rate yet given', async () => {
					assert.notOk(await instance.canFreezeRate(iBTC));
					assert.notOk(await instance.canFreezeRate(iETH));
				});
				it('and canFreeze is false for other synths', async () => {
					assert.notOk(await instance.canFreezeRate(sEUR));
					assert.notOk(await instance.canFreezeRate(sBNB));
					assert.notOk(await instance.canFreezeRate(toBytes32('ABC')));
				});

				describe('when another synth is added as frozen directly', () => {
					let txn;
					describe('with it set to freezeAtUpperLimit', () => {
						beforeEach(async () => {
							txn = await instance.setInversePricing(
								iBTC,
								toUnit(4000),
								toUnit(6500),
								toUnit(2300),
								true,
								false,
								{
									from: owner,
								}
							);
						});
						it('then the synth is frozen', async () => {
							assert.equal(true, await instance.rateIsFrozen(iBTC));
							assert.equal(false, await instance.rateIsFrozen(iETH));
						});
						it('and it emits a frozen event', () => {
							assert.eventEqual(txn.logs[0], 'InversePriceFrozen', {
								currencyKey: iBTC,
								rate: toUnit(6500),
								roundId: '0',
								initiator: owner,
							});
						});
						it('yet the rate is 0 because there is no initial rate', async () => {
							assert.equal(await instance.ratesForCurrencies([iBTC]), '0');
						});
						it('and the inverse pricing struct is configured', async () => {
							const {
								entryPoint,
								upperLimit,
								lowerLimit,
								frozenAtUpperLimit,
								frozenAtLowerLimit,
							} = await instance.inversePricing(iBTC);

							assert.bnEqual(entryPoint, toUnit(4000));
							assert.bnEqual(upperLimit, toUnit(6500));
							assert.bnEqual(lowerLimit, toUnit(2300));
							assert.equal(frozenAtUpperLimit, true);
							assert.equal(frozenAtLowerLimit, false);
						});

						it('and canFreeze is false for the currency key is now frozen', async () => {
							assert.notOk(await instance.canFreezeRate(iBTC));
						});

						describe('when updateRates is called with an in-bounds update', () => {
							let txn;
							beforeEach(async () => {
								const rates = [toUnit('4500')];
								const timeSent = await currentTime();
								txn = await instance.updateRates([iBTC], rates, timeSent, {
									from: oracle,
								});
							});
							it('the inverted rate remains frozen at upper limit', async () => {
								await assertRatesAreCorrect({
									txn,
									currencyKeys: [iBTC],
									expectedRates: [toUnit('6500')],
								});
								assert.equal(true, await instance.rateIsFrozen(iBTC));
							});
							it('and canFreeze is still false for the currency key is now frozen', async () => {
								assert.notOk(await instance.canFreezeRate(iBTC));
							});
						});
					});
					describe('with it set to freezeAtLowerLimit', () => {
						beforeEach(async () => {
							txn = await instance.setInversePricing(
								iBTC,
								toUnit(4000),
								toUnit(6500),
								toUnit(2300),
								false,
								true,
								{
									from: owner,
								}
							);
						});
						it('then the synth is frozen', async () => {
							assert.equal(true, await instance.rateIsFrozen(iBTC));
							assert.equal(false, await instance.rateIsFrozen(iETH));
						});
						it('yet the rate is 0 because there is no initial rate', async () => {
							assert.equal(await instance.ratesForCurrencies([iBTC]), '0');
						});
						it('and it emits a frozen event', () => {
							assert.eventEqual(txn.logs[0], 'InversePriceFrozen', {
								currencyKey: iBTC,
								rate: toUnit(2300),
								roundId: '0',
								initiator: owner,
							});
						});
						it('and the inverse pricing struct is configured', async () => {
							const {
								entryPoint,
								upperLimit,
								lowerLimit,
								frozenAtUpperLimit,
								frozenAtLowerLimit,
							} = await instance.inversePricing(iBTC);

							assert.bnEqual(entryPoint, toUnit(4000));
							assert.bnEqual(upperLimit, toUnit(6500));
							assert.bnEqual(lowerLimit, toUnit(2300));
							assert.equal(frozenAtUpperLimit, false);
							assert.equal(frozenAtLowerLimit, true);
						});
						it('and canFreeze is false for the currency key is now frozen', async () => {
							assert.notOk(await instance.canFreezeRate(iBTC));
						});
						describe('when updateRates is called with an in-bounds update', () => {
							let txn;
							beforeEach(async () => {
								const rates = [toUnit('4500')];
								const timeSent = await currentTime();
								txn = await instance.updateRates([iBTC], rates, timeSent, {
									from: oracle,
								});
							});
							it('the inverted rate remains frozen at lower limit', async () => {
								await assertRatesAreCorrect({
									txn,
									currencyKeys: [iBTC],
									expectedRates: [toUnit('2300')],
								});
								assert.equal(true, await instance.rateIsFrozen(iBTC));
							});
							it('and canFreeze is false for the currency key is now frozen', async () => {
								assert.notOk(await instance.canFreezeRate(iBTC));
							});
						});
					});
				});
				describe('when updateRates is called with an in-bounds update', () => {
					let txn;
					beforeEach(async () => {
						const rates = [4500.553, 225, 1.12, 4500.553].map(toUnit);
						const timeSent = await currentTime();
						txn = await instance.updateRates([iBTC, iETH, sEUR, sBNB], rates, timeSent, {
							from: oracle,
						});
					});
					it('regular and inverted rates should be updated correctly', async () => {
						await assertRatesAreCorrect({
							txn,
							currencyKeys: [iBTC, iETH, sEUR, sBNB],
							expectedRates: [3499.447, 175, 1.12, 4500.553].map(toUnit),
						});
					});
					it('rateIsFrozen must be false for both', async () => {
						assert.equal(false, await instance.rateIsFrozen(iBTC));
						assert.equal(false, await instance.rateIsFrozen(iETH));
					});
					it('and canFreeze is false for the currency keys as the rate is valid', async () => {
						assert.notOk(await instance.canFreezeRate(iBTC));
						assert.notOk(await instance.canFreezeRate(iETH));
					});
					describe('when setInversePricing is called to freeze a synth with a rate', () => {
						beforeEach(async () => {
							await instance.setInversePricing(
								iBTC,
								toUnit(4000),
								toUnit(6500),
								toUnit(2300),
								true,
								false,
								{
									from: owner,
								}
							);
						});
						it('then the synth is frozen', async () => {
							assert.equal(true, await instance.rateIsFrozen(iBTC));
							assert.equal(false, await instance.rateIsFrozen(iETH));
						});
						it('and the rate for the synth is the upperLimit - regardless of its old value', async () => {
							const actual = await instance.ratesForCurrencies([iBTC]);
							assert.bnEqual(actual, toUnit(6500));
						});
						it('and canFreeze is false for the currency keys as the rate is frozen', async () => {
							assert.notOk(await instance.canFreezeRate(iBTC));
						});
					});
				});
				describe('when updateRates is called with a lower out-of-bounds update', () => {
					let txn;
					beforeEach(async () => {
						const rates = [8050, 400, 1.12, 8050].map(toUnit);
						const timeSent = await currentTime();
						txn = await instance.updateRates([iBTC, iETH, sEUR, sBNB], rates, timeSent, {
							from: oracle,
						});
					});
					it('inverted rates return at the lower bounds', async () => {
						await assertRatesAreCorrect({
							txn,
							currencyKeys: [iBTC, iETH, sEUR, sBNB],
							expectedRates: [2300, 75, 1.12, 8050].map(toUnit),
							outOfBounds: [iBTC, iETH],
						});
					});
					it('and canFreeze is true for the currency keys as the rate is invalid', async () => {
						assert.ok(await instance.canFreezeRate(iBTC));
						assert.ok(await instance.canFreezeRate(iETH));
					});

					describe('when freezeRate is invoked for both', () => {
						beforeEach(async () => {
							await instance.freezeRate(iBTC, { from: accounts[2] });
							await instance.freezeRate(iETH, { from: accounts[3] });
						});
						describe('when another updateRates is called with an in bounds update', () => {
							beforeEach(async () => {
								const rates = [3500, 300, 2.12, 3500].map(toUnit);
								const timeSent = await currentTime();
								txn = await instance.updateRates([iBTC, iETH, sEUR, sBNB], rates, timeSent, {
									from: oracle,
								});
							});

							it('inverted rates must remain frozen at the lower bounds', async () => {
								await assertRatesAreCorrect({
									txn,
									currencyKeys: [iBTC, iETH, sEUR, sBNB],
									expectedRates: [2300, 75, 2.12, 3500].map(toUnit),
								});
							});
						});

						describe('when another updateRates is called with an out of bounds update the other way', () => {
							beforeEach(async () => {
								const rates = [1000, 50, 2.3, 1000].map(toUnit);
								const timeSent = await currentTime();
								txn = await instance.updateRates([iBTC, iETH, sEUR, sBNB], rates, timeSent, {
									from: oracle,
								});
							});

							it('inverted rates must remain frozen at the lower bounds', async () => {
								await assertRatesAreCorrect({
									txn,
									currencyKeys: [iBTC, iETH, sEUR, sBNB],
									expectedRates: [2300, 75, 2.3, 1000].map(toUnit),
								});
							});
						});

						describe('when setInversePricing is called again for one of the frozen synths', () => {
							let setTxn;
							beforeEach(async () => {
								setTxn = await instance.setInversePricing(
									iBTC,
									toUnit(5000),
									toUnit(8900),
									toUnit(3000),
									false,
									false,
									{
										from: owner,
									}
								);
							});

							it('it emits a InversePriceConfigured event', async () => {
								const currencyKey = 'iBTC';
								assert.eventEqual(setTxn, 'InversePriceConfigured', {
									currencyKey: toBytes32(currencyKey),
									entryPoint: toUnit(5000),
									upperLimit: toUnit(8900),
									lowerLimit: toUnit(3000),
								});
							});

							it('and the list of invertedKeys still lists them both', async () => {
								assert.equal('iBTC', bytesToString(await instance.invertedKeys(0)));
								assert.equal('iETH', bytesToString(await instance.invertedKeys(1)));
								await assert.invalidOpcode(instance.invertedKeys(2));
							});

							describe('when a price is received within bounds', () => {
								let txn;
								beforeEach(async () => {
									const rates = [1250, 201, 1.12, 1250].map(toUnit);
									const timeSent = await currentTime();
									txn = await instance.updateRates([iBTC, iETH, sEUR, sBNB], rates, timeSent, {
										from: oracle,
									});
								});
								it('then the inverted synth updates as it is no longer frozen and respects new entryPoint and limits', async () => {
									await assertRatesAreCorrect({
										txn,
										currencyKeys: [iBTC, iETH, sEUR, sBNB],
										expectedRates: [8750, 75, 1.12, 1250].map(toUnit),
									});
								});
								it('and canFreeze is false for the unfrozen and the already frozen one', async () => {
									assert.notOk(await instance.canFreezeRate(iBTC));
									assert.notOk(await instance.canFreezeRate(iETH));
								});

								describe('when a price is received out of bounds', () => {
									let txn;
									beforeEach(async () => {
										const rates = [1000, 201, 1.12, 1250].map(toUnit);
										const timeSent = await currentTime();
										txn = await instance.updateRates([iBTC, iETH, sEUR, sBNB], rates, timeSent, {
											from: oracle,
										});
									});
									it('then the inverted shows at new upper limit', async () => {
										await assertRatesAreCorrect({
											txn,
											currencyKeys: [iBTC, iETH, sEUR, sBNB],
											expectedRates: [8900, 75, 1.12, 1250].map(toUnit),
										});
									});
									it('and canFreeze is true for the currency key as the rate is invalid', async () => {
										assert.ok(await instance.canFreezeRate(iBTC));
									});
									it('but false for the already frozen one', async () => {
										assert.notOk(await instance.canFreezeRate(iETH));
									});
								});
							});
						});
					});
				});
				describe('when updateRates is called with an upper out-of-bounds update', () => {
					let txn;
					beforeEach(async () => {
						const rates = [1200, 45, 1.12, 1200].map(toUnit);
						const timeSent = await currentTime();
						txn = await instance.updateRates([iBTC, iETH, sEUR, sBNB], rates, timeSent, {
							from: oracle,
						});
					});
					it('inverted rates must be set to the upper bounds', async () => {
						await assertRatesAreCorrect({
							txn,
							currencyKeys: [iBTC, iETH, sEUR, sBNB],
							expectedRates: [6500, 350, 1.12, 1200].map(toUnit),
							outOfBounds: [iBTC, iETH],
						});
					});

					describe('when freezeRate is invoked', () => {
						beforeEach(async () => {
							await instance.freezeRate(iBTC, { from: accounts[2] });
							await instance.freezeRate(iETH, { from: accounts[2] });
						});
						describe('when another updateRates is called with an in bounds update', () => {
							beforeEach(async () => {
								const rates = [3500, 300, 2.12, 3500].map(toUnit);
								const timeSent = await currentTime();
								txn = await instance.updateRates([iBTC, iETH, sEUR, sBNB], rates, timeSent, {
									from: oracle,
								});
							});
							it('inverted rates must remain frozen at the upper bounds', async () => {
								await assertRatesAreCorrect({
									txn,
									currencyKeys: [iBTC, iETH, sEUR, sBNB],
									expectedRates: [6500, 350, 2.12, 3500].map(toUnit),
								});
							});
						});
					});

					describe('when iBTC is attempted removal by a non owner', () => {
						it('ensure only the owner can invoke', async () => {
							await onlyGivenAddressCanInvoke({
								fnc: instance.removeInversePricing,
								args: [iBTC],
								accounts,
								address: owner,
								reason: 'Only the contract owner may perform this action',
							});
						});
					});

					describe('when a regular (non-inverse) synth is removed by the owner', () => {
						it('then it reverts', async () => {
							await assert.revert(
								instance.removeInversePricing(sEUR, {
									from: owner,
								}),
								'No inverted price exists'
							);
							await assert.revert(
								instance.removeInversePricing(sBNB, {
									from: owner,
								}),
								'No inverted price exists'
							);
						});
					});
=======
	describe('when the flags interface is set', () => {
		beforeEach(async () => {
			// replace the FlagsInterface mock with a fully fledged mock that can
			// return arrays of information
>>>>>>> 913d0b35

					describe('when iBTC is removed by the owner', () => {
						let removeTxn;
						beforeEach(async () => {
							removeTxn = await instance.removeInversePricing(iBTC, {
								from: owner,
							});
						});
						it('it emits a InversePriceConfigured event', async () => {
							assert.eventEqual(removeTxn, 'InversePriceConfigured', {
								currencyKey: iBTC,
								entryPoint: 0,
								upperLimit: 0,
								lowerLimit: 0,
							});
						});
						it('and the list of invertedKeys contains only iETH', async () => {
							assert.equal('iETH', bytesToString(await instance.invertedKeys(0)));
							await assert.invalidOpcode(instance.invertedKeys(1));
						});

						it('and inversePricing for iBTC returns an empty struct', async () => {
							const {
								entryPoint,
								upperLimit,
								lowerLimit,
								frozenAtUpperLimit,
								frozenAtLowerLimit,
							} = await instance.inversePricing(iBTC);

							assert.equal(entryPoint, '0');
							assert.equal(upperLimit, '0');
							assert.equal(lowerLimit, '0');
							assert.equal(frozenAtUpperLimit, false);
							assert.equal(frozenAtLowerLimit, false);
						});
					});
				});
			});
		});
	};

	// Aggregator rates and flags

	const itReadsFromAggregator = () => {
		describe('when the flags interface is set', () => {
			beforeEach(async () => {
				// replace the FlagsInterface mock with a fully fledged mock that can
				// return arrays of information

				await systemSettings.setAggregatorWarningFlags(mockFlagsInterface.address, { from: owner });
			});
			describe('aggregatorWarningFlags', () => {
				it('is set correctly', async () => {
					assert.equal(await instance.aggregatorWarningFlags(), mockFlagsInterface.address);
				});
			});

			describe('pricing aggregators', () => {
				it('only an owner can add an aggregator', async () => {
					await onlyGivenAddressCanInvoke({
						fnc: instance.addAggregator,
						args: [sJPY, aggregatorJPY.address],
						accounts,
						address: owner,
					});
				});

				describe('When an aggregator with more than 18 decimals is added', () => {
					it('an aggregator should return a value with 18 decimals or less', async () => {
						const newAggregator = await MockAggregator.new({ from: owner });
						await newAggregator.setDecimals('19');
						await assert.revert(
							instance.addAggregator(sJPY, newAggregator.address, {
								from: owner,
							}),
							'Aggregator decimals should be lower or equal to 18'
						);
					});
				});

				describe('when a user queries the first entry in aggregatorKeys', () => {
					it('then it is empty', async () => {
						await assert.invalidOpcode(instance.aggregatorKeys(0));
					});
				});

				describe('when the owner attempts to add an invalid address for sJPY ', () => {
					it('then zero address is invalid', async () => {
						await assert.revert(
							instance.addAggregator(sJPY, ZERO_ADDRESS, {
								from: owner,
							})
							// 'function call to a non-contract account' (this reason is not valid in Ganache so fails in coverage)
						);
					});
					it('and a non-aggregator address is invalid', async () => {
						await assert.revert(
							instance.addAggregator(sJPY, instance.address, {
								from: owner,
							})
							// 'function selector was not recognized'  (this reason is not valid in Ganache so fails in coverage)
						);
					});
				});

				it('currenciesUsingAggregator for a rate returns an empty', async () => {
					assert.deepEqual(await instance.currenciesUsingAggregator(aggregatorJPY.address), []);
					assert.deepEqual(await instance.currenciesUsingAggregator(ZERO_ADDRESS), []);
				});

				describe('when the owner adds sJPY added as an aggregator', () => {
					let txn;
					beforeEach(async () => {
						txn = await instance.addAggregator(sJPY, aggregatorJPY.address, {
							from: owner,
						});
					});

					it('then the list of aggregatorKeys lists it', async () => {
						assert.equal('sJPY', bytesToString(await instance.aggregatorKeys(0)));
						await assert.invalidOpcode(instance.aggregatorKeys(1));
					});

					it('and the AggregatorAdded event is emitted', () => {
						assert.eventEqual(txn, 'AggregatorAdded', {
							currencyKey: sJPY,
							aggregator: aggregatorJPY.address,
						});
					});

					it('only an owner can remove an aggregator', async () => {
						await onlyGivenAddressCanInvoke({
							fnc: instance.removeAggregator,
							args: [sJPY],
							accounts,
							address: owner,
						});
					});

					it('and currenciesUsingAggregator for that aggregator returns sJPY', async () => {
						assert.deepEqual(await instance.currenciesUsingAggregator(aggregatorJPY.address), [
							sJPY,
						]);
					});

					describe('when the owner adds the same aggregator to two other rates', () => {
						beforeEach(async () => {
							await instance.addAggregator(sEUR, aggregatorJPY.address, {
								from: owner,
							});
							await instance.addAggregator(sBNB, aggregatorJPY.address, {
								from: owner,
							});
						});
						it('and currenciesUsingAggregator for that aggregator returns sJPY', async () => {
							assert.deepEqual(await instance.currenciesUsingAggregator(aggregatorJPY.address), [
								sJPY,
								sEUR,
								sBNB,
							]);
						});
					});
					describe('when the owner tries to remove an invalid aggregator', () => {
						it('then it reverts', async () => {
							await assert.revert(
								instance.removeAggregator(sXTZ, { from: owner }),
								'No aggregator exists for key'
							);
						});
					});

					describe('when the owner adds sXTZ as an aggregator', () => {
						beforeEach(async () => {
							txn = await instance.addAggregator(sXTZ, aggregatorXTZ.address, {
								from: owner,
							});
						});

						it('then the list of aggregatorKeys lists it also', async () => {
							assert.equal('sJPY', bytesToString(await instance.aggregatorKeys(0)));
							assert.equal('sXTZ', bytesToString(await instance.aggregatorKeys(1)));
							await assert.invalidOpcode(instance.aggregatorKeys(2));
						});

						it('and the AggregatorAdded event is emitted', () => {
							assert.eventEqual(txn, 'AggregatorAdded', {
								currencyKey: sXTZ,
								aggregator: aggregatorXTZ.address,
							});
						});

						it('and currenciesUsingAggregator for that aggregator returns sXTZ', async () => {
							assert.deepEqual(await instance.currenciesUsingAggregator(aggregatorXTZ.address), [
								sXTZ,
							]);
						});

						describe('when the ratesAndInvalidForCurrencies is queried', () => {
							let response;
							beforeEach(async () => {
								response = await instance.ratesAndInvalidForCurrencies([sJPY, sXTZ]);
							});

							it('then the rates are invalid', () => {
								assert.equal(response[1], true);
							});

							it('and both are zero', () => {
								assert.equal(response[0][0], '0');
								assert.equal(response[0][1], '0');
							});
						});

						describe('when rateAndInvalid is queried', () => {
							let responseJPY;
							let responseXTZ;
							beforeEach(async () => {
								responseJPY = await instance.rateAndInvalid(sJPY);
								responseXTZ = await instance.rateAndInvalid(sXTZ);
							});

							it('then the rates are invalid', () => {
								assert.equal(responseJPY[1], true);
								assert.equal(responseXTZ[1], true);
							});

							it('and both are zero', () => {
								assert.equal(responseJPY[0], '0');
								assert.equal(responseXTZ[0], '0');
							});
						});

						describe('when the aggregator price is set for sJPY', () => {
							const newRate = 111;
							let timestamp;
							beforeEach(async () => {
								timestamp = await currentTime();
								// Multiply by 1e8 to match Chainlink's price aggregation
								await aggregatorJPY.setLatestAnswer(convertToDecimals(newRate, 8), timestamp);
							});
							describe('when the ratesAndInvalidForCurrencies is queried', () => {
								let response;
								beforeEach(async () => {
									response = await instance.ratesAndInvalidForCurrencies([sJPY, sXTZ]);
								});

								it('then the rates are still invalid', () => {
									assert.equal(response[1], true);
								});

								it('yet one price is populated', () => {
									assert.bnEqual(response[0][0], toUnit(newRate.toString()));
									assert.equal(response[0][1], '0');
								});
							});

							describe('when rateAndInvalid is queried', () => {
								let responseJPY;
								let responseXTZ;
								beforeEach(async () => {
									responseJPY = await instance.rateAndInvalid(sJPY);
									responseXTZ = await instance.rateAndInvalid(sXTZ);
								});

								it('then one rate is invalid', () => {
									assert.equal(responseJPY[1], false);
									assert.equal(responseXTZ[1], true);
								});

								it('and one rate is populated', () => {
									assert.bnEqual(responseJPY[0], toUnit(newRate.toString()));
									assert.bnEqual(responseXTZ[0], '0');
								});
							});

							describe('when the aggregator price is set for sXTZ', () => {
								const newRateXTZ = 222;
								let timestampXTZ;
								beforeEach(async () => {
									await fastForward(50);
									timestampXTZ = await currentTime();
									// Multiply by 1e8 to match Chainlink's price aggregation
									await aggregatorXTZ.setLatestAnswer(
										convertToDecimals(newRateXTZ, 8),
										timestampXTZ
									);
								});
								describe('when the ratesAndInvalidForCurrencies is queried', () => {
									let response;
									beforeEach(async () => {
										response = await instance.ratesAndInvalidForCurrencies([sJPY, sXTZ, sUSD]);
									});

									it('then the rates are no longer invalid', () => {
										assert.equal(response[1], false);
									});

									it('and all prices are populated', () => {
										assert.bnEqual(response[0][0], toUnit(newRate.toString()));
										assert.bnEqual(response[0][1], toUnit(newRateXTZ.toString()));
										assert.bnEqual(response[0][2], toUnit('1'));
									});
								});

								describe('when rateAndInvalid is queried', () => {
									let responseJPY;
									let responseXTZ;
									let responseUSD;
									beforeEach(async () => {
										responseJPY = await instance.rateAndInvalid(sJPY);
										responseXTZ = await instance.rateAndInvalid(sXTZ);
										responseUSD = await instance.rateAndInvalid(sUSD);
									});

									it('then both rates are valid', () => {
										assert.equal(responseJPY[1], false);
										assert.equal(responseXTZ[1], false);
										assert.equal(responseUSD[1], false);
									});

									it('and both rates are populated', () => {
										assert.bnEqual(responseJPY[0], toUnit(newRate.toString()));
										assert.bnEqual(responseXTZ[0], toUnit(newRateXTZ.toString()));
										assert.bnEqual(responseUSD[0], toUnit('1'));
									});
								});

								describe('when the flags return true for sJPY', () => {
									beforeEach(async () => {
										await mockFlagsInterface.flagAggregator(aggregatorJPY.address);
									});
									describe('when the ratesAndInvalidForCurrencies is queried', () => {
										let response;
										beforeEach(async () => {
											response = await instance.ratesAndInvalidForCurrencies([sJPY, sXTZ, sUSD]);
										});

										it('then the rates are invalid', () => {
											assert.equal(response[1], true);
										});
									});
									describe('when rateAndInvalid is queried', () => {
										let response;
										beforeEach(async () => {
											response = await instance.rateAndInvalid(sJPY);
										});

										it('then the rates are invalid', () => {
											assert.equal(response[1], true);
										});
									});
								});

								describe('when the aggregator is removed for sJPY', () => {
									beforeEach(async () => {
										txn = await instance.removeAggregator(sJPY, {
											from: owner,
										});
									});
									it('then the AggregatorRemoved event is emitted', () => {
										assert.eventEqual(txn, 'AggregatorRemoved', {
											currencyKey: sJPY,
											aggregator: aggregatorJPY.address,
										});
									});
									describe('when a user queries the aggregatorKeys', () => {
										it('then only sXTZ is left', async () => {
											assert.equal('sXTZ', bytesToString(await instance.aggregatorKeys(0)));
											await assert.invalidOpcode(instance.aggregatorKeys(1));
										});
									});
									describe('when the ratesAndInvalidForCurrencies is queried', () => {
										let response;
										beforeEach(async () => {
											response = await instance.ratesAndInvalidForCurrencies([sJPY, sXTZ, sUSD]);
										});

										it('then the rates are invalid again', () => {
											assert.equal(response[1], true);
										});

										it('and JPY is 0 while the other is fine', () => {
											assert.equal(response[0][0], '0');
											assert.bnEqual(response[0][1], toUnit(newRateXTZ.toString()));
										});
									});
									describe('when rateAndInvalid is queried', () => {
										let responseJPY;
										let responseXTZ;
										let responseUSD;
										beforeEach(async () => {
											responseJPY = await instance.rateAndInvalid(sJPY);
											responseXTZ = await instance.rateAndInvalid(sXTZ);
											responseUSD = await instance.rateAndInvalid(sUSD);
										});

										it('then the rates are invalid again', () => {
											assert.equal(responseJPY[1], true);
											assert.equal(responseXTZ[1], false);
											assert.equal(responseUSD[1], false);
										});

										it('and JPY is 0 while the other is fine', () => {
											assert.bnEqual(responseJPY[0], toUnit('0'));
											assert.bnEqual(responseXTZ[0], toUnit(newRateXTZ.toString()));
											assert.bnEqual(responseUSD[0], toUnit('1'));
										});
									});

									describe('when sJPY has a non-aggregated rate', () => {});
								});
							});
						});
					});

					describe('when the aggregator price is set to set a specific number (with support for 8 decimals)', () => {
						const newRate = 123.456;
						let timestamp;
						beforeEach(async () => {
							timestamp = await currentTime();
							// Multiply by 1e8 to match Chainlink's price aggregation
							await aggregatorJPY.setLatestAnswer(convertToDecimals(newRate, 8), timestamp);
						});

						describe('when the price is fetched for sJPY', () => {
							it('the specific number is returned with 18 decimals', async () => {
								const result = await instance.rateForCurrency(sJPY, {
									from: accountOne,
								});
								assert.bnEqual(result, toUnit(newRate.toString()));
							});
							it('and the timestamp is the latest', async () => {
								const result = await instance.lastRateUpdateTimes(sJPY, {
									from: accountOne,
								});
								assert.bnEqual(result.toNumber(), timestamp);
							});
						});
					});

					describe('when the aggregator price is set to set a specific number, other than 8 decimals', () => {
						const gasPrice = 189.9;
						let timestamp;
						beforeEach(async () => {
							await instance.addAggregator(fastGasPrice, aggregatorFastGasPrice.address, {
								from: owner,
							});
							timestamp = await currentTime();
							// fastGasPrice has no decimals, so no conversion needed
							await aggregatorFastGasPrice.setLatestAnswer(
								web3.utils.toWei(gasPrice.toString(), 'gwei'),
								timestamp
							);
						});

						describe('when the price is fetched for fastGasPrice', () => {
							it('the specific number is returned with 18 decimals', async () => {
								const result = await instance.rateForCurrency(fastGasPrice, {
									from: accountOne,
								});
								assert.bnEqual(result, web3.utils.toWei(gasPrice.toString(), 'gwei'));
							});
							it('and the timestamp is the latest', async () => {
								const result = await instance.lastRateUpdateTimes(fastGasPrice, {
									from: accountOne,
								});
								assert.bnEqual(result.toNumber(), timestamp);
							});
						});
					});
				});

				describe('when a price already exists for sJPY', () => {
					const oldPrice = 100;
					let timeOldSent;
					beforeEach(async () => {
						timeOldSent = await currentTime();

						await instance.updateRates(
							[sJPY],
							[web3.utils.toWei(oldPrice.toString())],
							timeOldSent,
							{
								from: oracle,
							}
						);
					});
					describe('when the ratesAndInvalidForCurrencies is queried with sJPY', () => {
						let response;
						beforeEach(async () => {
							response = await instance.ratesAndInvalidForCurrencies([sJPY, sUSD]);
						});

						it('then the rates are NOT invalid', () => {
							assert.equal(response[1], false);
						});

						it('and equal to the value', () => {
							assert.bnEqual(response[0][0], web3.utils.toWei(oldPrice.toString()));
						});
					});
					describe('when rateAndInvalid is queried with sJPY', () => {
						let response;
						beforeEach(async () => {
							response = await instance.rateAndInvalid(sJPY);
						});

						it('then the rate is NOT invalid', () => {
							assert.equal(response[1], false);
						});

						it('and equal to the value', () => {
							assert.bnEqual(response[0], web3.utils.toWei(oldPrice.toString()));
						});
					});

					describe('when the price is inspected for sJPY', () => {
						it('then the price is returned as expected', async () => {
							const result = await instance.rateForCurrency(sJPY, {
								from: accountOne,
							});
							assert.equal(result.toString(), toUnit(oldPrice));
						});
						it('then the timestamp is returned as expected', async () => {
							const result = await instance.lastRateUpdateTimes(sJPY, {
								from: accountOne,
							});
							assert.equal(result.toNumber(), timeOldSent);
						});
					});

					describe('when sJPY added as an aggregator (replacing existing)', () => {
						beforeEach(async () => {
							await instance.addAggregator(sJPY, aggregatorJPY.address, {
								from: owner,
							});
						});
						describe('when the price is fetched for sJPY', () => {
							it('0 is returned', async () => {
								const result = await instance.rateForCurrency(sJPY, {
									from: accountOne,
								});
								assert.equal(result.toNumber(), 0);
							});
						});
						describe('when the timestamp is fetched for sJPY', () => {
							it('0 is returned', async () => {
								const result = await instance.lastRateUpdateTimes(sJPY, {
									from: accountOne,
								});
								assert.equal(result.toNumber(), 0);
							});
						});
						describe('when the ratesAndInvalidForCurrencies is queried with sJPY', () => {
							let response;
							beforeEach(async () => {
								response = await instance.ratesAndInvalidForCurrencies([sJPY]);
							});

							it('then the rates are invalid', () => {
								assert.equal(response[1], true);
							});

							it('with no value', () => {
								assert.bnEqual(response[0][0], '0');
							});
						});
						describe('when the rateAndInvalid is queried with sJPY', () => {
							let response;
							beforeEach(async () => {
								response = await instance.rateAndInvalid(sJPY);
							});

							it('then the rate is invalid', () => {
								assert.equal(response[1], true);
							});

							it('with no value', () => {
								assert.bnEqual(response[0], '0');
							});
						});

						describe('when the aggregator price is set to set a specific number (with support for 8 decimals)', () => {
							const newRate = 9.55;
							let timestamp;
							beforeEach(async () => {
								await fastForward(50);
								timestamp = await currentTime();
								await aggregatorJPY.setLatestAnswer(convertToDecimals(newRate, 8), timestamp);
							});

							describe('when the price is fetched for sJPY', () => {
								it('the new aggregator rate is returned instead of the old price', async () => {
									const result = await instance.rateForCurrency(sJPY, {
										from: accountOne,
									});
									assert.bnEqual(result, toUnit(newRate.toString()));
								});
								it('and the timestamp is the new one', async () => {
									const result = await instance.lastRateUpdateTimes(sJPY, {
										from: accountOne,
									});
									assert.bnEqual(result.toNumber(), timestamp);
								});
							});

							describe('when the ratesAndInvalidForCurrencies is queried with sJPY', () => {
								let response;
								beforeEach(async () => {
									response = await instance.ratesAndInvalidForCurrencies([sJPY, sUSD]);
								});

								it('then the rates are NOT invalid', () => {
									assert.equal(response[1], false);
								});

								it('and equal to the value', () => {
									assert.bnEqual(response[0][0], toUnit(newRate.toString()));
								});
							});

							describe('when rateAndInvalid is queried with sJPY', () => {
								let response;
								beforeEach(async () => {
									response = await instance.rateAndInvalid(sJPY);
								});

								it('then the rates are NOT invalid', () => {
									assert.equal(response[1], false);
								});

								it('and equal to the value', () => {
									assert.bnEqual(response[0], toUnit(newRate.toString()));
								});
							});

							describe('when the aggregator is removed for sJPY', () => {
								beforeEach(async () => {
									await instance.removeAggregator(sJPY, {
										from: owner,
									});
								});
								describe('when a user queries the first entry in aggregatorKeys', () => {
									it('then they are empty', async () => {
										await assert.invalidOpcode(instance.aggregatorKeys(0));
									});
								});
								describe('when the price is inspected for sJPY', () => {
									it('then the old price is returned', async () => {
										const result = await instance.rateForCurrency(sJPY, {
											from: accountOne,
										});
										assert.equal(result.toString(), toUnit(oldPrice));
									});
									it('and the timestamp is returned as expected', async () => {
										const result = await instance.lastRateUpdateTimes(sJPY, {
											from: accountOne,
										});
										assert.equal(result.toNumber(), timeOldSent);
									});
								});
								describe('when the ratesAndInvalidForCurrencies is queried with sJPY', () => {
									let response;
									beforeEach(async () => {
										response = await instance.ratesAndInvalidForCurrencies([sJPY, sUSD]);
									});

									it('then the rates are NOT invalid', () => {
										assert.equal(response[1], false);
									});

									it('and equal to the old value', () => {
										assert.bnEqual(response[0][0], web3.utils.toWei(oldPrice.toString()));
									});
								});

								describe('when the rateAndInvalid is queried with sJPY', () => {
									let response;
									beforeEach(async () => {
										response = await instance.rateAndInvalid(sJPY);
									});

									it('then the rates are NOT invalid', () => {
										assert.equal(response[1], false);
									});

									it('and equal to the old value', () => {
										assert.bnEqual(response[0], web3.utils.toWei(oldPrice.toString()));
									});
								});
							});
						});
					});

					describe('when sXTZ added as an aggregator', () => {
						beforeEach(async () => {
							await instance.addAggregator(sXTZ, aggregatorXTZ.address, {
								from: owner,
							});
						});
						describe('when the ratesAndInvalidForCurrencies is queried with sJPY and sXTZ', () => {
							let response;
							beforeEach(async () => {
								response = await instance.ratesAndInvalidForCurrencies([sJPY, sXTZ, sUSD]);
							});

							it('then the rates are invalid', () => {
								assert.equal(response[1], true);
							});

							it('with sXTZ having no value', () => {
								assert.bnEqual(response[0][0], web3.utils.toWei(oldPrice.toString()));
								assert.bnEqual(response[0][1], '0');
							});
						});
						describe('when the rateAndInvalid is queried with sJPY and sXTZ', () => {
							let responseJPY;
							let responseXTZ;
							beforeEach(async () => {
								responseJPY = await instance.rateAndInvalid(sJPY);
								responseXTZ = await instance.rateAndInvalid(sXTZ);
							});

							it('then the XTZ rate is invalid', () => {
								assert.equal(responseJPY[1], false);
								assert.equal(responseXTZ[1], true);
							});

							it('with sXTZ having no value', () => {
								assert.bnEqual(responseJPY[0], web3.utils.toWei(oldPrice.toString()));
								assert.bnEqual(responseXTZ[0], '0');
							});
						});

						describe('when the aggregator price is set to set for sXTZ', () => {
							const newRate = 99;
							let timestamp;
							beforeEach(async () => {
								await fastForward(50);
								timestamp = await currentTime();
								await aggregatorXTZ.setLatestAnswer(convertToDecimals(newRate, 8), timestamp);
							});

							describe('when the ratesAndInvalidForCurrencies is queried with sJPY and sXTZ', () => {
								let response;
								beforeEach(async () => {
									response = await instance.ratesAndInvalidForCurrencies([sJPY, sXTZ, sUSD]);
								});

								it('then the rates are NOT invalid', () => {
									assert.equal(response[1], false);
								});

								it('and equal to the values', () => {
									assert.bnEqual(response[0][0], toUnit(oldPrice.toString()));
									assert.bnEqual(response[0][1], toUnit(newRate.toString()));
								});
							});
						});
					});
				});
				describe('warning flags and invalid rates', () => {
					it('sUSD is never flagged / invalid.', async () => {
						assert.isFalse(await instance.rateIsFlagged(sUSD));
						assert.isFalse(await instance.rateIsInvalid(sUSD));
					});
					describe('when JPY is aggregated', () => {
						beforeEach(async () => {
							await instance.addAggregator(sJPY, aggregatorJPY.address, {
								from: owner,
							});
						});
						it('then the rate shows as stale', async () => {
							assert.equal(await instance.rateIsStale(sJPY), true);
						});
						it('then the rate shows as invalid', async () => {
							assert.equal(await instance.rateIsInvalid(sJPY), true);
							assert.equal((await instance.rateAndInvalid(sJPY))[1], true);
						});
						it('but the rate is not flagged', async () => {
							assert.equal(await instance.rateIsFlagged(sJPY), false);
						});
						describe('when the rate is set for sJPY', () => {
							const newRate = 123.456;
							let timestamp;
							beforeEach(async () => {
								timestamp = await currentTime();
								// Multiply by 1e8 to match Chainlink's price aggregation
								await aggregatorJPY.setLatestAnswer(convertToDecimals(newRate, 8), timestamp);
							});
							it('then the rate shows as not stale', async () => {
								assert.equal(await instance.rateIsStale(sJPY), false);
							});
							it('then the rate shows as not invalid', async () => {
								assert.equal(await instance.rateIsInvalid(sJPY), false);
								assert.equal((await instance.rateAndInvalid(sJPY))[1], false);
							});
							it('but the rate is not flagged', async () => {
								assert.equal(await instance.rateIsFlagged(sJPY), false);
							});
							describe('when the rate is flagged for sJPY', () => {
								beforeEach(async () => {
									await mockFlagsInterface.flagAggregator(aggregatorJPY.address);
								});
								it('then the rate shows as not stale', async () => {
									assert.equal(await instance.rateIsStale(sJPY), false);
								});
								it('then the rate shows as invalid', async () => {
									assert.equal(await instance.rateIsInvalid(sJPY), true);
									assert.equal((await instance.rateAndInvalid(sJPY))[1], true);
								});
								it('and the rate is not flagged', async () => {
									assert.equal(await instance.rateIsFlagged(sJPY), true);
								});
							});
						});
					});
				});
			});
		});

		describe('roundIds for historical rates', () => {
			it('getCurrentRoundId() by default is 0 for all synths except sUSD which is 1', async () => {
				// Note: rates that were set in the truffle migration will be at 1, so we need to check
				// other synths
				assert.equal(await instance.getCurrentRoundId(sJPY), '0');
				assert.equal(await instance.getCurrentRoundId(sBNB), '0');
				assert.equal(await instance.getCurrentRoundId(sUSD), '1');
			});

			it('ratesAndUpdatedTimeForCurrencyLastNRounds() shows first entry for sUSD', async () => {
				const timeOfsUSDRateSetOnInit = await instance.lastRateUpdateTimes(sUSD);
				assert.deepEqual(await instance.ratesAndUpdatedTimeForCurrencyLastNRounds(sUSD, '3'), [
					[toUnit('1'), '0', '0'],
					[timeOfsUSDRateSetOnInit, '0', '0'],
				]);
			});
			it('ratesAndUpdatedTimeForCurrencyLastNRounds() returns 0s for other currency keys', async () => {
				const fiveZeros = new Array(5).fill('0');
				assert.deepEqual(await instance.ratesAndUpdatedTimeForCurrencyLastNRounds(sAUD, '5'), [
					fiveZeros,
					fiveZeros,
				]);
			});
			describe('given an aggregator exists for sJPY', () => {
				beforeEach(async () => {
					await instance.addAggregator(sJPY, aggregatorJPY.address, {
						from: owner,
					});
				});
				describe('and it has been given three successive rates a second apart', () => {
					let timestamp;

					beforeEach(async () => {
						timestamp = 1000;
						for (let i = 0; i < 3; i++) {
							await aggregatorJPY.setLatestAnswer(convertToDecimals(100 + i, 8), timestamp + i);
						}
					});

					describe('and the sBNB rate (non-aggregator) has been set three times directly also', () => {
						let timestamp;

						beforeEach(async () => {
							for (let i = 0; i < 3; i++) {
								timestamp = 10000;
								await instance.updateRates([sBNB], [toUnit((1000 + i).toString())], timestamp + i, {
									from: oracle,
								});
							}
						});
						describe('getCurrentRoundId())', () => {
							describe('when invoked for an aggregator', () => {
								it('getCurrentRound() returns the last entry', async () => {
									await assert.equal((await instance.getCurrentRoundId(sJPY)).toString(), '3');
								});
							});
							describe('when invoked for a regular price', () => {
								it('getCurrentRound() returns the last entry', async () => {
									await assert.equal((await instance.getCurrentRoundId(sBNB)).toString(), '3');
								});
							});
						});
						describe('rateAndTimestampAtRound()', () => {
							it('when invoked for no price, returns no rate and no tme', async () => {
								const { rate, time } = await instance.rateAndTimestampAtRound(
									toBytes32('TEST'),
									'0'
								);
								assert.equal(rate, '0');
								assert.equal(time, '0');
							});
							it('when invoked for an aggregator', async () => {
								const assertRound = async ({ roundId }) => {
									const { rate, time } = await instance.rateAndTimestampAtRound(
										sJPY,
										roundId.toString()
									);
									assert.bnEqual(rate, toUnit((100 + roundId - 1).toString()));
									assert.bnEqual(time, toBN(1000 + roundId - 1));
								};
								await assertRound({ roundId: 1 });
								await assertRound({ roundId: 2 });
								await assertRound({ roundId: 3 });
							});
							it('when invoked for a regular price', async () => {
								const assertRound = async ({ roundId }) => {
									const { rate, time } = await instance.rateAndTimestampAtRound(
										sBNB,
										roundId.toString()
									);
									assert.bnEqual(rate, toUnit((1000 + roundId - 1).toString()));
									assert.bnEqual(time, toBN(10000 + roundId - 1));
								};
								await assertRound({ roundId: 1 });
								await assertRound({ roundId: 2 });
								await assertRound({ roundId: 3 });
							});
						});

						describe('ratesAndUpdatedTimeForCurrencyLastNRounds()', () => {
							describe('when invoked for a non-existant currency', () => {
								it('then it returns 0s', async () => {
									const fiveZeros = new Array(5).fill('0');
									assert.deepEqual(
										await instance.ratesAndUpdatedTimeForCurrencyLastNRounds(sAUD, '5'),
										[fiveZeros, fiveZeros]
									);
								});
							});
							describe('when invoked for an aggregated price', () => {
								it('then it returns the rates as expected', async () => {
									assert.deepEqual(
										await instance.ratesAndUpdatedTimeForCurrencyLastNRounds(sJPY, '3'),
										[
											[toUnit('102'), toUnit('101'), toUnit('100')],
											['1002', '1001', '1000'],
										]
									);
								});

								it('then it returns the rates as expected, even over the edge', async () => {
									assert.deepEqual(
										await instance.ratesAndUpdatedTimeForCurrencyLastNRounds(sJPY, '5'),
										[
											[toUnit('102'), toUnit('101'), toUnit('100'), '0', '0'],
											['1002', '1001', '1000', '0', '0'],
										]
									);
								});
							});

							describe('when invoked for a regular price', () => {
								it('then it returns the rates as expected', async () => {
									assert.deepEqual(
										await instance.ratesAndUpdatedTimeForCurrencyLastNRounds(sBNB, '3'),
										[
											[toUnit('1002'), toUnit('1001'), toUnit('1000')],
											['10002', '10001', '10000'],
										]
									);
								});
								it('then it returns the rates as expected, even over the edge', async () => {
									assert.deepEqual(
										await instance.ratesAndUpdatedTimeForCurrencyLastNRounds(sBNB, '5'),
										[
											[toUnit('1002'), toUnit('1001'), toUnit('1000'), '0', '0'],
											['10002', '10001', '10000', '0', '0'],
										]
									);
								});
							});
						});
					});
				});

				describe('and both the aggregator and regular prices have been given three rates, 30seconds apart', () => {
					beforeEach(async () => {
						await aggregatorJPY.setLatestAnswer(convertToDecimals(100, 8), 30); // round 1 for sJPY
						await aggregatorJPY.setLatestAnswer(convertToDecimals(200, 8), 60); // round 2 for sJPY
						await aggregatorJPY.setLatestAnswer(convertToDecimals(300, 8), 90); // round 3 for sJPY

						await instance.updateRates([sBNB], [toUnit('1000')], '30', { from: oracle }); // round 1 for sBNB
						await instance.updateRates([sBNB], [toUnit('2000')], '60', { from: oracle }); // round 2 for sBNB
						await instance.updateRates([sBNB], [toUnit('3000')], '90', { from: oracle }); // round 3 for sBNB
					});

					describe('getLastRoundIdBeforeElapsedSecs()', () => {
						describe('when getLastRoundIdBeforeElapsedSecs() is invoked with the first round and a waiting time of less than 30s', () => {
							it('then it receives round 1 - no change ', async () => {
								// assert both aggregated price and regular prices work as expected
								assert.equal(
									(await instance.getLastRoundIdBeforeElapsedSecs(sJPY, '1', 40, 10)).toString(),
									'1'
								);
								assert.equal(
									(await instance.getLastRoundIdBeforeElapsedSecs(sBNB, '1', 40, 10)).toString(),
									'1'
								);
							});
						});

						describe('when getLastRoundIdBeforeElapsedSecs() is invoked with the first round and a waiting time of 30s exactly', () => {
							it('then it receives round 2 ', async () => {
								assert.equal(
									(await instance.getLastRoundIdBeforeElapsedSecs(sJPY, '1', 40, 20)).toString(),
									'2'
								);
								assert.equal(
									(await instance.getLastRoundIdBeforeElapsedSecs(sBNB, '1', 40, 20)).toString(),
									'2'
								);
							});
						});

						describe('when getLastRoundIdBeforeElapsedSecs() is invoked with the second round and a waiting time of 30s exactly', () => {
							it('then it receives round 3', async () => {
								assert.equal(
									(await instance.getLastRoundIdBeforeElapsedSecs(sJPY, '2', 65, 25)).toString(),
									'3'
								);
								assert.equal(
									(await instance.getLastRoundIdBeforeElapsedSecs(sBNB, '2', 65, 25)).toString(),
									'3'
								);
							});
						});

						describe('when getLastRoundIdBeforeElapsedSecs() is invoked with the first round and a waiting time between 30s to 60s', () => {
							it('then it receives round 2 ', async () => {
								assert.equal(
									(await instance.getLastRoundIdBeforeElapsedSecs(sJPY, '1', 40, 40)).toString(),
									'2'
								);
								assert.equal(
									(await instance.getLastRoundIdBeforeElapsedSecs(sBNB, '1', 40, 40)).toString(),
									'2'
								);
							});
						});
						describe('when getLastRoundIdBeforeElapsedSecs() is invoked with the first round and a waiting time of 60s exactly', () => {
							it('then it receives round 3 ', async () => {
								assert.equal(
									(await instance.getLastRoundIdBeforeElapsedSecs(sJPY, '1', 50, 40)).toString(),
									'3'
								);
								assert.equal(
									(await instance.getLastRoundIdBeforeElapsedSecs(sBNB, '1', 50, 40)).toString(),
									'3'
								);
							});
						});
						describe('when getLastRoundIdBeforeElapsedSecs() is invoked with the first round and a waiting time beyond 60s', () => {
							it('then it receives round 3 as well ', async () => {
								assert.equal(
									(await instance.getLastRoundIdBeforeElapsedSecs(sJPY, '1', 55, 6000)).toString(),
									'3'
								);
								assert.equal(
									(await instance.getLastRoundIdBeforeElapsedSecs(sBNB, '1', 50, 40)).toString(),
									'3'
								);
							});
						});
						describe('when getLastRoundIdBeforeElapsedSecs() is invoked with the third round and a waiting time beyond 60s', () => {
							it('then it still receives round 3', async () => {
								assert.equal(
									(await instance.getLastRoundIdBeforeElapsedSecs(sJPY, '3', 180, 9000)).toString(),
									'3'
								);
								assert.equal(
									(await instance.getLastRoundIdBeforeElapsedSecs(sBNB, '1', 50, 40)).toString(),
									'3'
								);
							});
						});
					});
				});
				describe('effectiveValueAtRound()', () => {
					describe('when both the aggregator and regular prices have been give three rates with current timestamps', () => {
						beforeEach(async () => {
							let timestamp = await currentTime();
							await aggregatorJPY.setLatestAnswer(convertToDecimals(100, 8), timestamp); // round 1 for sJPY
							await instance.updateRates([sBNB], [toUnit('1000')], timestamp, { from: oracle }); // round 1 for sBNB

							await fastForward(120);
							timestamp = await currentTime();
							await aggregatorJPY.setLatestAnswer(convertToDecimals(200, 8), timestamp); // round 2 for sJPY
							await instance.updateRates([sBNB], [toUnit('2000')], timestamp, { from: oracle }); // round 2 for sBNB

							await fastForward(120);
							timestamp = await currentTime();
							await aggregatorJPY.setLatestAnswer(convertToDecimals(300, 8), timestamp); // round 3 for sJPY
							await instance.updateRates([sBNB], [toUnit('4000')], timestamp, { from: oracle }); // round 3 for sBNB
						});
						it('accepts various changes to src roundId', async () => {
							assert.bnEqual(
								await instance.effectiveValueAtRound(sJPY, toUnit('1'), sBNB, '1', '1'),
								toUnit('0.1')
							);
							assert.bnEqual(
								await instance.effectiveValueAtRound(sJPY, toUnit('1'), sBNB, '2', '1'),
								toUnit('0.2')
							);
							assert.bnEqual(
								await instance.effectiveValueAtRound(sJPY, toUnit('1'), sBNB, '3', '1'),
								toUnit('0.3')
							);
						});
						it('accepts various changes to dest roundId', async () => {
							assert.bnEqual(
								await instance.effectiveValueAtRound(sJPY, toUnit('1'), sBNB, '1', '1'),
								toUnit('0.1')
							);
							assert.bnEqual(
								await instance.effectiveValueAtRound(sJPY, toUnit('1'), sBNB, '1', '2'),
								toUnit('0.05')
							);
							assert.bnEqual(
								await instance.effectiveValueAtRound(sJPY, toUnit('1'), sBNB, '1', '3'),
								toUnit('0.025')
							);
						});
						it('and combinations therein', async () => {
							assert.bnEqual(
								await instance.effectiveValueAtRound(sJPY, toUnit('1'), sBNB, '2', '2'),
								toUnit('0.1')
							);
							assert.bnEqual(
								await instance.effectiveValueAtRound(sJPY, toUnit('1'), sBNB, '3', '3'),
								toUnit('0.075')
							);
							assert.bnEqual(
								await instance.effectiveValueAtRound(sJPY, toUnit('1'), sBNB, '3', '2'),
								toUnit('0.15')
							);
						});
					});
				});
			});
		});
	};

	// Atomic pricing via DEX
	const itReadsAtomicPricesFromDex = () => {
		describe('setDexPriceAggregator()', () => {
			it('should not be set by default', async () => {
				assert.equal(await instance.dexPriceAggregator.call(), ZERO_ADDRESS);
			});

			it("only the owner should be able to change the dex price aggregator's address", async () => {
				await onlyGivenAddressCanInvoke({
					fnc: instance.setDexPriceAggregator,
					args: [dexPriceAggregator],
					address: owner,
					accounts,
					skipPassCheck: true,
				});

				await instance.setDexPriceAggregator(accountOne, { from: owner });

				assert.equal(await instance.dexPriceAggregator.call(), accountOne);
				assert.notEqual(await instance.dexPriceAggregator.call(), dexPriceAggregator);
			});

			it('should emit event on successful address update', async () => {
				// Ensure initially set to intended address
				await instance.setDexPriceAggregator(dexPriceAggregator, { from: owner });
				assert.equal(await instance.dexPriceAggregator.call(), dexPriceAggregator);

				const txn = await instance.setDexPriceAggregator(accountOne, { from: owner });
				assert.eventEqual(txn, 'DexPriceAggregatorUpdated', {
					newDexPriceAggregator: accountOne,
				});
			});
		});

		describe('atomicTwapWindow', () => {
			it('atomicTwapWindow default is set correctly', async () => {
				assert.bnEqual(await instance.atomicTwapWindow(), ATOMIC_TWAP_WINDOW);
			});
			describe('when price window is changed in the system settings', () => {
				const newTwapWindow = toBN(ATOMIC_TWAP_WINDOW).add(toBN('1'));
				beforeEach(async () => {
					await systemSettings.setAtomicTwapWindow(newTwapWindow, { from: owner });
				});
				it('then atomicTwapWindow is correctly updated', async () => {
					assert.bnEqual(await instance.atomicTwapWindow(), newTwapWindow);
				});
			});
		});

		describe('atomicEquivalentForDexPricing', () => {
			const snxEquivalentAddr = accountOne;
			describe('when equivalent for SNX is changed in the system settings', () => {
				beforeEach(async () => {
					await systemSettings.setAtomicEquivalentForDexPricing(SNX, snxEquivalentAddr, {
						from: owner,
					});
				});
				it('then atomicEquivalentForDexPricing is correctly updated', async () => {
					assert.bnEqual(await instance.atomicEquivalentForDexPricing(SNX), snxEquivalentAddr);
				});
			});
		});

		describe('atomicPriceBuffer', () => {
			describe('when price buffer for SNX is changed in the system settings', () => {
				const priceBuffer = toUnit('0.003');
				beforeEach(async () => {
					await systemSettings.setAtomicPriceBuffer(SNX, priceBuffer, { from: owner });
				});
				it('then rateStalePeriod is correctly updated', async () => {
					assert.bnEqual(await instance.atomicPriceBuffer(SNX), priceBuffer);
				});
			});
		});

		describe('effectiveAtomicValueAndRates', () => {
			const MockToken = artifacts.require('MockToken');
			const one = toUnit('1');
			const unitIn8 = convertToDecimals(1, 8);

			let dexPriceAggregator, ethAggregator;
			let susdDexEquivalentToken, sethDexEquivalentToken;

			function itGivesTheCorrectRates({
				inputs: { amountIn, srcToken, destToken },
				rates: { pDex, pCl: pClRaw },
				settings: { clBuffer },
				expected: { amountOut: expectedAmountOut, rateTypes: expectedRateTypes },
			}) {
				describe(`P_DEX of ${pDex}, P_CL of ${pClRaw}, and CL_BUFFER of ${clBuffer}bps`, () => {
					let rates;

					// Array-ify expected output types to allow for multiple rates types to be equivalent
					expectedRateTypes = Array.isArray(expectedRateTypes)
						? expectedRateTypes
						: [expectedRateTypes];

					// Adjust inputs to unit
					pDex = toUnit(pDex);
					clBuffer = toUnit(clBuffer).div(toBN('10000')); // bps to unit percentage

					const pClIn8 = convertToDecimals(pClRaw, 8);
					const pClIn18 = toUnit(pClRaw);

					// For simplicity and to align it with pDex, the given pCl rate is priced on the dest token.
					// Internally, however, the CL aggregators are expected to be priced in USD and with 8 decimals.
					// So if the source token is USD, we need to inverse the given CL rate for the CL aggregator.
					const pClInUsdIn8 = srcToken === sUSD ? divideDecimal(unitIn8, pClIn8, unitIn8) : pClIn8;
					const pClInUsdIn18 = divideDecimal(pClInUsdIn8, unitIn8); // divides with decimal base of 18

					// Get potential outputs based on given rates
					// Due to the 8-decimal precision limitation with chainlink, cl rates are calculated in a
					// manner mimicing the internal math to obtain the same results
					const pClOut =
						srcToken === sUSD
							? divideDecimal(amountIn, pClInUsdIn8, unitIn8) // x usd / rate (usd/dest)
							: multiplyDecimal(amountIn, pClIn18); // x dest * rate (usd/dest)
					const potentialOutputs = {
						pDex: multiplyDecimal(amountIn, pDex),
						pClBuf: multiplyDecimal(pClOut, one.sub(clBuffer)),
					};

					beforeEach(async () => {
						await dexPriceAggregator.setAssetToAssetRate(pDex);
						await ethAggregator.setLatestAnswer(pClInUsdIn8, await currentTime());

						await systemSettings.setAtomicPriceBuffer(destToken, clBuffer, { from: owner });

						rates = await instance.effectiveAtomicValueAndRates(srcToken, amountIn, destToken);
					});

					it(`selects ${
						expectedRateTypes.length ? expectedRateTypes : expectedRateTypes[0]
					}`, () => {
						for (const type of expectedRateTypes) {
							assert.bnEqual(rates.value, potentialOutputs[type]);
						}
					});

					it('provides the correct output', () => {
						assert.bnEqual(rates.value, expectedAmountOut);
					});

					it('provides the correct system value', () => {
						assert.bnEqual(rates.systemValue, pClOut);
					});

					it('provides the correct system source rate', () => {
						if (srcToken === sUSD) {
							assert.bnEqual(rates.systemSourceRate, one); // sUSD is always one
						} else {
							assert.bnEqual(rates.systemSourceRate, pClInUsdIn18); // system reports prices in 18 decimals
						}
					});

					it('provides the correct system destination rate', () => {
						if (destToken === sUSD) {
							assert.bnEqual(rates.systemDestinationRate, one); // sUSD is always one
						} else {
							assert.bnEqual(rates.systemDestinationRate, pClInUsdIn18); // system reports prices in 18 decimals
						}
					});
				});
			}

			beforeEach('set up mocks', async () => {
				ethAggregator = await MockAggregator.new({ from: owner });

				const MockDexPriceAggregator = artifacts.require('MockDexPriceAggregator');
				dexPriceAggregator = await MockDexPriceAggregator.new();

				susdDexEquivalentToken = await MockToken.new('esUSD equivalent', 'esUSD', '18');
				sethDexEquivalentToken = await MockToken.new('esETH equivalent', 'esETH', '18');
			});

			beforeEach('set initial configuration', async () => {
				await ethAggregator.setDecimals('8');
				await ethAggregator.setLatestAnswer(convertToDecimals(1, 8), await currentTime()); // this will be overwritten by the appropriate rate as needed
				await instance.addAggregator(sETH, ethAggregator.address, {
					from: owner,
				});
				await instance.setDexPriceAggregator(dexPriceAggregator.address, {
					from: owner,
				});
				await systemSettings.setAtomicEquivalentForDexPricing(
					sUSD,
					susdDexEquivalentToken.address,
					{
						from: owner,
					}
				);
				await systemSettings.setAtomicEquivalentForDexPricing(
					sETH,
					sethDexEquivalentToken.address,
					{
						from: owner,
					}
				);
			});

			describe('src/dest do not have an atomic equivalent for dex pricing', () => {
				beforeEach(async () => {
					await systemSettings.setAtomicEquivalentForDexPricing(sUSD, ZERO_ADDRESS, {
						from: owner,
					});
				});
				it('reverts on src not having equivalent', async () => {
					await assert.revert(
						instance.effectiveAtomicValueAndRates(sUSD, one, sETH),
						'No atomic equivalent for src'
					);
				});
				it('reverts on dest not having equivalent', async () => {
					await assert.revert(
						instance.effectiveAtomicValueAndRates(sETH, one, sUSD),
						'No atomic equivalent for dest'
					);
				});
			});

			describe('aggregator reverts on latestRoundData', () => {
				beforeEach(async () => {
					await ethAggregator.setLatestRoundDataShouldRevert(true);
				});
				it('returns zero rates', async () => {
					const rates = await instance.effectiveAtomicValueAndRates(sUSD, one, sETH);
					assert.bnEqual(rates.value, '0');
					assert.bnEqual(rates.systemValue, '0');
					assert.bnEqual(rates.systemSourceRate, one); // sUSD rate is always 1
					assert.bnEqual(rates.systemDestinationRate, '0');
				});
			});

			describe('dexPriceAggregator reverts on assetToAsset', () => {
				beforeEach(async () => {
					await dexPriceAggregator.setAssetToAssetShouldRevert(true);
				});
				it('reverts', async () => {
					await assert.revert(
						instance.effectiveAtomicValueAndRates(sUSD, one, sETH),
						'mock assetToAsset() reverted'
					);
				});
			});

			describe('trades sUSD -> sETH', () => {
				const amountIn = toUnit('1000');
				const srcToken = sUSD;
				const destToken = sETH;

				// P_DEX of 0.01, P_CL of 0.011, and CL_BUFFER of 50bps
				itGivesTheCorrectRates({
					inputs: { amountIn, srcToken, destToken },
					rates: {
						pDex: '0.01',
						pCl: '0.011',
					},
					settings: {
						clBuffer: '50', // bps
					},
					expected: {
						amountOut: toUnit('10'),
						rateTypes: 'pDex',
					},
				});

				// P_DEX of 0.01, P_CL of 0.0099, and CL_BUFFER of 50bps
				itGivesTheCorrectRates({
					inputs: { amountIn, srcToken, destToken },
					rates: {
						pDex: '0.01',
						pCl: '0.0099',
					},
					settings: {
						clBuffer: '50', // bps
					},
					expected: {
						amountOut: toUnit('9.8505000000098505'), // precision required due to 8 decimal precision
						rateTypes: 'pClBuf',
					},
				});

				// Given P_DEX of 0.01, P_CL of 0.01, and CL_BUFFER of 50bps
				itGivesTheCorrectRates({
					inputs: { amountIn, srcToken, destToken },
					rates: {
						pDex: '0.01',
						pCl: '0.01',
					},
					settings: {
						clBuffer: '50', // bps
					},
					expected: {
						amountOut: toUnit('9.95'),
						rateTypes: 'pClBuf',
					},
				});

				// Given P_DEX of 0.0099, P_CL of 0.01, and CL_BUFFER of 200bps
				itGivesTheCorrectRates({
					inputs: { amountIn, srcToken, destToken },
					rates: {
						pDex: '0.0099',
						pCl: '0.01',
					},
					settings: {
						clBuffer: '200', // bps
					},
					expected: {
						amountOut: toUnit('9.8'),
						rateTypes: 'pClBuf',
					},
				});

				// Given P_DEX of 0.0099, P_CL of 0.01, and CL_BUFFER of 0bps
				itGivesTheCorrectRates({
					inputs: { amountIn, srcToken, destToken },
					rates: {
						pDex: '0.0099',
						pCl: '0.01',
					},
					settings: {
						clBuffer: '0', // bps
					},
					expected: {
						amountOut: toUnit('9.9'),
						rateTypes: 'pDex',
					},
				});

				// P_DEX of 0.01, P_SPOT of 0.01, P_CL of 0.01, and CL_BUFFER of 0bps
				itGivesTheCorrectRates({
					inputs: { amountIn, srcToken, destToken },
					rates: {
						pDex: '0.01',
						pCl: '0.01',
					},
					settings: {
						clBuffer: '0', // bps
					},
					expected: {
						amountOut: toUnit('10'),
						rateTypes: ['pDex', 'pClBuf'],
					},
				});
			});

			describe('trades sETH -> sUSD', () => {
				const amountIn = toUnit('10');
				const srcToken = sETH;
				const destToken = sUSD;

				// P_DEX of 100, P_CL of 110, and CL_BUFFER of 50bps
				itGivesTheCorrectRates({
					inputs: { amountIn, srcToken, destToken },
					rates: {
						pDex: '100',
						pCl: '110',
					},
					settings: {
						clBuffer: '50', // bps
					},
					expected: {
						amountOut: toUnit('1000'),
						rateTypes: 'pDex',
					},
				});

				// P_DEX of 100, P_CL of 99, and CL_BUFFER of 50bps
				itGivesTheCorrectRates({
					inputs: { amountIn, srcToken, destToken },
					rates: {
						pDex: '100',
						pCl: '99',
					},
					settings: {
						clBuffer: '50', // bps
					},
					expected: {
						amountOut: toUnit('985.05'),
						rateTypes: 'pClBuf',
					},
				});

				// P_DEX of 100, P_CL of 100, and CL_BUFFER of 50bps
				itGivesTheCorrectRates({
					inputs: { amountIn, srcToken, destToken },
					rates: {
						pDex: '100',
						pCl: '100',
					},
					settings: {
						clBuffer: '50', // bps
					},
					expected: {
						amountOut: toUnit('995'),
						rateTypes: 'pClBuf',
					},
				});

				// P_DEX of 99, P_CL of 100, and CL_BUFFER of 200bps
				itGivesTheCorrectRates({
					inputs: { amountIn, srcToken, destToken },
					rates: {
						pDex: '99',
						pCl: '100',
					},
					settings: {
						clBuffer: '200', // bps
					},
					expected: {
						amountOut: toUnit('980'),
						rateTypes: 'pClBuf',
					},
				});

				// P_DEX of 99, P_CL of 100, and CL_BUFFER of 0bps
				itGivesTheCorrectRates({
					inputs: { amountIn, srcToken, destToken },
					rates: {
						pDex: '99',
						pCl: '100',
					},
					settings: {
						clBuffer: '0', // bps
					},
					expected: {
						amountOut: toUnit('990'),
						rateTypes: 'pDex',
					},
				});

				// P_DEX of 100, P_CL of 100, and CL_BUFFER of 0bps
				itGivesTheCorrectRates({
					inputs: { amountIn, srcToken, destToken },
					rates: {
						pDex: '100',
						pCl: '100',
					},
					settings: {
						clBuffer: '0', // bps
					},
					expected: {
						amountOut: toUnit('1000'),
						rateTypes: ['pDex', 'pClBuf'],
					},
				});
			});

			describe('when both tokens have a price buffer set', () => {
				const pCl = toUnit('100');
				const pClAggregator = convertToDecimals(100, 8);
				const pDex = pCl.mul(toBN('2'));
				const susdBuffer = toUnit('0.003');
				const sethBuffer = toUnit('0.005');

				const amountIn = toUnit('10');

				beforeEach(async () => {
					await dexPriceAggregator.setAssetToAssetRate(pDex);
					await ethAggregator.setLatestAnswer(pClAggregator, await currentTime());

					await systemSettings.setAtomicPriceBuffer(sUSD, susdBuffer, { from: owner });
					await systemSettings.setAtomicPriceBuffer(sETH, sethBuffer, { from: owner });
				});

				it('prices pClBuf with the highest buffer', async () => {
					const rates = await instance.effectiveAtomicValueAndRates(sETH, amountIn, sUSD);
					const higherBuffer = susdBuffer.gt(sethBuffer) ? susdBuffer : sethBuffer;
					const expectedValue = multiplyDecimal(
						multiplyDecimal(amountIn, pCl),
						one.sub(higherBuffer)
					);
					assert.bnEqual(rates.value, expectedValue);
				});
			});

			describe('when tokens use non-18 decimals', () => {
				beforeEach('set up non-18 decimal tokens', async () => {
					susdDexEquivalentToken = await MockToken.new('sUSD equivalent', 'esUSD', '6'); // mimic USDC and USDT
					sethDexEquivalentToken = await MockToken.new('sETH equivalent', 'esETH', '8'); // mimic WBTC
					await systemSettings.setAtomicEquivalentForDexPricing(
						sUSD,
						susdDexEquivalentToken.address,
						{
							from: owner,
						}
					);
					await systemSettings.setAtomicEquivalentForDexPricing(
						sETH,
						sethDexEquivalentToken.address,
						{
							from: owner,
						}
					);
				});

				describe('sUSD -> sETH', () => {
					const rate = '0.01';
					// esETH has 8 decimals
					const rateIn8 = convertToDecimals(rate, 8);

					const amountIn = toUnit('1000');
					const amountIn6 = convertToDecimals(1000, 6); // in input token's decimals

					beforeEach('set up rates', async () => {
						await dexPriceAggregator.setAssetToAssetRate(rateIn8); // mock requires rate to be in output's decimals
						await ethAggregator.setLatestAnswer(rateIn8, await currentTime()); // CL requires 8 decimals

						await systemSettings.setAtomicPriceBuffer(sETH, '0', { from: owner });
					});

					it('dex aggregator mock provides expected results', async () => {
						const twapOutput = await dexPriceAggregator.assetToAsset(
							susdDexEquivalentToken.address,
							amountIn6,
							sethDexEquivalentToken.address,
							'2'
						);
						const expectedOutput = multiplyDecimal(amountIn, rateIn8); // uses UNIT as decimal base to get 6 decimals (output token's decimals)
						assert.bnEqual(twapOutput, expectedOutput);
					});

					it('still provides results in 18 decimals', async () => {
						const rates = await instance.effectiveAtomicValueAndRates(sUSD, amountIn, sETH);
						const expectedOutput = multiplyDecimal(amountIn, rateIn8, unitIn8); // use 8 as decimal base to get 18 decimals
						assert.bnEqual(rates.value, expectedOutput);
					});
				});

				describe('sETH -> sUSD', () => {
					const rate = '100';
					// esUSD has 6 decimals
					const rateIn6 = convertToDecimals(rate, 6);
					const rateIn8 = convertToDecimals(rate, 8);

					const amountIn = toUnit('10');
					const amountIn8 = convertToDecimals(10, 8); // in input token's decimals

					const unitIn6 = convertToDecimals(1, 6);

					beforeEach('set up rates', async () => {
						await dexPriceAggregator.setAssetToAssetRate(rateIn6); // mock requires rate to be in output's decimals
						await ethAggregator.setLatestAnswer(rateIn8, await currentTime()); // CL requires 8 decimals

						await systemSettings.setAtomicPriceBuffer(sETH, '0', { from: owner });
					});

					it('dex aggregator mock provides expected results', async () => {
						const twapOutput = await dexPriceAggregator.assetToAsset(
							sethDexEquivalentToken.address,
							amountIn8,
							susdDexEquivalentToken.address,
							'2'
						);
						const expectedOutput = multiplyDecimal(amountIn, rateIn6); // uses UNIT as decimal base to get 6 decimals (output token's decimals)
						assert.bnEqual(twapOutput, expectedOutput);
					});

					it('still provides results in 18 decimals', async () => {
						const rates = await instance.effectiveAtomicValueAndRates(sETH, amountIn, sUSD);
						const expectedOutput = multiplyDecimal(amountIn, rateIn6, unitIn6); // use 6 as decimal base to get 18 decimals
						assert.bnEqual(rates.value, expectedOutput);
					});
				});
			});
		});
	};

	const itDoesntReadAtomicPricesFromDex = () => {
		describe('Atomic exchange pricing', () => {
			it('errors with not implemented when attempting to fetch atomic rate', async () => {
				await assert.revert(
					instance.effectiveAtomicValueAndRates(sETH, toUnit('10'), sUSD),
					'Cannot be run on this layer'
				);
			});
		});
	};

	const itReportsRateTooVolatileForAtomicExchanges = () => {
		describe('atomicVolatilityConsiderationWindow', () => {
			describe('when consideration window is changed in the system settings', () => {
				const considerationWindow = toBN(600);
				beforeEach(async () => {
					await systemSettings.setAtomicVolatilityConsiderationWindow(SNX, considerationWindow, {
						from: owner,
					});
				});
				it('then atomicVolatilityConsiderationWindow is correctly updated', async () => {
					assert.bnEqual(
						await instance.atomicVolatilityConsiderationWindow(SNX),
						considerationWindow
					);
				});
			});
		});

		describe('atomicVolatilityUpdateThreshold', () => {
			describe('when threshold for SNX is changed in the system settings', () => {
				const updateThreshold = toBN(3);
				beforeEach(async () => {
					await systemSettings.setAtomicVolatilityUpdateThreshold(SNX, updateThreshold, {
						from: owner,
					});
				});
				it('then atomicVolatilityUpdateThreshold is correctly updated', async () => {
					assert.bnEqual(await instance.atomicVolatilityUpdateThreshold(SNX), updateThreshold);
				});
			});
		});

		describe('synthTooVolatileForAtomicExchange', async () => {
			const minute = 60 * 60;
			const synth = sETH;
			let aggregator;

			beforeEach('set up eth aggregator mock', async () => {
				aggregator = await MockAggregator.new({ from: owner });
				await aggregator.setDecimals('8');
				await instance.addAggregator(synth, aggregator.address, {
					from: owner,
				});
			});

			beforeEach('check related system systems', async () => {
				assert.bnEqual(await instance.atomicVolatilityConsiderationWindow(synth), '0');
				assert.bnEqual(await instance.atomicVolatilityUpdateThreshold(synth), '0');
			});

			describe('when consideration window is not set', () => {
				it('does not consider synth to be volatile', async () => {
					assert.isFalse(await instance.synthTooVolatileForAtomicExchange(synth));
				});
			});

			describe('when update threshold is not set', () => {
				it('does not consider synth to be volatile', async () => {
					assert.isFalse(await instance.synthTooVolatileForAtomicExchange(synth));
				});
			});

			describe('when consideration window and update threshold are set', () => {
				const considerationWindow = 10 * minute;

				beforeEach('set system settings', async () => {
					// Window of 10min and threshold of 2 (i.e. max two updates allowed)
					await systemSettings.setAtomicVolatilityConsiderationWindow(synth, considerationWindow, {
						from: owner,
					});
					await systemSettings.setAtomicVolatilityUpdateThreshold(synth, 2, {
						from: owner,
					});
				});

				describe('when last aggregator update is outside consideration window', () => {
					beforeEach('set last aggregator update', async () => {
						await aggregator.setLatestAnswer(
							convertToDecimals(1, 8),
							(await currentTime()) - (considerationWindow + 1 * minute)
						);
					});

					it('does not consider synth to be volatile', async () => {
						assert.isFalse(await instance.synthTooVolatileForAtomicExchange(synth));
					});
				});

				describe('when last aggregator update is inside consideration window', () => {
					function itReportsTheSynthsVolatilityBasedOnOracleUpdates({
						oracleUpdateTimesFromNow = [],
						volatile,
					}) {
						beforeEach('set aggregator updates', async () => {
							oracleUpdateTimesFromNow.sort().reverse(); // ensure the update times go from farthest to most recent
							const now = await currentTime();
							for (const timeFromNow of oracleUpdateTimesFromNow) {
								await aggregator.setLatestAnswer(convertToDecimals(1, 8), now - timeFromNow);
							}
						});

						it(`${volatile ? 'considers' : 'does not consider'} synth to be volatile`, async () => {
							assert.equal(await instance.synthTooVolatileForAtomicExchange(synth), volatile);
						});
					}

					describe('when the allowed update threshold is not reached', () => {
						itReportsTheSynthsVolatilityBasedOnOracleUpdates({
							oracleUpdateTimesFromNow: [
								considerationWindow + 10 * minute,
								considerationWindow + 5 * minute,
								considerationWindow - 5 * minute,
							],
							volatile: false,
						});
					});

					describe('when the allowed update threshold is reached', () => {
						itReportsTheSynthsVolatilityBasedOnOracleUpdates({
							oracleUpdateTimesFromNow: [
								considerationWindow + 10 * minute,
								considerationWindow - 5 * minute,
								considerationWindow - 7 * minute,
							],
							volatile: true,
						});
					});

					describe('when the allowed update threshold is reached with updates at the edge of the consideration window', () => {
						// The consideration window is inclusive on both sides (i.e. [])
						itReportsTheSynthsVolatilityBasedOnOracleUpdates({
							oracleUpdateTimesFromNow: [
								considerationWindow + 10 * minute,
								considerationWindow - 5, // small 5s fudge for block times and querying speed
								0,
							],
							volatile: true,
						});
					});

					describe('when there is not enough oracle history to assess', () => {
						itReportsTheSynthsVolatilityBasedOnOracleUpdates({
							oracleUpdateTimesFromNow: [considerationWindow - 5 * minute],
							volatile: true,
						});
					});

					describe('when there is just enough oracle history to assess', () => {
						describe('when all updates are inside consideration window', () => {
							itReportsTheSynthsVolatilityBasedOnOracleUpdates({
								oracleUpdateTimesFromNow: [
									considerationWindow - 5 * minute,
									considerationWindow - 7 * minute,
								],
								volatile: true,
							});
						});

						describe('when not all updates are inside consideration window', () => {
							itReportsTheSynthsVolatilityBasedOnOracleUpdates({
								oracleUpdateTimesFromNow: [
									considerationWindow + 5 * minute,
									considerationWindow - 5 * minute,
								],
								volatile: false,
							});
						});
					});
				});

				describe('when aggregator fails', () => {
					describe('when aggregator returns no rate outside consideration window', () => {
						beforeEach('set aggregator updates', async () => {
							await aggregator.setLatestAnswer(
								'0',
								(await currentTime()) - (considerationWindow + 1 * minute)
							);
						});

						it('does not consider synth to be volatile', async () => {
							assert.isFalse(await instance.synthTooVolatileForAtomicExchange(synth));
						});
					});

					describe('when aggregator returns no rate inside consideration window', () => {
						beforeEach('set aggregator updates', async () => {
							await aggregator.setLatestAnswer(
								'0',
								(await currentTime()) - (considerationWindow - 1 * minute)
							);
						});

						it('considers synth to be volatile', async () => {
							assert.isTrue(await instance.synthTooVolatileForAtomicExchange(synth));
						});
					});

					describe('when aggregator reverts', () => {
						beforeEach('set aggregator to revert on getRoundData()', async () => {
							await aggregator.setAllRoundDataShouldRevert(true);
						});

						it('considers synth to be volatile', async () => {
							assert.isTrue(await instance.synthTooVolatileForAtomicExchange(synth));
						});
					});
				});
			});
		});
	};

	const itDoesntAssessRateTooVolatileForAtomicExchanges = () => {
		describe('Atomic exchange volatility control', () => {
			it('errors with not implemented when attempting to assess volatility for atomic exchanges', async () => {
				await assert.revert(
					instance.synthTooVolatileForAtomicExchange(sETH),
					'Cannot be run on this layer'
				);
			});
		});
	};

	describe('Using ExchangeRates', () => {
		const exchangeRatesContract = 'ExchangeRates';

		before(async () => {
			initialTime = await currentTime();
			({
				ExchangeRates: instance,
				SystemSettings: systemSettings,
				AddressResolver: resolver,
			} = await setupAllContracts({
				accounts,
				contracts: [exchangeRatesContract, 'SystemSettings', 'AddressResolver'],
			}));

			aggregatorJPY = await MockAggregator.new({ from: owner });
			aggregatorXTZ = await MockAggregator.new({ from: owner });
			aggregatorFastGasPrice = await MockAggregator.new({ from: owner });

			aggregatorJPY.setDecimals('8');
			aggregatorXTZ.setDecimals('8');
			aggregatorFastGasPrice.setDecimals('0');

			// create but don't connect up the mock flags interface yet
			mockFlagsInterface = await artifacts.require('MockFlagsInterface').new();
		});

		addSnapshotBeforeRestoreAfterEach();

		beforeEach(async () => {
			timeSent = await currentTime();
		});

		itIncludesCorrectMutativeFunctions(exchangeRatesContract);

		itIsConstructedCorrectly(exchangeRatesContract);

		itUpdatesRates();

		itSetsOracle();

		itDeletesRates();

		itReturnsRates();

		itCalculatesStaleRates();

		itCalculatesInvalidRates();

		itCalculatesLastUpdateTime();

		itCalculatesEffectiveValue();

		itCalculatesInvertedPrices();

		itReadsFromAggregator();

		itDoesntReadAtomicPricesFromDex();

		itDoesntAssessRateTooVolatileForAtomicExchanges();
	});

	describe('Using ExchangeRatesWithDexPricing', () => {
		const exchangeRatesContract = 'ExchangeRatesWithDexPricing';

		before(async () => {
			initialTime = await currentTime();
			({
				ExchangeRates: instance,
				SystemSettings: systemSettings,
				AddressResolver: resolver,
			} = await setupAllContracts({
				accounts,
				contracts: [exchangeRatesContract, 'SystemSettings', 'AddressResolver'],
			}));

			aggregatorJPY = await MockAggregator.new({ from: owner });
			aggregatorXTZ = await MockAggregator.new({ from: owner });
			aggregatorFastGasPrice = await MockAggregator.new({ from: owner });

			aggregatorJPY.setDecimals('8');
			aggregatorXTZ.setDecimals('8');
			aggregatorFastGasPrice.setDecimals('0');

			// create but don't connect up the mock flags interface yet
			mockFlagsInterface = await artifacts.require('MockFlagsInterface').new();
		});

		addSnapshotBeforeRestoreAfterEach();

		beforeEach(async () => {
			timeSent = await currentTime();
		});

		itIncludesCorrectMutativeFunctions(exchangeRatesContract);

		itIsConstructedCorrectly(exchangeRatesContract);

		itUpdatesRates();

		itSetsOracle();

		itDeletesRates();

		itReturnsRates();

		itCalculatesStaleRates();

		itCalculatesInvalidRates();

		itCalculatesLastUpdateTime();

		itCalculatesEffectiveValue();

		itCalculatesInvertedPrices();

		itReadsFromAggregator();

		itReadsAtomicPricesFromDex();

		itReportsRateTooVolatileForAtomicExchanges();
	});
});<|MERGE_RESOLUTION|>--- conflicted
+++ resolved
@@ -78,7 +78,6 @@
 	let resolver;
 	let mockFlagsInterface;
 
-<<<<<<< HEAD
 	const itIncludesCorrectMutativeFunctions = contract => {
 		const baseFunctions = [
 			'addAggregator',
@@ -99,42 +98,6 @@
 				expected:
 					contract === 'ExchangeRatesWithDexPricing' ? withDexPricingFunctions : baseFunctions,
 			});
-=======
-	before(async () => {
-		initialTime = await currentTime();
-		({
-			ExchangeRates: instance,
-			SystemSettings: systemSettings,
-			AddressResolver: resolver,
-		} = await setupAllContracts({
-			accounts,
-			contracts: ['ExchangeRates', 'SystemSettings', 'AddressResolver'],
-		}));
-
-		aggregatorJPY = await MockAggregator.new({ from: owner });
-		aggregatorXTZ = await MockAggregator.new({ from: owner });
-		aggregatorFastGasPrice = await MockAggregator.new({ from: owner });
-
-		aggregatorJPY.setDecimals('8');
-		aggregatorXTZ.setDecimals('8');
-		aggregatorFastGasPrice.setDecimals('0');
-
-		// create but don't connect up the mock flags interface yet
-		mockFlagsInterface = await artifacts.require('MockFlagsInterface').new();
-	});
-
-	addSnapshotBeforeRestoreAfterEach();
-
-	beforeEach(async () => {
-		timeSent = await currentTime();
-	});
-
-	it('only expected functions should be mutative', () => {
-		ensureOnlyExpectedMutativeFunctions({
-			abi: instance.abi,
-			ignoreParents: ['Owned', 'MixinResolver'],
-			expected: ['addAggregator', 'deleteRate', 'removeAggregator', 'setOracle', 'updateRates'],
->>>>>>> 913d0b35
 		});
 	};
 
@@ -1100,7 +1063,6 @@
 						sUSD
 					);
 
-<<<<<<< HEAD
 					assert.bnEqual(value, toUnit('0.5'));
 					assert.bnEqual(sourceRate, toUnit('0.5'));
 					assert.bnEqual(destinationRate, toUnit('1'));
@@ -1116,818 +1078,6 @@
 					assert.bnEqual(value, toUnit('0.4')); // 0.5/1.25 = 0.4
 					assert.bnEqual(sourceRate, toUnit('0.5'));
 					assert.bnEqual(destinationRate, toUnit('1.25'));
-				});
-			});
-		});
-	};
-
-	const itCalculatesInvertedPrices = () => {
-		describe('inverted prices', () => {
-			const inverseRates = ['iBTC', 'iETH', 'sEUR', 'sBNB'];
-			const [iBTC, iETH, sEUR, sBNB] = inverseRates.map(toBytes32);
-			it('rateIsFrozen for a regular synth returns false', async () => {
-				assert.equal(false, await instance.rateIsFrozen(sEUR));
-			});
-			it('and list of invertedKeys is empty', async () => {
-				await assert.invalidOpcode(instance.invertedKeys(0));
-			});
-			describe('when attempting to add inverse synths', () => {
-				it('ensure only the owner can invoke', async () => {
-					await onlyGivenAddressCanInvoke({
-						fnc: instance.setInversePricing,
-						args: [iBTC, toUnit('1'), toUnit('1.5'), toUnit('0.5'), false, false],
-						accounts,
-						address: owner,
-						reason: 'Only the contract owner may perform this action',
-					});
-				});
-				it('ensure entryPoint be greater than 0', async () => {
-					await assert.revert(
-						instance.setInversePricing(
-							iBTC,
-							toUnit('0'),
-							toUnit('150'),
-							toUnit('10'),
-							false,
-							false,
-							{
-								from: owner,
-							}
-						),
-						'upperLimit must be less than double entryPoint'
-					);
-				});
-				it('ensure lowerLimit be greater than 0', async () => {
-					await assert.revert(
-						instance.setInversePricing(
-							iBTC,
-							toUnit('100'),
-							toUnit('150'),
-							toUnit('0'),
-							false,
-							false,
-							{
-								from: owner,
-							}
-						),
-						'lowerLimit must be above 0'
-					);
-				});
-				it('ensure upperLimit be greater than the entryPoint', async () => {
-					await assert.revert(
-						instance.setInversePricing(
-							iBTC,
-							toUnit('100'),
-							toUnit('100'),
-							toUnit('10'),
-							false,
-							false,
-							{
-								from: owner,
-							}
-						),
-						'upperLimit must be above the entryPoint'
-					);
-				});
-				it('ensure upperLimit be less than double the entryPoint', async () => {
-					await assert.revert(
-						instance.setInversePricing(
-							iBTC,
-							toUnit('100'),
-							toUnit('200'),
-							toUnit('10'),
-							false,
-							false,
-							{
-								from: owner,
-							}
-						),
-						'upperLimit must be less than double entryPoint'
-					);
-				});
-				it('ensure lowerLimit be less than the entryPoint', async () => {
-					await assert.revert(
-						instance.setInversePricing(
-							iBTC,
-							toUnit('100'),
-							toUnit('150'),
-							toUnit('100'),
-							false,
-							false,
-							{
-								from: owner,
-							}
-						),
-						'lowerLimit must be below the entryPoint'
-					);
-				});
-				it('ensure both freeze at upper and freeze at lower cannot both be true', async () => {
-					await assert.revert(
-						instance.setInversePricing(
-							iBTC,
-							toUnit('100'),
-							toUnit('150'),
-							toUnit('50'),
-							true,
-							true,
-							{
-								from: owner,
-							}
-						),
-						'Cannot freeze at both limits'
-					);
-				});
-			});
-
-			describe('freezeRate()', () => {
-				it('reverts when the currency key is not an inverse', async () => {
-					await assert.revert(instance.freezeRate(sEUR), 'Cannot freeze non-inverse rate');
-				});
-				describe('when an inverse is added for iBTC already frozen at the upper limit', () => {
-					beforeEach(async () => {
-						await instance.setInversePricing(
-							iBTC,
-							toUnit(4000),
-							toUnit(6500),
-							toUnit(2300),
-							true,
-							false,
-							{
-								from: owner,
-							}
-						);
-					});
-					it('freezeRate reverts as its already frozen', async () => {
-						await assert.revert(instance.freezeRate(iBTC), 'The rate is already frozen');
-					});
-				});
-				describe('when an inverse is added for iBTC already frozen at the lower limit', () => {
-					beforeEach(async () => {
-						await instance.setInversePricing(
-							iBTC,
-							toUnit(4000),
-							toUnit(6500),
-							toUnit(2300),
-							false,
-							true,
-							{
-								from: owner,
-							}
-						);
-					});
-					it('freezeRate reverts as its already frozen', async () => {
-						await assert.revert(instance.freezeRate(iBTC), 'The rate is already frozen');
-					});
-				});
-				describe('when an inverse is added for iBTC yet not frozen', () => {
-					beforeEach(async () => {
-						await instance.setInversePricing(
-							iBTC,
-							toUnit(4000),
-							toUnit(6500),
-							toUnit(2300),
-							false,
-							false,
-							{
-								from: owner,
-							}
-						);
-					});
-					it('edge-case: freezeRate reverts as even though there is no price, it is not on bounds', async () => {
-						await assert.revert(instance.freezeRate(iBTC), 'Rate within bounds');
-					});
-					it('roundFrozen() returns 0 for iBTC', async () => {
-						assert.equal(await instance.roundFrozen(iBTC), '0');
-					});
-					describe('when an in-bounds rate arrives for iBTC', () => {
-						beforeEach(async () => {
-							await instance.updateRates([iBTC], [toUnit('5000')], await currentTime(), {
-								from: oracle,
-							});
-						});
-						it('freezeRate reverts as the price is within bounds', async () => {
-							await assert.revert(instance.freezeRate(iBTC), 'Rate within bounds');
-						});
-						it('roundFrozen() returns 0 for iBTC', async () => {
-							assert.equal(await instance.roundFrozen(iBTC), '0');
-						});
-					});
-					describe('when an upper out-of-bounds rate arrives for iBTC', () => {
-						let roundId;
-
-						beforeEach(async () => {
-							await instance.updateRates([iBTC], [toUnit('6000')], await currentTime(), {
-								from: oracle,
-							});
-							roundId = await instance.getCurrentRoundId(iBTC);
-						});
-						describe('when freezeRate is invoked', () => {
-							let txn;
-							beforeEach(async () => {
-								txn = await instance.freezeRate(iBTC, { from: accounts[2] });
-							});
-							it('and emits an InversePriceFrozen at the lower limit', async () => {
-								assert.eventEqual(txn, 'InversePriceFrozen', {
-									currencyKey: iBTC,
-									rate: toUnit(2300),
-									roundId,
-									initiator: accounts[2],
-								});
-							});
-							it('and the inverse pricing shows the frozen flag at lower', async () => {
-								const { frozenAtUpperLimit, frozenAtLowerLimit } = await instance.inversePricing(
-									iBTC
-								);
-
-								assert.notOk(frozenAtUpperLimit);
-								assert.ok(frozenAtLowerLimit);
-							});
-							it('and roundFrozen() returns the current round ID for iBTC', async () => {
-								assert.bnEqual(await instance.roundFrozen(iBTC), roundId);
-							});
-						});
-					});
-					describe('when a lower out-of-bounds rate arrives for iBTC', () => {
-						let roundId;
-						beforeEach(async () => {
-							await instance.updateRates([iBTC], [toUnit('1000')], await currentTime(), {
-								from: oracle,
-							});
-							roundId = await instance.getCurrentRoundId(iBTC);
-						});
-						describe('when freezeRate is invoked', () => {
-							let txn;
-							beforeEach(async () => {
-								txn = await instance.freezeRate(iBTC, { from: accounts[2] });
-							});
-							it('and emits an InversePriceFrozen at the upper limit', async () => {
-								assert.eventEqual(txn, 'InversePriceFrozen', {
-									currencyKey: iBTC,
-									rate: toUnit(6500),
-									roundId,
-									initiator: accounts[2],
-								});
-							});
-							it('and the inverse pricing shows the frozen flag at upper', async () => {
-								const { frozenAtUpperLimit, frozenAtLowerLimit } = await instance.inversePricing(
-									iBTC
-								);
-
-								assert.ok(frozenAtUpperLimit);
-								assert.notOk(frozenAtLowerLimit);
-							});
-							it('and roundFrozen() returns the current round ID for iBTC', async () => {
-								assert.bnEqual(await instance.roundFrozen(iBTC), roundId);
-							});
-						});
-					});
-				});
-			});
-
-			describe('when two inverted synths are added', () => {
-				// helper function to check rates are correct
-				const assertRatesAreCorrect = async ({
-					currencyKeys,
-					expectedRates,
-					txn,
-					outOfBounds = [],
-				}) => {
-					// ensure all rates returned from contract are as expected
-					const rates = await instance.ratesForCurrencies(currencyKeys);
-					expectedRates.forEach((rate, i) => assert.bnEqual(rates[i], rate));
-
-					const ratesUpdatedEvent = [
-						'RatesUpdated',
-						{
-							currencyKeys,
-						},
-					];
-
-					assert.eventEqual(txn, ...ratesUpdatedEvent);
-
-					if (outOfBounds.length) {
-						for (const currencyKey of outOfBounds) {
-							assert.ok(await instance.canFreezeRate(currencyKey));
-						}
-						// now for all other currency keys, make sure canFreeze is false
-						const keysInBounds = currencyKeys.filter(ccy => outOfBounds.indexOf(ccy) < 0);
-						for (const currencyKey of keysInBounds) {
-							assert.notOk(await instance.canFreezeRate(currencyKey));
-						}
-					}
-				};
-
-				const setTxns = [];
-				beforeEach(async () => {
-					setTxns.push(
-						await instance.setInversePricing(
-							iBTC,
-							toUnit(4000),
-							toUnit(6500),
-							toUnit(2300),
-							false,
-							false,
-							{
-								from: owner,
-							}
-						)
-					);
-					setTxns.push(
-						await instance.setInversePricing(
-							iETH,
-							toUnit(200),
-							toUnit(350),
-							toUnit(75),
-							false,
-							false,
-							{
-								from: owner,
-							}
-						)
-					);
-				});
-				it('both emit InversePriceConfigured events', async () => {
-					assert.eventEqual(setTxns[0], 'InversePriceConfigured', {
-						currencyKey: iBTC,
-						entryPoint: toUnit(4000),
-						upperLimit: toUnit(6500),
-						lowerLimit: toUnit(2300),
-					});
-					assert.eventEqual(setTxns[1], 'InversePriceConfigured', {
-						currencyKey: iETH,
-						entryPoint: toUnit(200),
-						upperLimit: toUnit(350),
-						lowerLimit: toUnit(75),
-					});
-				});
-				it('and the list of invertedKeys lists them both', async () => {
-					assert.equal('iBTC', bytesToString(await instance.invertedKeys(0)));
-					assert.equal('iETH', bytesToString(await instance.invertedKeys(1)));
-					await assert.invalidOpcode(instance.invertedKeys(2));
-				});
-				it('rateIsFrozen must be false for both', async () => {
-					assert.equal(false, await instance.rateIsFrozen(iBTC));
-					assert.equal(false, await instance.rateIsFrozen(iETH));
-				});
-				it('and canFreeze is false for the inverses as no rate yet given', async () => {
-					assert.notOk(await instance.canFreezeRate(iBTC));
-					assert.notOk(await instance.canFreezeRate(iETH));
-				});
-				it('and canFreeze is false for other synths', async () => {
-					assert.notOk(await instance.canFreezeRate(sEUR));
-					assert.notOk(await instance.canFreezeRate(sBNB));
-					assert.notOk(await instance.canFreezeRate(toBytes32('ABC')));
-				});
-
-				describe('when another synth is added as frozen directly', () => {
-					let txn;
-					describe('with it set to freezeAtUpperLimit', () => {
-						beforeEach(async () => {
-							txn = await instance.setInversePricing(
-								iBTC,
-								toUnit(4000),
-								toUnit(6500),
-								toUnit(2300),
-								true,
-								false,
-								{
-									from: owner,
-								}
-							);
-						});
-						it('then the synth is frozen', async () => {
-							assert.equal(true, await instance.rateIsFrozen(iBTC));
-							assert.equal(false, await instance.rateIsFrozen(iETH));
-						});
-						it('and it emits a frozen event', () => {
-							assert.eventEqual(txn.logs[0], 'InversePriceFrozen', {
-								currencyKey: iBTC,
-								rate: toUnit(6500),
-								roundId: '0',
-								initiator: owner,
-							});
-						});
-						it('yet the rate is 0 because there is no initial rate', async () => {
-							assert.equal(await instance.ratesForCurrencies([iBTC]), '0');
-						});
-						it('and the inverse pricing struct is configured', async () => {
-							const {
-								entryPoint,
-								upperLimit,
-								lowerLimit,
-								frozenAtUpperLimit,
-								frozenAtLowerLimit,
-							} = await instance.inversePricing(iBTC);
-
-							assert.bnEqual(entryPoint, toUnit(4000));
-							assert.bnEqual(upperLimit, toUnit(6500));
-							assert.bnEqual(lowerLimit, toUnit(2300));
-							assert.equal(frozenAtUpperLimit, true);
-							assert.equal(frozenAtLowerLimit, false);
-						});
-
-						it('and canFreeze is false for the currency key is now frozen', async () => {
-							assert.notOk(await instance.canFreezeRate(iBTC));
-						});
-
-						describe('when updateRates is called with an in-bounds update', () => {
-							let txn;
-							beforeEach(async () => {
-								const rates = [toUnit('4500')];
-								const timeSent = await currentTime();
-								txn = await instance.updateRates([iBTC], rates, timeSent, {
-									from: oracle,
-								});
-							});
-							it('the inverted rate remains frozen at upper limit', async () => {
-								await assertRatesAreCorrect({
-									txn,
-									currencyKeys: [iBTC],
-									expectedRates: [toUnit('6500')],
-								});
-								assert.equal(true, await instance.rateIsFrozen(iBTC));
-							});
-							it('and canFreeze is still false for the currency key is now frozen', async () => {
-								assert.notOk(await instance.canFreezeRate(iBTC));
-							});
-						});
-					});
-					describe('with it set to freezeAtLowerLimit', () => {
-						beforeEach(async () => {
-							txn = await instance.setInversePricing(
-								iBTC,
-								toUnit(4000),
-								toUnit(6500),
-								toUnit(2300),
-								false,
-								true,
-								{
-									from: owner,
-								}
-							);
-						});
-						it('then the synth is frozen', async () => {
-							assert.equal(true, await instance.rateIsFrozen(iBTC));
-							assert.equal(false, await instance.rateIsFrozen(iETH));
-						});
-						it('yet the rate is 0 because there is no initial rate', async () => {
-							assert.equal(await instance.ratesForCurrencies([iBTC]), '0');
-						});
-						it('and it emits a frozen event', () => {
-							assert.eventEqual(txn.logs[0], 'InversePriceFrozen', {
-								currencyKey: iBTC,
-								rate: toUnit(2300),
-								roundId: '0',
-								initiator: owner,
-							});
-						});
-						it('and the inverse pricing struct is configured', async () => {
-							const {
-								entryPoint,
-								upperLimit,
-								lowerLimit,
-								frozenAtUpperLimit,
-								frozenAtLowerLimit,
-							} = await instance.inversePricing(iBTC);
-
-							assert.bnEqual(entryPoint, toUnit(4000));
-							assert.bnEqual(upperLimit, toUnit(6500));
-							assert.bnEqual(lowerLimit, toUnit(2300));
-							assert.equal(frozenAtUpperLimit, false);
-							assert.equal(frozenAtLowerLimit, true);
-						});
-						it('and canFreeze is false for the currency key is now frozen', async () => {
-							assert.notOk(await instance.canFreezeRate(iBTC));
-						});
-						describe('when updateRates is called with an in-bounds update', () => {
-							let txn;
-							beforeEach(async () => {
-								const rates = [toUnit('4500')];
-								const timeSent = await currentTime();
-								txn = await instance.updateRates([iBTC], rates, timeSent, {
-									from: oracle,
-								});
-							});
-							it('the inverted rate remains frozen at lower limit', async () => {
-								await assertRatesAreCorrect({
-									txn,
-									currencyKeys: [iBTC],
-									expectedRates: [toUnit('2300')],
-								});
-								assert.equal(true, await instance.rateIsFrozen(iBTC));
-							});
-							it('and canFreeze is false for the currency key is now frozen', async () => {
-								assert.notOk(await instance.canFreezeRate(iBTC));
-							});
-						});
-					});
-				});
-				describe('when updateRates is called with an in-bounds update', () => {
-					let txn;
-					beforeEach(async () => {
-						const rates = [4500.553, 225, 1.12, 4500.553].map(toUnit);
-						const timeSent = await currentTime();
-						txn = await instance.updateRates([iBTC, iETH, sEUR, sBNB], rates, timeSent, {
-							from: oracle,
-						});
-					});
-					it('regular and inverted rates should be updated correctly', async () => {
-						await assertRatesAreCorrect({
-							txn,
-							currencyKeys: [iBTC, iETH, sEUR, sBNB],
-							expectedRates: [3499.447, 175, 1.12, 4500.553].map(toUnit),
-						});
-					});
-					it('rateIsFrozen must be false for both', async () => {
-						assert.equal(false, await instance.rateIsFrozen(iBTC));
-						assert.equal(false, await instance.rateIsFrozen(iETH));
-					});
-					it('and canFreeze is false for the currency keys as the rate is valid', async () => {
-						assert.notOk(await instance.canFreezeRate(iBTC));
-						assert.notOk(await instance.canFreezeRate(iETH));
-					});
-					describe('when setInversePricing is called to freeze a synth with a rate', () => {
-						beforeEach(async () => {
-							await instance.setInversePricing(
-								iBTC,
-								toUnit(4000),
-								toUnit(6500),
-								toUnit(2300),
-								true,
-								false,
-								{
-									from: owner,
-								}
-							);
-						});
-						it('then the synth is frozen', async () => {
-							assert.equal(true, await instance.rateIsFrozen(iBTC));
-							assert.equal(false, await instance.rateIsFrozen(iETH));
-						});
-						it('and the rate for the synth is the upperLimit - regardless of its old value', async () => {
-							const actual = await instance.ratesForCurrencies([iBTC]);
-							assert.bnEqual(actual, toUnit(6500));
-						});
-						it('and canFreeze is false for the currency keys as the rate is frozen', async () => {
-							assert.notOk(await instance.canFreezeRate(iBTC));
-						});
-					});
-				});
-				describe('when updateRates is called with a lower out-of-bounds update', () => {
-					let txn;
-					beforeEach(async () => {
-						const rates = [8050, 400, 1.12, 8050].map(toUnit);
-						const timeSent = await currentTime();
-						txn = await instance.updateRates([iBTC, iETH, sEUR, sBNB], rates, timeSent, {
-							from: oracle,
-						});
-					});
-					it('inverted rates return at the lower bounds', async () => {
-						await assertRatesAreCorrect({
-							txn,
-							currencyKeys: [iBTC, iETH, sEUR, sBNB],
-							expectedRates: [2300, 75, 1.12, 8050].map(toUnit),
-							outOfBounds: [iBTC, iETH],
-						});
-					});
-					it('and canFreeze is true for the currency keys as the rate is invalid', async () => {
-						assert.ok(await instance.canFreezeRate(iBTC));
-						assert.ok(await instance.canFreezeRate(iETH));
-					});
-
-					describe('when freezeRate is invoked for both', () => {
-						beforeEach(async () => {
-							await instance.freezeRate(iBTC, { from: accounts[2] });
-							await instance.freezeRate(iETH, { from: accounts[3] });
-						});
-						describe('when another updateRates is called with an in bounds update', () => {
-							beforeEach(async () => {
-								const rates = [3500, 300, 2.12, 3500].map(toUnit);
-								const timeSent = await currentTime();
-								txn = await instance.updateRates([iBTC, iETH, sEUR, sBNB], rates, timeSent, {
-									from: oracle,
-								});
-							});
-
-							it('inverted rates must remain frozen at the lower bounds', async () => {
-								await assertRatesAreCorrect({
-									txn,
-									currencyKeys: [iBTC, iETH, sEUR, sBNB],
-									expectedRates: [2300, 75, 2.12, 3500].map(toUnit),
-								});
-							});
-						});
-
-						describe('when another updateRates is called with an out of bounds update the other way', () => {
-							beforeEach(async () => {
-								const rates = [1000, 50, 2.3, 1000].map(toUnit);
-								const timeSent = await currentTime();
-								txn = await instance.updateRates([iBTC, iETH, sEUR, sBNB], rates, timeSent, {
-									from: oracle,
-								});
-							});
-
-							it('inverted rates must remain frozen at the lower bounds', async () => {
-								await assertRatesAreCorrect({
-									txn,
-									currencyKeys: [iBTC, iETH, sEUR, sBNB],
-									expectedRates: [2300, 75, 2.3, 1000].map(toUnit),
-								});
-							});
-						});
-
-						describe('when setInversePricing is called again for one of the frozen synths', () => {
-							let setTxn;
-							beforeEach(async () => {
-								setTxn = await instance.setInversePricing(
-									iBTC,
-									toUnit(5000),
-									toUnit(8900),
-									toUnit(3000),
-									false,
-									false,
-									{
-										from: owner,
-									}
-								);
-							});
-
-							it('it emits a InversePriceConfigured event', async () => {
-								const currencyKey = 'iBTC';
-								assert.eventEqual(setTxn, 'InversePriceConfigured', {
-									currencyKey: toBytes32(currencyKey),
-									entryPoint: toUnit(5000),
-									upperLimit: toUnit(8900),
-									lowerLimit: toUnit(3000),
-								});
-							});
-
-							it('and the list of invertedKeys still lists them both', async () => {
-								assert.equal('iBTC', bytesToString(await instance.invertedKeys(0)));
-								assert.equal('iETH', bytesToString(await instance.invertedKeys(1)));
-								await assert.invalidOpcode(instance.invertedKeys(2));
-							});
-
-							describe('when a price is received within bounds', () => {
-								let txn;
-								beforeEach(async () => {
-									const rates = [1250, 201, 1.12, 1250].map(toUnit);
-									const timeSent = await currentTime();
-									txn = await instance.updateRates([iBTC, iETH, sEUR, sBNB], rates, timeSent, {
-										from: oracle,
-									});
-								});
-								it('then the inverted synth updates as it is no longer frozen and respects new entryPoint and limits', async () => {
-									await assertRatesAreCorrect({
-										txn,
-										currencyKeys: [iBTC, iETH, sEUR, sBNB],
-										expectedRates: [8750, 75, 1.12, 1250].map(toUnit),
-									});
-								});
-								it('and canFreeze is false for the unfrozen and the already frozen one', async () => {
-									assert.notOk(await instance.canFreezeRate(iBTC));
-									assert.notOk(await instance.canFreezeRate(iETH));
-								});
-
-								describe('when a price is received out of bounds', () => {
-									let txn;
-									beforeEach(async () => {
-										const rates = [1000, 201, 1.12, 1250].map(toUnit);
-										const timeSent = await currentTime();
-										txn = await instance.updateRates([iBTC, iETH, sEUR, sBNB], rates, timeSent, {
-											from: oracle,
-										});
-									});
-									it('then the inverted shows at new upper limit', async () => {
-										await assertRatesAreCorrect({
-											txn,
-											currencyKeys: [iBTC, iETH, sEUR, sBNB],
-											expectedRates: [8900, 75, 1.12, 1250].map(toUnit),
-										});
-									});
-									it('and canFreeze is true for the currency key as the rate is invalid', async () => {
-										assert.ok(await instance.canFreezeRate(iBTC));
-									});
-									it('but false for the already frozen one', async () => {
-										assert.notOk(await instance.canFreezeRate(iETH));
-									});
-								});
-							});
-						});
-					});
-				});
-				describe('when updateRates is called with an upper out-of-bounds update', () => {
-					let txn;
-					beforeEach(async () => {
-						const rates = [1200, 45, 1.12, 1200].map(toUnit);
-						const timeSent = await currentTime();
-						txn = await instance.updateRates([iBTC, iETH, sEUR, sBNB], rates, timeSent, {
-							from: oracle,
-						});
-					});
-					it('inverted rates must be set to the upper bounds', async () => {
-						await assertRatesAreCorrect({
-							txn,
-							currencyKeys: [iBTC, iETH, sEUR, sBNB],
-							expectedRates: [6500, 350, 1.12, 1200].map(toUnit),
-							outOfBounds: [iBTC, iETH],
-						});
-					});
-
-					describe('when freezeRate is invoked', () => {
-						beforeEach(async () => {
-							await instance.freezeRate(iBTC, { from: accounts[2] });
-							await instance.freezeRate(iETH, { from: accounts[2] });
-						});
-						describe('when another updateRates is called with an in bounds update', () => {
-							beforeEach(async () => {
-								const rates = [3500, 300, 2.12, 3500].map(toUnit);
-								const timeSent = await currentTime();
-								txn = await instance.updateRates([iBTC, iETH, sEUR, sBNB], rates, timeSent, {
-									from: oracle,
-								});
-							});
-							it('inverted rates must remain frozen at the upper bounds', async () => {
-								await assertRatesAreCorrect({
-									txn,
-									currencyKeys: [iBTC, iETH, sEUR, sBNB],
-									expectedRates: [6500, 350, 2.12, 3500].map(toUnit),
-								});
-							});
-						});
-					});
-
-					describe('when iBTC is attempted removal by a non owner', () => {
-						it('ensure only the owner can invoke', async () => {
-							await onlyGivenAddressCanInvoke({
-								fnc: instance.removeInversePricing,
-								args: [iBTC],
-								accounts,
-								address: owner,
-								reason: 'Only the contract owner may perform this action',
-							});
-						});
-					});
-
-					describe('when a regular (non-inverse) synth is removed by the owner', () => {
-						it('then it reverts', async () => {
-							await assert.revert(
-								instance.removeInversePricing(sEUR, {
-									from: owner,
-								}),
-								'No inverted price exists'
-							);
-							await assert.revert(
-								instance.removeInversePricing(sBNB, {
-									from: owner,
-								}),
-								'No inverted price exists'
-							);
-						});
-					});
-=======
-	describe('when the flags interface is set', () => {
-		beforeEach(async () => {
-			// replace the FlagsInterface mock with a fully fledged mock that can
-			// return arrays of information
->>>>>>> 913d0b35
-
-					describe('when iBTC is removed by the owner', () => {
-						let removeTxn;
-						beforeEach(async () => {
-							removeTxn = await instance.removeInversePricing(iBTC, {
-								from: owner,
-							});
-						});
-						it('it emits a InversePriceConfigured event', async () => {
-							assert.eventEqual(removeTxn, 'InversePriceConfigured', {
-								currencyKey: iBTC,
-								entryPoint: 0,
-								upperLimit: 0,
-								lowerLimit: 0,
-							});
-						});
-						it('and the list of invertedKeys contains only iETH', async () => {
-							assert.equal('iETH', bytesToString(await instance.invertedKeys(0)));
-							await assert.invalidOpcode(instance.invertedKeys(1));
-						});
-
-						it('and inversePricing for iBTC returns an empty struct', async () => {
-							const {
-								entryPoint,
-								upperLimit,
-								lowerLimit,
-								frozenAtUpperLimit,
-								frozenAtLowerLimit,
-							} = await instance.inversePricing(iBTC);
-
-							assert.equal(entryPoint, '0');
-							assert.equal(upperLimit, '0');
-							assert.equal(lowerLimit, '0');
-							assert.equal(frozenAtUpperLimit, false);
-							assert.equal(frozenAtLowerLimit, false);
-						});
-					});
 				});
 			});
 		});
@@ -3889,8 +3039,6 @@
 
 		itCalculatesEffectiveValue();
 
-		itCalculatesInvertedPrices();
-
 		itReadsFromAggregator();
 
 		itDoesntReadAtomicPricesFromDex();
@@ -3950,8 +3098,6 @@
 
 		itCalculatesEffectiveValue();
 
-		itCalculatesInvertedPrices();
-
 		itReadsFromAggregator();
 
 		itReadsAtomicPricesFromDex();
