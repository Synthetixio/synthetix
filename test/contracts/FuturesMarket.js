--- conflicted
+++ resolved
@@ -1,5 +1,4 @@
 const { artifacts, contract, web3 } = require('hardhat');
-const ethers = require('ethers');
 const { toBytes32 } = require('../..');
 const {
 	currentTime,
@@ -18,7 +17,8 @@
 	ensureOnlyExpectedMutativeFunctions,
 } = require('./helpers');
 
-<<<<<<< HEAD
+const MockExchanger = artifacts.require('MockExchanger');
+
 const errorCodes = {
 	Ok: 0,
 	NotPending: 1,
@@ -32,9 +32,13 @@
 	InsufficientMargin: 9,
 	NotPermitted: 10,
 };
-=======
-const MockExchanger = artifacts.require('MockExchanger');
->>>>>>> a4d63d7c
+
+const defaultPriceBounds = [
+	toBN('0'),
+	toBN('2')
+		.pow(toBN('256'))
+		.sub(toBN('1')),
+];
 
 contract('FuturesMarket', accounts => {
 	let proxyFuturesMarket,
@@ -69,9 +73,6 @@
 
 	const initialFundingIndex = toBN(4);
 
-	// This effectively sets unlimited slippage for testing.
-	const defaultPriceBounds = [ethers.constants.Zero, ethers.constants.MaxUint256];
-
 	async function setPrice(asset, price) {
 		await exchangeRates.updateRates([asset], [price], await currentTime(), {
 			from: oracle,
@@ -84,8 +85,7 @@
 	}
 
 	async function submitAndConfirmOrder({ market, account, fillPrice, leverage }) {
-		await setPrice(await market.baseAsset(), fillPrice);
-		await market.submitOrder(leverage, ...defaultPriceBounds, { from: account });
+		await market.submitOrder(leverage, { from: account });
 		await confirmOrder({
 			market,
 			account,
@@ -100,8 +100,7 @@
 		marginDelta,
 		leverage,
 	}) {
-		await setPrice(await market.baseAsset(), fillPrice);
-		await market.modifyMarginAndSubmitOrder(marginDelta, leverage, ...defaultPriceBounds, {
+		await market.modifyMarginAndSubmitOrder(marginDelta, leverage, {
 			from: account,
 		});
 		await confirmOrder({
@@ -345,9 +344,7 @@
 						fee,
 						toUnit('0.001')
 					);
-					const tx = await futuresMarket.submitOrder(leverage.neg(), ...defaultPriceBounds, {
-						from: trader,
-					});
+					const tx = await futuresMarket.submitOrder(leverage.neg(), { from: trader });
 
 					// Fee is properly recorded and deducted.
 					const decodedLogs = await getDecodedLogs({
@@ -965,7 +962,7 @@
 				await futuresMarket.modifyMargin(toUnit('100'), { from: trader });
 				await assert.revert(
 					futuresMarket.modifyMargin(toUnit('-101'), { from: trader }),
-					'Withdrawing more than margin'
+					'Insufficient margin'
 				);
 			});
 
@@ -1097,7 +1094,7 @@
 			const leverage = toUnit('10');
 			const fee = (await futuresMarket.orderFee(trader, leverage))[0];
 
-			const tx = await futuresMarket.submitOrder(leverage, ...defaultPriceBounds, { from: trader });
+			const tx = await futuresMarket.submitOrder(leverage, { from: trader });
 
 			const id = toBN(1);
 			const roundId = await futuresMarket.currentRoundId();
@@ -1119,7 +1116,7 @@
 			decodedEventEqual({
 				event: 'OrderSubmitted',
 				emittedFrom: proxyFuturesMarket.address,
-				args: [id, trader, leverage, fee, roundId],
+				args: [id, trader, leverage, fee, roundId, defaultPriceBounds[0], defaultPriceBounds[1]],
 				log: decodedLogs[0],
 			});
 		});
@@ -1146,11 +1143,11 @@
 
 			const leverage = toUnit('5');
 
-			await futuresMarket.submitOrder(leverage, ...defaultPriceBounds, { from: trader });
+			await futuresMarket.submitOrder(leverage, { from: trader });
 			const id = (await futuresMarket.orders(trader)).id;
-			await futuresMarket.submitOrder(leverage, ...defaultPriceBounds, { from: trader });
+			await futuresMarket.submitOrder(leverage, { from: trader });
 			assert.bnEqual((await futuresMarket.orders(trader)).id, id.add(toBN(1)));
-			await futuresMarket.submitOrder(leverage, ...defaultPriceBounds, { from: trader2 });
+			await futuresMarket.submitOrder(leverage, { from: trader2 });
 			assert.bnEqual((await futuresMarket.orders(trader2)).id, id.add(toBN(2)));
 		});
 
@@ -1161,7 +1158,7 @@
 			const leverage = toUnit('10');
 			const fee = (await futuresMarket.orderFee(trader, leverage))[0];
 
-			await futuresMarket.submitOrder(leverage, ...defaultPriceBounds, { from: trader });
+			await futuresMarket.submitOrder(leverage, { from: trader });
 
 			const id1 = toBN(1);
 			const roundId1 = await futuresMarket.currentRoundId();
@@ -1183,9 +1180,7 @@
 			const leverage2 = toUnit('5');
 			const fee2 = (await futuresMarket.orderFee(trader, leverage2))[0];
 
-			const tx = await futuresMarket.submitOrder(leverage2, ...defaultPriceBounds, {
-				from: trader,
-			});
+			const tx = await futuresMarket.submitOrder(leverage2, { from: trader });
 
 			const id2 = toBN(2);
 			const roundId2 = await futuresMarket.currentRoundId();
@@ -1211,7 +1206,15 @@
 			decodedEventEqual({
 				event: 'OrderSubmitted',
 				emittedFrom: proxyFuturesMarket.address,
-				args: [id2, trader, leverage2, fee2, roundId2],
+				args: [
+					id2,
+					trader,
+					leverage2,
+					fee2,
+					roundId2,
+					defaultPriceBounds[0],
+					defaultPriceBounds[1],
+				],
 				log: decodedLogs[1],
 			});
 		});
@@ -1219,12 +1222,12 @@
 		it('max leverage cannot be exceeded', async () => {
 			await futuresMarket.modifyMargin(toUnit('1000'), { from: trader });
 			await assert.revert(
-				futuresMarket.submitOrder(toUnit('10.1'), ...defaultPriceBounds, { from: trader }),
+				futuresMarket.submitOrder(toUnit('10.1'), { from: trader }),
 				'Max leverage exceeded'
 			);
 
 			await assert.revert(
-				futuresMarket.submitOrder(toUnit('-10.1'), ...defaultPriceBounds, { from: trader }),
+				futuresMarket.submitOrder(toUnit('-10.1'), { from: trader }),
 				'Max leverage exceeded'
 			);
 		});
@@ -1232,7 +1235,7 @@
 		it('min margin must be provided', async () => {
 			await futuresMarket.modifyMargin(toUnit('99'), { from: trader });
 			await assert.revert(
-				futuresMarket.submitOrder(toUnit('10'), ...defaultPriceBounds, { from: trader }),
+				futuresMarket.submitOrder(toUnit('10'), { from: trader }),
 				'Insufficient margin'
 			);
 		});
@@ -1493,7 +1496,7 @@
 			await setPrice(baseAsset, toUnit('50'));
 			assert.isTrue(await futuresMarket.canLiquidate(trader));
 			await assert.revert(
-				futuresMarket.submitOrder(toUnit('5'), ...defaultPriceBounds, { from: trader }),
+				futuresMarket.submitOrder(toUnit('5'), { from: trader }),
 				'Position can be liquidated'
 			);
 		});
@@ -1506,7 +1509,7 @@
 			const preBalance = await sUSD.balanceOf(trader);
 
 			const leverage = toUnit('10');
-			await futuresMarket.submitOrder(leverage, ...defaultPriceBounds, { from: trader });
+			await futuresMarket.submitOrder(leverage, { from: trader });
 
 			const tx = await futuresMarket.cancelOrder({ from: trader });
 
@@ -1517,6 +1520,8 @@
 			assert.bnEqual(order.leverage, toUnit(0));
 			assert.bnEqual(order.fee, toUnit(0));
 			assert.bnEqual(order.roundId, toUnit(0));
+			assert.bnEqual(order.minPrice, toUnit(0));
+			assert.bnEqual(order.maxPrice, toUnit(0));
 			assert.bnEqual(await sUSD.balanceOf(trader), preBalance);
 
 			// And the relevant events are properly emitted
@@ -1543,7 +1548,7 @@
 				leverage: toUnit('10'),
 			});
 
-			await futuresMarket.submitOrder(toUnit('5'), ...defaultPriceBounds, { from: trader });
+			await futuresMarket.submitOrder(toUnit('5'), { from: trader });
 			await setPrice(baseAsset, toUnit('50'));
 			assert.isTrue(await futuresMarket.canLiquidate(trader));
 
@@ -1559,12 +1564,7 @@
 			await futuresMarket.modifyMargin(margin, { from: trader });
 			const leverage = toUnit('10');
 			const fee = (await futuresMarket.orderFee(trader, leverage))[0];
-<<<<<<< HEAD
 			await futuresMarket.submitOrder(leverage, { from: trader });
-=======
-			await futuresMarket.submitOrder(leverage, ...defaultPriceBounds, { from: trader });
-
->>>>>>> a4d63d7c
 			const price = toUnit('200');
 			await setPrice(baseAsset, price);
 
@@ -1597,6 +1597,8 @@
 			assert.bnEqual(order.leverage, toUnit(0));
 			assert.bnEqual(order.fee, toUnit(0));
 			assert.bnEqual(order.roundId, toUnit(0));
+			assert.bnEqual(order.minPrice, toUnit(0));
+			assert.bnEqual(order.maxPrice, toUnit(0));
 
 			// And the relevant events are properly emitted
 			const id = toBN(1);
@@ -1620,7 +1622,7 @@
 			const margin = toUnit('1000');
 			await futuresMarket.modifyMargin(margin, { from: trader });
 			const leverage = toUnit('10');
-			await futuresMarket.submitOrder(leverage, ...defaultPriceBounds, { from: trader });
+			await futuresMarket.submitOrder(leverage, { from: trader });
 
 			assert.equal(await futuresMarket.orderStatus(trader), errorCodes.NoPriceUpdate);
 			assert.isFalse(await futuresMarket.canConfirmOrder(trader));
@@ -1637,7 +1639,7 @@
 			const margin = toUnit('1000');
 			await futuresMarket.modifyMargin(margin, { from: trader });
 			const leverage = toUnit('10');
-			await futuresMarket.submitOrder(leverage, ...defaultPriceBounds, { from: trader });
+			await futuresMarket.submitOrder(leverage, { from: trader });
 
 			const price = toUnit('200');
 			await setPrice(baseAsset, price);
@@ -1663,7 +1665,6 @@
 			const minPrice = startPrice.mul(toUnit(1).sub(maxSlippage));
 			const maxPrice = startPrice.mul(toUnit(1).add(maxSlippage));
 
-<<<<<<< HEAD
 			await futuresMarket.submitOrderWithPriceBounds(leverage, minPrice, maxPrice, {
 				from: trader,
 			});
@@ -1677,31 +1678,20 @@
 					from: trader2,
 				}
 			);
-=======
-			await futuresMarket.submitOrder(leverage, minPrice, maxPrice, { from: trader });
->>>>>>> a4d63d7c
 
 			// Slips +1%.
 			await setPrice(baseAsset, maxPrice.add(toBN(1)));
 			assert.isFalse(await futuresMarket.canConfirmOrder(trader));
-<<<<<<< HEAD
 			await assert.revert(futuresMarket.confirmOrder(trader), 'Price out of acceptable range');
 			assert.isFalse(await futuresMarket.canConfirmOrder(trader2));
 			await assert.revert(futuresMarket.confirmOrder(trader2), 'Price out of acceptable range');
-=======
-			await assert.revert(futuresMarket.confirmOrder(trader), 'Price exceeds slippage limits');
->>>>>>> a4d63d7c
 
 			// Slips -1%.
 			await setPrice(baseAsset, minPrice.sub(toBN(1)));
 			assert.isFalse(await futuresMarket.canConfirmOrder(trader));
-<<<<<<< HEAD
 			await assert.revert(futuresMarket.confirmOrder(trader), 'Price out of acceptable range');
 			assert.isFalse(await futuresMarket.canConfirmOrder(trader2));
 			await assert.revert(futuresMarket.confirmOrder(trader2), 'Price out of acceptable range');
-=======
-			await assert.revert(futuresMarket.confirmOrder(trader), 'Price exceeds slippage limits');
->>>>>>> a4d63d7c
 		});
 
 		it('Cannot confirm an order if an existing position is liquidating', async () => {
@@ -1714,7 +1704,7 @@
 			});
 
 			// User realises the price is going to crash and tries to outrun their liquidation
-			await futuresMarket.submitOrder(toUnit('0'), ...defaultPriceBounds, { from: trader });
+			await futuresMarket.submitOrder(toUnit('0'), { from: trader });
 			await setPrice(baseAsset, toUnit('100'));
 
 			// But it fails!
@@ -1754,7 +1744,7 @@
 			const margin = toUnit('1000');
 			await futuresMarket.modifyMargin(margin, { from: trader });
 			const leverage = toUnit('10');
-			await futuresMarket.submitOrder(leverage, ...defaultPriceBounds, { from: trader });
+			await futuresMarket.submitOrder(leverage, { from: trader });
 
 			await setPrice(baseAsset, toUnit('200'));
 			await futuresMarket.confirmOrder(trader);
@@ -1793,7 +1783,7 @@
 			await futuresMarket.modifyMargin(margin, { from: trader });
 
 			const leverage = toUnit('10');
-			await futuresMarket.submitOrder(leverage, ...defaultPriceBounds, { from: trader });
+			await futuresMarket.submitOrder(leverage, { from: trader });
 
 			await setPrice(baseAsset, toUnit('200'));
 
@@ -1812,7 +1802,7 @@
 				leverage: toUnit('2'),
 			});
 
-			await futuresMarket.submitOrder(toUnit('3'), ...defaultPriceBounds, { from: trader });
+			await futuresMarket.submitOrder(toUnit('3'), { from: trader });
 
 			assert.isTrue(await futuresMarket.orderPending(trader));
 			let order = await futuresMarket.orders(trader);
@@ -1820,6 +1810,8 @@
 			assert.bnEqual(order.leverage, toUnit('3'));
 			assert.bnNotEqual(order.fee, toBN(0));
 			assert.bnNotEqual(order.roundId, toBN(0));
+			assert.bnEqual(order.minPrice, toUnit(0));
+			assert.bnNotEqual(order.maxPrice, toUnit(0));
 
 			const tx = await futuresMarket.closePosition({ from: trader });
 			const decodedLogs = await getDecodedLogs({ hash: tx.tx, contracts: [sUSD, futuresMarket] });
@@ -1833,7 +1825,15 @@
 			decodedEventEqual({
 				event: 'OrderSubmitted',
 				emittedFrom: proxyFuturesMarket.address,
-				args: [order.id.add(toBN(1)), trader, toBN(0), toBN(0), order.roundId],
+				args: [
+					order.id.add(toBN(1)),
+					trader,
+					toBN(0),
+					toBN(0),
+					order.roundId,
+					defaultPriceBounds[0],
+					defaultPriceBounds[1],
+				],
 				log: decodedLogs[1],
 			});
 
@@ -1843,6 +1843,8 @@
 			assert.bnEqual(order.leverage, toBN(0));
 			assert.bnEqual(order.fee, toBN(0));
 			assert.bnNotEqual(order.roundId, toBN(0));
+			assert.bnEqual(order.minPrice, toUnit(0));
+			assert.bnNotEqual(order.maxPrice, toUnit(0));
 		});
 
 		it('Cannot close a position if it is liquidating', async () => {
@@ -1871,9 +1873,9 @@
 		describe('PnL', () => {
 			beforeEach(async () => {
 				await futuresMarket.modifyMargin(toUnit('1000'), { from: trader });
-				await futuresMarket.submitOrder(toUnit('5'), ...defaultPriceBounds, { from: trader });
+				await futuresMarket.submitOrder(toUnit('5'), { from: trader });
 				await futuresMarket.modifyMargin(toUnit('4000'), { from: trader2 });
-				await futuresMarket.submitOrder(toUnit('-1'), ...defaultPriceBounds, { from: trader2 });
+				await futuresMarket.submitOrder(toUnit('-1'), { from: trader2 });
 
 				await setPrice(baseAsset, toUnit('100'));
 
@@ -1920,9 +1922,9 @@
 				)[0];
 
 				await futuresMarket.modifyMargin(toUnit('1000'), { from: trader });
-				await futuresMarket.submitOrder(toUnit('5'), ...defaultPriceBounds, { from: trader });
+				await futuresMarket.submitOrder(toUnit('5'), { from: trader });
 				await futuresMarket.modifyMargin(toUnit('5000'), { from: trader2 });
-				await futuresMarket.submitOrder(toUnit('-1'), ...defaultPriceBounds, { from: trader2 });
+				await futuresMarket.submitOrder(toUnit('-1'), { from: trader2 });
 
 				await setPrice(baseAsset, toUnit('100'));
 
@@ -1988,9 +1990,9 @@
 				let price = toUnit(100);
 
 				await futuresMarket.modifyMargin(toUnit('1000'), { from: trader });
-				await futuresMarket.submitOrder(toUnit('5'), ...defaultPriceBounds, { from: trader });
+				await futuresMarket.submitOrder(toUnit('5'), { from: trader });
 				await futuresMarket.modifyMargin(toUnit('1000'), { from: trader2 });
-				await futuresMarket.submitOrder(toUnit('-10'), ...defaultPriceBounds, { from: trader2 });
+				await futuresMarket.submitOrder(toUnit('-10'), { from: trader2 });
 
 				await setPrice(baseAsset, price);
 
@@ -2611,9 +2613,9 @@
 		describe('Liquidation price', () => {
 			it('Liquidation price is accurate with no funding', async () => {
 				await futuresMarket.modifyMargin(toUnit('1000'), { from: trader });
-				await futuresMarket.submitOrder(toUnit('10'), ...defaultPriceBounds, { from: trader });
+				await futuresMarket.submitOrder(toUnit('10'), { from: trader });
 				await futuresMarket.modifyMargin(toUnit('1000'), { from: trader2 });
-				await futuresMarket.submitOrder(toUnit('-10'), ...defaultPriceBounds, { from: trader2 });
+				await futuresMarket.submitOrder(toUnit('-10'), { from: trader2 });
 
 				await setPrice(baseAsset, toUnit('100'));
 
@@ -2639,9 +2641,9 @@
 
 			it('Liquidation price is accurate if the liquidation fee changes', async () => {
 				await futuresMarket.modifyMargin(toUnit('1000'), { from: trader });
-				await futuresMarket.submitOrder(toUnit('5'), ...defaultPriceBounds, { from: trader });
+				await futuresMarket.submitOrder(toUnit('5'), { from: trader });
 				await futuresMarket.modifyMargin(toUnit('1000'), { from: trader2 });
-				await futuresMarket.submitOrder(toUnit('-5'), ...defaultPriceBounds, { from: trader2 });
+				await futuresMarket.submitOrder(toUnit('-5'), { from: trader2 });
 
 				await setPrice(baseAsset, toUnit('250'));
 
@@ -2689,9 +2691,9 @@
 			it('Liquidation price is accurate with funding', async () => {
 				// Submit orders that induce -0.05 funding rate
 				await futuresMarket.modifyMargin(toUnit('1500'), { from: trader });
-				await futuresMarket.submitOrder(toUnit('5'), ...defaultPriceBounds, { from: trader });
+				await futuresMarket.submitOrder(toUnit('5'), { from: trader });
 				await futuresMarket.modifyMargin(toUnit('500'), { from: trader2 });
-				await futuresMarket.submitOrder(toUnit('-5'), ...defaultPriceBounds, { from: trader2 });
+				await futuresMarket.submitOrder(toUnit('-5'), { from: trader2 });
 
 				await setPrice(baseAsset, toUnit('250'));
 
@@ -2721,9 +2723,9 @@
 
 			it('Liquidation price reports invalidity properly', async () => {
 				await futuresMarket.modifyMargin(toUnit('1500'), { from: trader });
-				await futuresMarket.submitOrder(toUnit('5'), ...defaultPriceBounds, { from: trader });
+				await futuresMarket.submitOrder(toUnit('5'), { from: trader });
 				await futuresMarket.modifyMargin(toUnit('1000'), { from: trader2 });
-				await futuresMarket.submitOrder(toUnit('-5'), ...defaultPriceBounds, { from: trader2 });
+				await futuresMarket.submitOrder(toUnit('-5'), { from: trader2 });
 
 				await setPrice(baseAsset, toUnit('250'));
 
@@ -2767,7 +2769,7 @@
 		describe('canLiquidate', () => {
 			it('Can liquidate an underwater position', async () => {
 				await futuresMarket.modifyMargin(toUnit('1000'), { from: trader });
-				await futuresMarket.submitOrder(toUnit('5'), ...defaultPriceBounds, { from: trader });
+				await futuresMarket.submitOrder(toUnit('5'), { from: trader });
 				let price = toUnit('250');
 				await setPrice(baseAsset, price);
 
@@ -2784,7 +2786,7 @@
 
 			it('No liquidations while prices are invalid', async () => {
 				await futuresMarket.modifyMargin(toUnit('1000'), { from: trader });
-				await futuresMarket.submitOrder(toUnit('5'), ...defaultPriceBounds, { from: trader });
+				await futuresMarket.submitOrder(toUnit('5'), { from: trader });
 
 				await setPrice(baseAsset, toUnit('250'));
 				await futuresMarket.confirmOrder(trader);
@@ -2799,11 +2801,11 @@
 		describe('liquidatePosition', () => {
 			beforeEach(async () => {
 				await futuresMarket.modifyMargin(toUnit('1000'), { from: trader });
-				await futuresMarket.submitOrder(toUnit('10'), ...defaultPriceBounds, { from: trader });
+				await futuresMarket.submitOrder(toUnit('10'), { from: trader });
 				await futuresMarket.modifyMargin(toUnit('1000'), { from: trader2 });
-				await futuresMarket.submitOrder(toUnit('5'), ...defaultPriceBounds, { from: trader2 });
+				await futuresMarket.submitOrder(toUnit('5'), { from: trader2 });
 				await futuresMarket.modifyMargin(toUnit('1000'), { from: trader3 });
-				await futuresMarket.submitOrder(toUnit('-5'), ...defaultPriceBounds, { from: trader3 });
+				await futuresMarket.submitOrder(toUnit('-5'), { from: trader3 });
 
 				await setPrice(baseAsset, toUnit('250'));
 
@@ -3019,7 +3021,7 @@
 			});
 
 			it('Liquidation cancels any outstanding orders', async () => {
-				await futuresMarket.submitOrder(toUnit('8'), ...defaultPriceBounds, { from: trader });
+				await futuresMarket.submitOrder(toUnit('8'), { from: trader });
 
 				assert.isTrue(await futuresMarket.orderPending(trader));
 				const order = await futuresMarket.orders(trader);
