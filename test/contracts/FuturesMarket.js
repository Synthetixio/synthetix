const { artifacts, contract, web3 } = require('hardhat');
const { toBytes32 } = require('../..');
const {
	currentTime,
	fastForward,
	toUnit,
	multiplyDecimalRound,
	divideDecimalRound,
} = require('../utils')();
const { toBN } = web3.utils;

const { setupAllContracts } = require('./setup');
const { assert, addSnapshotBeforeRestoreAfterEach } = require('./common');
const {
	getDecodedLogs,
	decodedEventEqual,
	ensureOnlyExpectedMutativeFunctions,
} = require('./helpers');

const MockExchanger = artifacts.require('MockExchanger');

contract('FuturesMarket', accounts => {
	let proxyFuturesMarket,
		futuresMarketSettings,
		futuresMarketManager,
		futuresMarket,
		exchangeRates,
		addressResolver,
		oracle,
		sUSD,
		synthetix,
		feePool,
		debtCache;

	const owner = accounts[1];
	const trader = accounts[2];
	const trader2 = accounts[3];
	const trader3 = accounts[4];
	const noBalance = accounts[5];
	const traderInitialBalance = toUnit(1000000);

	const baseAsset = toBytes32('sBTC');
	const takerFee = toUnit('0.003');
	const makerFee = toUnit('0.001');
	const maxLeverage = toUnit('10');
	const maxMarketValue = toUnit('100000');
	const maxFundingRate = toUnit('0.1');
	const maxFundingRateSkew = toUnit('1');
	const maxFundingRateDelta = toUnit('0.0125');
	const initialPrice = toUnit('100');
	const liquidationFee = toUnit('20');
	const minInitialMargin = toUnit('100');

	const initialFundingIndex = toBN(4);

	async function setPrice(asset, price) {
		await exchangeRates.updateRates([asset], [price], await currentTime(), {
			from: oracle,
		});
	}

	async function transferMarginAndModifyPosition({
		market,
		account,
		fillPrice,
		marginDelta,
		sizeDelta,
	}) {
		await market.transferMargin(marginDelta, { from: account });
		await setPrice(await market.baseAsset(), fillPrice);
		await market.modifyPosition(sizeDelta, {
			from: account,
		});
	}

	async function closePositionAndWithdrawMargin({ market, account, fillPrice }) {
		await setPrice(await market.baseAsset(), fillPrice);
		await market.closePosition({ from: account });
		await market.withdrawAllMargin({ from: account });
	}

	before(async () => {
		({
			ProxyFuturesMarketBTC: proxyFuturesMarket,
			FuturesMarketSettings: futuresMarketSettings,
			FuturesMarketManager: futuresMarketManager,
			FuturesMarketBTC: futuresMarket,
			ExchangeRates: exchangeRates,
			AddressResolver: addressResolver,
			SynthsUSD: sUSD,
			Synthetix: synthetix,
			FeePool: feePool,
			DebtCache: debtCache,
		} = await setupAllContracts({
			accounts,
			synths: ['sUSD'],
			contracts: [
				'FuturesMarketManager',
				'FuturesMarketSettings',
				'ProxyFuturesMarketBTC',
				'ProxyFuturesMarketETH',
				'FuturesMarketBTC',
				'AddressResolver',
				'FeePool',
				'ExchangeRates',
				'SystemStatus',
				'Synthetix',
				'CollateralManager',
				'DebtCache',
			],
		}));

		// Update the rate so that it is not invalid
		oracle = await exchangeRates.oracle();
		await setPrice(baseAsset, initialPrice);

		// Issue the trader some sUSD
		for (const t of [trader, trader2, trader3]) {
			await sUSD.issue(t, traderInitialBalance);
		}
	});

	addSnapshotBeforeRestoreAfterEach();

	describe('Basic parameters', () => {
		it('Only expected functions are mutative', () => {
			ensureOnlyExpectedMutativeFunctions({
				abi: futuresMarket.abi,
				ignoreParents: ['Owned', 'Proxyable', 'MixinFuturesMarketSettings'],
				expected: [
					'transferMargin',
					'withdrawAllMargin',
					'modifyPosition',
					'modifyPositionWithPriceBounds',
					'closePosition',
					'closePositionWithPriceBounds',
					'liquidatePosition',
					'recomputeFunding',
				],
			});
		});

		it('static parameters are set properly at construction', async () => {
			const parameters = await futuresMarket.parameters();
			assert.equal(await futuresMarket.baseAsset(), baseAsset);
			assert.bnEqual(parameters.takerFee, takerFee);
			assert.bnEqual(parameters.makerFee, makerFee);
			assert.bnEqual(parameters.maxLeverage, maxLeverage);
			assert.bnEqual(parameters.maxMarketValue, maxMarketValue);
			assert.bnEqual(parameters.maxFundingRate, maxFundingRate);
			assert.bnEqual(parameters.maxFundingRateSkew, maxFundingRateSkew);
			assert.bnEqual(parameters.maxFundingRateDelta, maxFundingRateDelta);
		});

		it('prices are properly fetched', async () => {
			const price = toUnit(200);
			await setPrice(baseAsset, price);
			const result = await futuresMarket.assetPrice();

			assert.bnEqual(result.price, price);
			assert.isFalse(result.invalid);
		});

		it('market size and skew', async () => {
			let sizes = await futuresMarket.marketSizes();
			assert.bnEqual(sizes[0], toUnit('0'));
			assert.bnEqual(sizes[1], toUnit('0'));
			assert.bnEqual(await futuresMarket.marketSize(), toUnit('0'));
			assert.bnEqual(await futuresMarket.marketSkew(), toUnit('0'));
			assert.bnEqual(await futuresMarket.proportionalSkew(), toUnit('0'));

			await transferMarginAndModifyPosition({
				market: futuresMarket,
				account: trader,
				fillPrice: toUnit('100'),
				marginDelta: toUnit('1000'),
				sizeDelta: toUnit('50'),
			});

			sizes = await futuresMarket.marketSizes();
			assert.bnEqual(sizes[0], toUnit('50'));
			assert.bnEqual(sizes[1], toUnit('0'));
			assert.bnEqual(await futuresMarket.marketSize(), toUnit('50'));
			assert.bnEqual(await futuresMarket.marketSkew(), toUnit('50'));
			assert.bnEqual(await futuresMarket.proportionalSkew(), toUnit('1'));

			await transferMarginAndModifyPosition({
				market: futuresMarket,
				account: trader2,
				fillPrice: toUnit('120'),
				marginDelta: toUnit('600'),
				sizeDelta: toUnit('-35'),
			});

			sizes = await futuresMarket.marketSizes();
			assert.bnEqual(sizes[0], toUnit('50'));
			assert.bnEqual(sizes[1], toUnit('35'));
			assert.bnEqual(await futuresMarket.marketSize(), toUnit('85'));
			assert.bnEqual(await futuresMarket.marketSkew(), toUnit('15'));
			assert.bnClose(await futuresMarket.proportionalSkew(), toUnit(15 / 85), toUnit('0.0001'));

			await closePositionAndWithdrawMargin({
				market: futuresMarket,
				account: trader,
				fillPrice: toUnit('110'),
			});

			sizes = await futuresMarket.marketSizes();
			assert.bnEqual(sizes[0], toUnit('0'));
			assert.bnEqual(sizes[1], toUnit('35'));
			assert.bnEqual(await futuresMarket.marketSize(), toUnit('35'));
			assert.bnEqual(await futuresMarket.marketSkew(), toUnit('-35'));
			assert.bnClose(await futuresMarket.proportionalSkew(), toUnit('-1'));

			await closePositionAndWithdrawMargin({
				market: futuresMarket,
				account: trader2,
				fillPrice: toUnit('100'),
			});

			sizes = await futuresMarket.marketSizes();
			assert.bnEqual(sizes[0], toUnit('0'));
			assert.bnEqual(sizes[1], toUnit('0'));
			assert.bnEqual(await futuresMarket.marketSize(), toUnit('0'));
			assert.bnEqual(await futuresMarket.marketSkew(), toUnit('0'));
			assert.bnEqual(await futuresMarket.proportionalSkew(), toUnit('0'));
		});
	});

	describe('Order fees', () => {
		const margin = toUnit('1000');

		// In this section, where inscrutable numbers are being compared, we're
		// following logic something like the following, to account for existing
		// positions that users already have (and the fees charged against them)
		// when placing a subsequent order.

		// φ1 : fee rate after first order
		// φ2 : fee rate after second order
		// m : initial margin
		// λ : leverage

		// 1. User deposits margin m
		//    remaining margin   = m

		// 2. User submits an order at leverage λ. Fees are deducted from margin at this point.
		//    notional value     = m λ
		//    order fee          = m λ φ1
		//    remaining margin   = m (1 - λ φ1)

		// 3. User deposit additional β m margin.
		//    remaining margin   = m (1 - λ φ1) + β m = m ((1+β) - λ φ1)

		// 4. User has deleveraged by depositing more margin; submits a new order
		//    to bring their leverage back to λ. The fee computed against the difference
		//    between the new position and the previous one.
		//    notional           = λ m ((1+β) - λ φ1)
		//    change in notional = λ m ((1+β)- λ φ1) - λ m = λ m (β - λ φ1)
		//    fee                = λ m φ2 (β - λ φ1)

		for (const leverage of ['3.5', '-3.5'].map(toUnit)) {
			const side = parseInt(leverage.toString()) > 0 ? 'long' : 'short';
			const sideVar = leverage.div(leverage.abs());

			describe(`${side}`, () => {
				it('Ensure that the order fee (both maker and taker) is correct when the order is actually submitted', async () => {
					const t2size = toUnit('70');
					await transferMarginAndModifyPosition({
						market: futuresMarket,
						account: trader2,
						fillPrice: toUnit('100'),
						marginDelta: margin.mul(toBN(2)),
						sizeDelta: t2size,
					});

					const t1size = toUnit('-35');
					await transferMarginAndModifyPosition({
						market: futuresMarket,
						account: trader,
						fillPrice: toUnit('100'),
						marginDelta: margin,
						sizeDelta: t1size,
					});

					const fee = toUnit('14');
					await futuresMarket.transferMargin(margin.mul(toBN(2)), { from: trader });
					assert.bnEqual((await futuresMarket.orderFee(trader, t1size.mul(toBN(2))))[0], fee);
					const tx = await futuresMarket.modifyPosition(t1size.mul(toBN(2)), { from: trader });

					// Fee is properly recorded and deducted.
					const decodedLogs = await getDecodedLogs({
						hash: tx.tx,
						contracts: [futuresMarket],
					});

					decodedEventEqual({
						event: 'PositionModified',
						emittedFrom: proxyFuturesMarket.address,
						args: [
							toBN('1'),
							trader,
							margin.mul(toBN(3)).sub(toUnit('17.5')),
							t1size.mul(toBN(3)),
							toUnit('100'),
							toBN(3),
							fee,
						],
						log: decodedLogs[2],
						bnCloseVariance: toUnit('0.01'),
					});
				});

				it('Submit a fresh order when there is no skew', async () => {
					await setPrice(baseAsset, toUnit('100'));
					await futuresMarket.transferMargin(margin, { from: trader });
					const notional = multiplyDecimalRound(margin, leverage.abs());
					const fee = multiplyDecimalRound(notional, takerFee);
					assert.bnEqual((await futuresMarket.orderFee(trader, notional.div(toBN(100))))[0], fee);
				});

				it('Submit a fresh order on the same side as the skew', async () => {
					await transferMarginAndModifyPosition({
						market: futuresMarket,
						account: trader2,
						fillPrice: toUnit('100'),
						marginDelta: margin,
						sizeDelta: multiplyDecimalRound(leverage, margin).div(toBN('100')),
					});

					const notional = multiplyDecimalRound(margin, leverage);
					const fee = multiplyDecimalRound(notional, takerFee).abs();
					await futuresMarket.transferMargin(margin, { from: trader });
					assert.bnEqual((await futuresMarket.orderFee(trader, notional.div(toBN(100))))[0], fee);
				});

				it(`Submit a fresh order on the opposite side to the skew smaller than the skew`, async () => {
					await transferMarginAndModifyPosition({
						market: futuresMarket,
						account: trader2,
						fillPrice: toUnit('100'),
						marginDelta: margin,
						sizeDelta: multiplyDecimalRound(leverage.neg(), margin).div(toBN('100')),
					});

					const notional = multiplyDecimalRound(margin.div(toBN(2)), leverage);
					const fee = multiplyDecimalRound(notional, makerFee).abs();
					await futuresMarket.transferMargin(margin.div(toBN(2)), { from: trader });
					assert.bnEqual((await futuresMarket.orderFee(trader, notional.div(toBN(100))))[0], fee);
				});

				it('Submit a fresh order on the opposite side to the skew larger than the skew', async () => {
					await transferMarginAndModifyPosition({
						market: futuresMarket,
						account: trader2,
						fillPrice: toUnit('100'),
						marginDelta: margin.div(toBN(2)),
						sizeDelta: multiplyDecimalRound(leverage.neg(), margin.div(toBN(2))).div(toBN('100')),
					});

					const notional = multiplyDecimalRound(margin, leverage);
					const fee = multiplyDecimalRound(notional, takerFee.add(makerFee))
						.div(toBN(2))
						.abs();
					await futuresMarket.transferMargin(margin, { from: trader });
					assert.bnEqual((await futuresMarket.orderFee(trader, notional.div(toBN('100'))))[0], fee);
				});

				it('Increase an existing position on the side of the skew', async () => {
					await transferMarginAndModifyPosition({
						market: futuresMarket,
						account: trader,
						fillPrice: toUnit('100'),
						marginDelta: margin,
						sizeDelta: multiplyDecimalRound(leverage, margin).div(toBN('100')),
					});

					const fee = toUnit('5.25');
					assert.bnEqual(
						(
							await futuresMarket.orderFee(
								trader,
								multiplyDecimalRound(margin.div(toBN(2)), leverage).div(toBN('100'))
							)
						)[0],
						fee
					);
				});

				it('Increase an existing position opposite to the skew smaller than the skew', async () => {
					await transferMarginAndModifyPosition({
						market: futuresMarket,
						account: trader2,
						fillPrice: toUnit('100'),
						marginDelta: margin.mul(toBN(2)),
						sizeDelta: multiplyDecimalRound(leverage, margin.mul(toBN(2))).div(toBN(100)),
					});

					await transferMarginAndModifyPosition({
						market: futuresMarket,
						account: trader,
						fillPrice: toUnit('100'),
						marginDelta: margin,
						sizeDelta: multiplyDecimalRound(leverage.neg(), margin).div(toBN(100)),
					});

					assert.bnEqual(
						(
							await futuresMarket.orderFee(
								trader,
								multiplyDecimalRound(leverage.neg(), margin).div(toBN(200))
							)
						)[0],
						toUnit('1.75')
					);
				});

				it('Increase an existing position opposite to the skew larger than the skew', async () => {
					await transferMarginAndModifyPosition({
						market: futuresMarket,
						account: trader2,
						fillPrice: toUnit('100'),
						marginDelta: margin.mul(toBN(2)),
						sizeDelta: multiplyDecimalRound(leverage, margin.mul(toBN(2))).div(toBN(100)),
					});

					await transferMarginAndModifyPosition({
						market: futuresMarket,
						account: trader,
						fillPrice: toUnit('100'),
						marginDelta: margin,
						sizeDelta: multiplyDecimalRound(leverage.neg(), margin).div(toBN(100)),
					});

					assert.bnEqual(
						(
							await futuresMarket.orderFee(
								trader,
								multiplyDecimalRound(leverage.neg(), margin.mul(toBN(2))).div(toBN(100))
							)
						)[0],
						toUnit('14')
					);
				});

				it('reduce an existing position on the side of the skew', async () => {
					const sizeDelta = multiplyDecimalRound(leverage, margin).div(toBN(100));
					await transferMarginAndModifyPosition({
						market: futuresMarket,
						account: trader,
						fillPrice: toUnit('100'),
						marginDelta: margin,
						sizeDelta,
					});

					assert.bnEqual(
						(await futuresMarket.orderFee(trader, sizeDelta.neg().div(toBN(2))))[0],
						toBN(0)
					);
				});

				it('reduce an existing position opposite to the skew', async () => {
					const sizeDelta1 = multiplyDecimalRound(leverage, margin.mul(toBN(2))).div(toBN(100));
					await transferMarginAndModifyPosition({
						market: futuresMarket,
						account: trader2,
						fillPrice: toUnit('100'),
						marginDelta: margin.mul(toBN(2)),
						sizeDelta: sizeDelta1,
					});

					const sizeDelta2 = multiplyDecimalRound(leverage.neg(), margin).div(toBN(100));
					await transferMarginAndModifyPosition({
						market: futuresMarket,
						account: trader,
						fillPrice: toUnit('100'),
						marginDelta: margin,
						sizeDelta: sizeDelta2,
					});

					assert.bnEqual(
						(await futuresMarket.orderFee(trader, sizeDelta2.neg().div(toBN(2))))[0],
						toBN(0)
					);
				});

				it('close an existing position on the side of the skew', async () => {
					const sizeDelta = multiplyDecimalRound(leverage, margin).div(toBN(100));
					await transferMarginAndModifyPosition({
						market: futuresMarket,
						account: trader,
						fillPrice: toUnit('100'),
						marginDelta: margin,
						sizeDelta,
					});

					assert.bnEqual((await futuresMarket.orderFee(trader, sizeDelta.neg()))[0], toBN(0));
				});

				it('close an existing position opposite to the skew', async () => {
					const sizeDelta1 = multiplyDecimalRound(leverage, margin.mul(toBN(2))).div(toBN(100));
					await transferMarginAndModifyPosition({
						market: futuresMarket,
						account: trader2,
						fillPrice: toUnit('100'),
						marginDelta: margin.mul(toBN(2)),
						sizeDelta: sizeDelta1,
					});

					const sizeDelta2 = multiplyDecimalRound(leverage.neg(), margin).div(toBN(100));
					await transferMarginAndModifyPosition({
						market: futuresMarket,
						account: trader,
						fillPrice: toUnit('100'),
						marginDelta: margin,
						sizeDelta: sizeDelta2,
					});

					assert.bnEqual((await futuresMarket.orderFee(trader, sizeDelta2.neg()))[0], toBN(0));
				});

				it('Updated order, on the same side as the skew, on the opposite side of an existing position', async () => {
					await transferMarginAndModifyPosition({
						market: futuresMarket,
						account: trader2,
						fillPrice: toUnit('100'),
						marginDelta: margin.mul(toBN(2)),
						sizeDelta: toUnit('70').mul(sideVar),
					});

					await transferMarginAndModifyPosition({
						market: futuresMarket,
						account: trader,
						fillPrice: toUnit('100'),
						marginDelta: margin,
						sizeDelta: toUnit('-35').mul(sideVar),
					});

					assert.bnEqual(
						(await futuresMarket.orderFee(trader, toUnit('70').mul(sideVar)))[0],
						toUnit('10.5')
					);
				});

				it('Updated order, opposite and smaller than the skew, on opposite side of an existing position', async () => {
					await transferMarginAndModifyPosition({
						market: futuresMarket,
						account: trader2,
						fillPrice: toUnit('100'),
						marginDelta: margin.mul(toBN(2)),
						sizeDelta: toUnit('70').mul(sideVar),
					});

					await transferMarginAndModifyPosition({
						market: futuresMarket,
						account: trader,
						fillPrice: toUnit('100'),
						marginDelta: margin,
						sizeDelta: toUnit('-35').mul(sideVar),
					});

					assert.bnEqual(
						(await futuresMarket.orderFee(trader, toUnit('-17.5').mul(sideVar)))[0],
						toUnit('1.75')
					);
				});

				it('Updated order, opposite and larger than the skew, on the opposite side of an existing position', async () => {
					await transferMarginAndModifyPosition({
						market: futuresMarket,
						account: trader2,
						fillPrice: toUnit('100'),
						marginDelta: margin,
						sizeDelta: toUnit('35').mul(sideVar),
					});

					await transferMarginAndModifyPosition({
						market: futuresMarket,
						account: trader,
						fillPrice: toUnit('100'),
						marginDelta: margin,
						sizeDelta: toUnit('35').mul(sideVar),
					});

					assert.bnEqual(
						(await futuresMarket.orderFee(trader, toUnit('-70').mul(sideVar)))[0],
						toUnit('3.5')
					);
				});

				it('Updated order, opposite and larger than the skew, except that an existing opposite-side order increases the skew when closed', async () => {
					await transferMarginAndModifyPosition({
						market: futuresMarket,
						account: trader2,
						fillPrice: toUnit('100'),
						marginDelta: margin,
						sizeDelta: toUnit('35').mul(sideVar),
					});

					await transferMarginAndModifyPosition({
						market: futuresMarket,
						account: trader,
						fillPrice: toUnit('100'),
						marginDelta: margin,
						sizeDelta: toUnit('-35').mul(sideVar),
					});

					assert.bnEqual(
						(await futuresMarket.orderFee(trader, toUnit('52.5').mul(sideVar)))[0],
						toUnit('5.25')
					);
				});

				it('Updated order, opposite and larger than the skew, on the opposite side of an existing position (2)', async () => {
					await transferMarginAndModifyPosition({
						market: futuresMarket,
						account: trader2,
						fillPrice: toUnit('100'),
						marginDelta: margin,
						sizeDelta: toUnit('35').mul(sideVar),
					});

					await transferMarginAndModifyPosition({
						market: futuresMarket,
						account: trader3,
						fillPrice: toUnit('100'),
						marginDelta: margin.div(toBN(2)),
						sizeDelta: toUnit('-17.5').mul(sideVar),
					});

					await transferMarginAndModifyPosition({
						market: futuresMarket,
						account: trader,
						fillPrice: toUnit('100'),
						marginDelta: margin.div(toBN(2)),
						sizeDelta: toUnit('17.5').mul(sideVar),
					});

					assert.bnEqual(
						(await futuresMarket.orderFee(trader, toUnit('-70').mul(sideVar)))[0],
						toUnit('12.25')
					);
				});

				describe('...with non-zero closure fee', () => {
					const fee = toUnit('0.001'); // 10 bp fee
					beforeEach(async () => {
						await futuresMarketSettings.setClosureFee(await futuresMarket.baseAsset(), fee, {
							from: owner,
						});
					});

					it('reduce an existing position on the side of the skew', async () => {
						await transferMarginAndModifyPosition({
							market: futuresMarket,
							account: trader,
							fillPrice: toUnit('100'),
							marginDelta: margin,
							sizeDelta: multiplyDecimalRound(margin, leverage).div(toBN(100)),
						});

						const expectedFee = multiplyDecimalRound(leverage, margin)
							.div(toBN(2))
							.div(toBN(1000))
							.abs();

						assert.bnClose(
							(
								await futuresMarket.orderFee(
									trader,
									multiplyDecimalRound(margin, leverage)
										.div(toBN(200))
										.neg()
								)
							)[0],
							expectedFee,
							toUnit('0.1')
						);
					});

					it('reduce an existing position opposite to the skew', async () => {
						await transferMarginAndModifyPosition({
							market: futuresMarket,
							account: trader2,
							fillPrice: toUnit('100'),
							marginDelta: margin.mul(toBN(2)),
							sizeDelta: multiplyDecimalRound(margin, leverage).div(toBN(100)),
						});

						await transferMarginAndModifyPosition({
							market: futuresMarket,
							account: trader,
							fillPrice: toUnit('100'),
							marginDelta: margin,
							sizeDelta: multiplyDecimalRound(margin, leverage.neg()).div(toBN(100)),
						});

						const expectedFee = multiplyDecimalRound(leverage, margin)
							.div(toBN(2))
							.div(toBN(1000))
							.abs();

						assert.bnClose(
							(
								await futuresMarket.orderFee(
									trader,
									multiplyDecimalRound(margin, leverage).div(toBN(200))
								)
							)[0],
							expectedFee,
							toUnit('0.1')
						);
					});

					it('close an existing position on the side of the skew', async () => {
						await transferMarginAndModifyPosition({
							market: futuresMarket,
							account: trader,
							fillPrice: toUnit('100'),
							marginDelta: margin,
							sizeDelta: multiplyDecimalRound(margin, leverage).div(toBN(100)),
						});

						const expectedFee = multiplyDecimalRound(leverage, margin)
							.div(toBN(1000))
							.abs();

						assert.bnClose(
							(
								await futuresMarket.orderFee(
									trader,
									multiplyDecimalRound(margin, leverage).div(toBN(100).neg())
								)
							)[0],
							expectedFee,
							toUnit('0.1')
						);
					});

					it('close an existing position opposite to the skew', async () => {
						await transferMarginAndModifyPosition({
							market: futuresMarket,
							account: trader2,
							fillPrice: toUnit('100'),
							marginDelta: margin.mul(toBN(2)),
							sizeDelta: multiplyDecimalRound(margin.mul(toBN(2)), leverage).div(toBN(100)),
						});

						await transferMarginAndModifyPosition({
							market: futuresMarket,
							account: trader,
							fillPrice: toUnit('100'),
							marginDelta: margin,
							sizeDelta: multiplyDecimalRound(margin, leverage.neg()).div(toBN(100)),
						});

						const expectedFee = multiplyDecimalRound(leverage, margin)
							.div(toBN(1000))
							.abs();

						assert.bnEqual(
							(
								await futuresMarket.orderFee(
									trader,
									multiplyDecimalRound(margin, leverage.neg())
										.div(toBN(100))
										.neg()
								)
							)[0],
							expectedFee
						);
					});
				});
			});
		}
	});

	describe('Transferring margin', () => {
		it.skip('Transferring margin updates margin, last price, funding index, but not size', async () => {
			// We'll need to distinguish between the size = 0 case, when last price and index are not altered,
			// and the size > 0 case, when last price and index ARE altered.
			assert.isTrue(false);
		});

		describe('sUSD balance', () => {
			it(`Can't deposit more sUSD than owned`, async () => {
				const preBalance = await sUSD.balanceOf(trader);
				await assert.revert(
					futuresMarket.transferMargin(preBalance.add(toUnit('1')), { from: trader }),
					'subtraction overflow'
				);
			});

			it(`Can't withdraw more sUSD than is in the margin`, async () => {
				await futuresMarket.transferMargin(toUnit('100'), { from: trader });
				await assert.revert(
					futuresMarket.transferMargin(toUnit('-101'), { from: trader }),
					'Insufficient margin'
				);
			});

			it('Positive delta -> burn sUSD', async () => {
				const preBalance = await sUSD.balanceOf(trader);
				await futuresMarket.transferMargin(toUnit('1000'), { from: trader });
				assert.bnEqual(await sUSD.balanceOf(trader), preBalance.sub(toUnit('1000')));
			});

			it('Negative delta -> mint sUSD', async () => {
				await futuresMarket.transferMargin(toUnit('1000'), { from: trader });
				const preBalance = await sUSD.balanceOf(trader);
				await futuresMarket.transferMargin(toUnit('-500'), { from: trader });
				assert.bnEqual(await sUSD.balanceOf(trader), preBalance.add(toUnit('500')));
			});

			it('Zero delta -> NOP', async () => {
				const preBalance = await sUSD.balanceOf(trader);
				await futuresMarket.transferMargin(toUnit('0'), { from: trader });
				assert.bnEqual(await sUSD.balanceOf(trader), preBalance.sub(toUnit('0')));
			});

			it('fee reclamation is respected', async () => {
				// Set up a mock exchanger
				const mockExchanger = await MockExchanger.new(synthetix.address);
				await addressResolver.importAddresses(
					['Exchanger'].map(toBytes32),
					[mockExchanger.address],
					{
						from: owner,
					}
				);
				await synthetix.rebuildCache();
				await futuresMarketManager.rebuildCache();

				// Set up a starting balance
				const preBalance = await sUSD.balanceOf(trader);
				await futuresMarket.transferMargin(toUnit('1000'), { from: trader });

				// Now set a reclamation event
				await mockExchanger.setReclaim(toUnit('10'));
				await mockExchanger.setNumEntries('1');

				// Issuance works fine
				await futuresMarket.transferMargin(toUnit('-900'), { from: trader });
				assert.bnEqual(await sUSD.balanceOf(trader), preBalance.sub(toUnit('100')));
				assert.bnEqual((await futuresMarket.remainingMargin(trader))[0], toUnit('100'));

				// But burning properly deducts the reclamation amount
				await futuresMarket.transferMargin(preBalance.sub(toUnit('100')), { from: trader });
				assert.bnEqual(await sUSD.balanceOf(owner), toUnit('0'));
				assert.bnEqual(
					(await futuresMarket.remainingMargin(trader))[0],
					preBalance.sub(toUnit('10'))
				);
			});

			it('events are emitted properly upon margin transfers', async () => {
				// Deposit some balance
				let tx = await futuresMarket.transferMargin(toUnit('1000'), { from: trader3 });
				let decodedLogs = await getDecodedLogs({
					hash: tx.tx,
					contracts: [futuresMarketManager, sUSD, futuresMarket],
				});

				decodedEventEqual({
					event: 'Burned',
					emittedFrom: sUSD.address,
					args: [trader3, toUnit('1000')],
					log: decodedLogs[2],
				});

				decodedEventEqual({
					event: 'MarginTransferred',
					emittedFrom: proxyFuturesMarket.address,
					args: [trader3, toUnit('1000')],
					log: decodedLogs[3],
				});

				decodedEventEqual({
					event: 'PositionModified',
					emittedFrom: proxyFuturesMarket.address,
					args: [toBN('1'), trader3, toUnit('1000'), toBN('0'), toBN('0'), toBN('0'), toBN('0')],
					log: decodedLogs[4],
				});

				// Zero delta means no MarginTransferred or sUSD events
				tx = await futuresMarket.transferMargin(toUnit('0'), { from: trader3 });
				decodedLogs = await getDecodedLogs({
					hash: tx.tx,
					contracts: [futuresMarketManager, sUSD, futuresMarket],
				});

				decodedEventEqual({
					event: 'PositionModified',
					emittedFrom: proxyFuturesMarket.address,
					args: [toBN('1'), trader3, toUnit('1000'), toBN('0'), toBN('0'), toBN('0'), toBN('0')],
					log: decodedLogs[1],
				});

				// Now withdraw the margin back out
				tx = await futuresMarket.transferMargin(toUnit('-1000'), { from: trader3 });
				decodedLogs = await getDecodedLogs({
					hash: tx.tx,
					contracts: [futuresMarketManager, sUSD, futuresMarket],
				});

				decodedEventEqual({
					event: 'Issued',
					emittedFrom: sUSD.address,
					args: [trader3, toUnit('1000')],
					log: decodedLogs[1],
				});

				decodedEventEqual({
					event: 'MarginTransferred',
					emittedFrom: proxyFuturesMarket.address,
					args: [trader3, toUnit('-1000')],
					log: decodedLogs[2],
				});

				decodedEventEqual({
					event: 'PositionModified',
					emittedFrom: proxyFuturesMarket.address,
					args: [toBN('1'), trader3, toUnit('0'), toBN('0'), toBN('0'), toBN('0'), toBN('0')],
					log: decodedLogs[3],
				});
			});
		});

		describe('No position', async () => {
			it('New margin', async () => {
				assert.bnEqual((await futuresMarket.positions(trader)).margin, toBN(0));
				await futuresMarket.transferMargin(toUnit('1000'), { from: trader });
				assert.bnEqual((await futuresMarket.positions(trader)).margin, toUnit('1000'));
			});

			it('Increase margin', async () => {
				await futuresMarket.transferMargin(toUnit('1000'), { from: trader });
				await futuresMarket.transferMargin(toUnit('1000'), { from: trader });
				assert.bnEqual((await futuresMarket.positions(trader)).margin, toUnit('2000'));
			});

			it('Decrease margin', async () => {
				await futuresMarket.transferMargin(toUnit('1000'), { from: trader });
				await futuresMarket.transferMargin(toUnit('-500'), { from: trader });
				assert.bnEqual((await futuresMarket.positions(trader)).margin, toUnit('500'));
			});

			it('Abolish margin', async () => {
				await futuresMarket.transferMargin(toUnit('1000'), { from: trader });
				await futuresMarket.transferMargin(toUnit('-1000'), { from: trader });
				assert.bnEqual((await futuresMarket.positions(trader)).margin, toUnit('0'));
			});

			it('Cannot decrease margin past zero.', async () => {
				await assert.revert(
					futuresMarket.transferMargin(toUnit('-1'), { from: trader }),
					'Insufficient margin'
				);
				await futuresMarket.transferMargin(toUnit('1000'), { from: trader });
				await assert.revert(
					futuresMarket.transferMargin(toUnit('-2000'), { from: trader }),
					'Insufficient margin'
				);
			});
		});

		describe('Existing position', () => {
			it.skip('Increase margin', async () => {
				assert.isTrue(false);
			});

			it.skip('Decrease margin', async () => {
				assert.isTrue(false);
			});

			it.skip('Cannot decrease margin past liquidation point', async () => {
				assert.isTrue(false);
			});

			it.skip('Cannot decrease margin past liquidation point', async () => {
				assert.isTrue(false);
			});

			it.skip('Cannot decrease margin past max leverage', async () => {
				assert.isTrue(false);
			});

			it.skip('Transferring margin realises profit and funding', async () => {
				assert.isTrue(false);
			});
		});
	});

	describe('Modifying positions', () => {
		it('can modify a position', async () => {
			const margin = toUnit('1000');
			await futuresMarket.transferMargin(margin, { from: trader });
			const size = toUnit('50');
			const price = toUnit('200');
			await setPrice(baseAsset, price);
			const fee = (await futuresMarket.orderFee(trader, size))[0];
			const tx = await futuresMarket.modifyPosition(size, { from: trader });

			const position = await futuresMarket.positions(trader);
			assert.bnEqual(position.margin, margin.sub(fee));
			assert.bnEqual(position.size, size);
			assert.bnEqual(position.lastPrice, price);
			assert.bnEqual(position.fundingIndex, initialFundingIndex.add(toBN(2))); // margin transfer and position modification

			// Skew, size, entry notional sum, pending order value are updated.
			assert.bnEqual(await futuresMarket.marketSkew(), size);
			assert.bnEqual(await futuresMarket.marketSize(), size);
			assert.bnEqual(
				await futuresMarket.entryDebtCorrection(),
				margin.sub(fee).sub(multiplyDecimalRound(size, price))
			);

			// The relevant events are properly emitted
			const decodedLogs = await getDecodedLogs({ hash: tx.tx, contracts: [sUSD, futuresMarket] });
			assert.equal(decodedLogs.length, 3);
			decodedEventEqual({
				event: 'Issued',
				emittedFrom: sUSD.address,
				args: [await feePool.FEE_ADDRESS(), fee],
				log: decodedLogs[1],
			});
			decodedEventEqual({
				event: 'PositionModified',
				emittedFrom: proxyFuturesMarket.address,
				args: [toBN('1'), trader, margin.sub(fee), size, price, toBN(2), fee],
				log: decodedLogs[2],
			});
		});

		it('Cannot modify a position if the price is invalid', async () => {
			const margin = toUnit('1000');
			await futuresMarket.transferMargin(margin, { from: trader });
			const size = toUnit('10');
			await futuresMarket.modifyPosition(size, { from: trader });

			await setPrice(baseAsset, toUnit('200'));

			await fastForward(4 * 7 * 24 * 60 * 60);

			await assert.revert(futuresMarket.modifyPosition(size, { from: trader }), 'Invalid price');
		});

		it('Cannot modify a position if the price has slipped too far', async () => {
			const startPrice = toUnit('200');
			await setPrice(baseAsset, startPrice);

			const margin = toUnit('1000');
			const minPrice = multiplyDecimalRound(startPrice, toUnit(1).sub(toUnit('0.01')));
			const maxPrice = multiplyDecimalRound(startPrice, toUnit(1).add(toUnit('0.01')));

			await futuresMarket.transferMargin(margin, { from: trader });
			await futuresMarket.modifyPositionWithPriceBounds(toUnit('1'), minPrice, maxPrice, {
				from: trader,
			});

			// Slips +1%.
			await setPrice(baseAsset, maxPrice.add(toBN(1)));
			await assert.revert(
				futuresMarket.modifyPositionWithPriceBounds(toUnit('-1'), minPrice, maxPrice, {
					from: trader,
				}),
				'Price out of acceptable range'
			);
			await assert.revert(
				futuresMarket.closePositionWithPriceBounds(minPrice, maxPrice, {
					from: trader,
				}),
				'Price out of acceptable range'
			);

			// Slips -1%.
			await setPrice(baseAsset, minPrice.sub(toBN(1)));
			await assert.revert(
				futuresMarket.modifyPositionWithPriceBounds(toUnit('1'), minPrice, maxPrice, {
					from: trader,
				}),
				'Price out of acceptable range'
			);
			await assert.revert(
				futuresMarket.closePositionWithPriceBounds(minPrice, maxPrice, {
					from: trader,
				}),
				'Price out of acceptable range'
			);

			await setPrice(baseAsset, startPrice);
			await futuresMarket.closePositionWithPriceBounds(minPrice, maxPrice, {
				from: trader,
			});
		});

		it('Cannot modify a position if it is liquidating', async () => {
			await transferMarginAndModifyPosition({
				market: futuresMarket,
				account: trader,
				fillPrice: toUnit('200'),
				marginDelta: toUnit('1000'),
				sizeDelta: toUnit('50'),
			});

			await setPrice(baseAsset, toUnit('100'));
			// User realises the price has crashed and tries to outrun their liquidation, but it fails
			await assert.revert(
				futuresMarket.modifyPosition(toUnit('-50'), { from: trader }),
				'Position can be liquidated'
			);
		});

		it('Order modification properly records the exchange fee with the fee pool', async () => {
			const FEE_ADDRESS = await feePool.FEE_ADDRESS();
			const preBalance = await sUSD.balanceOf(FEE_ADDRESS);
			const preDistribution = (await feePool.recentFeePeriods(0))[3];
			await setPrice(baseAsset, toUnit('200'));
			const fee = (await futuresMarket.orderFee(trader, toUnit('50')))[0];
			await transferMarginAndModifyPosition({
				market: futuresMarket,
				account: trader,
				fillPrice: toUnit('200'),
				marginDelta: toUnit('1000'),
				sizeDelta: toUnit('50'),
			});

			assert.bnEqual(await sUSD.balanceOf(FEE_ADDRESS), preBalance.add(fee));
			assert.bnEqual((await feePool.recentFeePeriods(0))[3], preDistribution.add(fee));
		});

		it('Modifying a position without closing it should not change its id', async () => {
			await transferMarginAndModifyPosition({
				market: futuresMarket,
				account: trader,
				fillPrice: toUnit('200'),
				marginDelta: toUnit('1000'),
				sizeDelta: toUnit('50'),
			});
			const { id: oldPositionId } = await futuresMarket.positions(trader);

			await transferMarginAndModifyPosition({
				market: futuresMarket,
				account: trader,
				fillPrice: toUnit('200'),
				marginDelta: toUnit('1000'),
				sizeDelta: toUnit('-25'),
			});
			const { id: newPositionId } = await futuresMarket.positions(trader);
			assert.bnEqual(oldPositionId, newPositionId);
		});

		it('max leverage cannot be exceeded', async () => {
			await setPrice(baseAsset, toUnit('100'));
			await futuresMarket.transferMargin(toUnit('1000'), { from: trader });
			await futuresMarket.transferMargin(toUnit('1000'), { from: trader2 });
			await assert.revert(
				futuresMarket.modifyPosition(toUnit('101'), { from: trader }),
				'Max leverage exceeded'
			);

			await assert.revert(
				futuresMarket.modifyPosition(toUnit('-101'), { from: trader2 }),
				'Max leverage exceeded'
			);

			// But we actually allow up to 10.01x leverage to account for rounding issues.
			await futuresMarket.modifyPosition(toUnit('100.09'), { from: trader });
			await futuresMarket.modifyPosition(toUnit('-100.09'), { from: trader2 });
		});

		it('min margin must be provided', async () => {
<<<<<<< HEAD
			await futuresMarket.transferMargin(minInitialMargin.sub(toUnit('1')), { from: trader });
=======
			await setPrice(baseAsset, toUnit('10'));
			await futuresMarket.transferMargin(toUnit('99'), { from: trader });
>>>>>>> dad617ca
			await assert.revert(
				futuresMarket.modifyPosition(toUnit('10'), { from: trader }),
				'Insufficient margin'
			);
		});

		describe('Max market size constraints', () => {
			it('properly reports the max order size on each side', async () => {
				let maxOrderSizes = await futuresMarket.maxOrderSizes();

				assert.bnEqual(maxOrderSizes.long, divideDecimalRound(maxMarketValue, initialPrice));
				assert.bnEqual(maxOrderSizes.short, divideDecimalRound(maxMarketValue, initialPrice));

				let newPrice = toUnit('193');
				await setPrice(baseAsset, newPrice);

				maxOrderSizes = await futuresMarket.maxOrderSizes();

				assert.bnEqual(maxOrderSizes.long, divideDecimalRound(maxMarketValue, newPrice));
				assert.bnEqual(maxOrderSizes.short, divideDecimalRound(maxMarketValue, newPrice));

				// Submit order on one side, leaving part of what's left.

				// 400 units submitted, out of 666.66.. available
				newPrice = toUnit('150');
				await transferMarginAndModifyPosition({
					market: futuresMarket,
					account: trader,
					fillPrice: newPrice,
					marginDelta: toUnit('10000'),
					sizeDelta: toUnit('400'),
				});

				maxOrderSizes = await futuresMarket.maxOrderSizes();
				assert.bnEqual(
					maxOrderSizes.long,
					divideDecimalRound(maxMarketValue, newPrice).sub(toUnit('400'))
				);
				assert.bnEqual(maxOrderSizes.short, divideDecimalRound(maxMarketValue, newPrice));

				// Submit order on the other side, removing all available supply.
				await transferMarginAndModifyPosition({
					market: futuresMarket,
					account: trader2,
					fillPrice: newPrice,
					marginDelta: toUnit('10001'),
					sizeDelta: toUnit('-666.733'),
				});

				maxOrderSizes = await futuresMarket.maxOrderSizes();
				assert.bnEqual(
					maxOrderSizes.long,
					divideDecimalRound(maxMarketValue, newPrice).sub(toUnit('400'))
				); // Long side is unaffected
				assert.bnEqual(maxOrderSizes.short, toUnit('0'));

				// An additional few units on the long side by another trader
				await transferMarginAndModifyPosition({
					market: futuresMarket,
					account: trader3,
					fillPrice: newPrice,
					marginDelta: toUnit('10000'),
					sizeDelta: toUnit('200'),
				});

				maxOrderSizes = await futuresMarket.maxOrderSizes();
				assert.bnEqual(
					maxOrderSizes.long,
					divideDecimalRound(maxMarketValue, newPrice).sub(toUnit('600'))
				);
				assert.bnEqual(maxOrderSizes.short, toUnit('0'));

				// Price increases - no more supply allowed.
				await setPrice(baseAsset, newPrice.mul(toBN(2)));
				maxOrderSizes = await futuresMarket.maxOrderSizes();
				assert.bnEqual(maxOrderSizes.long, toUnit('0')); // Long side is unaffected
				assert.bnEqual(maxOrderSizes.short, toUnit('0'));

				// Price decreases - more supply allowed again.
				newPrice = newPrice.div(toBN(4));
				await setPrice(baseAsset, newPrice);
				maxOrderSizes = await futuresMarket.maxOrderSizes();
				assert.bnEqual(
					maxOrderSizes.long,
					divideDecimalRound(maxMarketValue, newPrice).sub(toUnit('600'))
				);
				assert.bnClose(
					maxOrderSizes.short,
					divideDecimalRound(maxMarketValue, newPrice).sub(toUnit('666.73333')),
					toUnit('0.001')
				);
			});

			for (const side of ['long', 'short']) {
				describe(`${side}`, () => {
					let maxSize, maxMargin, orderSize;
					const leverage = side === 'long' ? toUnit('10') : toUnit('-10');

					beforeEach(async () => {
						await futuresMarketSettings.setMaxMarketValue(baseAsset, toUnit('10000'), {
							from: owner,
						});
						await setPrice(baseAsset, toUnit('1'));

						const maxOrderSizes = await futuresMarket.maxOrderSizes();
						maxSize = maxOrderSizes[side];
						maxMargin = maxSize;
						orderSize = side === 'long' ? maxSize : maxSize.neg();
					});

					it('Orders are blocked if they exceed max market size', async () => {
						await futuresMarket.transferMargin(maxMargin.add(toUnit('11')), { from: trader });
						const tooBig = orderSize.div(toBN('10')).mul(toBN('11'));
						await assert.revert(
							futuresMarket.modifyPosition(tooBig, {
								from: trader,
							}),
							'Max market size exceeded'
						);

						// orders are allowed a bit over the formal limit to account for rounding etc.
						await futuresMarket.modifyPosition(orderSize.add(toBN('1')), { from: trader });
					});

					it('Orders are allowed a touch of extra size to account for price motion on confirmation', async () => {
						// Ensure there's some existing order size for prices to shunt around.
						await futuresMarket.transferMargin(maxMargin, {
							from: trader2,
						});
						await futuresMarket.modifyPosition(orderSize.div(toBN(10)).mul(toBN(7)), {
							from: trader2,
						});

						await futuresMarket.transferMargin(maxMargin, {
							from: trader,
						});

						// The price moves, so the value of the already-confirmed order shunts out the pending one.
						await setPrice(baseAsset, toUnit('1.08'));
						await assert.revert(
							futuresMarket.modifyPosition(orderSize.div(toBN(100)).mul(toBN(25)), {
								from: trader,
							}),
							'Max market size exceeded'
						);

						// Price moves back partially and allows the order to confirm
						await setPrice(baseAsset, toUnit('1.04'));
						await futuresMarket.modifyPosition(orderSize.div(toBN(100)).mul(toBN(25)), {
							from: trader,
						});
					});

					it('Orders are allowed to reduce in size (or close) even if the result is still over the max', async () => {
						const sideVar = leverage.div(leverage.abs());
						const initialSize = orderSize.div(toBN('10')).mul(toBN('8'));

						await futuresMarket.transferMargin(maxMargin.mul(toBN('10')), {
							from: trader,
						});
						await futuresMarket.modifyPosition(initialSize, { from: trader });

						// Now exceed max size (but price isn't so high that shorts would be liquidated)
						await setPrice(baseAsset, toUnit('1.9'));

						const sizes = await futuresMarket.maxOrderSizes();
						assert.bnEqual(sizes[leverage.gt(toBN('0')) ? 0 : 1], toBN('0'));

						// Reduce the order size, even though we are above the maximum
						await futuresMarket.modifyPosition(toUnit('-1').mul(sideVar), {
							from: trader,
						});
					});
				});
			}
		});

		describe('Closing positions', () => {
			it('can close an open position', async () => {
				const margin = toUnit('1000');
				await futuresMarket.transferMargin(margin, { from: trader });
				await setPrice(baseAsset, toUnit('200'));
				await futuresMarket.modifyPosition(toUnit('50'), { from: trader });

				await setPrice(baseAsset, toUnit('199'));
				await futuresMarket.closePosition({ from: trader });
				const position = await futuresMarket.positions(trader);
				const remaining = (await futuresMarket.remainingMargin(trader))[0];

				assert.bnEqual(position.margin, remaining);
				assert.bnEqual(position.size, toUnit(0));
				assert.bnEqual(position.lastPrice, toUnit(0));
				assert.bnEqual(position.fundingIndex, toBN(0));

				// Skew, size, entry notional sum, debt are updated.
				assert.bnEqual(await futuresMarket.marketSkew(), toUnit(0));
				assert.bnEqual(await futuresMarket.marketSize(), toUnit(0));
				assert.bnEqual((await futuresMarket.marketDebt())[0], remaining);
				assert.bnEqual(await futuresMarket.entryDebtCorrection(), remaining);
			});

			it('Cannot close a position if it is liquidating', async () => {
				await transferMarginAndModifyPosition({
					market: futuresMarket,
					account: trader,
					fillPrice: toUnit('200'),
					marginDelta: toUnit('1000'),
					sizeDelta: toUnit('50'),
				});

				await setPrice(baseAsset, toUnit('100'));

				await assert.revert(
					futuresMarket.closePosition({ from: trader }),
					'Position can be liquidated'
				);
			});

			it('Cannot close an already-closed position', async () => {
				await transferMarginAndModifyPosition({
					market: futuresMarket,
					account: trader,
					fillPrice: toUnit('200'),
					marginDelta: toUnit('1000'),
					sizeDelta: toUnit('50'),
				});

				await futuresMarket.closePosition({ from: trader });
				const { size } = await futuresMarket.positions(trader);
				assert.bnEqual(size, toUnit(0));

				await assert.revert(futuresMarket.closePosition({ from: trader }), 'No position open');
			});

			it('confirming a position closure emits the appropriate event', async () => {
				await transferMarginAndModifyPosition({
					market: futuresMarket,
					account: trader,
					fillPrice: toUnit('100'),
					marginDelta: toUnit('1000'),
					sizeDelta: toUnit('10'),
				});

				await setPrice(baseAsset, toUnit('200'));
				const tx = await futuresMarket.closePosition({ from: trader });

				const decodedLogs = await getDecodedLogs({
					hash: tx.tx,
					contracts: [futuresMarketManager, sUSD, futuresMarket],
				});

				// No fee => no fee minting log
				assert.equal(decodedLogs.length, 2);
				decodedEventEqual({
					event: 'PositionModified',
					emittedFrom: proxyFuturesMarket.address,
					args: [toBN('1'), trader, toUnit('2000'), toBN('0'), toBN('0'), toBN('0'), toBN('0')],
					log: decodedLogs[1],
					bnCloseVariance: toUnit('5'),
				});
			});

			it('closing a position and opening one after should increment the position id', async () => {
				await transferMarginAndModifyPosition({
					market: futuresMarket,
					account: trader,
					fillPrice: toUnit('100'),
					marginDelta: toUnit('1000'),
					sizeDelta: toUnit('10'),
				});

				const { id: oldPositionId } = await futuresMarket.positions(trader);
				assert.bnEqual(oldPositionId, toBN('1'));

				await setPrice(baseAsset, toUnit('200'));
				await futuresMarket.closePosition({ from: trader });

				await transferMarginAndModifyPosition({
					market: futuresMarket,
					account: trader,
					fillPrice: toUnit('100'),
					marginDelta: toUnit('1000'),
					sizeDelta: toUnit('10'),
				});

				const { id: newPositionId } = await futuresMarket.positions(trader);
				assert.bnEqual(newPositionId, toBN('2'));
			});
		});
	});

	describe('Profit & Loss, margin, leverage', () => {
		describe('PnL', () => {
			beforeEach(async () => {
				await setPrice(baseAsset, toUnit('100'));
				await futuresMarket.transferMargin(toUnit('1000'), { from: trader });
				await futuresMarket.modifyPosition(toUnit('50'), { from: trader });
				await futuresMarket.transferMargin(toUnit('4000'), { from: trader2 });
				await futuresMarket.modifyPosition(toUnit('-40'), { from: trader2 });
			});

			it('steady price', async () => {
				assert.bnEqual((await futuresMarket.profitLoss(trader))[0], toBN(0));
				assert.bnEqual((await futuresMarket.profitLoss(trader2))[0], toBN(0));
			});

			it('price increase', async () => {
				await setPrice(baseAsset, toUnit('150'));
				assert.bnEqual((await futuresMarket.profitLoss(trader))[0], toUnit('2500'));
				assert.bnEqual((await futuresMarket.profitLoss(trader2))[0], toUnit('-2000'));
			});

			it('price decrease', async () => {
				await setPrice(baseAsset, toUnit('90'));

				assert.bnEqual((await futuresMarket.profitLoss(trader))[0], toUnit('-500'));
				assert.bnEqual((await futuresMarket.profitLoss(trader2))[0], toUnit('400'));
			});

			it('Reports invalid prices properly', async () => {
				assert.isFalse((await futuresMarket.profitLoss(trader))[1]);
				await fastForward(7 * 24 * 60 * 60); // Stale the prices
				assert.isTrue((await futuresMarket.profitLoss(trader))[1]);
			});

			it.skip('Zero profit on a zero-size position', async () => {
				assert.isTrue(false);
			});
		});

		describe('Remaining margin', async () => {
			let fee, fee2;

			beforeEach(async () => {
				await setPrice(baseAsset, toUnit('100'));
				fee = (await futuresMarket.orderFee(trader, toUnit('50')))[0];
				await futuresMarket.transferMargin(toUnit('1000'), { from: trader });
				await futuresMarket.modifyPosition(toUnit('50'), { from: trader });
				fee2 = (await futuresMarket.orderFee(trader2, toUnit('-50')))[0];
				await futuresMarket.transferMargin(toUnit('5000'), { from: trader2 });
				await futuresMarket.modifyPosition(toUnit('-50'), { from: trader2 });
			});

			it('Remaining margin unchanged with no funding or profit', async () => {
				await fastForward(24 * 60 * 60);
				// Note that the first guy paid a bit of funding as there was a delay between confirming
				// the first and second orders
				assert.bnClose(
					(await futuresMarket.remainingMargin(trader))[0],
					toUnit('1000').sub(fee),
					toUnit('0.1')
				);
				assert.bnEqual((await futuresMarket.remainingMargin(trader2))[0], toUnit('5000').sub(fee2));
			});

			describe.skip('profit and no funding', async () => {
				it('positive profit', async () => {
					assert.isTrue(false);
				});

				it('negative profit', async () => {
					assert.isTrue(false);
				});
			});

			describe.skip('funding and no profit', async () => {
				it('positive funding', async () => {
					assert.isTrue(false);
				});

				it('negative funding', async () => {
					assert.isTrue(false);
				});
			});

			describe.skip('funding and profit', async () => {
				it('positive sum', async () => {
					assert.isTrue(false);
				});

				it('negative sum', async () => {
					assert.isTrue(false);
				});
			});

			it.skip('Remaining margin is clamped to zero if losses exceed initial margin', async () => {
				assert.isTrue(false);
			});

			it('Remaining margin reports invalid prices properly', async () => {
				assert.isFalse((await futuresMarket.remainingMargin(trader))[1]);
				await fastForward(7 * 24 * 60 * 60); // Stale the prices
				assert.isTrue((await futuresMarket.remainingMargin(trader))[1]);
			});
		});

		describe('Accessible margin', async () => {
			it('With no position, entire margin is accessible.', async () => {
				const margin = toUnit('1234.56789');
				await futuresMarket.transferMargin(margin, { from: trader3 });
				assert.bnEqual((await futuresMarket.accessibleMargin(trader3))[0], margin);
			});

			it('With a tiny position, minimum margin requirement is enforced.', async () => {
				const margin = toUnit('1234.56789');
				await transferMarginSubmitAndConfirmOrder({
					market: futuresMarket,
					account: trader3,
					fillPrice: toUnit('100'),
					marginDelta: margin,
					leverage: toUnit('0.0001'),
				});
				assert.bnClose(
					(await futuresMarket.accessibleMargin(trader3))[0],
					margin.sub(minInitialMargin),
					toUnit('0.001')
				);
				await transferMarginSubmitAndConfirmOrder({
					market: futuresMarket,
					account: trader2,
					fillPrice: toUnit('100'),
					marginDelta: margin,
					leverage: toUnit('-0.0001'),
				});
				assert.bnClose(
					(await futuresMarket.accessibleMargin(trader2))[0],
					margin.sub(minInitialMargin),
					toUnit('0.001')
				);
			});

			it('At max leverage, no margin is accessible.', async () => {
				await transferMarginSubmitAndConfirmOrder({
					market: futuresMarket,
					account: trader3,
					fillPrice: toUnit('100'),
					marginDelta: toUnit('1234'),
					leverage: maxLeverage,
				});
				assert.bnEqual((await futuresMarket.accessibleMargin(trader3))[0], toUnit('0'));
				await transferMarginSubmitAndConfirmOrder({
					market: futuresMarket,
					account: trader2,
					fillPrice: toUnit('100'),
					marginDelta: toUnit('1234'),
					leverage: maxLeverage.neg(),
				});
				assert.bnEqual((await futuresMarket.accessibleMargin(trader2))[0], toUnit('0'));
			});

			it('At above max leverage, no margin is accessible.', async () => {
				await transferMarginSubmitAndConfirmOrder({
					market: futuresMarket,
					account: trader3,
					fillPrice: toUnit('100'),
					marginDelta: toUnit('1234'),
					leverage: toUnit('8'),
				});

				await setPrice(baseAsset, toUnit('90'));

				assert.bnGt((await futuresMarket.currentLeverage(trader3))[0], maxLeverage);
				assert.bnEqual((await futuresMarket.accessibleMargin(trader3))[0], toUnit('0'));

				await transferMarginSubmitAndConfirmOrder({
					market: futuresMarket,
					account: trader2,
					fillPrice: toUnit('100'),
					marginDelta: toUnit('1234'),
					leverage: toUnit('-8'),
				});

				await setPrice(baseAsset, toUnit('110'));

				assert.bnGt((await futuresMarket.currentLeverage(trader2))[0].neg(), maxLeverage);
				assert.bnEqual((await futuresMarket.accessibleMargin(trader2))[0], toUnit('0'));
			});

			it('If a position is subject to liquidation, no margin is accessible.', async () => {
				await transferMarginSubmitAndConfirmOrder({
					market: futuresMarket,
					account: trader3,
					fillPrice: toUnit('100'),
					marginDelta: toUnit('1234'),
					leverage: toUnit('8'),
				});

				await setPrice(baseAsset, toUnit('80'));
				assert.isTrue(await futuresMarket.canLiquidate(trader3));
				assert.bnEqual((await futuresMarket.accessibleMargin(trader3))[0], toUnit('0'));

				await transferMarginSubmitAndConfirmOrder({
					market: futuresMarket,
					account: trader2,
					fillPrice: toUnit('100'),
					marginDelta: toUnit('1234'),
					leverage: toUnit('-8'),
				});

				await setPrice(baseAsset, toUnit('120'));
				assert.isTrue(await futuresMarket.canLiquidate(trader2));
				assert.bnEqual((await futuresMarket.accessibleMargin(trader2))[0], toUnit('0'));
			});

			it('If remaining margin is below minimum initial margin, no margin is accessible.', async () => {
				await transferMarginSubmitAndConfirmOrder({
					market: futuresMarket,
					account: trader3,
					fillPrice: toUnit('100'),
					marginDelta: toUnit('105'),
					leverage: toUnit('10'),
				});

				// The price moves down, eating into the margin, but the leverage is reduced to acceptable levels
				await submitAndConfirmOrder({
					market: futuresMarket,
					account: trader3,
					fillPrice: toUnit('95'),
					leverage: toUnit('9'),
				});

				assert.bnEqual((await futuresMarket.accessibleMargin(trader3))[0], toUnit('0'));

				await transferMarginSubmitAndConfirmOrder({
					market: futuresMarket,
					account: trader3,
					fillPrice: toUnit('100'),
					marginDelta: toUnit('105'),
					leverage: toUnit('-10'),
				});

				// The price moves up, eating into the margin, but the leverage is reduced to acceptable levels
				await submitAndConfirmOrder({
					market: futuresMarket,
					account: trader3,
					fillPrice: toUnit('105'),
					leverage: toUnit('-9'),
				});

				assert.bnEqual((await futuresMarket.accessibleMargin(trader2))[0], toUnit('0'));
			});

			it('With a fraction of max leverage position, a complementary fraction of margin is accessible', async () => {
				await transferMarginSubmitAndConfirmOrder({
					market: futuresMarket,
					account: trader,
					fillPrice: toUnit('100'),
					marginDelta: toUnit('1000'),
					leverage: toUnit('5'),
				});
				await transferMarginSubmitAndConfirmOrder({
					market: futuresMarket,
					account: trader2,
					fillPrice: toUnit('100'),
					marginDelta: toUnit('1000'),
					leverage: toUnit('-2'),
				});

				// Give fairly wide bands to account for fees
				assert.bnClose(
					(await futuresMarket.accessibleMargin(trader))[0],
					toUnit('500'),
					toUnit('20')
				);
				assert.bnClose(
					(await futuresMarket.accessibleMargin(trader2))[0],
					toUnit('800'),
					toUnit('5')
				);
			});

			it('After some profit, more margin becomes accessible', async () => {
				await transferMarginSubmitAndConfirmOrder({
					market: futuresMarket,
					account: trader,
					fillPrice: toUnit('100'),
					marginDelta: toUnit('1000'),
					leverage: toUnit('10'),
				});
				await transferMarginSubmitAndConfirmOrder({
					market: futuresMarket,
					account: trader2,
					fillPrice: toUnit('100'),
					marginDelta: toUnit('1000'),
					leverage: toUnit('-5'),
				});

				// No margin is accessible at max leverage
				assert.bnEqual((await futuresMarket.accessibleMargin(trader))[0], toUnit('0'));

				// The more conservative trader has about half margin accessible
				assert.bnClose(
					(await futuresMarket.accessibleMargin(trader2))[0],
					toUnit('500'),
					toUnit('10')
				);

				// Price goes up 10%
				await setPrice(baseAsset, toUnit('110'));

				// At 10x, the trader makes 100% on their margin
				assert.bnClose(
					(await futuresMarket.accessibleMargin(trader))[0],
					toUnit('1000').sub(minInitialMargin),
					toUnit('40')
				);

				// Price goes down 10% relative to the original price
				await setPrice(baseAsset, toUnit('90'));

				// The 5x short trader makes 50% on their margin
				assert.bnClose(
					(await futuresMarket.accessibleMargin(trader2))[0],
					toUnit('1000'), // no deduction of min initial margin because the trader would still be above the min at max leverage
					toUnit('50')
				);
			});

			it('After a loss, less margin is accessible', async () => {
				await transferMarginSubmitAndConfirmOrder({
					market: futuresMarket,
					account: trader,
					fillPrice: toUnit('100'),
					marginDelta: toUnit('1000'),
					leverage: toUnit('2'),
				});
				await transferMarginSubmitAndConfirmOrder({
					market: futuresMarket,
					account: trader2,
					fillPrice: toUnit('100'),
					marginDelta: toUnit('1000'),
					leverage: toUnit('-5'),
				});

				// The more conservative trader has about 80% margin accessible
				assert.bnClose(
					(await futuresMarket.accessibleMargin(trader))[0],
					toUnit('800'),
					toUnit('10')
				);

				// The other, about 50% margin accessible
				assert.bnClose(
					(await futuresMarket.accessibleMargin(trader2))[0],
					toUnit('500'),
					toUnit('15')
				);

				// Price goes falls 10%
				await setPrice(baseAsset, toUnit('90'));

				// At 2x, the trader loses 20% of their margin
				assert.bnClose(
					(await futuresMarket.accessibleMargin(trader))[0],
					toUnit('600'),
					toUnit('40')
				);

				// Price goes up 5% relative to the original price
				await setPrice(baseAsset, toUnit('105'));

				// The 5x short trader loses 25% of their margin
				assert.bnClose(
					(await futuresMarket.accessibleMargin(trader2))[0],
					toUnit('250'),
					toUnit('50')
				);
			});

			it('Accessible margin function properly reports invalid price', async () => {
				assert.isFalse((await futuresMarket.accessibleMargin(trader))[1]);
				await fastForward(7 * 24 * 60 * 60);
				assert.isTrue((await futuresMarket.accessibleMargin(trader))[1]);
			});

			it('Position is actually able to withdraw the indicated accessible margin', async () => {
				assert.isTrue(false);
			});
		});

		describe('Leverage', async () => {
			it('current leverage', async () => {
				let price = toUnit(100);

				await setPrice(baseAsset, price);
				await futuresMarket.transferMargin(toUnit('1000'), { from: trader });
				await futuresMarket.modifyPosition(toUnit('50'), { from: trader }); // 5x
				await futuresMarket.transferMargin(toUnit('1000'), { from: trader2 });
				await futuresMarket.modifyPosition(toUnit('-100'), { from: trader2 }); // -10x

				const fee1 = multiplyDecimalRound(toUnit('5000'), makerFee);
				const fee2 = multiplyDecimalRound(toUnit('5000'), takerFee.add(makerFee));

				const lev = (notional, margin, fee) => divideDecimalRound(notional, margin.sub(fee));

				// With no price motion and no funding rate, leverage should be unchanged.
				assert.bnClose(
					(await futuresMarket.currentLeverage(trader))[0],
					lev(toUnit('5000'), toUnit('1000'), fee1),
					toUnit(0.1)
				);
				assert.bnClose(
					(await futuresMarket.currentLeverage(trader2))[0],
					lev(toUnit('-10000'), toUnit('1000'), fee2),
					toUnit(0.1)
				);

				price = toUnit(105);
				await setPrice(baseAsset, price);

				// Price moves to 105:
				// long notional value 5000 -> 5250; long remaining margin 1000 -> 1250; leverage 5 -> 4.2
				// short notional value -10000 -> -10500; short remaining margin 1000 -> 500; leverage 10 -> 21;
				assert.bnClose(
					(await futuresMarket.currentLeverage(trader))[0],
					lev(toUnit('5250'), toUnit('1250'), fee1),
					toUnit(0.1)
				);
				assert.bnClose(
					(await futuresMarket.currentLeverage(trader2))[0],
					lev(toUnit('-10500'), toUnit('500'), fee2),
					toUnit(0.1)
				);
			});

			it('current leverage can be less than 1', async () => {
				await transferMarginAndModifyPosition({
					market: futuresMarket,
					account: trader,
					fillPrice: toUnit('100'),
					marginDelta: toUnit('1000'),
					sizeDelta: toUnit('5'),
				});

				assert.bnEqual((await futuresMarket.positions(trader)).size, toUnit('5'));
				assert.bnClose(
					(await futuresMarket.currentLeverage(trader))[0],
					toUnit(0.5),
					toUnit(0.001)
				);

				// The response of leverage to price with leverage < 1 is opposite to leverage > 1
				// When leverage is fractional, increasing the price increases leverage
				await setPrice(baseAsset, toUnit('300'));
				assert.bnClose(
					(await futuresMarket.currentLeverage(trader))[0],
					toUnit(0.75),
					toUnit(0.001)
				);
				// ...while decreasing the price deleverages the position.
				await setPrice(baseAsset, toUnit('100').div(toBN(3)));
				assert.bnClose(
					(await futuresMarket.currentLeverage(trader))[0],
					toUnit(0.25),
					toUnit(0.001)
				);
			});

			it('current leverage: no position', async () => {
				const currentLeverage = await futuresMarket.currentLeverage(trader);
				assert.bnEqual(currentLeverage[0], toBN('0'));
			});

			it('current leverage properly reports invalid prices', async () => {
				assert.isFalse((await futuresMarket.currentLeverage(trader))[1]);
				await fastForward(7 * 24 * 60 * 60);
				assert.isTrue((await futuresMarket.currentLeverage(trader))[1]);
			});
		});
	});

	describe('Funding', () => {
		it('An empty market induces zero funding rate', async () => {
			assert.bnEqual(await futuresMarket.currentFundingRate(), toUnit(0));
		});

		it('A balanced market induces zero funding rate', async () => {
			for (const traderDetails of [
				['100', trader],
				['-100', trader2],
			]) {
				await transferMarginAndModifyPosition({
					market: futuresMarket,
					account: traderDetails[1],
					fillPrice: toUnit('100'),
					marginDelta: toUnit('1000'),
					sizeDelta: toUnit(traderDetails[0]),
				});
			}
			assert.bnEqual(await futuresMarket.currentFundingRate(), toUnit(0));
		});

		it('A balanced market (with differing leverage) induces zero funding rate', async () => {
			for (const traderDetails of [
				['1000', '50', trader],
				['2000', '-50', trader2],
			]) {
				await transferMarginAndModifyPosition({
					market: futuresMarket,
					account: traderDetails[2],
					fillPrice: toUnit('100'),
					marginDelta: toUnit(traderDetails[0]),
					sizeDelta: toUnit(traderDetails[1]),
				});
			}
			assert.bnEqual(await futuresMarket.currentFundingRate(), toUnit(0));
		});

		it('Various skew rates', async () => {
			// Market is balanced
			assert.bnEqual(await futuresMarket.currentFundingRate(), toUnit(0));

			await transferMarginAndModifyPosition({
				market: futuresMarket,
				account: trader,
				fillPrice: toUnit('250'),
				marginDelta: toUnit('1000'),
				sizeDelta: toUnit('12'),
			});

			await transferMarginAndModifyPosition({
				market: futuresMarket,
				account: trader2,
				fillPrice: toUnit('250'),
				marginDelta: toUnit('1000'),
				sizeDelta: toUnit('-12'),
			});

			assert.bnEqual(await futuresMarket.currentFundingRate(), toUnit(0));

			// Market is 50% skewed
			await futuresMarket.modifyPosition(toUnit('24'), { from: trader });
			assert.bnClose(await futuresMarket.currentFundingRate(), toUnit('-0.05'), toUnit('0.01'));

			// 50% the other way
			await futuresMarket.modifyPosition(toUnit('-32'), { from: trader });
			assert.bnClose(await futuresMarket.currentFundingRate(), toUnit('0.05'), toUnit('0.01'));

			// Market is 100% skewed
			await futuresMarket.closePosition({ from: trader });
			assert.bnClose(await futuresMarket.currentFundingRate(), toUnit('0.1'), toUnit('0.01'));

			// 100% the other way
			await futuresMarket.modifyPosition(toUnit('4'), { from: trader });
			await futuresMarket.closePosition({ from: trader2 });
			assert.bnClose(await futuresMarket.currentFundingRate(), toUnit('-0.1'), toUnit('0.01'));
		});

		it('Altering the max funding has a proportional effect', async () => {
			// 0, +-50%, +-100%
			assert.bnEqual(await futuresMarket.currentFundingRate(), toUnit(0));

			await transferMarginAndModifyPosition({
				market: futuresMarket,
				account: trader,
				fillPrice: toUnit('250'),
				marginDelta: toUnit('1000'),
				sizeDelta: toUnit('12'),
			});

			await transferMarginAndModifyPosition({
				market: futuresMarket,
				account: trader2,
				fillPrice: toUnit('250'),
				marginDelta: toUnit('1000'),
				sizeDelta: toUnit('-4'),
			});

			assert.bnEqual(await futuresMarket.currentFundingRate(), toUnit('-0.05'));

			await futuresMarketSettings.setMaxFundingRate(baseAsset, toUnit('0.2'), { from: owner });
			assert.bnEqual(await futuresMarket.currentFundingRate(), toUnit('-0.1'));
			await futuresMarketSettings.setMaxFundingRate(baseAsset, toUnit('0'), { from: owner });
			assert.bnEqual(await futuresMarket.currentFundingRate(), toUnit('0'));
		});

		it('Altering the max funding rate skew has a proportional effect', async () => {
			await transferMarginAndModifyPosition({
				market: futuresMarket,
				account: trader,
				fillPrice: toUnit('250'),
				marginDelta: toUnit('1000'),
				sizeDelta: toUnit('-12'),
			});

			await transferMarginAndModifyPosition({
				market: futuresMarket,
				account: trader2,
				fillPrice: toUnit('250'),
				marginDelta: toUnit('1000'),
				sizeDelta: toUnit('4'),
			});

			await futuresMarketSettings.setMaxFundingRateSkew(baseAsset, toUnit('0.5'), { from: owner });
			assert.bnEqual(await futuresMarket.currentFundingRate(), toUnit('0.1'));

			await futuresMarketSettings.setMaxFundingRateSkew(baseAsset, toUnit('0.75'), { from: owner });
			assert.bnClose(await futuresMarket.currentFundingRate(), toUnit('0.2').div(toBN(3)));

			await futuresMarketSettings.setMaxFundingRateSkew(baseAsset, toUnit('0.25'), { from: owner });
			assert.bnEqual(await futuresMarket.currentFundingRate(), toUnit('0.1'));

			await futuresMarketSettings.setMaxFundingRateSkew(baseAsset, toUnit('0'), { from: owner });
			assert.bnEqual(await futuresMarket.currentFundingRate(), toUnit('0.1'));
		});

		for (const leverage of ['1', '-1'].map(toUnit)) {
			const side = parseInt(leverage.toString()) > 0 ? 'long' : 'short';

			describe(`${side}`, () => {
				it('100% skew induces maximum funding rate', async () => {
					await transferMarginAndModifyPosition({
						market: futuresMarket,
						account: trader,
						fillPrice: toUnit('100'),
						marginDelta: toUnit('1000'),
						sizeDelta: divideDecimalRound(
							multiplyDecimalRound(leverage, toUnit('1000')),
							toUnit('100')
						),
					});

					const expected = side === 'long' ? -maxFundingRate : maxFundingRate;

					assert.bnEqual(await futuresMarket.currentFundingRate(), expected);
				});

				it('Different skew rates induce proportional funding levels', async () => {
					await transferMarginAndModifyPosition({
						market: futuresMarket,
						account: trader,
						fillPrice: toUnit('100'),
						marginDelta: toUnit('1000'),
						sizeDelta: leverage.mul(toBN('10')),
					});
					await futuresMarket.transferMargin(toUnit('1000'), { from: trader2 });

					const points = 5;

					for (const maxFRSkew of ['1', '0.5', '0.3'].map(toUnit)) {
						await futuresMarketSettings.setMaxFundingRateSkew(baseAsset, maxFRSkew, {
							from: owner,
						});
						// We will sample points linearly from proportionalSkew = 0 down to proportionalSkew = maxFRSkew,
						// So that the funding rate will go from 0 to maxFR.
						// 0 skew is achieved when oppLev = -leverage.
						// But when does proportionalSkew = maxFRSkew?
						// Choose oppLev = k*lev,
						// maxFRSkew is achieved when
						//    (lev - k*lev)/(lev + k*lev) = maxFRSkew
						// => k = (1-maxFRSkew)/(1+maxFRSkew)
						// E.g. if maxFRSkew = 0.5, then k = 0.5/1.5 = 1/3
						//      So we sample oppLev from leverage to 1/3*leverage

						const k = toUnit(1)
							.sub(maxFRSkew)
							.mul(toUnit(1))
							.div(toUnit(1).add(maxFRSkew));

						setPrice(baseAsset, toUnit('100'));

						for (const maxFR of ['0.1', '0.2', '0.05'].map(toUnit)) {
							await futuresMarketSettings.setMaxFundingRate(baseAsset, maxFR, { from: owner });

							const lowLev = leverage.mul(k).div(toUnit(1));

							for (let i = points; i >= 0; i--) {
								// now lerp from leverage*k to leverage
								const frac = leverage
									.sub(lowLev)
									.mul(toBN(i))
									.div(toBN(points));
								const oppLev = lowLev.add(frac).neg();
								const size = oppLev.mul(toBN('10'));
								if (size.abs().gt(toBN('0'))) {
									await futuresMarket.modifyPosition(size, { from: trader2 });
								}

								// oppLev = lev*k + lev*(1 - k)*i/points
								// The skew is (lev - lev*k - lev*(1-k)*i/points)/(lev + lev*k + lev*(1-k)*i/points)
								//           = (1 - k - (1-k)*i/points)/(1 + k + (1-k)*i/points)
								//           = (1 - i/points)/(1 + i/points + 2k/(1-k))
								//           = (points - i)/(points + i + points*(1/maxFRSkew - 1))

								const maxFRSkewCorrection = toUnit(1)
									.mul(toUnit(1))
									.div(maxFRSkew)
									.sub(toUnit(1))
									.mul(toBN(points));
								let expected = maxFR
									.mul(toUnit(1))
									.div(maxFRSkew)
									.mul(toUnit(points - i))
									.div(toUnit(points + i).add(maxFRSkewCorrection))
									.mul(leverage.div(leverage.abs()))
									.neg();

								if (expected.gt(maxFR)) {
									expected = maxFR;
								}

								assert.bnClose(await futuresMarket.currentFundingRate(), expected, toUnit('0.01'));

								if (size.abs().gt(toBN(0))) {
									await futuresMarket.closePosition({ from: trader2 });
								}
							}
						}
					}
				});
			});
		}

		describe('Funding sequence', () => {
			const price = toUnit('100');
			beforeEach(async () => {
				// Set up some market skew so that funding is being incurred.
				// Proportional Skew = 0.5, so funding rate is 0.05 per day.
				await transferMarginAndModifyPosition({
					market: futuresMarket,
					account: trader,
					fillPrice: price,
					marginDelta: toUnit('1000'),
					sizeDelta: toUnit('90'),
				});

				await transferMarginAndModifyPosition({
					market: futuresMarket,
					account: trader2,
					fillPrice: price,
					marginDelta: toUnit('1000'),
					sizeDelta: toUnit('-30'),
				});
			});

			it.skip('Funding sequence is recomputed by order submission', async () => {
				assert.isTrue(false);
			});

			it.skip('Funding sequence is recomputed by order confirmation', async () => {
				assert.isTrue(false);
			});

			it.skip('Funding sequence is recomputed by order cancellation', async () => {
				assert.isTrue(false);
			});

			it.skip('Funding sequence is recomputed by position closure', async () => {
				assert.isTrue(false);
			});

			it.skip('Funding sequence is recomputed by liquidation', async () => {
				assert.isTrue(false);
			});

			it.skip('Funding sequence is recomputed by margin transfers', async () => {
				assert.isTrue(false);
			});

			it('Funding sequence is recomputed by setting funding rate parameters', async () => {
				assert.bnEqual(
					await futuresMarket.fundingSequenceLength(),
					initialFundingIndex.add(toBN(5))
				);
				await fastForward(24 * 60 * 60);
				await setPrice(baseAsset, toUnit('100'));
				assert.bnClose((await futuresMarket.unrecordedFunding())[0], toUnit('-5'), toUnit('0.01'));

				await futuresMarketSettings.setMaxFundingRate(baseAsset, toUnit('0.2'), { from: owner });
				let time = await currentTime();

				assert.bnEqual(
					await futuresMarket.fundingSequenceLength(),
					initialFundingIndex.add(toBN(6))
				);
				assert.bnEqual(await futuresMarket.fundingLastRecomputed(), time);
				assert.bnClose(
					await futuresMarket.fundingSequence(initialFundingIndex.add(toBN(5))),
					toUnit('-5'),
					toUnit('0.01')
				);
				assert.bnClose((await futuresMarket.unrecordedFunding())[0], toUnit('0'), toUnit('0.01'));

				await fastForward(24 * 60 * 60);
				await setPrice(baseAsset, toUnit('200'));
				assert.bnClose(
					(await futuresMarket.unrecordedFunding())[0],
					toUnit('-20'),
					toUnit('0.001')
				);

				await futuresMarketSettings.setMaxFundingRateSkew(baseAsset, toUnit('0.5'), {
					from: owner,
				});
				time = await currentTime();

				assert.bnEqual(
					await futuresMarket.fundingSequenceLength(),
					initialFundingIndex.add(toBN(7))
				);
				assert.bnEqual(await futuresMarket.fundingLastRecomputed(), time);
				assert.bnClose(
					await futuresMarket.fundingSequence(initialFundingIndex.add(toBN(6))),
					toUnit('-25'),
					toUnit('0.01')
				);

				await fastForward(24 * 60 * 60);
				await setPrice(baseAsset, toUnit('300'));
				assert.bnClose((await futuresMarket.unrecordedFunding())[0], toUnit('-60'), toUnit('0.01'));

				await futuresMarketSettings.setMaxFundingRateDelta(baseAsset, toUnit('0.05'), {
					from: owner,
				});
				time = await currentTime();

				assert.bnEqual(
					await futuresMarket.fundingSequenceLength(),
					initialFundingIndex.add(toBN(8))
				);
				assert.bnEqual(await futuresMarket.fundingLastRecomputed(), time);
				assert.bnClose(
					await futuresMarket.fundingSequence(initialFundingIndex.add(toBN(7))),
					toUnit('-85'),
					toUnit('0.01')
				);
			});
		});

		it.skip('A zero-size position accrues no funding', async () => {
			assert.isTrue(false);
		});
	});

	describe('Market Debt', () => {
		it('Basic debt movements', async () => {
			assert.bnEqual(await futuresMarket.entryDebtCorrection(), toUnit('0'));
			assert.bnEqual((await futuresMarket.marketDebt())[0], toUnit('0'));

			await setPrice(baseAsset, toUnit('100'));
			await futuresMarket.transferMargin(toUnit('1000'), { from: trader }); // Debt correction: +1000
			const fee1 = (await futuresMarket.orderFee(trader, toUnit('50')))[0];
			await futuresMarket.modifyPosition(toUnit('50'), { from: trader }); // Debt correction: -5000 - fee1

			assert.bnEqual(await futuresMarket.entryDebtCorrection(), toUnit('-4000').sub(fee1));
			assert.bnEqual((await futuresMarket.marketDebt())[0], toUnit('1000').sub(fee1));

			await setPrice(baseAsset, toUnit('120'));
			await futuresMarket.transferMargin(toUnit('600'), { from: trader2 }); // Debt correction: +600
			const fee2 = (await futuresMarket.orderFee(trader2, toUnit('-35')))[0];
			await futuresMarket.modifyPosition(toUnit('-35'), { from: trader2 }); // Debt correction: +4200 - fee2

			assert.bnClose(
				await futuresMarket.entryDebtCorrection(),
				toUnit('800')
					.sub(fee1)
					.sub(fee2),
				toUnit('0.1')
			);

			// 1600 margin, plus 1000 profit by trader1
			assert.bnClose(
				(await futuresMarket.marketDebt())[0],
				toUnit('2600')
					.sub(fee1)
					.sub(fee2),
				toUnit('0.1')
			);

			await closePositionAndWithdrawMargin({
				market: futuresMarket,
				account: trader,
				fillPrice: toUnit('110'),
			});

			assert.bnClose(await futuresMarket.entryDebtCorrection(), toUnit('4800'), toUnit('10'));
			assert.bnClose((await futuresMarket.marketDebt())[0], toUnit('950'), toUnit('10'));

			await closePositionAndWithdrawMargin({
				market: futuresMarket,
				account: trader2,
				fillPrice: toUnit('100'),
			});

			assert.bnEqual(await futuresMarket.entryDebtCorrection(), toUnit('0'));
			assert.bnEqual((await futuresMarket.marketDebt())[0], toUnit('0'));
		});

		it.skip('Market debt is the sum of remaining margins', async () => {
			assert.isTrue(false);
		});

		it.skip('Liquidations accurately update market debt and overall system debt', async () => {
			assert.isTrue(false);
		});

		describe('market debt incorporates funding flow', async () => {
			it.skip('funding profits increase debt', async () => {
				assert.isTrue(false);
			});

			it.skip('funding losses decrease debt', async () => {
				assert.isTrue(false);
			});
		});

		describe('market debt incorporates profits', async () => {
			it.skip('profits increase debt', async () => {
				assert.isTrue(false);
			});

			it.skip('losses decrease debt', async () => {
				assert.isTrue(false);
			});
		});

		it.skip('After many trades and liquidations, the market debt is still the sum of remaining margins', async () => {
			assert.isTrue(false);
		});

		it.skip('Enough pending liquidation value can cause market debt to fall to zero, corrected by liquidating', async () => {
			assert.isTrue(false);
		});

		it('Market debt is reported as invalid when price is stale', async () => {
			assert.isFalse((await futuresMarket.marketDebt())[1]);
			await fastForward(7 * 24 * 60 * 60);
			assert.isTrue((await futuresMarket.marketDebt())[1]);
		});

		describe('Market debt is accurately reflected in total system debt', () => {
			it('Margin transfers do not alter total system debt', async () => {
				const debt = (await debtCache.currentDebt())[0];
				await futuresMarket.transferMargin(toUnit('1000'), { from: trader });
				assert.bnEqual((await debtCache.currentDebt())[0], debt);
				await futuresMarket.transferMargin(toUnit('-500'), { from: trader });
				assert.bnEqual((await debtCache.currentDebt())[0], debt);
			});

			it('Prices altering market debt are reflected in total system debt', async () => {
				await transferMarginAndModifyPosition({
					market: futuresMarket,
					account: trader,
					fillPrice: toUnit('100'),
					marginDelta: toUnit('1000'),
					sizeDelta: toUnit('100'),
				});

				await transferMarginAndModifyPosition({
					market: futuresMarket,
					account: trader2,
					fillPrice: toUnit('100'),
					marginDelta: toUnit('1000'),
					sizeDelta: toUnit('-50'),
				});

				// Price move of $5 upwards should produce long profit of $500,
				// Short losses of -$250. The debt should increase overall by $250.
				const debt = (await debtCache.currentDebt())[0];
				await setPrice(baseAsset, toUnit('105'));
				assert.bnClose((await debtCache.currentDebt())[0], debt.add(toUnit('250')), toUnit('0.01'));
				// Negate the signs for a downwards price movement.
				await setPrice(baseAsset, toUnit('95'));
				assert.bnClose((await debtCache.currentDebt())[0], debt.sub(toUnit('250')), toUnit('0.01'));
			});
		});
	});

	describe('Liquidations', () => {
		describe('Liquidation price', () => {
			it('Liquidation price is accurate with no funding', async () => {
				await setPrice(baseAsset, toUnit('100'));
				await futuresMarket.transferMargin(toUnit('1000'), { from: trader });
				await futuresMarket.modifyPosition(toUnit('100'), { from: trader });
				await futuresMarket.transferMargin(toUnit('1000'), { from: trader2 });
				await futuresMarket.modifyPosition(toUnit('-100'), { from: trader2 });

				let liquidationPrice = await futuresMarket.liquidationPrice(trader, true);
				let liquidationPriceNoFunding = await futuresMarket.liquidationPrice(trader, false);

				assert.bnEqual(liquidationPriceNoFunding.price, toUnit('90.5'));
				assert.bnClose(liquidationPrice.price, toUnit('90.5'), toUnit('0.001'));
				assert.isFalse(liquidationPrice.invalid);
				assert.isFalse(liquidationPriceNoFunding.invalid);

				liquidationPrice = await futuresMarket.liquidationPrice(trader2, true);
				liquidationPriceNoFunding = await futuresMarket.liquidationPrice(trader2, false);

				assert.bnEqual(liquidationPrice.price, liquidationPriceNoFunding.price);
				assert.bnEqual(liquidationPrice.price, toUnit('109.7'));
				assert.isFalse(liquidationPrice.invalid);
				assert.isFalse(liquidationPriceNoFunding.invalid);
			});

			it('Liquidation price is accurate if the liquidation fee changes', async () => {
				await setPrice(baseAsset, toUnit('250'));
				await futuresMarket.transferMargin(toUnit('1000'), { from: trader });
				await futuresMarket.modifyPosition(toUnit('20'), { from: trader });
				await futuresMarket.transferMargin(toUnit('1000'), { from: trader2 });
				await futuresMarket.modifyPosition(toUnit('-20'), { from: trader2 });

				assert.bnClose(
					(await futuresMarket.liquidationPrice(trader, true)).price,
					toUnit(201.75),
					toUnit('0.001')
				);
				assert.bnClose(
					(await futuresMarket.liquidationPrice(trader2, true)).price,
					toUnit(298.75),
					toUnit('0.001')
				);

				await futuresMarketSettings.setLiquidationFee(toUnit('100'), { from: owner });

				assert.bnClose(
					(await futuresMarket.liquidationPrice(trader, true)).price,
					toUnit(205.75),
					toUnit('0.001')
				);
				assert.bnClose(
					(await futuresMarket.liquidationPrice(trader2, true)).price,
					toUnit(294.75),
					toUnit('0.001')
				);

				await futuresMarketSettings.setLiquidationFee(toUnit('0'), { from: owner });

				assert.bnClose(
					(await futuresMarket.liquidationPrice(trader, true)).price,
					toUnit(200.75),
					toUnit('0.001')
				);
				assert.bnClose(
					(await futuresMarket.liquidationPrice(trader2, true)).price,
					toUnit(299.75),
					toUnit('0.001')
				);
			});

			it('Liquidation price is accurate with funding', async () => {
				await setPrice(baseAsset, toUnit('250'));
				// Submit orders that induce -0.05 funding rate
				await futuresMarket.transferMargin(toUnit('1500'), { from: trader });
				await futuresMarket.modifyPosition(toUnit('30'), { from: trader });
				await futuresMarket.transferMargin(toUnit('500'), { from: trader2 });
				await futuresMarket.modifyPosition(toUnit('-10'), { from: trader2 });

				const preLPrice1 = (await futuresMarket.liquidationPrice(trader, true))[0];
				const preLPrice2 = (await futuresMarket.liquidationPrice(trader2, true))[0];

				// One day of funding
				await fastForward(24 * 60 * 60);

				// trader 1 pays 30 * -0.05 = -1.5 base units of funding, and a $22.5 trading fee
				// liquidation price = (20 - (1500 - 22.5) + 30 * 250) / (30 - 1.5) = 212.018...
				let lPrice = await futuresMarket.liquidationPrice(trader, true);
				assert.bnClose(lPrice[0], toUnit(212.018), toUnit(0.001));
				lPrice = await futuresMarket.liquidationPrice(trader, false);
				assert.bnClose(lPrice[0], preLPrice1, toUnit(0.001));

				// trader2 receives -10 * -0.05 = 0.5 base units of funding, and a $2.5 trading fee
				// liquidation price = (20 - (500 - 2.5) - 10 * 250) / (-10 + 0.5) = 312.894...
				lPrice = await futuresMarket.liquidationPrice(trader2, true);
				assert.bnClose(lPrice[0], toUnit(313.421), toUnit(0.001));
				lPrice = await futuresMarket.liquidationPrice(trader2, false);
				assert.bnClose(lPrice[0], preLPrice2, toUnit(0.001));
			});

			it('Liquidation price reports invalidity properly', async () => {
				await setPrice(baseAsset, toUnit('250'));
				await futuresMarket.transferMargin(toUnit('1500'), { from: trader });
				await futuresMarket.modifyPosition(toUnit('30'), { from: trader });
				await futuresMarket.transferMargin(toUnit('1000'), { from: trader2 });
				await futuresMarket.modifyPosition(toUnit('-20'), { from: trader2 });

				assert.isFalse((await futuresMarket.liquidationPrice(trader, true))[1]);

				await fastForward(60 * 60 * 24 * 7); // Stale the price

				// Check the prices are accurate while we're here

				// funding rate = -10/50 * 0.1 = -0.02
				// trader 1 pays 30 * 7 * -0.02 = -4.2 units of funding, pays $22.5 exchange fee
				// Remaining margin = (20 - (1500 - 22.5) + 30 * 250) / (30 - 4.2) = 234.205...
				let lPrice = await futuresMarket.liquidationPrice(trader, true);
				assert.bnClose(lPrice[0], toUnit(234.205), toUnit(0.01));
				assert.isTrue(lPrice[1]);

				// trader 2 receives -20 * 7 * -0.02 = 2.8 units of funding, pays $5 exchange fee
				// Remaining margin = (20 - (1000 - 5) - 20 * 250) / (-20 + 2.8) = 346.802...
				lPrice = await futuresMarket.liquidationPrice(trader2, true);
				assert.bnClose(lPrice[0], toUnit(347.383), toUnit(0.01));
				assert.isTrue(lPrice[1]);
			});

			it.skip('Liquidation price is accurate with funding with intervening funding sequence updates', async () => {
				// TODO: confirm order -> a bunch of trades from other traders happen over a time period -> check the liquidation price given that most of the accrued funding is not unrecorded
				assert.isTrue(false);
			});

			it('No liquidation price on an empty position', async () => {
				assert.bnEqual((await futuresMarket.liquidationPrice(noBalance, true))[0], toUnit(0));
			});

			it.skip('Liquidation price is sensitive to liquidation fee changes', async () => {
				assert.isTrue(false);
			});
		});

		describe('canLiquidate', () => {
			it('Can liquidate an underwater position', async () => {
				let price = toUnit('250');
				await setPrice(baseAsset, price);
				await futuresMarket.transferMargin(toUnit('1000'), { from: trader });
				await futuresMarket.modifyPosition(toUnit('20'), { from: trader });

				price = (await futuresMarket.liquidationPrice(trader, true)).price;
				await setPrice(baseAsset, price);

				assert.isTrue(await futuresMarket.canLiquidate(trader));
			});

			it('Empty positions cannot be liquidated', async () => {
				assert.isFalse(await futuresMarket.canLiquidate(trader));
			});

			it('No liquidations while prices are invalid', async () => {
				await setPrice(baseAsset, toUnit('250'));
				await futuresMarket.transferMargin(toUnit('1000'), { from: trader });
				await futuresMarket.modifyPosition(toUnit('20'), { from: trader });

				await setPrice(baseAsset, toUnit('25'));
				assert.isTrue(await futuresMarket.canLiquidate(trader));
				await fastForward(60 * 60 * 24 * 7); // Stale the price
				assert.isFalse(await futuresMarket.canLiquidate(trader));
			});
		});

		describe('liquidatePosition', () => {
			beforeEach(async () => {
				await setPrice(baseAsset, toUnit('250'));
				await futuresMarket.transferMargin(toUnit('1000'), { from: trader });
				await futuresMarket.transferMargin(toUnit('1000'), { from: trader2 });
				await futuresMarket.transferMargin(toUnit('1000'), { from: trader3 });
				await futuresMarket.modifyPosition(toUnit('40'), { from: trader });
				await futuresMarket.modifyPosition(toUnit('20'), { from: trader2 });
				await futuresMarket.modifyPosition(toUnit('-20'), { from: trader3 });
				// Exchange fees total 60 * 250 * 0.003 + 20 * 250 * 0.001 = 50
			});

			it('Cannot liquidate nonexistent positions', async () => {
				await assert.revert(
					futuresMarket.liquidatePosition(noBalance),
					'Position cannot be liquidated'
				);
			});

			it('Liquidation properly affects the overall market parameters (long case)', async () => {
				await fastForward(24 * 60 * 60); // wait one day to accrue a bit of funding

				const size = await futuresMarket.marketSize();
				const sizes = await futuresMarket.marketSizes();
				const skew = await futuresMarket.marketSkew();
				const positionSize = (await futuresMarket.positions(trader)).size;

				assert.isFalse(await futuresMarket.canLiquidate(trader));
				assert.isFalse(await futuresMarket.canLiquidate(trader2));

				await setPrice(baseAsset, toUnit('200'));

				assert.isTrue(await futuresMarket.canLiquidate(trader));
				assert.isTrue(await futuresMarket.canLiquidate(trader2));

				// Note at this point the true market debt should be $2000 ($1000 profit for the short trader, and two liquidated longs)
				// However, the long positions are actually underwater and the negative contribution is not removed until liquidation
				assert.bnClose(
					(await futuresMarket.marketDebt())[0],
					toUnit('600').sub(toUnit('50')),
					toUnit('0.1')
				);
				assert.bnClose((await futuresMarket.unrecordedFunding())[0], toUnit('-10'), toUnit('0.01'));

				await futuresMarket.liquidatePosition(trader, { from: noBalance });

				assert.bnEqual(await futuresMarket.marketSize(), size.sub(positionSize.abs()));
				let newSizes = await futuresMarket.marketSizes();
				assert.bnEqual(newSizes[0], sizes[0].sub(positionSize.abs()));
				assert.bnEqual(newSizes[1], sizes[1]);
				assert.bnEqual(await futuresMarket.marketSkew(), skew.sub(positionSize.abs()));
				assert.bnClose(
					(await futuresMarket.marketDebt())[0],
					toUnit('2000').sub(toUnit('20')),
					toUnit('0.01')
				);

				// Funding has been recorded by the liquidation.
				assert.bnClose((await futuresMarket.unrecordedFunding())[0], toUnit(0), toUnit('0.01'));

				await futuresMarket.liquidatePosition(trader2, { from: noBalance });

				assert.bnEqual(await futuresMarket.marketSize(), toUnit('20'));
				newSizes = await futuresMarket.marketSizes();
				assert.bnEqual(newSizes[0], toUnit('0'));
				assert.bnEqual(newSizes[1], toUnit('20'));
				assert.bnEqual(await futuresMarket.marketSkew(), toUnit('-20'));
				// Market debt is now just the remaining position, plus the funding they've made.
				assert.bnClose(
					(await futuresMarket.marketDebt())[0],
					toUnit('2200').sub(toUnit('5')),
					toUnit('0.01')
				);
			});

			it('Liquidation properly affects the overall market parameters (short case)', async () => {
				await fastForward(24 * 60 * 60); // wait one day to accrue a bit of funding

				const size = await futuresMarket.marketSize();
				const sizes = await futuresMarket.marketSizes();
				const positionSize = (await futuresMarket.positions(trader3)).size;

				await setPrice(baseAsset, toUnit('350'));

				assert.bnClose(
					(await futuresMarket.marketDebt())[0],
					toUnit('6300').sub(toUnit('50')),
					toUnit('0.1')
				);
				assert.bnClose(
					(await futuresMarket.unrecordedFunding())[0],
					toUnit('-17.5'),
					toUnit('0.01')
				);

				await futuresMarket.liquidatePosition(trader3, { from: noBalance });

				assert.bnEqual(await futuresMarket.marketSize(), size.sub(positionSize.abs()));
				const newSizes = await futuresMarket.marketSizes();
				assert.bnEqual(newSizes[0], sizes[0]);
				assert.bnEqual(newSizes[1], toUnit(0));
				assert.bnEqual(await futuresMarket.marketSkew(), toUnit('60'));
				assert.bnClose(
					(await futuresMarket.marketDebt())[0],
					toUnit('6950').sub(toUnit('45')),
					toUnit('0.1')
				);

				// Funding has been recorded by the liquidation.
				assert.bnClose((await futuresMarket.unrecordedFunding())[0], toUnit(0), toUnit('0.01'));
			});

			it('Can liquidate a position with less than the liquidation fee margin remaining (long case)', async () => {
				assert.isFalse(await futuresMarket.canLiquidate(trader));
				const price = (await futuresMarket.liquidationPrice(trader, true)).price;
				assert.bnClose(price, toUnit('226.25'), toUnit('0.01'));
				await setPrice(baseAsset, price);

				const { size: positionSize, id: positionId } = await futuresMarket.positions(trader);

				assert.isTrue(await futuresMarket.canLiquidate(trader));

				const tx = await futuresMarket.liquidatePosition(trader, { from: noBalance });

				assert.isFalse(await futuresMarket.canLiquidate(trader));
				const position = await futuresMarket.positions(trader, { from: noBalance });
				assert.bnEqual(position.margin, toUnit(0));
				assert.bnEqual(position.size, toUnit(0));
				assert.bnEqual(position.lastPrice, toUnit(0));
				assert.bnEqual(position.fundingIndex, toBN(0));

				assert.bnEqual(await sUSD.balanceOf(noBalance), liquidationFee);

				const decodedLogs = await getDecodedLogs({ hash: tx.tx, contracts: [sUSD, futuresMarket] });

				assert.equal(decodedLogs.length, 4);
				decodedEventEqual({
					event: 'Issued',
					emittedFrom: sUSD.address,
					args: [noBalance, liquidationFee],
					log: decodedLogs[1],
				});
				decodedEventEqual({
					event: 'PositionModified',
					emittedFrom: proxyFuturesMarket.address,
					args: [positionId, trader, toBN('0'), toBN('0'), toBN('0'), toBN('0'), toBN('0')],
					log: decodedLogs[2],
				});
				decodedEventEqual({
					event: 'PositionLiquidated',
					emittedFrom: proxyFuturesMarket.address,
					args: [positionId, trader, noBalance, positionSize, price, liquidationFee],
					log: decodedLogs[3],
					bnCloseVariance: toUnit('0.001'),
				});
			});

			it('Can liquidate a position with less than the liquidation fee margin remaining (short case)', async () => {
				const price = (await futuresMarket.liquidationPrice(trader3, true)).price;
				assert.bnClose(price, toUnit('298.75'), toUnit('0.01'));

				await setPrice(baseAsset, price.add(toUnit('0.01')));

				const { size: positionSize, id: positionId } = await futuresMarket.positions(trader3);

				const tx = await futuresMarket.liquidatePosition(trader3, { from: noBalance });

				const position = await futuresMarket.positions(trader3, { from: noBalance });
				assert.bnEqual(position.margin, toUnit(0));
				assert.bnEqual(position.size, toUnit(0));
				assert.bnEqual(position.lastPrice, toUnit(0));
				assert.bnEqual(position.fundingIndex, toBN(0));

				assert.bnEqual(await sUSD.balanceOf(noBalance), liquidationFee);

				const decodedLogs = await getDecodedLogs({ hash: tx.tx, contracts: [sUSD, futuresMarket] });

				assert.equal(decodedLogs.length, 4);
				decodedEventEqual({
					event: 'Issued',
					emittedFrom: sUSD.address,
					args: [noBalance, liquidationFee],
					log: decodedLogs[1],
				});
				decodedEventEqual({
					event: 'PositionModified',
					emittedFrom: proxyFuturesMarket.address,
					args: [positionId, trader3, toBN('0'), toBN('0'), toBN('0'), toBN('0'), toBN('0')],
					log: decodedLogs[2],
				});
				decodedEventEqual({
					event: 'PositionLiquidated',
					emittedFrom: proxyFuturesMarket.address,
					args: [positionId, trader3, noBalance, positionSize, price, liquidationFee],
					log: decodedLogs[3],
					bnCloseVariance: toUnit('0.001'),
				});
			});

			it('Transfers an updated fee upon liquidation', async () => {
				const { size: positionSize, id: positionId } = await futuresMarket.positions(trader);
				// Move the price to a non-liquidating point
				let price = (await futuresMarket.liquidationPrice(trader, true)).price;

				await setPrice(baseAsset, price.add(toUnit('1')));

				assert.isFalse(await futuresMarket.canLiquidate(trader));

				// raise the liquidation fee
				await futuresMarketSettings.setLiquidationFee(toUnit('100'), { from: owner });

				assert.isTrue(await futuresMarket.canLiquidate(trader));
				price = (await futuresMarket.liquidationPrice(trader, true)).price;

				// liquidate the position
				const tx = await futuresMarket.liquidatePosition(trader, { from: noBalance });

				// check that the liquidation price was correct.
				assert.bnClose(price, toUnit(228.25), toUnit(0.1));

				const decodedLogs = await getDecodedLogs({ hash: tx.tx, contracts: [sUSD, futuresMarket] });
				decodedEventEqual({
					event: 'PositionModified',
					emittedFrom: proxyFuturesMarket.address,
					args: [positionId, trader, toBN('0'), toBN('0'), toBN('0'), toBN('0'), toBN('0')],
					log: decodedLogs[2],
				});
				decodedEventEqual({
					event: 'PositionLiquidated',
					emittedFrom: proxyFuturesMarket.address,
					args: [positionId, trader, noBalance, positionSize, price, toUnit('100')],
					log: decodedLogs[3],
					bnCloseVariance: toUnit('0.001'),
				});
			});

			it('Liquidating a position and opening one after should increment the position id', async () => {
				const { id: oldPositionId } = await futuresMarket.positions(trader);
				assert.bnEqual(oldPositionId, toBN('1'));

				await setPrice(baseAsset, toUnit('200'));
				assert.isTrue(await futuresMarket.canLiquidate(trader));
				await futuresMarket.liquidatePosition(trader, { from: noBalance });

				await transferMarginAndModifyPosition({
					market: futuresMarket,
					account: trader,
					fillPrice: toUnit('100'),
					marginDelta: toUnit('1000'),
					sizeDelta: toUnit('10'),
				});

				const { id: newPositionId } = await futuresMarket.positions(trader);
				assert.bnGte(newPositionId, oldPositionId);
			});
		});
	});
});<|MERGE_RESOLUTION|>--- conflicted
+++ resolved
@@ -1169,12 +1169,8 @@
 		});
 
 		it('min margin must be provided', async () => {
-<<<<<<< HEAD
+			await setPrice(baseAsset, toUnit('10'));
 			await futuresMarket.transferMargin(minInitialMargin.sub(toUnit('1')), { from: trader });
-=======
-			await setPrice(baseAsset, toUnit('10'));
-			await futuresMarket.transferMargin(toUnit('99'), { from: trader });
->>>>>>> dad617ca
 			await assert.revert(
 				futuresMarket.modifyPosition(toUnit('10'), { from: trader }),
 				'Insufficient margin'
@@ -1580,58 +1576,60 @@
 
 			it('With a tiny position, minimum margin requirement is enforced.', async () => {
 				const margin = toUnit('1234.56789');
-				await transferMarginSubmitAndConfirmOrder({
+				const size = margin.div(toBN(10000));
+				await transferMarginAndModifyPosition({
 					market: futuresMarket,
 					account: trader3,
 					fillPrice: toUnit('100'),
 					marginDelta: margin,
-					leverage: toUnit('0.0001'),
+					sizeDelta: size,
 				});
 				assert.bnClose(
 					(await futuresMarket.accessibleMargin(trader3))[0],
 					margin.sub(minInitialMargin),
-					toUnit('0.001')
-				);
-				await transferMarginSubmitAndConfirmOrder({
+					toUnit('0.1')
+				);
+
+				await transferMarginAndModifyPosition({
 					market: futuresMarket,
 					account: trader2,
 					fillPrice: toUnit('100'),
 					marginDelta: margin,
-					leverage: toUnit('-0.0001'),
+					sizeDelta: size.neg(),
 				});
 				assert.bnClose(
 					(await futuresMarket.accessibleMargin(trader2))[0],
 					margin.sub(minInitialMargin),
-					toUnit('0.001')
+					toUnit('0.1')
 				);
 			});
 
 			it('At max leverage, no margin is accessible.', async () => {
-				await transferMarginSubmitAndConfirmOrder({
+				await transferMarginAndModifyPosition({
 					market: futuresMarket,
 					account: trader3,
 					fillPrice: toUnit('100'),
 					marginDelta: toUnit('1234'),
-					leverage: maxLeverage,
+					sizeDelta: toUnit('123.4'),
 				});
 				assert.bnEqual((await futuresMarket.accessibleMargin(trader3))[0], toUnit('0'));
-				await transferMarginSubmitAndConfirmOrder({
+				await transferMarginAndModifyPosition({
 					market: futuresMarket,
 					account: trader2,
 					fillPrice: toUnit('100'),
 					marginDelta: toUnit('1234'),
-					leverage: maxLeverage.neg(),
+					sizeDelta: toUnit('-123.4'),
 				});
 				assert.bnEqual((await futuresMarket.accessibleMargin(trader2))[0], toUnit('0'));
 			});
 
 			it('At above max leverage, no margin is accessible.', async () => {
-				await transferMarginSubmitAndConfirmOrder({
+				await transferMarginAndModifyPosition({
 					market: futuresMarket,
 					account: trader3,
 					fillPrice: toUnit('100'),
 					marginDelta: toUnit('1234'),
-					leverage: toUnit('8'),
+					sizeDelta: toUnit('12.34').mul(toBN('8')),
 				});
 
 				await setPrice(baseAsset, toUnit('90'));
@@ -1639,11 +1637,12 @@
 				assert.bnGt((await futuresMarket.currentLeverage(trader3))[0], maxLeverage);
 				assert.bnEqual((await futuresMarket.accessibleMargin(trader3))[0], toUnit('0'));
 
-				await transferMarginSubmitAndConfirmOrder({
+				await transferMarginAndModifyPosition({
 					market: futuresMarket,
 					account: trader2,
 					fillPrice: toUnit('100'),
 					marginDelta: toUnit('1234'),
+					sizeDelta: toUnit('-12.34').mul(toBN('8')),
 					leverage: toUnit('-8'),
 				});
 
@@ -1654,24 +1653,24 @@
 			});
 
 			it('If a position is subject to liquidation, no margin is accessible.', async () => {
-				await transferMarginSubmitAndConfirmOrder({
+				await transferMarginAndModifyPosition({
 					market: futuresMarket,
 					account: trader3,
 					fillPrice: toUnit('100'),
 					marginDelta: toUnit('1234'),
-					leverage: toUnit('8'),
+					sizeDelta: toUnit('12.34').mul(toBN('8')),
 				});
 
 				await setPrice(baseAsset, toUnit('80'));
 				assert.isTrue(await futuresMarket.canLiquidate(trader3));
 				assert.bnEqual((await futuresMarket.accessibleMargin(trader3))[0], toUnit('0'));
 
-				await transferMarginSubmitAndConfirmOrder({
+				await transferMarginAndModifyPosition({
 					market: futuresMarket,
 					account: trader2,
 					fillPrice: toUnit('100'),
 					marginDelta: toUnit('1234'),
-					leverage: toUnit('-8'),
+					sizeDelta: toUnit('12.34').mul(toBN('-8')),
 				});
 
 				await setPrice(baseAsset, toUnit('120'));
@@ -1680,57 +1679,61 @@
 			});
 
 			it('If remaining margin is below minimum initial margin, no margin is accessible.', async () => {
-				await transferMarginSubmitAndConfirmOrder({
+				const size = toUnit('10.5');
+				await transferMarginAndModifyPosition({
 					market: futuresMarket,
 					account: trader3,
 					fillPrice: toUnit('100'),
 					marginDelta: toUnit('105'),
-					leverage: toUnit('10'),
+					sizeDelta: size,
 				});
 
 				// The price moves down, eating into the margin, but the leverage is reduced to acceptable levels
-				await submitAndConfirmOrder({
-					market: futuresMarket,
-					account: trader3,
-					fillPrice: toUnit('95'),
-					leverage: toUnit('9'),
-				});
+				let price = toUnit('95');
+				await setPrice(baseAsset, price);
+				let remaining = (await futuresMarket.remainingMargin(trader3))[0];
+				const sizeFor9x = divideDecimalRound(remaining.mul(toBN('9')), price);
+				await futuresMarket.modifyPosition(sizeFor9x.sub(size), { from: trader3 });
 
 				assert.bnEqual((await futuresMarket.accessibleMargin(trader3))[0], toUnit('0'));
 
-				await transferMarginSubmitAndConfirmOrder({
+				price = toUnit('100');
+				await setPrice(baseAsset, price);
+				remaining = (await futuresMarket.remainingMargin(trader3))[0];
+				const sizeForNeg10x = divideDecimalRound(remaining.mul(toBN('-10')), price);
+
+				await transferMarginAndModifyPosition({
 					market: futuresMarket,
 					account: trader3,
 					fillPrice: toUnit('100'),
 					marginDelta: toUnit('105'),
-					leverage: toUnit('-10'),
+					sizeDelta: sizeForNeg10x.sub(sizeFor9x),
 				});
 
 				// The price moves up, eating into the margin, but the leverage is reduced to acceptable levels
-				await submitAndConfirmOrder({
-					market: futuresMarket,
-					account: trader3,
-					fillPrice: toUnit('105'),
-					leverage: toUnit('-9'),
-				});
+				price = toUnit('105');
+				await setPrice(baseAsset, price);
+				remaining = (await futuresMarket.remainingMargin(trader3))[0];
+				const sizeForNeg9x = divideDecimalRound(remaining.mul(toBN('-9')), price);
+				await futuresMarket.modifyPosition(sizeForNeg10x.sub(sizeForNeg9x), { from: trader3 });
 
 				assert.bnEqual((await futuresMarket.accessibleMargin(trader2))[0], toUnit('0'));
 			});
 
 			it('With a fraction of max leverage position, a complementary fraction of margin is accessible', async () => {
-				await transferMarginSubmitAndConfirmOrder({
+				await transferMarginAndModifyPosition({
 					market: futuresMarket,
 					account: trader,
 					fillPrice: toUnit('100'),
 					marginDelta: toUnit('1000'),
-					leverage: toUnit('5'),
-				});
-				await transferMarginSubmitAndConfirmOrder({
+					sizeDelta: toUnit('50'),
+				});
+				await transferMarginAndModifyPosition({
 					market: futuresMarket,
 					account: trader2,
 					fillPrice: toUnit('100'),
 					marginDelta: toUnit('1000'),
-					leverage: toUnit('-2'),
+					sizeDelta: toUnit('-20'),
 				});
 
 				// Give fairly wide bands to account for fees
@@ -1747,19 +1750,19 @@
 			});
 
 			it('After some profit, more margin becomes accessible', async () => {
-				await transferMarginSubmitAndConfirmOrder({
+				await transferMarginAndModifyPosition({
 					market: futuresMarket,
 					account: trader,
 					fillPrice: toUnit('100'),
 					marginDelta: toUnit('1000'),
-					leverage: toUnit('10'),
-				});
-				await transferMarginSubmitAndConfirmOrder({
+					sizeDelta: toUnit('100'),
+				});
+				await transferMarginAndModifyPosition({
 					market: futuresMarket,
 					account: trader2,
 					fillPrice: toUnit('100'),
 					marginDelta: toUnit('1000'),
-					leverage: toUnit('-5'),
+					sizeDelta: toUnit('-50'),
 				});
 
 				// No margin is accessible at max leverage
@@ -1794,19 +1797,19 @@
 			});
 
 			it('After a loss, less margin is accessible', async () => {
-				await transferMarginSubmitAndConfirmOrder({
+				await transferMarginAndModifyPosition({
 					market: futuresMarket,
 					account: trader,
 					fillPrice: toUnit('100'),
 					marginDelta: toUnit('1000'),
-					leverage: toUnit('2'),
-				});
-				await transferMarginSubmitAndConfirmOrder({
+					sizeDelta: toUnit('20'),
+				});
+				await transferMarginAndModifyPosition({
 					market: futuresMarket,
 					account: trader2,
 					fillPrice: toUnit('100'),
 					marginDelta: toUnit('1000'),
-					leverage: toUnit('-5'),
+					sizeDelta: toUnit('-50'),
 				});
 
 				// The more conservative trader has about 80% margin accessible
