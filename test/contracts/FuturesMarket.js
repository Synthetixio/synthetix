--- conflicted
+++ resolved
@@ -266,50 +266,28 @@
 
 			describe(`${side}`, () => {
 				it('Ensure that the order fee (both maker and taker) is correct when the order is actually submitted', async () => {
-<<<<<<< HEAD
-=======
 					const t2size = toUnit('70');
->>>>>>> dad617ca
 					await transferMarginAndModifyPosition({
 						market: futuresMarket,
 						account: trader2,
 						fillPrice: toUnit('100'),
 						marginDelta: margin.mul(toBN(2)),
-<<<<<<< HEAD
-						sizeDelta: multiplyDecimalRound(leverage, margin.mul(toBN(2))).div(toBN(100)),
-					});
-
-=======
 						sizeDelta: t2size,
 					});
 
 					const t1size = toUnit('-35');
->>>>>>> dad617ca
 					await transferMarginAndModifyPosition({
 						market: futuresMarket,
 						account: trader,
 						fillPrice: toUnit('100'),
 						marginDelta: margin,
-<<<<<<< HEAD
-						sizeDelta: multiplyDecimalRound(leverage.neg(), margin).div(toBN(100)),
-=======
 						sizeDelta: t1size,
->>>>>>> dad617ca
 					});
 
 					const fee = toUnit('14');
 					await futuresMarket.transferMargin(margin.mul(toBN(2)), { from: trader });
-<<<<<<< HEAD
-					assert.bnClose(
-						(await futuresMarket.orderFee(trader, leverage.neg()))[0],
-						fee,
-						toUnit('0.001')
-					);
-					const tx = await futuresMarket.modifyPosition(leverage.neg(), { from: trader });
-=======
 					assert.bnEqual((await futuresMarket.orderFee(trader, t1size.mul(toBN(2))))[0], fee);
 					const tx = await futuresMarket.modifyPosition(t1size.mul(toBN(2)), { from: trader });
->>>>>>> dad617ca
 
 					// Fee is properly recorded and deducted.
 					const decodedLogs = await getDecodedLogs({
@@ -320,11 +298,6 @@
 					decodedEventEqual({
 						event: 'PositionModified',
 						emittedFrom: proxyFuturesMarket.address,
-<<<<<<< HEAD
-						args: [toBN(3), trader, leverage.neg(), fee],
-						log: decodedLogs[1],
-						bnCloseVariance: toUnit('0.001'),
-=======
 						args: [
 							toBN('1'),
 							trader,
@@ -336,7 +309,6 @@
 						],
 						log: decodedLogs[2],
 						bnCloseVariance: toUnit('0.01'),
->>>>>>> dad617ca
 					});
 				});
 
@@ -473,10 +445,7 @@
 				});
 
 				it('reduce an existing position on the side of the skew', async () => {
-<<<<<<< HEAD
-=======
 					const sizeDelta = multiplyDecimalRound(leverage, margin).div(toBN(100));
->>>>>>> dad617ca
 					await transferMarginAndModifyPosition({
 						market: futuresMarket,
 						account: trader,
@@ -492,10 +461,7 @@
 				});
 
 				it('reduce an existing position opposite to the skew', async () => {
-<<<<<<< HEAD
-=======
 					const sizeDelta1 = multiplyDecimalRound(leverage, margin.mul(toBN(2))).div(toBN(100));
->>>>>>> dad617ca
 					await transferMarginAndModifyPosition({
 						market: futuresMarket,
 						account: trader2,
@@ -504,10 +470,7 @@
 						sizeDelta: sizeDelta1,
 					});
 
-<<<<<<< HEAD
-=======
 					const sizeDelta2 = multiplyDecimalRound(leverage.neg(), margin).div(toBN(100));
->>>>>>> dad617ca
 					await transferMarginAndModifyPosition({
 						market: futuresMarket,
 						account: trader,
@@ -523,10 +486,7 @@
 				});
 
 				it('close an existing position on the side of the skew', async () => {
-<<<<<<< HEAD
-=======
 					const sizeDelta = multiplyDecimalRound(leverage, margin).div(toBN(100));
->>>>>>> dad617ca
 					await transferMarginAndModifyPosition({
 						market: futuresMarket,
 						account: trader,
@@ -539,10 +499,7 @@
 				});
 
 				it('close an existing position opposite to the skew', async () => {
-<<<<<<< HEAD
-=======
 					const sizeDelta1 = multiplyDecimalRound(leverage, margin.mul(toBN(2))).div(toBN(100));
->>>>>>> dad617ca
 					await transferMarginAndModifyPosition({
 						market: futuresMarket,
 						account: trader2,
@@ -551,10 +508,7 @@
 						sizeDelta: sizeDelta1,
 					});
 
-<<<<<<< HEAD
-=======
 					const sizeDelta2 = multiplyDecimalRound(leverage.neg(), margin).div(toBN(100));
->>>>>>> dad617ca
 					await transferMarginAndModifyPosition({
 						market: futuresMarket,
 						account: trader,
@@ -1084,19 +1038,11 @@
 			await futuresMarket.transferMargin(margin, { from: trader });
 			const size = toUnit('10');
 			await futuresMarket.modifyPosition(size, { from: trader });
-<<<<<<< HEAD
 
 			await setPrice(baseAsset, toUnit('200'));
 
 			await fastForward(4 * 7 * 24 * 60 * 60);
 
-=======
-
-			await setPrice(baseAsset, toUnit('200'));
-
-			await fastForward(4 * 7 * 24 * 60 * 60);
-
->>>>>>> dad617ca
 			await assert.revert(futuresMarket.modifyPosition(size, { from: trader }), 'Invalid price');
 		});
 
@@ -1333,24 +1279,15 @@
 
 						const maxOrderSizes = await futuresMarket.maxOrderSizes();
 						maxSize = maxOrderSizes[side];
-<<<<<<< HEAD
-						maxMargin = maxSize.div(toBN(10));
-=======
 						maxMargin = maxSize;
->>>>>>> dad617ca
 						orderSize = side === 'long' ? maxSize : maxSize.neg();
 					});
 
 					it('Orders are blocked if they exceed max market size', async () => {
 						await futuresMarket.transferMargin(maxMargin.add(toUnit('11')), { from: trader });
-<<<<<<< HEAD
-						await assert.revert(
-							futuresMarket.modifyPosition(orderSize.div(toBN('10')).mul(toBN('11')), {
-=======
 						const tooBig = orderSize.div(toBN('10')).mul(toBN('11'));
 						await assert.revert(
 							futuresMarket.modifyPosition(tooBig, {
->>>>>>> dad617ca
 								from: trader,
 							}),
 							'Max market size exceeded'
@@ -1360,56 +1297,6 @@
 						await futuresMarket.modifyPosition(orderSize.add(toBN('1')), { from: trader });
 					});
 
-<<<<<<< HEAD
-					it('Max order size is caught when an account has a position open already', async () => {
-						const unitLeverage = divideDecimalRound(leverage, leverage.abs());
-
-						// Confirm a big order
-						await futuresMarket.transferMargin(maxMargin.mul(toBN(8)), {
-							from: trader,
-						});
-						await futuresMarket.modifyPosition(unitLeverage, { from: trader });
-
-						// Try to submit an order that's too big for the market
-						await futuresMarket.transferMargin(maxMargin.mul(toBN(3)), {
-							from: trader,
-						});
-						await assert.revert(
-							futuresMarket.modifyPosition(unitLeverage, { from: trader }),
-							'Max market size exceeded'
-						);
-
-						// Submit an order that's not too big, then the price will spike
-						await futuresMarket.transferMargin(maxMargin.mul(toBN(2)).neg(), {
-							from: trader,
-						});
-						let spike = toUnit('2');
-						if (leverage.lt(toBN('0'))) {
-							spike = toUnit('0.5');
-						}
-						await setPrice(baseAsset, spike);
-						await assert.revert(
-							futuresMarket.modifyPosition(unitLeverage, { from: trader }),
-							'Max market size exceeded'
-						);
-					});
-
-					it('Orders are allowed a touch of extra size to account for price motion on confirmation', async () => {
-						// Ensure there's some existing order size for prices to shunt around.
-						await futuresMarket.transferMargin(maxMargin.div(toBN(10)).mul(toBN(7)), {
-							from: trader2,
-						});
-						await futuresMarket.modifyPosition(leverage, { from: trader2 });
-
-						await futuresMarket.transferMargin(maxMargin.div(toBN(10)).mul(toBN(3)), {
-							from: trader,
-						});
-
-						// The price moves, so the value of the already-confirmed order, shunts out the pending one.
-						await setPrice(baseAsset, toUnit('1.08'));
-						await assert.revert(
-							futuresMarket.modifyPosition(leverage, { from: trader }),
-=======
 					it('Orders are allowed a touch of extra size to account for price motion on confirmation', async () => {
 						// Ensure there's some existing order size for prices to shunt around.
 						await futuresMarket.transferMargin(maxMargin, {
@@ -1429,25 +1316,11 @@
 							futuresMarket.modifyPosition(orderSize.div(toBN(100)).mul(toBN(25)), {
 								from: trader,
 							}),
->>>>>>> dad617ca
 							'Max market size exceeded'
 						);
 
 						// Price moves back partially and allows the order to confirm
 						await setPrice(baseAsset, toUnit('1.04'));
-<<<<<<< HEAD
-						await futuresMarket.modifyPosition(leverage, { from: trader });
-					});
-
-					it('Orders are allowed to reduce in size (or close) even if the result is still over the max', async () => {
-						const unitLeverage = divideDecimalRound(leverage, leverage.abs());
-						const initialMargin = maxMargin.mul(toBN('8'));
-
-						await futuresMarket.transferMargin(initialMargin, {
-							from: trader,
-						});
-						await futuresMarket.modifyPosition(unitLeverage, { from: trader });
-=======
 						await futuresMarket.modifyPosition(orderSize.div(toBN(100)).mul(toBN(25)), {
 							from: trader,
 						});
@@ -1461,7 +1334,6 @@
 							from: trader,
 						});
 						await futuresMarket.modifyPosition(initialSize, { from: trader });
->>>>>>> dad617ca
 
 						// Now exceed max size (but price isn't so high that shorts would be liquidated)
 						await setPrice(baseAsset, toUnit('1.9'));
@@ -1470,14 +1342,7 @@
 						assert.bnEqual(sizes[leverage.gt(toBN('0')) ? 0 : 1], toBN('0'));
 
 						// Reduce the order size, even though we are above the maximum
-<<<<<<< HEAD
-						await futuresMarket.transferMargin(initialMargin.sub(toUnit('0.01')), {
-							from: trader,
-						});
-						await futuresMarket.modifyPosition((await futuresMarket.currentLeverage(trader))[0], {
-=======
 						await futuresMarket.modifyPosition(toUnit('-1').mul(sideVar), {
->>>>>>> dad617ca
 							from: trader,
 						});
 					});
@@ -1998,11 +1863,7 @@
 									.div(toBN(points));
 								const oppLev = lowLev.add(frac).neg();
 								const size = oppLev.mul(toBN('10'));
-<<<<<<< HEAD
-								if (size.gt(toBN('0'))) {
-=======
 								if (size.abs().gt(toBN('0'))) {
->>>>>>> dad617ca
 									await futuresMarket.modifyPosition(size, { from: trader2 });
 								}
 
@@ -2031,13 +1892,9 @@
 
 								assert.bnClose(await futuresMarket.currentFundingRate(), expected, toUnit('0.01'));
 
-<<<<<<< HEAD
-								await futuresMarket.closePosition({ from: trader2 });
-=======
 								if (size.abs().gt(toBN(0))) {
 									await futuresMarket.closePosition({ from: trader2 });
 								}
->>>>>>> dad617ca
 							}
 						}
 					}
