const { artifacts, contract, web3 } = require('hardhat');
const { toBN } = web3.utils;
const { assert, addSnapshotBeforeRestoreAfterEach } = require('./common');
const { updateAggregatorRates } = require('./helpers');
const { setupAllContracts, setupContract } = require('./setup');
const { toUnit } = require('../utils')();
const { toBytes32, constants } = require('../..');
const {
	onlyGivenAddressCanInvoke,
	ensureOnlyExpectedMutativeFunctions,
	getDecodedLogs,
	decodedEventEqual,
} = require('./helpers');
const ZERO_ADDRESS = constants.ZERO_ADDRESS;

const MockExchanger = artifacts.require('MockExchanger');

contract('FuturesMarketManager', accounts => {
	let futuresMarketManager,
		futuresMarketSettings,
		// perpsSettings,
		systemSettings,
		exchangeRates,
		circuitBreaker,
<<<<<<< HEAD
=======
		exchangeCircuitBreaker,
>>>>>>> b5dee9bc
		sUSD,
		debtCache,
		synthetix,
		addressResolver;
	const owner = accounts[1];
	const trader = accounts[2];
	const initialMint = toUnit('100000');

	async function setPrice(asset, price, resetCircuitBreaker = true) {
<<<<<<< HEAD
		await updateAggregatorRates(
			exchangeRates,
			resetCircuitBreaker ? circuitBreaker : null,
			[asset],
			[price]
		);
=======
		await updateAggregatorRates(exchangeRates, circuitBreaker, [asset], [price]);
		// reset the last price to the new price, so that we don't trip the breaker
		// on various tests that change prices beyond the allowed deviation
		if (resetCircuitBreaker) {
			// flag defaults to true because the circuit breaker is not tested in most tests
			await exchangeCircuitBreaker.resetLastExchangeRate([asset], { from: owner });
		}
>>>>>>> b5dee9bc
	}

	before(async () => {
		({
			FuturesMarketManager: futuresMarketManager,
			FuturesMarketSettings: futuresMarketSettings,
			// PerpsV2Settings: perpsSettings,
			ExchangeRates: exchangeRates,
			CircuitBreaker: circuitBreaker,
<<<<<<< HEAD
=======
			ExchangeCircuitBreaker: exchangeCircuitBreaker,
>>>>>>> b5dee9bc
			SynthsUSD: sUSD,
			DebtCache: debtCache,
			Synthetix: synthetix,
			AddressResolver: addressResolver,
			SystemSettings: systemSettings,
		} = await setupAllContracts({
			accounts,
			synths: ['sUSD'],
			feeds: ['BTC', 'ETH', 'LINK'],
			contracts: [
				'FuturesMarketManager',
				'FuturesMarketSettings',
				'PerpsV2Settings',
				'AddressResolver',
				'FeePool',
				'ExchangeRates',
				'CircuitBreaker',
<<<<<<< HEAD
=======
				'ExchangeCircuitBreaker',
>>>>>>> b5dee9bc
				'SystemStatus',
				'SystemSettings',
				'Synthetix',
				'Exchanger',
				'DebtCache',
				'CollateralManager',
			],
		}));

		await sUSD.issue(trader, initialMint, { from: owner });
	});

	addSnapshotBeforeRestoreAfterEach();

	describe('Basic parameters', () => {
		it('Requires sUSD contract', async () => {
			const required = await futuresMarketManager.resolverAddressesRequired();
			assert.deepEqual(required, ['SynthsUSD', 'FeePool', 'Exchanger'].map(toBytes32));
		});

		it('only expected functions are mutable', () => {
			ensureOnlyExpectedMutativeFunctions({
				abi: futuresMarketManager.abi,
				ignoreParents: ['Owned', 'MixinResolver'],
				expected: [
					'addMarkets',
					'removeMarkets',
					'removeMarketsByKey',
					'issueSUSD',
					'burnSUSD',
					'payFee',
					'payFee',
				],
			});
		});

		it('contract has CONTRACT_NAME getter', async () => {
			assert.equal(await futuresMarketManager.CONTRACT_NAME(), toBytes32('FuturesMarketManager'));
		});
	});

	describe('Market management', () => {
		const currencyKeys = ['sBTC', 'sETH'].map(toBytes32);
		let markets, addresses;
		beforeEach(async () => {
			markets = await Promise.all(
				currencyKeys.map(k =>
					setupContract({
						accounts,
						contract: 'MockFuturesMarket',
						args: [futuresMarketManager.address, k, k, toUnit('1000'), false],
						skipPostDeploy: true,
					})
				)
			);

			addresses = markets.map(m => m.address);
			await futuresMarketManager.addMarkets(addresses, { from: owner });
		});

		it('Adding a single market', async () => {
			const markets = await futuresMarketManager.allMarkets();
			assert.bnEqual(await futuresMarketManager.numMarkets(), toBN(markets.length));
			assert.equal(markets.length, 2);
			assert.deepEqual(markets, addresses);

			const market = await setupContract({
				accounts,
				contract: 'MockFuturesMarket',
				args: [
					futuresMarketManager.address,
					toBytes32('sLINK'),
					toBytes32('sLINK'),
					toUnit('1000'),
					false,
				],
				skipPostDeploy: true,
			});
			await futuresMarketManager.addMarkets([market.address], { from: owner });
			assert.bnEqual(await futuresMarketManager.numMarkets(), toBN(3));
			assert.equal((await futuresMarketManager.markets(2, 1))[0], market.address);

			assert.equal(await futuresMarketManager.marketForKey(toBytes32('sLINK')), market.address);
		});

		it('Adding multiple markets', async () => {
			const keys = ['sLINK', 'sSNX'].map(toBytes32);
			const markets = await Promise.all(
				keys.map(k =>
					setupContract({
						accounts,
						contract: 'MockFuturesMarket',
						args: [futuresMarketManager.address, k, k, toUnit('1000'), false],
						skipPostDeploy: true,
					})
				)
			);
			const addresses = markets.map(m => m.address);
			const tx = await futuresMarketManager.addMarkets(addresses, { from: owner });
			assert.bnEqual(await futuresMarketManager.numMarkets(), toBN(4));
			assert.deepEqual(await futuresMarketManager.markets(2, 2), addresses);
			assert.deepEqual(await futuresMarketManager.marketsForKeys(keys), addresses);

			const decodedLogs = await getDecodedLogs({ hash: tx.tx, contracts: [futuresMarketManager] });
			assert.equal(decodedLogs.length, 2);
			decodedEventEqual({
				event: 'MarketAdded',
				emittedFrom: futuresMarketManager.address,
				args: [addresses[0], keys[0], keys[0]],
				log: decodedLogs[0],
			});
			decodedEventEqual({
				event: 'MarketAdded',
				emittedFrom: futuresMarketManager.address,
				args: [addresses[1], keys[1], keys[1]],
				log: decodedLogs[1],
			});
		});

		it('Cannot add more than one market for the same key.', async () => {
			const market = await setupContract({
				accounts,
				contract: 'MockFuturesMarket',
				args: [
					futuresMarketManager.address,
					toBytes32('sETH'),
					toBytes32('sETH'),
					toUnit('1000'),
					false,
				],
				skipPostDeploy: true,
			});
			await assert.revert(
				futuresMarketManager.addMarkets([market.address], { from: owner }),
				'Market already exists'
			);
		});

		it('Can add more than one market for the same asset', async () => {
			const firstKey = currencyKeys[1];
			const market1 = markets[1];

			const secondKey = toBytes32('sETH-2'); // different market key
			const market2 = await setupContract({
				accounts,
				contract: 'MockFuturesMarket',
				args: [
					futuresMarketManager.address,
					await market1.baseAsset(),
					secondKey,
					toUnit('1000'),
					false,
				],
				skipPostDeploy: true,
			});
			await futuresMarketManager.addMarkets([market2.address], { from: owner });

			// check correcr addresses returned
			assert.equal(await futuresMarketManager.marketForKey(secondKey), market2.address);
			assert.equal(await futuresMarketManager.marketForKey(firstKey), market1.address);
		});

		it('Removing a single market', async () => {
			await futuresMarketManager.removeMarkets([addresses[0]], { from: owner });

			const markets = await futuresMarketManager.allMarkets();
			assert.bnEqual(await futuresMarketManager.numMarkets(), toBN(1));
			assert.deepEqual(markets, [addresses[1]]);

			assert.equal(await futuresMarketManager.marketForKey(currencyKeys[0]), ZERO_ADDRESS);
		});

		it('Removing multiple markets', async () => {
			const tx = await futuresMarketManager.removeMarkets(addresses, { from: owner });
			const markets = await futuresMarketManager.allMarkets();
			assert.bnEqual(await futuresMarketManager.numMarkets(), toBN(0));
			assert.deepEqual(markets, []);
			assert.deepEqual(await futuresMarketManager.marketsForKeys(currencyKeys), [
				ZERO_ADDRESS,
				ZERO_ADDRESS,
			]);

			const decodedLogs = await getDecodedLogs({ hash: tx.tx, contracts: [futuresMarketManager] });
			assert.equal(decodedLogs.length, 2);
			decodedEventEqual({
				event: 'MarketRemoved',
				emittedFrom: futuresMarketManager.address,
				args: [addresses[0], currencyKeys[0]],
				log: decodedLogs[0],
			});
			decodedEventEqual({
				event: 'MarketRemoved',
				emittedFrom: futuresMarketManager.address,
				args: [addresses[1], currencyKeys[1]],
				log: decodedLogs[1],
			});
		});

		it('Removing markets by key', async () => {
			await futuresMarketManager.removeMarketsByKey([toBytes32('sETH')], { from: owner });

			let markets = await futuresMarketManager.allMarkets();
			assert.bnEqual(await futuresMarketManager.numMarkets(), toBN(1));
			assert.deepEqual(markets, [addresses[0]]);

			const market = await setupContract({
				accounts,
				contract: 'MockFuturesMarket',
				args: [
					futuresMarketManager.address,
					toBytes32('sLINK'),
					toBytes32('sLINK'),
					toUnit('1000'),
					false,
				],
				skipPostDeploy: true,
			});
			await futuresMarketManager.addMarkets([market.address], { from: owner });
			await futuresMarketManager.removeMarketsByKey(['sBTC', 'sLINK'].map(toBytes32), {
				from: owner,
			});

			markets = await futuresMarketManager.allMarkets();
			assert.bnEqual(await futuresMarketManager.numMarkets(), toBN(0));
			assert.deepEqual(markets, []);
		});

		it('Cannot remove a market which does not exist', async () => {
			await assert.revert(
				futuresMarketManager.removeMarketsByKey([toBytes32('sLINK')], { from: owner }),
				'Unknown market'
			);

			const market = await setupContract({
				accounts,
				contract: 'MockFuturesMarket',
				args: [
					futuresMarketManager.address,
					toBytes32('sLINK'),
					toBytes32('sLINK'),
					toUnit('1000'),
					false,
				],
				skipPostDeploy: true,
			});
			await assert.revert(
				futuresMarketManager.removeMarkets([market.address], { from: owner }),
				'Unknown market'
			);
		});

		it('Only the owner can add or remove markets', async () => {
			const market = await setupContract({
				accounts,
				contract: 'MockFuturesMarket',
				args: [
					futuresMarketManager.address,
					toBytes32('sLINK'),
					toBytes32('sLINK'),
					toUnit('1000'),
					false,
				],
				skipPostDeploy: true,
			});

			const revertReason = 'Only the contract owner may perform this action';

			await onlyGivenAddressCanInvoke({
				fnc: futuresMarketManager.addMarkets,
				args: [[market.address]],
				accounts,
				address: owner,
				skipPassCheck: false,
				reason: revertReason,
			});

			await onlyGivenAddressCanInvoke({
				fnc: futuresMarketManager.removeMarkets,
				args: [[market.address]],
				accounts,
				address: owner,
				skipPassCheck: false,
				reason: revertReason,
			});

			await onlyGivenAddressCanInvoke({
				fnc: futuresMarketManager.removeMarketsByKey,
				args: [['sETH', 'sBTC'].map(toBytes32)],
				accounts,
				address: owner,
				skipPassCheck: false,
				reason: revertReason,
			});
		});
	});

	describe('sUSD issuance', () => {
		let market;
		beforeEach(async () => {
			market = await setupContract({
				accounts,
				contract: 'MockFuturesMarket',
				args: [
					futuresMarketManager.address,
					toBytes32('sLINK'),
					toBytes32('sLINK'),
					toUnit('1000'),
					false,
				],
				skipPostDeploy: true,
			});
			await futuresMarketManager.addMarkets([market.address], { from: owner });
		});

		it('issuing/burning sUSD', async () => {
			await market.issueSUSD(owner, toUnit('10'));
			assert.bnEqual(await sUSD.balanceOf(owner), toUnit('10'));

			await market.burnSUSD(owner, toUnit('5'));
			assert.bnEqual(await sUSD.balanceOf(owner), toUnit('5'));

			await market.issueSUSD(owner, toUnit('2'));
			await market.burnSUSD(owner, toUnit('7'));

			assert.bnEqual(await sUSD.balanceOf(owner), toUnit('0'));
			await assert.revert(market.burnSUSD(owner, toUnit('1')), 'SafeMath: subtraction overflow');
		});

		it('burning respects settlement', async () => {
			// Set up a mock exchanger
			const mockExchanger = await MockExchanger.new(synthetix.address);
			await addressResolver.importAddresses(['Exchanger'].map(toBytes32), [mockExchanger.address], {
				from: owner,
			});
			await synthetix.rebuildCache();
			await futuresMarketManager.rebuildCache();

			await mockExchanger.setReclaim(toUnit('10'));
			await mockExchanger.setNumEntries('1');

			// Issuance works fine
			await market.issueSUSD(owner, toUnit('100'));
			assert.bnEqual(await sUSD.balanceOf(owner), toUnit('100'));

			// But burning properly deducts the reclamation amount
			await market.burnSUSD(owner, toUnit('90'));
			assert.bnEqual(await sUSD.balanceOf(owner), toUnit('0'));
		});

		it('only markets are permitted to issue or burn sUSD', async () => {
			await onlyGivenAddressCanInvoke({
				fnc: futuresMarketManager.issueSUSD,
				args: [owner, toUnit('1')],
				accounts,
				skipPassCheck: true,
				reason: 'Permitted only for markets',
			});
			await onlyGivenAddressCanInvoke({
				fnc: futuresMarketManager.burnSUSD,
				args: [owner, toUnit('1')],
				accounts,
				skipPassCheck: true,
				reason: 'Permitted only for markets',
			});
		});
	});

	describe('Aggregated Debt', () => {
		it('futures debt is zero when no markets are deployed', async () => {
			// check initial debt
			const initialSystemDebt = (await debtCache.currentDebt())[0];
			// issue some sUSD
			sUSD.issue(trader, toUnit(100), { from: owner });
			await debtCache.takeDebtSnapshot();
			// check debt currentDebt() works as expected
			assert.bnEqual((await debtCache.currentDebt())[0], initialSystemDebt.add(toUnit(100)));
		});

		describe('when there are multiple markets', () => {
			const individualDebt = toUnit('1000');
			const currencyKeys = ['sBTC', 'sETH', 'sLINK'].map(toBytes32);
			let markets;
			beforeEach(async () => {
				markets = await Promise.all(
					currencyKeys.map(k =>
						setupContract({
							accounts,
							contract: 'MockFuturesMarket',
							args: [futuresMarketManager.address, k, k, individualDebt, false],
							skipPostDeploy: true,
						})
					)
				);
				await futuresMarketManager.addMarkets(
					markets.map(m => m.address),
					{ from: owner }
				);
			});

			it('Aggregated debt updates properly as the debt values change', async () => {
				const initialSystemDebt = (await debtCache.currentDebt())[0];

				assert.bnEqual((await futuresMarketManager.totalDebt())[0], individualDebt.mul(toBN(3)));
				assert.bnEqual(initialSystemDebt, individualDebt.mul(toBN(3)).add(initialMint));
				await markets[0].setMarketDebt(toUnit('2500'));
				await markets[1].setMarketDebt(toUnit('200'));
				assert.bnEqual((await futuresMarketManager.totalDebt())[0], toUnit('3700'));
				assert.bnEqual((await debtCache.currentDebt())[0], initialSystemDebt.add(toUnit('700')));

				await futuresMarketManager.removeMarkets([markets[2].address], { from: owner });
				assert.bnEqual((await futuresMarketManager.totalDebt())[0], toUnit('2700'));
				assert.bnEqual((await debtCache.currentDebt())[0], initialSystemDebt.sub(toUnit('300')));
				const market = await setupContract({
					accounts,
					contract: 'MockFuturesMarket',
					args: [
						futuresMarketManager.address,
						toBytes32('sLINK'),
						toBytes32('sLINK'),
						toUnit('4000'),
						false,
					],
					skipPostDeploy: true,
				});
				await futuresMarketManager.addMarkets([market.address], { from: owner });

				assert.bnEqual((await futuresMarketManager.totalDebt())[0], toUnit('6700'));
				assert.bnEqual((await debtCache.currentDebt())[0], initialSystemDebt.add(toUnit('3700')));
			});

			it('Aggregated debt validity updates properly with the individual markets', async () => {
				assert.isFalse((await futuresMarketManager.totalDebt())[1]);
				assert.isFalse((await debtCache.currentDebt())[1]);

				await markets[0].setInvalid(true);
				assert.isTrue((await futuresMarketManager.totalDebt())[1]);
				assert.isTrue((await debtCache.currentDebt())[1]);

				await markets[0].setInvalid(false);
				await markets[2].setInvalid(true);
				assert.isTrue((await futuresMarketManager.totalDebt())[1]);
				assert.isTrue((await debtCache.currentDebt())[1]);

				await futuresMarketManager.removeMarkets([markets[2].address], { from: owner });
				assert.isFalse((await futuresMarketManager.totalDebt())[1]);
				assert.isFalse((await debtCache.currentDebt())[1]);
			});
		});
	});

	// helpful views
	describe('Market summaries', () => {
		const traderInitialBalance = toUnit(1000000);
		const assets = ['BTC', 'ETH', 'LINK'];
		const marketKeys = [];
		const markets = [];

		beforeEach(async () => {
			// Add v1 markets
			for (const symbol of assets) {
				const assetKey = toBytes32(symbol);
				const marketKey = toBytes32('s' + symbol);

				const market = await setupContract({
					accounts,
					contract: 'FuturesMarket',
					args: [
						addressResolver.address,
						assetKey, // base asset
						marketKey,
					],
				});

				markets.push(market);
				marketKeys.push(marketKey);

				await addressResolver.rebuildCaches([market.address], { from: owner });

				await futuresMarketManager.addMarkets([market.address], { from: owner });

				await setPrice(assetKey, toUnit(1000));

				// Now that the market exists we can set the all its parameters
				await futuresMarketSettings.setParameters(
					marketKey,
					toUnit('0.005'), // 0.5% taker fee
					toUnit('0.001'), // 0.1% maker fee
					toUnit('0.0005'), // 0.05% taker fee next price
					toUnit('0'), // 0% maker fee next price
					toBN('2'), // 2 rounds next price confirm window
					toUnit('5'), // 5x max leverage
					toUnit('1000000'), // 1000000 max total margin
					toUnit('0.2'), // 20% max funding rate
					toUnit('100000'), // 100000 USD skewScaleUSD
					{ from: owner }
				);
			}

			// disable dynamic fee for simpler testing
			await systemSettings.setExchangeDynamicFeeRounds('0', { from: owner });

			// Issue the traders some sUSD
			await sUSD.issue(trader, traderInitialBalance);

			// Update the rates to ensure they aren't stale
			await setPrice(await markets[0].baseAsset(), toUnit(100));

			// The traders take positions on market
			await markets[0].transferMargin(toUnit('1000'), { from: trader });
			await markets[0].modifyPosition(toUnit('5'), { from: trader });

			await markets[1].transferMargin(toUnit('3000'), { from: trader });
			await markets[1].modifyPosition(toUnit('4'), { from: trader });
			await setPrice(await markets[1].baseAsset(), toUnit('999'));
		});

		it('For markets', async () => {
			const market = markets[1];
			const assetKey = toBytes32(assets[1]);
			const marketKey = marketKeys[1];
			const summary = (await futuresMarketManager.marketSummariesForKeys([marketKey]))[0];

			const { price } = await market.assetPrice();

			assert.equal(summary.market, market.address);
			assert.equal(summary.marketKey, marketKey);
			assert.equal(summary.asset, assetKey);
			assert.equal(summary.price, price);
			assert.equal(summary.marketSize, await market.marketSize());
			assert.equal(summary.marketSkew, await market.marketSkew());
			assert.equal(summary.currentFundingRate, await market.currentFundingRate());
		});

		it('For market keys', async () => {
			const summaries = await futuresMarketManager.marketSummaries([
				markets[0].address,
				markets[1].address,
			]);
			const summariesForKeys = await futuresMarketManager.marketSummariesForKeys(
				marketKeys.slice(0, 2)
			);
			assert.equal(JSON.stringify(summaries), JSON.stringify(summariesForKeys));
		});

		it('All summaries', async () => {
			const summaries = await futuresMarketManager.allMarketSummaries();

			const btcSummary = summaries.find(summary => summary.marketKey === toBytes32('sBTC'));
			const ethSummary = summaries.find(summary => summary.marketKey === toBytes32('sETH'));
			const linkSummary = summaries.find(summary => summary.marketKey === toBytes32('sLINK'));

			assert.equal(btcSummary.market, markets[0].address);
			assert.equal(btcSummary.asset, toBytes32(assets[0]));
			let price = await markets[0].assetPrice();
			assert.equal(btcSummary.price, price.price);
			assert.equal(btcSummary.marketSize, await markets[0].marketSize());
			assert.equal(btcSummary.marketSkew, await markets[0].marketSkew());
			assert.equal(btcSummary.currentFundingRate, await markets[0].currentFundingRate());

			assert.equal(ethSummary.market, markets[1].address);
			assert.equal(ethSummary.asset, toBytes32(assets[1]));
			price = await markets[1].assetPrice();
			assert.equal(ethSummary.price, price.price);
			assert.equal(ethSummary.marketSize, await markets[1].marketSize());
			assert.equal(ethSummary.marketSkew, await markets[1].marketSkew());
			assert.equal(ethSummary.currentFundingRate, await markets[1].currentFundingRate());

			assert.equal(linkSummary.market, await futuresMarketManager.marketForKey(toBytes32('sLINK')));
			assert.equal(linkSummary.asset, toBytes32('LINK'));
			assert.equal(linkSummary.price, toUnit(1000));
			assert.equal(linkSummary.marketSize, toUnit(0));
			assert.equal(linkSummary.marketSkew, toUnit(0));
			assert.equal(linkSummary.currentFundingRate, toUnit(0));
		});
	});
});<|MERGE_RESOLUTION|>--- conflicted
+++ resolved
@@ -22,10 +22,7 @@
 		systemSettings,
 		exchangeRates,
 		circuitBreaker,
-<<<<<<< HEAD
-=======
 		exchangeCircuitBreaker,
->>>>>>> b5dee9bc
 		sUSD,
 		debtCache,
 		synthetix,
@@ -35,14 +32,6 @@
 	const initialMint = toUnit('100000');
 
 	async function setPrice(asset, price, resetCircuitBreaker = true) {
-<<<<<<< HEAD
-		await updateAggregatorRates(
-			exchangeRates,
-			resetCircuitBreaker ? circuitBreaker : null,
-			[asset],
-			[price]
-		);
-=======
 		await updateAggregatorRates(exchangeRates, circuitBreaker, [asset], [price]);
 		// reset the last price to the new price, so that we don't trip the breaker
 		// on various tests that change prices beyond the allowed deviation
@@ -50,7 +39,6 @@
 			// flag defaults to true because the circuit breaker is not tested in most tests
 			await exchangeCircuitBreaker.resetLastExchangeRate([asset], { from: owner });
 		}
->>>>>>> b5dee9bc
 	}
 
 	before(async () => {
@@ -60,10 +48,7 @@
 			// PerpsV2Settings: perpsSettings,
 			ExchangeRates: exchangeRates,
 			CircuitBreaker: circuitBreaker,
-<<<<<<< HEAD
-=======
 			ExchangeCircuitBreaker: exchangeCircuitBreaker,
->>>>>>> b5dee9bc
 			SynthsUSD: sUSD,
 			DebtCache: debtCache,
 			Synthetix: synthetix,
@@ -81,10 +66,7 @@
 				'FeePool',
 				'ExchangeRates',
 				'CircuitBreaker',
-<<<<<<< HEAD
-=======
 				'ExchangeCircuitBreaker',
->>>>>>> b5dee9bc
 				'SystemStatus',
 				'SystemSettings',
 				'Synthetix',
