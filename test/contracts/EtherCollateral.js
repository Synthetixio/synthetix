require('.'); // import common test scaffolding

const EtherCollateral = artifacts.require('EtherCollateral');
const Synthetix = artifacts.require('Synthetix');
const Depot = artifacts.require('Depot');
const Synth = artifacts.require('Synth');
const MultiCollateralSynth = artifacts.require('MultiCollateralSynth');
const TokenState = artifacts.require('TokenState');
const Proxy = artifacts.require('Proxy');
const FeePoolProxy = artifacts.require('FeePool');
const ExchangeRates = artifacts.require('ExchangeRates');
const BN = require('bn.js');

const {
	currentTime,
	fastForward,
	getEthBalance,
	toUnit,
	multiplyDecimal,
	divideDecimal,
	fromUnit,
	ZERO_ADDRESS,
} = require('../utils/testUtils');

const { toBytes32 } = require('../../.');

contract.only('EtherCollateral', async accounts => {
	const SECOND = 1000;
	const HOUR = SECOND * 60 * 60;
	const DAY = 86400;
	const WEEK = 604800;

	const sETH = toBytes32('sETH');
	const sUSD = toBytes32('sUSD');
	const SNX = toBytes32('SNX');

	const ISSUACE_RATIO = toUnit('0.666666666666666667');
	const ZERO_BN = toUnit('0');

	const [
		deployerAccount,
		owner,
		oracle,
		address1,
		address2,
		// address3,
		// address4
	] = accounts;

	let etherCollateral,
		synthetix,
		synthProxy,
		feePoolProxy,
		exchangeRates,
		depot,
		sUSDContract,
		sETHContract,
		FEE_ADDRESS;

	const updateRatesWithDefaults = async () => {
		const timestamp = await currentTime();

		// console.log('call depot.updatePrices');
		await depot.updatePrices(toUnit('190'), toUnit('1.20'), timestamp, {
			from: oracle,
		});

		// console.log('call exchangeRates.updateRates');
		await exchangeRates.updateRates([sETH, SNX], ['190', '1.20'].map(toUnit), timestamp, {
			from: oracle,
		});
		// console.log('called exchangeRates.updateRates');
	};

	const fastForwardAndUpdateRates = async seconds => {
		await fastForward(seconds);
		await updateRatesWithDefaults();
	};

	const calcLoanAmount = async ethAmount => {
		return (ethAmount * (100 / 150)).toString();
	};

	const getLoanID = async tx => {
		const event = tx.logs.find(log => log.event === 'LoanCreated');
		// console.log('getLoanID = ', event.args.loanID.toString());
		return event.args.loanID;
	};

	const issueSynthsUSD = async (issueAmount, receiver) => {
		// We need the owner to issue synths
		// console.log('owner to issue synths sUSD', issueAmount.toString());
		await synthetix.issueSynths(issueAmount, { from: owner });
		// Set up the depositor with an amount of synths to deposit.
		// console.log('transfer synths sUSD to ', receiver.toString());
		await sUSDContract.transfer(receiver, issueAmount, {
			from: owner,
		});
	};

	const depositUSDInDepot = async (synthsToDeposit, depositor) => {
		// Ensure Depot has latest rates
		await updateRatesWithDefaults();

		// Get sUSD from Owner
		await issueSynthsUSD(synthsToDeposit, depositor);

		// Approve Transaction
		// console.log('Approve Transaction on sUSD');
		await sUSDContract.approve(depot.address, synthsToDeposit, { from: depositor });

		// Deposit sUSD in Depot
		// console.log('Deposit sUSD in Depot amount', synthsToDeposit.toString(), depositor);
		await depot.depositSynths(synthsToDeposit, {
			from: depositor,
		});
	};

	beforeEach(async () => {
		etherCollateral = await EtherCollateral.deployed();
		synthetix = await Synthetix.deployed();
		exchangeRates = await ExchangeRates.deployed();
		depot = await Depot.deployed();
		feePoolProxy = await FeePoolProxy.deployed();
		FEE_ADDRESS = await feePoolProxy.FEE_ADDRESS();

		sUSDContract = await Synth.at(await synthetix.synths(sUSD));
		sETHContract = await MultiCollateralSynth.at(await synthetix.synths(sETH));
		synthProxy = sETHContract;
		await sETHContract.setMultiCollateral(etherCollateral.address, { from: owner });
	});

	describe('On deployment of Contract', async () => {
		it('should set constructor params on deployment', async () => {
			const instance = await EtherCollateral.new(
				owner,
				synthProxy.address,
				sUSDContract.address,
				depot.address,
				{
					from: deployerAccount,
				}
			);

			assert.equal(await instance.synthProxy(), synthProxy.address);
			assert.equal(await instance.sUSDProxy(), sUSDContract.address);
			assert.equal(await instance.depot(), depot.address);
		});

		describe('should have a default', async () => {
			it('collateralizationRatio of 150%', async () => {
				const defaultCollateralizationRatio = toUnit(150);
				const collateralizationRatio = await etherCollateral.collateralizationRatio();
				assert.bnEqual(collateralizationRatio, defaultCollateralizationRatio);
			});
			it('issuanceRatio of 0.666666666666666667%', async () => {
				assert.bnEqual(await etherCollateral.issuanceRatio(), ISSUACE_RATIO);
			});
			it('issueFeeRate of 50 bips', async () => {
				const FIFTY_BIPS = toUnit('0.005');
				assert.bnEqual(await etherCollateral.issueFeeRate(), FIFTY_BIPS);
			});
			it('interestRate of 5%', async () => {
				const FIVE_PERCENT = toUnit('0.05');
				assert.bnEqual(await etherCollateral.interestRate(), FIVE_PERCENT);
			});
			it('issueLimit of 5000', async () => {
				const FIVE_THOUSAND = toUnit('5000');
				assert.bnEqual(await etherCollateral.issueLimit(), FIVE_THOUSAND);
			});
			it('minLoanSize of 1', async () => {
				const ONE_ETH = toUnit('1');
				assert.bnEqual(await etherCollateral.minLoanSize(), ONE_ETH);
			});
			it('loanLiquidationOpen of false', async () => {
				assert.equal(await etherCollateral.loanLiquidationOpen(), false);
			});
		});

		describe('should allow owner to set', async () => {
			beforeEach(async () => {});

			it('collateralizationRatio to 110', async () => {
				// Confirm defaults
				const defaultCollateralizationRatio = toUnit(150);
				const oldCollateralizationRatio = await etherCollateral.collateralizationRatio();
				assert.bnEqual(oldCollateralizationRatio, defaultCollateralizationRatio);

				// Set new CollateralizationRatio
				const newCollateralizationRatio = toUnit(110);
				const transaction = await etherCollateral.setCollateralizationRatio(
					newCollateralizationRatio,
					{
						from: owner,
					}
				);
				const currentCollateralizationRatio = await etherCollateral.collateralizationRatio();
				assert.bnEqual(currentCollateralizationRatio, newCollateralizationRatio);

				assert.eventEqual(transaction, 'CollateralizationRatioUpdated', {
					ratio: newCollateralizationRatio,
				});

				describe('and when collateralizationRatio is changed', async () => {
					beforeEach(async () => {
						const newCollateralizationRatio = toUnit(110);
						await etherCollateral.setCollateralizationRatio(newCollateralizationRatio, {
							from: owner,
						});
					});

					it('issuanceRatio is updated', async () => {
						const expectedIssuanceRatio = toUnit('0.909090909090909091');
						const issuanceRatio = await etherCollateral.issuanceRatio();

						assert.bnEqual(issuanceRatio, expectedIssuanceRatio);
					});
				});
			});

			it('issueFeeRate', async () => {
				const newFeeRate = toUnit('0.001');
				await etherCollateral.setIssueFeeRate(newFeeRate, { from: owner });
				assert.bnEqual(await etherCollateral.issueFeeRate(), newFeeRate);
			});
			it('interestRate', async () => {
				const newInterestRate = toUnit('0.1'); // 10%
				await etherCollateral.setInterestRate(newInterestRate, { from: owner });
				assert.bnEqual(await etherCollateral.interestRate(), newInterestRate);
			});
			it('issueLimit', async () => {
				const newIssueLImit = toUnit('7500');
				await etherCollateral.setIssueLimit(newIssueLImit, { from: owner });
				assert.bnEqual(await etherCollateral.issueLimit(), newIssueLImit);
			});
			it('minLoanSize', async () => {
				const newMinLoanSize = toUnit('5');
				await etherCollateral.setMinLoanSize(newMinLoanSize, { from: owner });
				assert.bnEqual(await etherCollateral.minLoanSize(), newMinLoanSize);
			});
			it('loanLiquidationOpen', async () => {
				await etherCollateral.setLoanLiquidationOpen(true, { from: owner });
				assert.bnEqual(await etherCollateral.loanLiquidationOpen(), true);
			});
		});
	});

	describe('When opening a Loan', async () => {
		beforeEach(async () => {});

		describe('should revert when ', async () => {
			beforeEach(async () => {});

			it('eth sent is less than minLoanSize', async () => {
				await assert.revert(etherCollateral.openLoan({ amount: 0.1, from: address1 }));
			});

			it('attempting to issue more than the cap (issueLimit)', async () => {
				await etherCollateral.setIssueLimit(50, { from: owner });

				await assert.revert(etherCollateral.openLoan({ amount: 51, from: address1 }));
			});

			it('loanLiquidationOpen is true', async () => {
				await etherCollateral.setLoanLiquidationOpen(true, { from: owner });

				await assert.revert(etherCollateral.openLoan({ amount: 1, from: address1 }));
			});

			it('when contract is paused', async () => {
				await etherCollateral.setPaused(true, { from: owner });

				await assert.revert(etherCollateral.openLoan({ amount: 1, from: address1 }));
			});
		});

		describe('should create the loan and', async () => {
			const tenETH = toUnit('10');
			const expectedsETHLoanAmount = toUnit('6.66666666666666667');
			let openLoanTransaction;
			let loanID;

			beforeEach(async () => {
				// const ethBalance = await getEthBalance(address2);
				// console.log('address2 ETH balance', ethBalance);
				openLoanTransaction = await etherCollateral.openLoan({ value: tenETH, from: address1 });
				loanID = await getLoanID(openLoanTransaction);
			});

			it('increase the totalLoansCreated', async () => {
				assert.equal(await etherCollateral.totalLoansCreated(), 1);
			});
			it('increase the totalOpenLoanCount', async () => {
				assert.equal(await etherCollateral.totalOpenLoanCount(), 1);
			});
			it('increase the totalIssuedSynths', async () => {
				assert.bnEqual(await etherCollateral.totalIssuedSynths(), expectedsETHLoanAmount);
			});
			it('emits a LoanCreated event', async () => {
				assert.eventEqual(openLoanTransaction, 'LoanCreated', {
					account: address1,
					loanID: 1,
					amount: expectedsETHLoanAmount,
				});
			});
			it('store the synthLoan.acccount', async () => {
				const synthLoan = await etherCollateral.getLoan(address1, loanID);
				assert.equal(synthLoan.account, address1);
			});
			it('store the synthLoan.collateralAmount', async () => {
				const synthLoan = await etherCollateral.getLoan(address1, loanID);
				assert.bnEqual(synthLoan.collateralAmount, tenETH);
			});
			it('store the synthLoan.loanAmount', async () => {
				const synthLoan = await etherCollateral.getLoan(address1, loanID);
				assert.bnEqual(synthLoan.loanAmount, expectedsETHLoanAmount);
			});
			it('store the synthLoan.loanID', async () => {
				const synthLoan = await etherCollateral.getLoan(address1, loanID);
				assert.bnEqual(synthLoan.loanID, loanID);
			});
			it('store the synthLoan.timeCreated', async () => {
				const synthLoan = await etherCollateral.getLoan(address1, loanID);
				// console.log('synthLoan.timeCreated', synthLoan.timeCreated.toString());
				assert.unitNotEqual(synthLoan.timeCreated, ZERO_BN);
			});
			it('store the synthLoan.timeClosed as 0 for not closed', async () => {
				const synthLoan = await etherCollateral.getLoan(address1, loanID);
				assert.bnEqual(synthLoan.timeClosed, ZERO_BN);
			});
			// it('store a synthLoanStruct onchain', async () => {
			// 	const synthLoan = await etherCollateral.getLoan(address1, loanID);
			// 	assert.equal(synthLoan.account, address1);
			// 	assert.bnEqual(synthLoan.collateralAmount, tenETH);
			// 	assert.bnEqual(synthLoan.loanAmount, expectedsETHLoanAmount);
			// 	assert.equal(synthLoan.loanID, loanID);
			// 	assert.unitNotEqual(synthLoan.timeCreated, ZERO_BN);
			// 	assert.equal(synthLoan.timeClosed, ZERO_BN);
			// });
			it('add the loan issue amount to creators balance', async () => {
				const sETHBalance = await sETHContract.balanceOf(address1);
				assert.bnEqual(sETHBalance, expectedsETHLoanAmount);
			});
			it('add the ETH collateral balance to the contract', async () => {
				const ethInContract = await getEthBalance(etherCollateral.address);
				assert.equal(ethInContract, tenETH);
			});

			describe('should create a second loan and', async () => {
				let loan2Transaction;
				const tenETH = toUnit('7000');
				const expectedsETHLoanAmount = toUnit('4673.333333333333335670');
				// TODO: const expectedsETHLoanAmount = toUnit(calcLoanAmount(tenETH));

				beforeEach(async () => {
					loan2Transaction = await etherCollateral.openLoan({ value: tenETH, from: address1 });
				});

				it('increase the totalLoansCreated', async () => {
					assert.equal(await etherCollateral.totalLoansCreated(), 2);
				});
				it('increase the totalOpenLoanCount', async () => {
					assert.equal(await etherCollateral.totalOpenLoanCount(), 2);
				});
				it('increase the totalIssuedSynths', async () => {
					assert.bnEqual(await etherCollateral.totalIssuedSynths(), expectedsETHLoanAmount);
				});
			});
		});

		describe('when a loan is opened', async () => {
			const MINUTE = 60 * 60;
			const YEAR = 31536000;

			let loanID;
			let interestRatePerSec;
			let synthLoan;
			const fifteenETH = toUnit('15');

			const calculateInterest = (loanAmount, ratePerSec, seconds) => {
				// Interest = PV * rt;
				const rt = ratePerSec.mul(new BN(seconds));
				return multiplyDecimal(loanAmount, rt);
			};

			beforeEach(async () => {
				interestRatePerSec = await etherCollateral.interestPerSecond();
				await etherCollateral.openLoan({ value: fifteenETH, from: address1 });
				loanID = 1;
				synthLoan = await etherCollateral.getLoan(address1, loanID);
			});

			describe.only('should calculate the interest on loan based on APR', async () => {
				it('interest rate per second is correct', async () => {
					const expectedRate = toUnit('0.05').div(new BN(YEAR));
					assert.bnEqual(expectedRate, interestRatePerSec);
				});
				it('after 1 year', async () => {
					const loanAmount = synthLoan.loanAmount;

					// Loan Amount should be 10 ETH
					assert.bnClose(loanAmount, toUnit('10'));

					// Expected interest from 1 year at 5% APR
					const expectedInterest = calculateInterest(loanAmount, interestRatePerSec, YEAR);

					// Calculate interest from contract
					const interestAmount = await etherCollateral.accruedInterestOnLoan(loanAmount, YEAR);

					assert.bnEqual(expectedInterest, interestAmount);

					// Interest amount is close to 0.5 ETH after 1 year
					assert.ok(interestAmount.gt(toUnit('0.4999') && interestAmount.lte('0.5')));
				});
				it('after 1 second', async () => {
					const loanAmount = synthLoan.loanAmount;

					// Expected interest from 1 minute at 5% APR
					const expectedInterest = calculateInterest(loanAmount, interestRatePerSec, 1);

					// Calculate interest from contract
					const interestAmount = await etherCollateral.accruedInterestOnLoan(loanAmount, 1);

					assert.bnEqual(expectedInterest, interestAmount);
				});
				it('after 1 minute', async () => {
					const loanAmount = synthLoan.loanAmount;

					// Expected interest from 1 minute at 5% APR
					const expectedInterest = calculateInterest(loanAmount, interestRatePerSec, MINUTE);

					// Calculate interest from contract
					const interestAmount = await etherCollateral.accruedInterestOnLoan(loanAmount, MINUTE);

					assert.bnEqual(expectedInterest, interestAmount);
				});
				it('1 week', async () => {
					const loanAmount = synthLoan.loanAmount;

					// Expected interest from 1 week at 5% APR
					const expectedInterest = calculateInterest(loanAmount, interestRatePerSec, WEEK);

					// Calculate interest from contract
					const interestAmount = await etherCollateral.accruedInterestOnLoan(loanAmount, WEEK);

					assert.bnEqual(expectedInterest, interestAmount);
				});
				it('3 months', async () => {
					const loanAmount = synthLoan.loanAmount;

					// Expected interest from 3 months at 5% APR
					const expectedInterest = calculateInterest(loanAmount, interestRatePerSec, 12 * WEEK);

					// Calculate interest from contract
					const interestAmount = await etherCollateral.accruedInterestOnLoan(loanAmount, 12 * WEEK);

					assert.bnEqual(expectedInterest, interestAmount);
				});
			});

			describe.only('should calculate the interest on open SynthLoan after', async () => {
				it('1 second pass', async () => {
					fastForward(1);
					const loanAmount = synthLoan.loanAmount;

					const expectedInterest = calculateInterest(loanAmount, interestRatePerSec, 1);

					// expect currentInterestOnLoan to calculate accrued interest from synthLoan
					assert.bnEqual(
						await etherCollateral.currentInterestOnLoan(address1, loanID),
						expectedInterest
					);
				});
				it('1 minute pass', async () => {
					fastForward(60);
					const loanAmount = synthLoan.loanAmount;

					const expectedInterest = calculateInterest(loanAmount, interestRatePerSec, 60);

					// expect currentInterestOnLoan to calculate accrued interest from synthLoan
					assert.bnEqual(
						await etherCollateral.currentInterestOnLoan(address1, loanID),
						expectedInterest
					);
				});
				it('1 week pass', async () => {
					fastForward(WEEK);
					const loanAmount = synthLoan.loanAmount;

					const expectedInterest = calculateInterest(loanAmount, interestRatePerSec, WEEK);

					// expect currentInterestOnLoan to calculate accrued interest from synthLoan
					assert.bnEqual(
						await etherCollateral.currentInterestOnLoan(address1, loanID),
						expectedInterest
					);
				});
			});

			describe('it should be able to read', async () => {
				it('open loans');
				it('openLoansByAccount');
				it('openLoansByID');
			});
		});

		describe('When closing a Loan', async () => {
			describe('it should revert when', async () => {
				let openLoanTransaction;
				let closeLoanTransaction;
				let loanID;
				const tenETH = toUnit('10');

				beforeEach(async () => {
					openLoanTransaction = await etherCollateral.openLoan({ value: tenETH, from: address1 });
					loanID = await getLoanID(openLoanTransaction);
					fastForwardAndUpdateRates(WEEK * 2);
				});

				it('loanID does not exist', async () => {
					await assert.revert(etherCollateral.closeLoan(9999, { from: address1 }));
				});

				it('sETH balance is less than loanAmount', async () => {
					// "Burn" some of accounts sETH by sending to the owner
					await sETHContract.transfer(owner, toUnit('4'), { from: address1 });

					await assert.revert(etherCollateral.closeLoan(loanID, { from: address1 }));
				});

				it('Depot has no sUSD to buy for Fees', async () => {
					// Dont put any sUSD into the Depot
					await assert.revert(etherCollateral.closeLoan(loanID, { from: address1 }));
				});
			});

			describe.only('it should close a loan and', async () => {
				const hundredETH = toUnit('100');
				const sixtySix = toUnit('66.66666666666666670');
				const oneThousandsUSD = toUnit('1000');

				let openLoanTransaction;
				let closeLoanTransaction;
				let openLoanID;

				beforeEach(async () => {
					// Deposit sUSD in Depot to allow fees to be bought with ETH
					await depositUSDInDepot(oneThousandsUSD, address2);

					// Open loan with 10 ETH
					openLoanTransaction = await etherCollateral.openLoan({
						value: hundredETH,
						from: address1,
					});

					// const openLoanID = await getLoanID(openLoanTransaction);
					openLoanID = await getLoanID(openLoanTransaction);

					// Go into the future
					// fastForward(SECOND * 60);
<<<<<<< HEAD
					// fastForwardAndUpdateRates(SECOND * 60);
=======
>>>>>>> 6a4d8295
					// fastForwardAndUpdateRates(WEEK * 8);

					// Close the loan
					closeLoanTransaction = await etherCollateral.closeLoan(openLoanID, {
						from: address1,
					});
				});

				it('not change the totalLoansCreated', async () => {
					assert.equal(await etherCollateral.totalLoansCreated(), 1);
				});

				it('decrease the totalOpenLoanCount', async () => {
					assert.equal(await etherCollateral.totalOpenLoanCount(), 0);
				});

				it('decrease the totalIssuedSynths', async () => {
					assert.bnEqual(await etherCollateral.totalIssuedSynths(), 0);
				});

				it('and does not delete it', async () => {
					const synthLoan = await etherCollateral.getLoan(address1, openLoanID);
					assert.equal(synthLoan.account, address1);
					assert.bnEqual(synthLoan.loanID, openLoanID);
					assert.bnEqual(synthLoan.collateralAmount, hundredETH);
				});

				// it('and has the correct loanAmount', async () => {
				// 	const synthLoan = await etherCollateral.getLoan(address1, openLoanID);
				// 	assert.bnEqual(synthLoan.loanAmount, sixtySix);
				// });

				it('timeClosed > timeCreated', async () => {
					const synthLoan = await etherCollateral.getLoan(address1, openLoanID);
					console.log('synthLoan.timeClosed=', synthLoan.timeClosed.toString());
					console.log('synthLoan.timeCreated', synthLoan.timeCreated.toString());
					assert.ok(synthLoan.timeClosed > synthLoan.timeCreated, true);
				});

				it('reduce sETH totalSupply', async () => {
					assert.bnEqual(await etherCollateral.totalIssuedSynths(), ZERO_BN);
				});

				it('increase the FeePool sUSD balance');
				// it('increase the FeePool sUSD balance', async () => {
				// 	assert.bnEqual(await sUSDContract.balanceOf(FEE_ADDRESS), toUnit());
				// });

				it('record the fees in the FeePool.feesToDistribute');
				// it('record the fees in the FeePool.feesToDistribute', async () => {
				// 	const expectedFeesETH = toUnit('1');
				// 	const expectedFeessUSD = synthetix.effectiveValue(sETH, sUSD, expectedFeesETH);

				// 	const currentFeePeriod = await feePoolProxy.recentFeePeriods(0);
				// 	assert.bnEqual(currentFeePeriod.feesToDistribute, expectedFeessUSD);
				// });

				it('decrease the sUSD in Depot');

				it('decrease the ETH balance in the EtherCollateral contract');

				it('refund the ETH to the loan creater');
			});
		});
	});
});<|MERGE_RESOLUTION|>--- conflicted
+++ resolved
@@ -558,10 +558,6 @@
 
 					// Go into the future
 					// fastForward(SECOND * 60);
-<<<<<<< HEAD
-					// fastForwardAndUpdateRates(SECOND * 60);
-=======
->>>>>>> 6a4d8295
 					// fastForwardAndUpdateRates(WEEK * 8);
 
 					// Close the loan
