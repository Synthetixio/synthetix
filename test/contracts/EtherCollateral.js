require('.'); // import common test scaffolding

const EtherCollateral = artifacts.require('EtherCollateral');
const Synthetix = artifacts.require('Synthetix');
const Depot = artifacts.require('Depot');
const Synth = artifacts.require('Synth');
const MultiCollateralSynth = artifacts.require('MultiCollateralSynth');
const FeePoolProxy = artifacts.require('FeePool');
const ExchangeRates = artifacts.require('ExchangeRates');
const BN = require('bn.js');

const {
	currentTime,
	fastForward,
	getEthBalance,
	toUnit,
	multiplyDecimal,
	// divideDecimal,
	// fromUnit,
	// ZERO_ADDRESS,
} = require('../utils/testUtils');

const { toBytes32 } = require('../../.');

<<<<<<< HEAD
contract('EtherCollateral', async accounts => {
	const SECOND = 1;
=======
contract.only('EtherCollateral', async accounts => {
	// const SECOND = 1;
>>>>>>> dde14029
	const MINUTE = 60;
	// const HOUR = 3600;
	// const DAY = 86400;
	const WEEK = 604800;
	const MONTH = 2629743;
	const YEAR = 31536000;

	const sETH = toBytes32('sETH');
	const sUSD = toBytes32('sUSD');
	const SNX = toBytes32('SNX');

	const ISSUACE_RATIO = toUnit('0.666666666666666667');
	const ZERO_BN = toUnit('0');

	const [
		deployerAccount,
		owner,
		oracle,
		depotDepositor,
		address1,
		address2,
		// address3,
		// address4
	] = accounts;

	let etherCollateral,
		synthetix,
		synthProxy,
		feePoolProxy,
		exchangeRates,
		depot,
		sUSDContract,
		sETHContract,
		FEE_ADDRESS;

	const updateRatesWithDefaults = async () => {
		const timestamp = await currentTime();

		// console.log('call depot.updatePrices');
		await depot.updatePrices(toUnit('190'), toUnit('1.20'), timestamp, {
			from: oracle,
		});

		// console.log('call exchangeRates.updateRates');
		await exchangeRates.updateRates([sETH, SNX], ['190', '1.20'].map(toUnit), timestamp, {
			from: oracle,
		});
		// console.log('called exchangeRates.updateRates');
	};

	const fastForwardAndUpdateRates = async seconds => {
		await fastForward(seconds);
		// console.log('fastForward', seconds);
		await updateRatesWithDefaults();
	};

	// const calcLoanAmount = async ethAmount => {
	// 	return (ethAmount * (100 / 150)).toString();
	// };

	const getLoanID = async tx => {
		const event = tx.logs.find(log => log.event === 'LoanCreated');
		// console.log('getLoanID = ', event.args.loanID.toString());
		return event.args.loanID;
	};

	const issueSynthsUSD = async (issueAmount, receiver) => {
		// We need the owner to issue synths
		// console.log('owner to issue synths sUSD', issueAmount.toString());
		await synthetix.issueSynths(issueAmount, { from: owner });
		// Set up the depositor with an amount of synths to deposit.
		// console.log('transfer synths sUSD to ', receiver.toString());
		await sUSDContract.transfer(receiver, issueAmount, {
			from: owner,
		});
	};

	const depositUSDInDepot = async (synthsToDeposit, depositor) => {
		// Ensure Depot has latest rates
		await updateRatesWithDefaults();

		// Get sUSD from Owner
		await issueSynthsUSD(synthsToDeposit, depositor);

		// Approve Transaction
		// console.log('Approve Transaction on sUSD');
		await sUSDContract.approve(depot.address, synthsToDeposit, { from: depositor });

		// Deposit sUSD in Depot
		// console.log('Deposit sUSD in Depot amount', synthsToDeposit.toString(), depositor);
		await depot.depositSynths(synthsToDeposit, {
			from: depositor,
		});
	};

	const calculateInterest = (loanAmount, ratePerSec, seconds) => {
		// Interest = PV * rt;
		const rt = ratePerSec.mul(new BN(seconds));
		return multiplyDecimal(loanAmount, rt);
	};

	beforeEach(async () => {
		etherCollateral = await EtherCollateral.deployed();
		synthetix = await Synthetix.deployed();
		exchangeRates = await ExchangeRates.deployed();
		depot = await Depot.deployed();
		feePoolProxy = await FeePoolProxy.deployed();
		FEE_ADDRESS = await feePoolProxy.FEE_ADDRESS();

		sUSDContract = await Synth.at(await synthetix.synths(sUSD));
		sETHContract = await MultiCollateralSynth.at(await synthetix.synths(sETH));
		synthProxy = sETHContract;

		// TODO: Unable to call in truffle migrations script
		await sETHContract.setMultiCollateral(etherCollateral.address, { from: owner });

		// TODO: Setting to a year becuase fastForwardAndUpdateRates is
		// reverting on ExchangeRates.updateRates() with "Time is too far into the future"
		await exchangeRates.setRateStalePeriod(YEAR, {
			from: owner,
		});
		// reverting on Depot.exchangeEtherForSynths "Prices must not be stale to perform this action"
		await depot.setPriceStalePeriod(YEAR, {
			from: owner,
		});
	});

	describe('On deployment of Contract', async () => {
		it('should set constructor params on deployment', async () => {
			const instance = await EtherCollateral.new(
				owner,
				synthProxy.address,
				sUSDContract.address,
				depot.address,
				{
					from: deployerAccount,
				}
			);

			assert.equal(await instance.synthProxy(), synthProxy.address);
			assert.equal(await instance.sUSDProxy(), sUSDContract.address);
			assert.equal(await instance.depot(), depot.address);
		});

		describe('should have a default', async () => {
			it('collateralizationRatio of 150%', async () => {
				const defaultCollateralizationRatio = toUnit(150);
				const collateralizationRatio = await etherCollateral.collateralizationRatio();
				assert.bnEqual(collateralizationRatio, defaultCollateralizationRatio);
			});
			it('issuanceRatio of 0.666666666666666667%', async () => {
				assert.bnEqual(await etherCollateral.issuanceRatio(), ISSUACE_RATIO);
			});
			it('issueFeeRate of 50 bips', async () => {
				const FIFTY_BIPS = toUnit('0.005');
				assert.bnEqual(await etherCollateral.issueFeeRate(), FIFTY_BIPS);
			});
			it('interestRate of 5%', async () => {
				const FIVE_PERCENT = toUnit('0.05');
				assert.bnEqual(await etherCollateral.interestRate(), FIVE_PERCENT);
			});
			it('issueLimit of 5000', async () => {
				const FIVE_THOUSAND = toUnit('5000');
				assert.bnEqual(await etherCollateral.issueLimit(), FIVE_THOUSAND);
			});
			it('minLoanSize of 1', async () => {
				const ONE_ETH = toUnit('1');
				assert.bnEqual(await etherCollateral.minLoanSize(), ONE_ETH);
			});
			it('loanLiquidationOpen of false', async () => {
				assert.equal(await etherCollateral.loanLiquidationOpen(), false);
			});
		});

		describe('should allow owner to set', async () => {
			beforeEach(async () => {});

			it('collateralizationRatio to 110', async () => {
				// Confirm defaults
				const defaultCollateralizationRatio = toUnit(150);
				const oldCollateralizationRatio = await etherCollateral.collateralizationRatio();
				assert.bnEqual(oldCollateralizationRatio, defaultCollateralizationRatio);

				// Set new CollateralizationRatio
				const newCollateralizationRatio = toUnit(110);
				const transaction = await etherCollateral.setCollateralizationRatio(
					newCollateralizationRatio,
					{
						from: owner,
					}
				);
				const currentCollateralizationRatio = await etherCollateral.collateralizationRatio();
				assert.bnEqual(currentCollateralizationRatio, newCollateralizationRatio);

				assert.eventEqual(transaction, 'CollateralizationRatioUpdated', {
					ratio: newCollateralizationRatio,
				});

				describe('and when collateralizationRatio is changed', async () => {
					beforeEach(async () => {
						const newCollateralizationRatio = toUnit(110);
						await etherCollateral.setCollateralizationRatio(newCollateralizationRatio, {
							from: owner,
						});
					});

					it('issuanceRatio is updated', async () => {
						const expectedIssuanceRatio = toUnit('0.909090909090909091');
						const issuanceRatio = await etherCollateral.issuanceRatio();

						assert.bnEqual(issuanceRatio, expectedIssuanceRatio);
					});
				});
			});

			it('issueFeeRate', async () => {
				const newFeeRate = toUnit('0.001');
				await etherCollateral.setIssueFeeRate(newFeeRate, { from: owner });
				assert.bnEqual(await etherCollateral.issueFeeRate(), newFeeRate);
			});
			it('interestRate', async () => {
				const newInterestRate = toUnit('0.1'); // 10%
				await etherCollateral.setInterestRate(newInterestRate, { from: owner });
				assert.bnEqual(await etherCollateral.interestRate(), newInterestRate);
			});
			it('issueLimit', async () => {
				const newIssueLImit = toUnit('7500');
				await etherCollateral.setIssueLimit(newIssueLImit, { from: owner });
				assert.bnEqual(await etherCollateral.issueLimit(), newIssueLImit);
			});
			it('minLoanSize', async () => {
				const newMinLoanSize = toUnit('5');
				await etherCollateral.setMinLoanSize(newMinLoanSize, { from: owner });
				assert.bnEqual(await etherCollateral.minLoanSize(), newMinLoanSize);
			});
			it('loanLiquidationOpen', async () => {
				await etherCollateral.setLoanLiquidationOpen(true, { from: owner });
				assert.bnEqual(await etherCollateral.loanLiquidationOpen(), true);
			});
		});
	});

	describe('When opening a Loan', async () => {
		beforeEach(async () => {});

		describe('should revert when ', async () => {
			beforeEach(async () => {});

			it('eth sent is less than minLoanSize', async () => {
				await assert.revert(etherCollateral.openLoan({ amount: 0.1, from: address1 }));
			});

			it('attempting to issue more than the cap (issueLimit)', async () => {
				await etherCollateral.setIssueLimit(50, { from: owner });

				await assert.revert(etherCollateral.openLoan({ amount: 51, from: address1 }));
			});

			it('loanLiquidationOpen is true', async () => {
				await etherCollateral.setLoanLiquidationOpen(true, { from: owner });

				await assert.revert(etherCollateral.openLoan({ amount: 1, from: address1 }));
			});

			it('when contract is paused', async () => {
				await etherCollateral.setPaused(true, { from: owner });

				await assert.revert(etherCollateral.openLoan({ amount: 1, from: address1 }));
			});
		});

		describe('should create the loan and', async () => {
			const tenETH = toUnit('10');
			const expectedsETHLoanAmount = toUnit('6.66666666666666667');
			let openLoanTransaction;
			let loanID;

			beforeEach(async () => {
				// const ethBalance = await getEthBalance(address2);
				// console.log('address2 ETH balance', ethBalance);
				openLoanTransaction = await etherCollateral.openLoan({ value: tenETH, from: address1 });
				loanID = await getLoanID(openLoanTransaction);
			});

			it('increase the totalLoansCreated', async () => {
				assert.equal(await etherCollateral.totalLoansCreated(), 1);
			});
			it('increase the totalOpenLoanCount', async () => {
				assert.equal(await etherCollateral.totalOpenLoanCount(), 1);
			});
			it('increase the totalIssuedSynths', async () => {
				assert.bnEqual(await etherCollateral.totalIssuedSynths(), expectedsETHLoanAmount);
			});
			it('emits a LoanCreated event', async () => {
				assert.eventEqual(openLoanTransaction, 'LoanCreated', {
					account: address1,
					loanID: 1,
					amount: expectedsETHLoanAmount,
				});
			});
			it('store the synthLoan.acccount', async () => {
				const synthLoan = await etherCollateral.getLoan(address1, loanID);
				assert.equal(synthLoan.account, address1);
			});
			it('store the synthLoan.collateralAmount', async () => {
				const synthLoan = await etherCollateral.getLoan(address1, loanID);
				assert.bnEqual(synthLoan.collateralAmount, tenETH);
			});
			it('store the synthLoan.loanAmount', async () => {
				const synthLoan = await etherCollateral.getLoan(address1, loanID);
				assert.bnEqual(synthLoan.loanAmount, expectedsETHLoanAmount);
			});
			it('store the synthLoan.loanID', async () => {
				const synthLoan = await etherCollateral.getLoan(address1, loanID);
				assert.bnEqual(synthLoan.loanID, loanID);
			});
			it('store the synthLoan.timeCreated', async () => {
				const synthLoan = await etherCollateral.getLoan(address1, loanID);
				// console.log('synthLoan.timeCreated', synthLoan.timeCreated.toString());
				assert.unitNotEqual(synthLoan.timeCreated, ZERO_BN);
			});
			it('store the synthLoan.timeClosed as 0 for not closed', async () => {
				const synthLoan = await etherCollateral.getLoan(address1, loanID);
				assert.bnEqual(synthLoan.timeClosed, ZERO_BN);
			});
			// it('store a synthLoanStruct onchain', async () => {
			// 	const synthLoan = await etherCollateral.getLoan(address1, loanID);
			// 	assert.equal(synthLoan.account, address1);
			// 	assert.bnEqual(synthLoan.collateralAmount, tenETH);
			// 	assert.bnEqual(synthLoan.loanAmount, expectedsETHLoanAmount);
			// 	assert.equal(synthLoan.loanID, loanID);
			// 	assert.unitNotEqual(synthLoan.timeCreated, ZERO_BN);
			// 	assert.equal(synthLoan.timeClosed, ZERO_BN);
			// });
			it('add the loan issue amount to creators balance', async () => {
				const sETHBalance = await sETHContract.balanceOf(address1);
				assert.bnEqual(sETHBalance, expectedsETHLoanAmount);
			});
			it('add the ETH collateral balance to the contract', async () => {
				const ethInContract = await getEthBalance(etherCollateral.address);
				assert.equal(ethInContract, tenETH);
			});

			describe('should create a second loan and', async () => {
				let loan2Transaction;
				let loan2ID;
				const tenETH = toUnit('7000');
				const expectedsETHLoanAmount = toUnit('4673.333333333333335670');
				// TODO: const expectedsETHLoanAmount = toUnit(calcLoanAmount(tenETH));

				beforeEach(async () => {
					loan2Transaction = await etherCollateral.openLoan({ value: tenETH, from: address1 });
					loan2ID = await getLoanID(loan2Transaction);
				});

				it('increase the totalLoansCreated', async () => {
					assert.equal(await etherCollateral.totalLoansCreated(), 2);
				});
				it('increase the totalOpenLoanCount', async () => {
					assert.equal(await etherCollateral.totalOpenLoanCount(), 2);
				});
				it('increase the totalIssuedSynths', async () => {
					assert.bnEqual(await etherCollateral.totalIssuedSynths(), expectedsETHLoanAmount);
				});
				it('store 2 loans against the account');

				describe('when closing the second loan', async () => {
					beforeEach(async () => {
						await etherCollateral.closeLoan(loan2ID, { from: address1 });
					});
				});
			});
		});

		describe('when a loan is opened', async () => {
			let loanID;
			let interestRatePerSec;
			let synthLoan;
			let openLoanTransaction;
			const fifteenETH = toUnit('15');

			beforeEach(async () => {
				interestRatePerSec = await etherCollateral.interestPerSecond();
				openLoanTransaction = await etherCollateral.openLoan({ value: fifteenETH, from: address1 });
				loanID = await getLoanID(openLoanTransaction);
				synthLoan = await etherCollateral.getLoan(address1, loanID);
			});

			describe('should calculate the interest on loan based on APR', async () => {
				it('interest rate per second is correct', async () => {
					const expectedRate = toUnit('0.05').div(new BN(YEAR));
					assert.bnEqual(expectedRate, interestRatePerSec);
				});
				it('after 1 year', async () => {
					const loanAmount = synthLoan.loanAmount;

					// Loan Amount should be 10 ETH
					assert.bnClose(loanAmount, toUnit('10'));

					// Expected interest from 1 year at 5% APR
					const expectedInterest = calculateInterest(loanAmount, interestRatePerSec, YEAR);

					// Calculate interest from contract
					const interestAmount = await etherCollateral.accruedInterestOnLoan(loanAmount, YEAR);

					assert.bnEqual(expectedInterest, interestAmount);

					// Interest amount is close to 0.5 ETH after 1 year
					assert.ok(interestAmount.gt(toUnit('0.4999') && interestAmount.lte('0.5')));
				});
				it('after 1 second', async () => {
					const loanAmount = synthLoan.loanAmount;

					// Expected interest from 1 minute at 5% APR
					const expectedInterest = calculateInterest(loanAmount, interestRatePerSec, 1);

					// Calculate interest from contract
					const interestAmount = await etherCollateral.accruedInterestOnLoan(loanAmount, 1);

					assert.bnEqual(expectedInterest, interestAmount);
				});
				it('after 1 minute', async () => {
					const loanAmount = synthLoan.loanAmount;

					// Expected interest from 1 minute at 5% APR
					const expectedInterest = calculateInterest(loanAmount, interestRatePerSec, MINUTE);

					// Calculate interest from contract
					const interestAmount = await etherCollateral.accruedInterestOnLoan(loanAmount, MINUTE);

					assert.bnEqual(expectedInterest, interestAmount);
				});
				it('1 week', async () => {
					const loanAmount = synthLoan.loanAmount;

					// Expected interest from 1 week at 5% APR
					const expectedInterest = calculateInterest(loanAmount, interestRatePerSec, WEEK);

					// Calculate interest from contract
					const interestAmount = await etherCollateral.accruedInterestOnLoan(loanAmount, WEEK);

					assert.bnEqual(expectedInterest, interestAmount);
				});
				it('3 months', async () => {
					const loanAmount = synthLoan.loanAmount;

					// Expected interest from 3 months at 5% APR
					const expectedInterest = calculateInterest(loanAmount, interestRatePerSec, 12 * WEEK);

					// Calculate interest from contract
					const interestAmount = await etherCollateral.accruedInterestOnLoan(loanAmount, 12 * WEEK);

					assert.bnEqual(expectedInterest, interestAmount);
				});
			});

			describe('should calculate the interest on open SynthLoan after', async () => {
				it('1 second pass', async () => {
					fastForward(1);
					const loanAmount = synthLoan.loanAmount;

					const expectedInterest = calculateInterest(loanAmount, interestRatePerSec, 1);

					// expect currentInterestOnLoan to calculate accrued interest from synthLoan
					assert.bnEqual(
						await etherCollateral.currentInterestOnLoan(address1, loanID),
						expectedInterest
					);
				});
				it('1 minute pass', async () => {
					fastForward(60);
					const loanAmount = synthLoan.loanAmount;

					const expectedInterest = calculateInterest(loanAmount, interestRatePerSec, 60);

					// expect currentInterestOnLoan to calculate accrued interest from synthLoan
					assert.bnEqual(
						await etherCollateral.currentInterestOnLoan(address1, loanID),
						expectedInterest
					);
				});
				it('1 week pass', async () => {
					fastForward(WEEK);
					const loanAmount = synthLoan.loanAmount;

					const expectedInterest = calculateInterest(loanAmount, interestRatePerSec, WEEK);

					// expect currentInterestOnLoan to calculate accrued interest from synthLoan
					assert.bnEqual(
						await etherCollateral.currentInterestOnLoan(address1, loanID),
						expectedInterest
					);
				});
			});

			describe('it should be able to read', async () => {
				beforeEach(async () => {
					await etherCollateral.openLoan({ value: fifteenETH, from: address1 });
				});

				it('openLoansByAccount', async () => {
					const addressesWithOpenLoans = await etherCollateral.openLoansByAccount();

					// List of addresses contains address1
					assert.ok(addressesWithOpenLoans.includes(address1));
				});
				it('openLoansByID', async () => {
					// Open another loan
					const loanID2 = loanID + 1;

					const expectedIDs = [loanID, loanID2];
					const openLoansByID = await etherCollateral.openLoansByID();

					// List of loanID has 2 items
					openLoansByID.forEach((loanId, i) => assert.bnEqual(expectedIDs[i], loanId));
				});
			});
		});

		describe('When closing a Loan', async () => {
			describe('then it reverts when', async () => {
				let openLoanTransaction;
				let closeLoanTransaction;
				let loanID;
				const tenETH = toUnit('10');

				beforeEach(async () => {
					openLoanTransaction = await etherCollateral.openLoan({ value: tenETH, from: address1 });
					loanID = await getLoanID(openLoanTransaction);
					fastForwardAndUpdateRates(WEEK * 2);
				});

				it('loanID does not exist', async () => {
					await assert.revert(etherCollateral.closeLoan(9999, { from: address1 }));
				});

				it('sETH balance is less than loanAmount', async () => {
					// "Burn" some of accounts sETH by sending to the owner
					await sETHContract.transfer(owner, toUnit('4'), { from: address1 });

					await assert.revert(etherCollateral.closeLoan(loanID, { from: address1 }));
				});

				it('Depot has no sUSD to buy for Fees', async () => {
					// Dont put any sUSD into the Depot
					await assert.revert(etherCollateral.closeLoan(loanID, { from: address1 }));
				});
			});

			describe.only('then it closes the loan and', async () => {
				const hundredETH = toUnit('100');
				const sixtySix = toUnit('66.66666666666666670');
				const oneThousandsUSD = toUnit('1000');

				let openLoanTransaction;
				let closeLoanTransaction;
				let openLoanID;
				let interestRatePerSec;
				let expectedInterest;
				let expectedFeeETH;
				let expectedFeesUSD;

				let address1ETHBalanceBefore;

				beforeEach(async () => {
					interestRatePerSec = await etherCollateral.interestPerSecond();

					// Deposit sUSD in Depot to allow fees to be bought with ETH
					await depositUSDInDepot(oneThousandsUSD, address2);

					// Save Accounts balance
					address1ETHBalanceBefore = getEthBalance(address1);

					// Open loan with 10 ETH
					openLoanTransaction = await etherCollateral.openLoan({
						value: hundredETH,
						from: address1,
					});

					// const openLoanID = await getLoanID(openLoanTransaction);
					openLoanID = await getLoanID(openLoanTransaction);

					// Go into the future
					// fastForwardAndUpdateRates(MONTH);
					fastForward(MONTH * 2);

					// Close the loan
					closeLoanTransaction = await etherCollateral.closeLoan(openLoanID, {
						from: address1,
					});

					const synthLoan = await etherCollateral.getLoan(address1, openLoanID);
					const loanLifeSpan = await etherCollateral.loanLifeSpan(address1, openLoanID);
					const mintingFee = await etherCollateral.calculateMintingFee(address1, openLoanID);

					// Expected interest
					expectedInterest = calculateInterest(
						synthLoan.loanAmount,
						interestRatePerSec,
						loanLifeSpan
					);

					// Get the minting fee
					expectedFeeETH = expectedInterest.add(mintingFee);
					// console.log('expectedFeeETH', expectedFeeETH.toString());
					expectedFeesUSD = await exchangeRates.effectiveValue(sETH, expectedFeeETH, sUSD);
					// console.log('expectedFeesUSD', expectedFeesUSD.toString());
				});

				it('does not change the totalLoansCreated', async () => {
					assert.equal(await etherCollateral.totalLoansCreated(), 1);
				});

				it('decrease the totalOpenLoanCount', async () => {
					assert.equal(await etherCollateral.totalOpenLoanCount(), 0);
				});

				it('decrease the totalIssuedSynths', async () => {
					assert.bnEqual(await etherCollateral.totalIssuedSynths(), 0);
				});

				it('does not delete it from onchain', async () => {
					const synthLoan = await etherCollateral.getLoan(address1, openLoanID);
					assert.equal(synthLoan.account, address1);
					assert.bnEqual(synthLoan.loanID, openLoanID);
					assert.bnEqual(synthLoan.collateralAmount, hundredETH);
				});

				it('has the correct loanAmount', async () => {
					const synthLoan = await etherCollateral.getLoan(address1, openLoanID);
					assert.bnEqual(synthLoan.loanAmount, sixtySix);
				});

				it('timeClosed > timeCreated', async () => {
					const synthLoan = await etherCollateral.getLoan(address1, openLoanID);
					assert.ok(synthLoan.timeClosed > synthLoan.timeCreated, true);
				});

				it('reduce sETH totalSupply', async () => {
					assert.bnEqual(await etherCollateral.totalIssuedSynths(), ZERO_BN);
				});

				it('increase the FeePool sUSD balance', async () => {
					assert.bnEqual(await sUSDContract.balanceOf(FEE_ADDRESS), expectedFeesUSD);
				});

				it('record the fees in the FeePool.feesToDistribute', async () => {
					const currentFeePeriod = await feePoolProxy.recentFeePeriods(0);
					assert.bnEqual(currentFeePeriod.feesToDistribute, expectedFeesUSD);
				});

				xit('increase the ETH balance in Depot depositors account', async () => {
					const depositorETHBalance = await getEthBalance(depotDepositor);
					console.log('depositorETHBalance', depositorETHBalance.toString());
					assert.bnEqual(hundredETH.sub(depositorETHBalance), expectedFeeETH);
				});

				it('decrease the sUSD balance in Depot', async () => {
					// const expectedBalance = oneThousandsUSD - expectedFeesUSD;
					const expectedBalance = toUnit('831.041102244909222540');
					assert.bnEqual(await sUSDContract.balanceOf(depot.address), expectedBalance);
				});

				it('decrease the ETH balance in the EtherCollateral contract', async () => {
					const ethCollateralETHBalance = await getEthBalance(etherCollateral.address);
					assert.bnEqual(ethCollateralETHBalance, ZERO_BN);
				});

				xit('refund the remaining ETH after fees to the loan creater', async () => {
					const address1ETHBalance = await getEthBalance(address1);
					console.log('address1ETHBalance', address1ETHBalance.toString());
					const expectedEthBalance = address1ETHBalanceBefore.sub(expectedFeeETH);
					console.log('expectedEthBalance', expectedEthBalance.toString());

					assert.bnEqual(address1ETHBalance, expectedEthBalance);
				});

				it('emits a LoanClosed event', async () => {
					assert.eventEqual(closeLoanTransaction, 'LoanClosed', {
						account: address1,
						loanID: 1,
						feesPaid: expectedFeeETH,
					});
				});
			});
		});
	});
});<|MERGE_RESOLUTION|>--- conflicted
+++ resolved
@@ -22,13 +22,8 @@
 
 const { toBytes32 } = require('../../.');
 
-<<<<<<< HEAD
-contract('EtherCollateral', async accounts => {
-	const SECOND = 1;
-=======
 contract.only('EtherCollateral', async accounts => {
 	// const SECOND = 1;
->>>>>>> dde14029
 	const MINUTE = 60;
 	// const HOUR = 3600;
 	// const DAY = 86400;
