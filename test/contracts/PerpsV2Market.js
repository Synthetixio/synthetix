const { artifacts, contract, web3 } = require('hardhat');
const { toBytes32 } = require('../..');
const { toBN } = web3.utils;
const { currentTime, fastForward, toUnit, multiplyDecimal, divideDecimal } = require('../utils')();

const {
	setupAllContracts,
	constantsOverrides: { EXCHANGE_DYNAMIC_FEE_THRESHOLD },
} = require('./setup');
const { assert, addSnapshotBeforeRestoreAfterEach } = require('./common');
const {
	getDecodedLogs,
	decodedEventEqual,
	ensureOnlyExpectedMutativeFunctions,
	updateAggregatorRates,
} = require('./helpers');

const MockExchanger = artifacts.require('MockExchanger');

const Status = {
	Ok: 0,
	InvalidPrice: 1,
	PriceOutOfBounds: 2,
	CanLiquidate: 3,
	CannotLiquidate: 4,
	MaxMarketSizeExceeded: 5,
	MaxLeverageExceeded: 6,
	InsufficientMargin: 7,
	NotPermitted: 8,
	NilOrder: 9,
	NoPositionOpen: 10,
	PriceTooVolatile: 11,
};

contract('PerpsV2Market', accounts => {
	let perpsSettings,
		futuresMarketManager,
		perpsMarket,
		exchangeRates,
		exchanger,
<<<<<<< HEAD
=======
		exchangeCircuitBreaker,
>>>>>>> b5dee9bc
		circuitBreaker,
		addressResolver,
		sUSD,
		synthetix,
		feePool,
		debtCache,
		systemSettings,
		systemStatus;

	let baseAssetAggregatorAddress;

	const owner = accounts[1];
	const trader = accounts[2];
	const trader2 = accounts[3];
	const trader3 = accounts[4];
	const noBalance = accounts[5];
	const traderInitialBalance = toUnit(1000000);

	const marketKey = toBytes32('pBTC');
	const baseAsset = toBytes32('BTC');
	const baseFee = toUnit('0.003');
	const baseFeeNextPrice = toUnit('0.0005');
	const maxLeverage = toUnit('10');
	const maxSingleSideValueUSD = toUnit('100000');
	const maxFundingRate = toUnit('0.1');
	const skewScaleUSD = toUnit('100000');
	const initialPrice = toUnit('100');
	const minKeeperFee = toUnit('20');
	const minInitialMargin = toUnit('100');

	const initialFundingIndex = toBN(0);

	async function setPrice(asset, price, resetCircuitBreaker = true) {
<<<<<<< HEAD
		await updateAggregatorRates(
			exchangeRates,
			resetCircuitBreaker ? circuitBreaker : null,
			[asset],
			[price]
		);
=======
		await updateAggregatorRates(exchangeRates, circuitBreaker, [asset], [price]);
		// reset the last price to the new price, so that we don't trip the breaker
		// on various tests that change prices beyond the allowed deviation
		if (resetCircuitBreaker) {
			// flag defaults to true because the circuit breaker is not tested in most tests
			await exchangeCircuitBreaker.resetLastExchangeRate([asset], { from: owner });
		}
>>>>>>> b5dee9bc
	}

	async function transferMarginAndModifyPosition({
		market,
		account,
		fillPrice,
		marginDelta,
		sizeDelta,
	}) {
		await market.transferMargin(marginDelta, { from: account });
		await setPrice(await market.baseAsset(), fillPrice);
		await market.modifyPosition(sizeDelta, {
			from: account,
		});
	}

	async function closePositionAndWithdrawMargin({ market, account, fillPrice }) {
		await setPrice(await market.baseAsset(), fillPrice);
		await market.closePosition({ from: account });
		await market.withdrawAllMargin({ from: account });
	}

	before(async () => {
		({
			PerpsV2Settings: perpsSettings,
			FuturesMarketManager: futuresMarketManager,
			PerpsV2MarketpBTC: perpsMarket,
			ExchangeRates: exchangeRates,
			Exchanger: exchanger,
			CircuitBreaker: circuitBreaker,
<<<<<<< HEAD
=======
			ExchangeCircuitBreaker: exchangeCircuitBreaker,
>>>>>>> b5dee9bc
			AddressResolver: addressResolver,
			SynthsUSD: sUSD,
			Synthetix: synthetix,
			FeePool: feePool,
			DebtCache: debtCache,
			SystemStatus: systemStatus,
			SystemSettings: systemSettings,
		} = await setupAllContracts({
			accounts,
			synths: ['sUSD'],
			feeds: ['BTC', 'ETH'],
			contracts: [
				'FuturesMarketManager',
				'PerpsV2Settings',
				'PerpsV2MarketpBTC',
				'AddressResolver',
				'FeePool',
				'ExchangeRates',
				'Exchanger',
				'CircuitBreaker',
				'SystemStatus',
				'SystemSettings',
				'Synthetix',
				'CollateralManager',
				'DebtCache',
			],
		}));

		// Update the rate so that it is not invalid
		await setPrice(baseAsset, initialPrice);

		// disable dynamic fee for most tests
		// it will be enabled for specific tests
		await systemSettings.setExchangeDynamicFeeRounds('0', { from: owner });

		// tests assume 100, but in actual deployment is different
		await perpsSettings.setMinInitialMargin(minInitialMargin, { from: owner });

		// Issue the trader some sUSD
		for (const t of [trader, trader2, trader3]) {
			await sUSD.issue(t, traderInitialBalance);
		}

		// allow ownder to suspend system or synths
		await systemStatus.updateAccessControls(
			[toBytes32('System'), toBytes32('Synth')],
			[owner, owner],
			[true, true],
			[true, true],
			{ from: owner }
		);

		// Need base aggregator address to verify calculations on circuit breaker
		baseAssetAggregatorAddress = await exchangeRates.aggregators(baseAsset);
	});

	addSnapshotBeforeRestoreAfterEach();

	describe('Basic parameters', () => {
		it('Only expected functions are mutative', () => {
			ensureOnlyExpectedMutativeFunctions({
				abi: perpsMarket.abi,
				ignoreParents: ['PerpsV2SettingsMixin'],
				expected: [
					'transferMargin',
					'withdrawAllMargin',
					'modifyPosition',
					'modifyPositionWithTracking',
					'closePosition',
					'closePositionWithTracking',
					'liquidatePosition',
					'recomputeFunding',
					'submitNextPriceOrder',
					'submitNextPriceOrderWithTracking',
					'cancelNextPriceOrder',
					'executeNextPriceOrder',
				],
			});
		});

		it('contract has CONTRACT_NAME getter', async () => {
			assert.equal(await perpsMarket.CONTRACT_NAME(), toBytes32('PerpsV2Market'));
		});

		it('static parameters are set properly at construction', async () => {
			assert.equal(await perpsMarket.baseAsset(), baseAsset);
			assert.equal(await perpsMarket.marketKey(), marketKey);
			const parameters = await perpsSettings.parameters(marketKey);
			assert.bnEqual(parameters.baseFee, baseFee);
			assert.bnEqual(parameters.baseFeeNextPrice, baseFeeNextPrice);
			assert.bnEqual(parameters.maxLeverage, maxLeverage);
			assert.bnEqual(parameters.maxSingleSideValueUSD, maxSingleSideValueUSD);
			assert.bnEqual(parameters.maxFundingRate, maxFundingRate);
			assert.bnEqual(parameters.skewScaleUSD, skewScaleUSD);
		});

		it('prices are properly fetched', async () => {
			const price = toUnit(200);
			await setPrice(baseAsset, price);
			const result = await perpsMarket.assetPrice();

			assert.bnEqual(result.price, price);
			assert.isFalse(result.invalid);
		});

		it('market size and skew', async () => {
			const minScale = (await perpsSettings.parameters(marketKey)).skewScaleUSD;
			const price = 100;
			let sizes = await perpsMarket.marketSizes();
			let marketSkew = await perpsMarket.marketSkew();

			assert.bnEqual(sizes[0], toUnit('0'));
			assert.bnEqual(sizes[1], toUnit('0'));
			assert.bnEqual(await perpsMarket.marketSize(), toUnit('0'));
			assert.bnEqual(await perpsMarket.marketSkew(), toUnit('0'));
			assert.bnEqual(await perpsMarket.proportionalSkew(), toUnit('0'));

			await transferMarginAndModifyPosition({
				market: perpsMarket,
				account: trader,
				fillPrice: toUnit(price),
				marginDelta: toUnit('1000'),
				sizeDelta: toUnit('50'),
			});

			sizes = await perpsMarket.marketSizes();
			marketSkew = await perpsMarket.marketSkew();

			assert.bnEqual(sizes[0], toUnit('50'));
			assert.bnEqual(sizes[1], toUnit('0'));
			assert.bnEqual(await perpsMarket.marketSize(), toUnit('50'));
			assert.bnEqual(await perpsMarket.marketSkew(), toUnit('50'));
			assert.bnEqual(
				await perpsMarket.proportionalSkew(),
				divideDecimal(multiplyDecimal(marketSkew, toUnit(price)), minScale)
			);

			await transferMarginAndModifyPosition({
				market: perpsMarket,
				account: trader2,
				fillPrice: toUnit(price * 1.2),
				marginDelta: toUnit('600'),
				sizeDelta: toUnit('-35'),
			});

			sizes = await perpsMarket.marketSizes();
			marketSkew = await perpsMarket.marketSkew();
			assert.bnEqual(sizes[0], toUnit('50'));
			assert.bnEqual(sizes[1], toUnit('35'));
			assert.bnEqual(await perpsMarket.marketSize(), toUnit('85'));
			assert.bnEqual(await perpsMarket.marketSkew(), toUnit('15'));
			assert.bnClose(
				await perpsMarket.proportionalSkew(),
				divideDecimal(multiplyDecimal(marketSkew, toUnit(price * 1.2)), minScale)
			);

			await closePositionAndWithdrawMargin({
				market: perpsMarket,
				account: trader,
				fillPrice: toUnit(price * 1.1),
			});

			sizes = await perpsMarket.marketSizes();
			marketSkew = await perpsMarket.marketSkew();
			assert.bnEqual(sizes[0], toUnit('0'));
			assert.bnEqual(sizes[1], toUnit('35'));
			assert.bnEqual(await perpsMarket.marketSize(), toUnit('35'));
			assert.bnEqual(await perpsMarket.marketSkew(), toUnit('-35'));
			assert.bnClose(
				await perpsMarket.proportionalSkew(),
				divideDecimal(multiplyDecimal(marketSkew, toUnit(price * 1.1)), minScale)
			);

			await closePositionAndWithdrawMargin({
				market: perpsMarket,
				account: trader2,
				fillPrice: toUnit(price),
			});

			sizes = await perpsMarket.marketSizes();
			marketSkew = await perpsMarket.marketSkew();
			assert.bnEqual(sizes[0], toUnit('0'));
			assert.bnEqual(sizes[1], toUnit('0'));
			assert.bnEqual(await perpsMarket.marketSize(), toUnit('0'));
			assert.bnEqual(await perpsMarket.marketSkew(), toUnit('0'));
			assert.bnEqual(await perpsMarket.proportionalSkew(), toUnit('0'));
		});
	});

	describe('Order fees', () => {
		const margin = toUnit('1000');

		// In this section, where inscrutable numbers are being compared, we're
		// following logic something like the following, to account for existing
		// positions that users already have (and the fees charged against them)
		// when placing a subsequent order.

		// φ1 : fee rate after first order
		// φ2 : fee rate after second order
		// m : initial margin
		// λ : leverage

		// 1. User deposits margin m
		//    remaining margin   = m

		// 2. User submits an order at leverage λ. Fees are deducted from margin at this point.
		//    notional value     = m λ
		//    order fee          = m λ φ1
		//    remaining margin   = m (1 - λ φ1)

		// 3. User deposit additional β m margin.
		//    remaining margin   = m (1 - λ φ1) + β m = m ((1+β) - λ φ1)

		// 4. User has deleveraged by depositing more margin; submits a new order
		//    to bring their leverage back to λ. The fee computed against the difference
		//    between the new position and the previous one.
		//    notional           = λ m ((1+β) - λ φ1)
		//    change in notional = λ m ((1+β)- λ φ1) - λ m = λ m (β - λ φ1)
		//    fee                = λ m φ2 (β - λ φ1)

		for (const leverage of ['3.5', '-3.5'].map(toUnit)) {
			const side = parseInt(leverage.toString()) > 0 ? 'long' : 'short';

			describe(`${side}`, () => {
				it('Ensure that the order fee is correct when the order is actually submitted', async () => {
					const price = toUnit('100');
					const t2size = toUnit('70');
					await transferMarginAndModifyPosition({
						market: perpsMarket,
						account: trader2,
						fillPrice: price,
						marginDelta: margin.mul(toBN(2)),
						sizeDelta: t2size,
					});

					const t1size = toUnit('-35');
					await transferMarginAndModifyPosition({
						market: perpsMarket,
						account: trader,
						fillPrice: price,
						marginDelta: margin,
						sizeDelta: t1size,
					});

					const fee = multiplyDecimal(multiplyDecimal(t1size.abs().mul(toBN(2)), price), baseFee);
					await perpsMarket.transferMargin(margin.mul(toBN(2)), { from: trader });
					assert.bnEqual((await perpsMarket.orderFee(t1size.mul(toBN(2)))).fee, fee);
					const tx = await perpsMarket.modifyPosition(t1size.mul(toBN(2)), { from: trader });

					// Fee is properly recorded and deducted.
					const decodedLogs = await getDecodedLogs({
						hash: tx.tx,
						contracts: [perpsMarket],
					});

					decodedEventEqual({
						event: 'PositionModified',
						emittedFrom: perpsMarket.address,
						args: [
							toBN('1'),
							trader,
							margin.mul(toBN(3)).sub(fee.mul(toBN(3)).div(toBN(2))),
							t1size.mul(toBN(3)),
							t1size.mul(toBN(2)),
							price,
							toBN(3),
							fee,
						],
						log: decodedLogs[2],
						bnCloseVariance: toUnit('0.01'),
					});
				});

				it('Submit a fresh order when there is no skew', async () => {
					await setPrice(baseAsset, toUnit('100'));
					await perpsMarket.transferMargin(margin, { from: trader });
					const notional = multiplyDecimal(margin, leverage.abs());
					const fee = multiplyDecimal(notional, baseFee);
					assert.bnEqual((await perpsMarket.orderFee(notional.div(toBN(100))))[0], fee);
				});

				it('Submit a fresh order on the same side as the skew', async () => {
					await transferMarginAndModifyPosition({
						market: perpsMarket,
						account: trader2,
						fillPrice: toUnit('100'),
						marginDelta: margin,
						sizeDelta: multiplyDecimal(leverage, margin).div(toBN('100')),
					});

					const notional = multiplyDecimal(margin, leverage);
					const fee = multiplyDecimal(notional, baseFee).abs();
					await perpsMarket.transferMargin(margin, { from: trader });
					assert.bnEqual((await perpsMarket.orderFee(notional.div(toBN(100))))[0], fee);
				});

				it(`Submit a fresh order on the opposite side to the skew smaller than the skew`, async () => {
					await transferMarginAndModifyPosition({
						market: perpsMarket,
						account: trader2,
						fillPrice: toUnit('100'),
						marginDelta: margin,
						sizeDelta: multiplyDecimal(leverage.neg(), margin).div(toBN('100')),
					});

					const notional = multiplyDecimal(margin.div(toBN(2)), leverage);
					const fee = multiplyDecimal(notional, baseFee).abs();
					await perpsMarket.transferMargin(margin.div(toBN(2)), { from: trader });
					assert.bnEqual((await perpsMarket.orderFee(notional.div(toBN(100))))[0], fee);
				});

				it('Submit a fresh order on the opposite side to the skew larger than the skew', async () => {
					await transferMarginAndModifyPosition({
						market: perpsMarket,
						account: trader2,
						fillPrice: toUnit('100'),
						marginDelta: margin.div(toBN(2)),
						sizeDelta: multiplyDecimal(leverage.neg(), margin.div(toBN(2))).div(toBN('100')),
					});

					const notional = multiplyDecimal(margin, leverage);
					const fee = multiplyDecimal(notional, baseFee).abs();
					await perpsMarket.transferMargin(margin, { from: trader });
					assert.bnEqual((await perpsMarket.orderFee(notional.div(toBN('100'))))[0], fee);
				});

				it('Increase an existing position on the side of the skew', async () => {
					await transferMarginAndModifyPosition({
						market: perpsMarket,
						account: trader,
						fillPrice: toUnit('100'),
						marginDelta: margin,
						sizeDelta: multiplyDecimal(leverage, margin).div(toBN('100')),
					});

					const fee = toUnit('5.25');
					assert.bnEqual(
						(
							await perpsMarket.orderFee(
								multiplyDecimal(margin.div(toBN(2)), leverage).div(toBN('100'))
							)
						)[0],
						fee
					);
				});

				it('reduce an existing position on the side of the skew', async () => {
					const price = toUnit(100);
					const sizeDelta = multiplyDecimal(leverage, margin).div(price);
					await transferMarginAndModifyPosition({
						market: perpsMarket,
						account: trader,
						fillPrice: price,
						marginDelta: margin,
						sizeDelta,
					});

					const adjustSize = sizeDelta.div(toBN(2)).neg();
					const expectedFee = multiplyDecimal(multiplyDecimal(adjustSize.abs(), price), baseFee);

					assert.bnEqual((await perpsMarket.orderFee(adjustSize)).fee, expectedFee);
				});

				it('reduce an existing position opposite to the skew', async () => {
					const sizeDelta1 = multiplyDecimal(leverage, margin.mul(toBN(2))).div(toBN(100));
					await transferMarginAndModifyPosition({
						market: perpsMarket,
						account: trader2,
						fillPrice: toUnit('100'),
						marginDelta: margin.mul(toBN(2)),
						sizeDelta: sizeDelta1,
					});

					const sizeDelta2 = multiplyDecimal(leverage.neg(), margin).div(toBN(100));
					await transferMarginAndModifyPosition({
						market: perpsMarket,
						account: trader,
						fillPrice: toUnit('100'),
						marginDelta: margin,
						sizeDelta: sizeDelta2,
					});

					const size = sizeDelta2.neg().div(toBN(2));
					const fee = multiplyDecimal(multiplyDecimal(size, toUnit('100')), baseFee).abs();
					assert.bnEqual((await perpsMarket.orderFee(size)).fee, fee);
				});

				it('close an existing position on the side of the skew', async () => {
					const sizeDelta = multiplyDecimal(leverage, margin).div(toBN(100));
					await transferMarginAndModifyPosition({
						market: perpsMarket,
						account: trader,
						fillPrice: toUnit('100'),
						marginDelta: margin,
						sizeDelta,
					});

					const size = sizeDelta.neg();
					const fee = multiplyDecimal(multiplyDecimal(size, toUnit('100')), baseFee).abs();
					assert.bnEqual((await perpsMarket.orderFee(sizeDelta.neg())).fee, fee);
				});

				it('close an existing position opposite to the skew', async () => {
					const sizeDelta1 = multiplyDecimal(leverage, margin.mul(toBN(2))).div(toBN(100));
					await transferMarginAndModifyPosition({
						market: perpsMarket,
						account: trader2,
						fillPrice: toUnit('100'),
						marginDelta: margin.mul(toBN(2)),
						sizeDelta: sizeDelta1,
					});

					const sizeDelta2 = multiplyDecimal(leverage.neg(), margin).div(toBN(100));
					await transferMarginAndModifyPosition({
						market: perpsMarket,
						account: trader,
						fillPrice: toUnit('100'),
						marginDelta: margin,
						sizeDelta: sizeDelta2,
					});

					const size = sizeDelta2.neg();
					const fee = multiplyDecimal(multiplyDecimal(size, toUnit('100')), baseFee).abs();
					assert.bnEqual((await perpsMarket.orderFee(size)).fee, fee);
				});
			});
		}
	});

	describe('Transferring margin', () => {
		it.skip('Transferring margin updates margin, last price, funding index, but not size', async () => {
			// We'll need to distinguish between the size = 0 case, when last price and index are not altered,
			// and the size > 0 case, when last price and index ARE altered.
			assert.isTrue(false);
		});

		describe('sUSD balance', () => {
			it(`Can't deposit more sUSD than owned`, async () => {
				const preBalance = await sUSD.balanceOf(trader);
				await assert.revert(
					perpsMarket.transferMargin(preBalance.add(toUnit('1')), { from: trader }),
					'subtraction overflow'
				);
			});

			it(`Can't withdraw more sUSD than is in the margin`, async () => {
				await perpsMarket.transferMargin(toUnit('100'), { from: trader });
				await assert.revert(
					perpsMarket.transferMargin(toUnit('-101'), { from: trader }),
					'Insufficient margin'
				);
			});

			it('Positive delta -> burn sUSD', async () => {
				const preBalance = await sUSD.balanceOf(trader);
				await perpsMarket.transferMargin(toUnit('1000'), { from: trader });
				assert.bnEqual(await sUSD.balanceOf(trader), preBalance.sub(toUnit('1000')));
			});

			it('Negative delta -> mint sUSD', async () => {
				await perpsMarket.transferMargin(toUnit('1000'), { from: trader });
				const preBalance = await sUSD.balanceOf(trader);
				await perpsMarket.transferMargin(toUnit('-500'), { from: trader });
				assert.bnEqual(await sUSD.balanceOf(trader), preBalance.add(toUnit('500')));
			});

			it('Zero delta -> NOP', async () => {
				const preBalance = await sUSD.balanceOf(trader);
				await perpsMarket.transferMargin(toUnit('0'), { from: trader });
				assert.bnEqual(await sUSD.balanceOf(trader), preBalance.sub(toUnit('0')));
			});

			it('fee reclamation is respected', async () => {
				// Set up a mock exchanger
				const mockExchanger = await MockExchanger.new(synthetix.address);
				await addressResolver.importAddresses(
					['Exchanger'].map(toBytes32),
					[mockExchanger.address],
					{
						from: owner,
					}
				);
				await synthetix.rebuildCache();
				await futuresMarketManager.rebuildCache();

				// Set up a starting balance
				const preBalance = await sUSD.balanceOf(trader);
				await perpsMarket.transferMargin(toUnit('1000'), { from: trader });

				// Now set a reclamation event
				await mockExchanger.setReclaim(toUnit('10'));
				await mockExchanger.setNumEntries('1');

				// Issuance works fine
				await perpsMarket.transferMargin(toUnit('-900'), { from: trader });
				assert.bnEqual(await sUSD.balanceOf(trader), preBalance.sub(toUnit('100')));
				assert.bnEqual((await perpsMarket.remainingMargin(trader))[0], toUnit('100'));

				// But burning properly deducts the reclamation amount
				await perpsMarket.transferMargin(preBalance.sub(toUnit('100')), { from: trader });
				assert.bnEqual(await sUSD.balanceOf(owner), toUnit('0'));
				assert.bnEqual(
					(await perpsMarket.remainingMargin(trader))[0],
					preBalance.sub(toUnit('10'))
				);
			});

			it('events are emitted properly upon margin transfers', async () => {
				// Deposit some balance
				let tx = await perpsMarket.transferMargin(toUnit('1000'), { from: trader3 });
				let decodedLogs = await getDecodedLogs({
					hash: tx.tx,
					contracts: [futuresMarketManager, sUSD, perpsMarket],
				});

				decodedEventEqual({
					event: 'Burned',
					emittedFrom: sUSD.address,
					args: [trader3, toUnit('1000')],
					log: decodedLogs[1],
				});

				decodedEventEqual({
					event: 'MarginTransferred',
					emittedFrom: perpsMarket.address,
					args: [trader3, toUnit('1000')],
					log: decodedLogs[2],
				});

				decodedEventEqual({
					event: 'PositionModified',
					emittedFrom: perpsMarket.address,
					args: [
						toBN('1'),
						trader3,
						toUnit('1000'),
						toBN('0'),
						toBN('0'),
						(await perpsMarket.assetPrice()).price,
						await perpsMarket.fundingSequenceLength(),
						toBN('0'),
					],
					log: decodedLogs[3],
				});

				// Zero delta means no PositionModified, MarginTransferred, or sUSD events
				tx = await perpsMarket.transferMargin(toUnit('0'), { from: trader3 });
				decodedLogs = await getDecodedLogs({
					hash: tx.tx,
					contracts: [futuresMarketManager, sUSD, perpsMarket],
				});
				assert.equal(decodedLogs.length, 1);
				assert.equal(decodedLogs[0].name, 'FundingRecomputed');

				// Now withdraw the margin back out
				tx = await perpsMarket.transferMargin(toUnit('-1000'), { from: trader3 });
				decodedLogs = await getDecodedLogs({
					hash: tx.tx,
					contracts: [futuresMarketManager, sUSD, perpsMarket],
				});

				decodedEventEqual({
					event: 'Issued',
					emittedFrom: sUSD.address,
					args: [trader3, toUnit('1000')],
					log: decodedLogs[1],
				});

				decodedEventEqual({
					event: 'MarginTransferred',
					emittedFrom: perpsMarket.address,
					args: [trader3, toUnit('-1000')],
					log: decodedLogs[2],
				});

				decodedEventEqual({
					event: 'PositionModified',
					emittedFrom: perpsMarket.address,
					args: [
						toBN('1'),
						trader3,
						toUnit('0'),
						toBN('0'),
						toBN('0'),
						(await perpsMarket.assetPrice()).price,
						await perpsMarket.fundingSequenceLength(),
						toBN('0'),
					],
					log: decodedLogs[3],
				});
			});
		});

		it('Reverts if the price is invalid', async () => {
			await perpsMarket.transferMargin(toUnit('1000'), { from: trader });
			await fastForward(7 * 24 * 60 * 60);
			await assert.revert(
				perpsMarket.transferMargin(toUnit('-1000'), { from: trader }),
				'Invalid price'
			);
		});

		it('Reverts if the system is suspended', async () => {
			await perpsMarket.transferMargin(toUnit('1000'), { from: trader });

			// suspend
			await systemStatus.suspendSystem('3', { from: owner });
			// should revert
			await assert.revert(
				perpsMarket.transferMargin(toUnit('-1000'), { from: trader }),
				'Synthetix is suspended'
			);

			// resume
			await systemStatus.resumeSystem({ from: owner });
			// should work now
			await perpsMarket.transferMargin(toUnit('-1000'), { from: trader });
			assert.bnClose((await perpsMarket.accessibleMargin(trader))[0], toBN('0'), toUnit('0.1'));
		});

		describe('No position', async () => {
			it('New margin', async () => {
				assert.bnEqual((await perpsMarket.positions(trader)).margin, toBN(0));
				await perpsMarket.transferMargin(toUnit('1000'), { from: trader });
				assert.bnEqual((await perpsMarket.positions(trader)).margin, toUnit('1000'));
			});

			it('Increase margin', async () => {
				await perpsMarket.transferMargin(toUnit('1000'), { from: trader });
				await perpsMarket.transferMargin(toUnit('1000'), { from: trader });
				assert.bnEqual((await perpsMarket.positions(trader)).margin, toUnit('2000'));
			});

			it('Decrease margin', async () => {
				await perpsMarket.transferMargin(toUnit('1000'), { from: trader });
				await perpsMarket.transferMargin(toUnit('-500'), { from: trader });
				assert.bnEqual((await perpsMarket.positions(trader)).margin, toUnit('500'));
			});

			it('Abolish margin', async () => {
				await perpsMarket.transferMargin(toUnit('1000'), { from: trader });
				await perpsMarket.transferMargin(toUnit('-1000'), { from: trader });
				assert.bnEqual((await perpsMarket.positions(trader)).margin, toUnit('0'));
			});

			it('Cannot decrease margin past zero.', async () => {
				await assert.revert(
					perpsMarket.transferMargin(toUnit('-1'), { from: trader }),
					'Insufficient margin'
				);
				await perpsMarket.transferMargin(toUnit('1000'), { from: trader });
				await assert.revert(
					perpsMarket.transferMargin(toUnit('-2000'), { from: trader }),
					'Insufficient margin'
				);
			});
		});

		describe('Existing position', () => {
			it.skip('Increase margin', async () => {
				assert.isTrue(false);
			});

			it.skip('Decrease margin', async () => {
				assert.isTrue(false);
			});

			it.skip('Cannot decrease margin past liquidation point', async () => {
				assert.isTrue(false);
			});

			it.skip('Cannot decrease margin past liquidation point', async () => {
				assert.isTrue(false);
			});

			it.skip('Cannot decrease margin past max leverage', async () => {
				assert.isTrue(false);
			});

			it.skip('Transferring margin realises profit and funding', async () => {
				assert.isTrue(false);
			});
		});
	});

	describe('Modifying positions', () => {
		it('can modify a position', async () => {
			const margin = toUnit('1000');
			await perpsMarket.transferMargin(margin, { from: trader });
			const size = toUnit('50');
			const price = toUnit('200');
			await setPrice(baseAsset, price);
			const fee = (await perpsMarket.orderFee(size))[0];
			const tx = await perpsMarket.modifyPosition(size, { from: trader });

			const position = await perpsMarket.positions(trader);
			assert.bnEqual(position.margin, margin.sub(fee));
			assert.bnEqual(position.size, size);
			assert.bnEqual(position.lastPrice, price);
			assert.bnEqual(position.lastFundingIndex, initialFundingIndex.add(toBN(2))); // margin transfer and position modification

			// Skew, size, entry notional sum, pending order value are updated.
			assert.bnEqual(await perpsMarket.marketSkew(), size);
			assert.bnEqual(await perpsMarket.marketSize(), size);
			assert.bnEqual(
				await perpsMarket.entryDebtCorrection(),
				margin.sub(fee).sub(multiplyDecimal(size, price))
			);

			// The relevant events are properly emitted
			const decodedLogs = await getDecodedLogs({ hash: tx.tx, contracts: [sUSD, perpsMarket] });
			assert.equal(decodedLogs.length, 3);
			decodedEventEqual({
				event: 'Issued',
				emittedFrom: sUSD.address,
				args: [await feePool.FEE_ADDRESS(), fee],
				log: decodedLogs[1],
			});
			decodedEventEqual({
				event: 'PositionModified',
				emittedFrom: perpsMarket.address,
				args: [toBN('1'), trader, margin.sub(fee), size, size, price, toBN(2), fee],
				log: decodedLogs[2],
			});
		});

		it('modifyPositionWithTracking emits expected event', async () => {
			const margin = toUnit('1000');
			await perpsMarket.transferMargin(margin, { from: trader });
			const size = toUnit('50');
			const price = toUnit('200');
			await setPrice(baseAsset, price);
			const fee = (await perpsMarket.orderFee(size))[0];
			const trackingCode = toBytes32('code');
			const tx = await perpsMarket.modifyPositionWithTracking(size, trackingCode, {
				from: trader,
			});

			// The relevant events are properly emitted
			const decodedLogs = await getDecodedLogs({ hash: tx.tx, contracts: [sUSD, perpsMarket] });
			assert.equal(decodedLogs.length, 4); // funding, issued, tracking, pos-modified
			decodedEventEqual({
				event: 'Tracking',
				emittedFrom: perpsMarket.address,
				args: [trackingCode, baseAsset, marketKey, size, fee],
				log: decodedLogs[2],
			});
		});

		it('Cannot modify a position if the price is invalid', async () => {
			const margin = toUnit('1000');
			await perpsMarket.transferMargin(margin, { from: trader });
			const size = toUnit('10');
			await perpsMarket.modifyPosition(size, { from: trader });

			await setPrice(baseAsset, toUnit('200'));

			await fastForward(4 * 7 * 24 * 60 * 60);

			const postDetails = await perpsMarket.postTradeDetails(size, trader);
			assert.equal(postDetails.status, Status.InvalidPrice);

			await assert.revert(perpsMarket.modifyPosition(size, { from: trader }), 'Invalid price');
		});

		it('Cannot modify a position if the system is suspended', async () => {
			const margin = toUnit('1000');
			await perpsMarket.transferMargin(margin, { from: trader });
			const size = toUnit('10');
			const price = toUnit('200');
			await setPrice(baseAsset, price);

			// suspend
			await systemStatus.suspendSystem('3', { from: owner });
			// should revert modifying position
			await assert.revert(
				perpsMarket.modifyPosition(size, { from: trader }),
				'Synthetix is suspended'
			);

			// resume
			await systemStatus.resumeSystem({ from: owner });
			// should work now
			await perpsMarket.modifyPosition(size, { from: trader });
			const position = await perpsMarket.positions(trader);
			assert.bnEqual(position.size, size);
			assert.bnEqual(position.lastPrice, price);
		});

		it('Empty orders fail', async () => {
			const margin = toUnit('1000');
			await perpsMarket.transferMargin(margin, { from: trader });
			await assert.revert(
				perpsMarket.modifyPosition(toBN('0'), { from: trader }),
				'Cannot submit empty order'
			);
			const postDetails = await perpsMarket.postTradeDetails(toBN('0'), trader);
			assert.equal(postDetails.status, Status.NilOrder);
		});

		it('Cannot modify a position if it is liquidating', async () => {
			await transferMarginAndModifyPosition({
				market: perpsMarket,
				account: trader,
				fillPrice: toUnit('200'),
				marginDelta: toUnit('1000'),
				sizeDelta: toUnit('50'),
			});

			await setPrice(baseAsset, toUnit('100'));
			// User realises the price has crashed and tries to outrun their liquidation, but it fails

			const sizeDelta = toUnit('-50');
			const postDetails = await perpsMarket.postTradeDetails(sizeDelta, trader);
			assert.equal(postDetails.status, Status.CanLiquidate);

			await assert.revert(
				perpsMarket.modifyPosition(sizeDelta, { from: trader }),
				'Position can be liquidated'
			);
		});

		it('Order modification properly records the exchange fee with the fee pool', async () => {
			const FEE_ADDRESS = await feePool.FEE_ADDRESS();
			const preBalance = await sUSD.balanceOf(FEE_ADDRESS);
			const preDistribution = (await feePool.recentFeePeriods(0))[3];
			await setPrice(baseAsset, toUnit('200'));
			const fee = (await perpsMarket.orderFee(toUnit('50')))[0];
			await transferMarginAndModifyPosition({
				market: perpsMarket,
				account: trader,
				fillPrice: toUnit('200'),
				marginDelta: toUnit('1000'),
				sizeDelta: toUnit('50'),
			});

			assert.bnEqual(await sUSD.balanceOf(FEE_ADDRESS), preBalance.add(fee));
			assert.bnEqual((await feePool.recentFeePeriods(0))[3], preDistribution.add(fee));
		});

		it('Modifying a position without closing it should not change its id', async () => {
			await transferMarginAndModifyPosition({
				market: perpsMarket,
				account: trader,
				fillPrice: toUnit('200'),
				marginDelta: toUnit('1000'),
				sizeDelta: toUnit('50'),
			});
			const { id: oldPositionId } = await perpsMarket.positions(trader);

			await transferMarginAndModifyPosition({
				market: perpsMarket,
				account: trader,
				fillPrice: toUnit('200'),
				marginDelta: toUnit('1000'),
				sizeDelta: toUnit('-25'),
			});
			const { id: newPositionId } = await perpsMarket.positions(trader);
			assert.bnEqual(oldPositionId, newPositionId);
		});

		it('max leverage cannot be exceeded', async () => {
			await setPrice(baseAsset, toUnit('100'));
			await perpsMarket.transferMargin(toUnit('1000'), { from: trader });
			await perpsMarket.transferMargin(toUnit('1000'), { from: trader2 });
			await assert.revert(
				perpsMarket.modifyPosition(toUnit('101'), { from: trader }),
				'Max leverage exceeded'
			);
			let postDetails = await perpsMarket.postTradeDetails(toUnit('101'), trader);
			assert.equal(postDetails.status, Status.MaxLeverageExceeded);

			await assert.revert(
				perpsMarket.modifyPosition(toUnit('-101'), { from: trader2 }),
				'Max leverage exceeded'
			);
			postDetails = await perpsMarket.postTradeDetails(toUnit('-101'), trader2);
			assert.equal(postDetails.status, Status.MaxLeverageExceeded);

			// But we actually allow up to 10.01x leverage to account for rounding issues.
			await perpsMarket.modifyPosition(toUnit('100.09'), { from: trader });
			await perpsMarket.modifyPosition(toUnit('-100.09'), { from: trader2 });
		});

		it('min margin must be provided', async () => {
			await setPrice(baseAsset, toUnit('10'));
			await perpsMarket.transferMargin(minInitialMargin.sub(toUnit('1')), { from: trader });
			await assert.revert(
				perpsMarket.modifyPosition(toUnit('10'), { from: trader }),
				'Insufficient margin'
			);

			let postDetails = await perpsMarket.postTradeDetails(toUnit('10'), trader);
			assert.equal(postDetails.status, Status.InsufficientMargin);

			// But it works after transferring the remaining $1
			await perpsMarket.transferMargin(toUnit('1'), { from: trader });

			postDetails = await perpsMarket.postTradeDetails(toUnit('10'), trader);
			assert.bnEqual(postDetails.margin, minInitialMargin.sub(toUnit('0.3')));
			assert.bnEqual(postDetails.size, toUnit('10'));
			assert.bnEqual(postDetails.price, toUnit('10'));
			// liqMargin = max(20, 10*10*0.0035) + 10*10*0.0025 = 20.25
			// 10 + (20.25 − (100 - 0.3))÷10 = 2.055
			assert.bnEqual(postDetails.liqPrice, toUnit('2.055'));
			assert.bnEqual(postDetails.fee, toUnit('0.3'));
			assert.equal(postDetails.status, Status.Ok);

			await perpsMarket.modifyPosition(toUnit('10'), { from: trader });
		});

		describe('Max market size constraints', () => {
			it('properly reports the max order size on each side', async () => {
				let maxOrderSizes = await perpsMarket.maxOrderSizes();

				assert.bnEqual(maxOrderSizes.long, divideDecimal(maxSingleSideValueUSD, initialPrice));
				assert.bnEqual(maxOrderSizes.short, divideDecimal(maxSingleSideValueUSD, initialPrice));

				let newPrice = toUnit('193');
				await setPrice(baseAsset, newPrice);

				maxOrderSizes = await perpsMarket.maxOrderSizes();

				assert.bnEqual(maxOrderSizes.long, divideDecimal(maxSingleSideValueUSD, newPrice));
				assert.bnEqual(maxOrderSizes.short, divideDecimal(maxSingleSideValueUSD, newPrice));

				// Submit order on one side, leaving part of what's left.

				// 400 units submitted, out of 666.66.. available
				newPrice = toUnit('150');
				await transferMarginAndModifyPosition({
					market: perpsMarket,
					account: trader,
					fillPrice: newPrice,
					marginDelta: toUnit('10000'),
					sizeDelta: toUnit('400'),
				});

				maxOrderSizes = await perpsMarket.maxOrderSizes();
				assert.bnEqual(
					maxOrderSizes.long,
					divideDecimal(maxSingleSideValueUSD, newPrice).sub(toUnit('400'))
				);
				assert.bnEqual(maxOrderSizes.short, divideDecimal(maxSingleSideValueUSD, newPrice));

				// Submit order on the other side, removing all available supply.
				await transferMarginAndModifyPosition({
					market: perpsMarket,
					account: trader2,
					fillPrice: newPrice,
					marginDelta: toUnit('10001'),
					sizeDelta: toUnit('-666.733'),
				});

				maxOrderSizes = await perpsMarket.maxOrderSizes();
				assert.bnEqual(
					maxOrderSizes.long,
					divideDecimal(maxSingleSideValueUSD, newPrice).sub(toUnit('400'))
				); // Long side is unaffected
				assert.bnEqual(maxOrderSizes.short, toUnit('0'));

				// An additional few units on the long side by another trader
				await transferMarginAndModifyPosition({
					market: perpsMarket,
					account: trader3,
					fillPrice: newPrice,
					marginDelta: toUnit('10000'),
					sizeDelta: toUnit('200'),
				});

				maxOrderSizes = await perpsMarket.maxOrderSizes();
				assert.bnEqual(
					maxOrderSizes.long,
					divideDecimal(maxSingleSideValueUSD, newPrice).sub(toUnit('600'))
				);
				assert.bnEqual(maxOrderSizes.short, toUnit('0'));

				// Price increases - no more supply allowed.
				await setPrice(baseAsset, newPrice.mul(toBN(2)));
				maxOrderSizes = await perpsMarket.maxOrderSizes();
				assert.bnEqual(maxOrderSizes.long, toUnit('0')); // Long side is unaffected
				assert.bnEqual(maxOrderSizes.short, toUnit('0'));

				// Price decreases - more supply allowed again.
				newPrice = newPrice.div(toBN(4));
				await setPrice(baseAsset, newPrice);
				maxOrderSizes = await perpsMarket.maxOrderSizes();
				assert.bnEqual(
					maxOrderSizes.long,
					divideDecimal(maxSingleSideValueUSD, newPrice).sub(toUnit('600'))
				);
				assert.bnClose(
					maxOrderSizes.short,
					divideDecimal(maxSingleSideValueUSD, newPrice).sub(toUnit('666.73333')),
					toUnit('0.001')
				);
			});

			for (const side of ['long', 'short']) {
				describe(`${side}`, () => {
					let maxSize, maxMargin, orderSize;
					const leverage = side === 'long' ? toUnit('10') : toUnit('-10');

					beforeEach(async () => {
						await perpsSettings.setMaxSingleSideValueUSD(marketKey, toUnit('10000'), {
							from: owner,
						});
						await setPrice(baseAsset, toUnit('1'));

						const maxOrderSizes = await perpsMarket.maxOrderSizes();
						maxSize = maxOrderSizes[side];
						maxMargin = maxSize;
						orderSize = side === 'long' ? maxSize : maxSize.neg();
					});

					it('Orders are blocked if they exceed max market size', async () => {
						await perpsMarket.transferMargin(maxMargin.add(toUnit('11')), { from: trader });
						const tooBig = orderSize.div(toBN('10')).mul(toBN('11'));

						const postDetails = await perpsMarket.postTradeDetails(tooBig, trader);
						assert.equal(postDetails.status, Status.MaxMarketSizeExceeded);

						await assert.revert(
							perpsMarket.modifyPosition(tooBig, {
								from: trader,
							}),
							'Max market size exceeded'
						);

						// orders are allowed a bit over the formal limit to account for rounding etc.
						await perpsMarket.modifyPosition(orderSize.add(toBN('1')), { from: trader });
					});

					it('Orders are allowed a touch of extra size to account for price motion on confirmation', async () => {
						// Ensure there's some existing order size for prices to shunt around.
						await perpsMarket.transferMargin(maxMargin, {
							from: trader2,
						});
						await perpsMarket.modifyPosition(orderSize.div(toBN(10)).mul(toBN(7)), {
							from: trader2,
						});

						await perpsMarket.transferMargin(maxMargin, {
							from: trader,
						});

						// The price moves, so the value of the already-confirmed order shunts out the pending one.
						await setPrice(baseAsset, toUnit('1.08'));

						const sizeDelta = orderSize.div(toBN(100)).mul(toBN(25));
						const postDetails = await perpsMarket.postTradeDetails(sizeDelta, trader);
						assert.equal(postDetails.status, Status.MaxMarketSizeExceeded);
						await assert.revert(
							perpsMarket.modifyPosition(sizeDelta, {
								from: trader,
							}),
							'Max market size exceeded'
						);

						// Price moves back partially and allows the order to confirm
						await setPrice(baseAsset, toUnit('1.04'));
						await perpsMarket.modifyPosition(orderSize.div(toBN(100)).mul(toBN(25)), {
							from: trader,
						});
					});

					it('Orders are allowed to reduce in size (or close) even if the result is still over the max', async () => {
						const sideVar = leverage.div(leverage.abs());
						const initialSize = orderSize.div(toBN('10')).mul(toBN('8'));

						await perpsMarket.transferMargin(maxMargin.mul(toBN('10')), {
							from: trader,
						});
						await perpsMarket.modifyPosition(initialSize, { from: trader });

						// Now exceed max size (but price isn't so high that shorts would be liquidated)
						await setPrice(baseAsset, toUnit('1.9'));

						const sizes = await perpsMarket.maxOrderSizes();
						assert.bnEqual(sizes[leverage.gt(toBN('0')) ? 0 : 1], toBN('0'));

						// Reduce the order size, even though we are above the maximum
						await perpsMarket.modifyPosition(toUnit('-1').mul(sideVar), {
							from: trader,
						});
					});
				});
			}
		});

		describe('Closing positions', () => {
			it('can close an open position', async () => {
				const margin = toUnit('1000');
				await perpsMarket.transferMargin(margin, { from: trader });
				await setPrice(baseAsset, toUnit('200'));
				await perpsMarket.modifyPosition(toUnit('50'), { from: trader });

				await setPrice(baseAsset, toUnit('199'));
				await perpsMarket.closePosition({ from: trader });
				const position = await perpsMarket.positions(trader);
				const remaining = (await perpsMarket.remainingMargin(trader))[0];

				assert.bnEqual(position.margin, remaining);
				assert.bnEqual(position.size, toUnit(0));
				assert.bnEqual(position.lastPrice, toUnit('199'));

				// Skew, size, entry notional sum, debt are updated.
				assert.bnEqual(await perpsMarket.marketSkew(), toUnit(0));
				assert.bnEqual(await perpsMarket.marketSize(), toUnit(0));
				assert.bnEqual((await perpsMarket.marketDebt())[0], remaining);
				assert.bnEqual(await perpsMarket.entryDebtCorrection(), remaining);
			});

			it('Cannot close a position if it is liquidating', async () => {
				await transferMarginAndModifyPosition({
					market: perpsMarket,
					account: trader,
					fillPrice: toUnit('200'),
					marginDelta: toUnit('1000'),
					sizeDelta: toUnit('50'),
				});

				await setPrice(baseAsset, toUnit('100'));

				await assert.revert(
					perpsMarket.closePosition({ from: trader }),
					'Position can be liquidated'
				);
			});

			it('Cannot close an already-closed position', async () => {
				await transferMarginAndModifyPosition({
					market: perpsMarket,
					account: trader,
					fillPrice: toUnit('200'),
					marginDelta: toUnit('1000'),
					sizeDelta: toUnit('50'),
				});

				await perpsMarket.closePosition({ from: trader });
				const { size } = await perpsMarket.positions(trader);
				assert.bnEqual(size, toUnit(0));

				await assert.revert(perpsMarket.closePosition({ from: trader }), 'No position open');
			});

			it('position closure emits the appropriate event', async () => {
				await transferMarginAndModifyPosition({
					market: perpsMarket,
					account: trader,
					fillPrice: toUnit('100'),
					marginDelta: toUnit('1000'),
					sizeDelta: toUnit('10'),
				});

				await setPrice(baseAsset, toUnit('200'));
				const tx = await perpsMarket.closePosition({ from: trader });

				const decodedLogs = await getDecodedLogs({
					hash: tx.tx,
					contracts: [futuresMarketManager, sUSD, perpsMarket],
				});

				assert.equal(decodedLogs.length, 3);
				const fee = multiplyDecimal(toUnit(1000), baseFee).add(
					multiplyDecimal(toUnit(2000), baseFee)
				);

				decodedEventEqual({
					event: 'PositionModified',
					emittedFrom: perpsMarket.address,
					args: [
						toBN('1'),
						trader,
						toUnit('2000').sub(fee),
						toBN('0'),
						toUnit('-10'),
						(await perpsMarket.assetPrice()).price,
						await perpsMarket.fundingSequenceLength(),
						multiplyDecimal(toUnit(2000), baseFee),
					],
					log: decodedLogs[2],
					bnCloseVariance: toUnit('0.1'),
				});
			});

			it('closePositionWithTracking emits expected event', async () => {
				const size = toUnit('10');
				await transferMarginAndModifyPosition({
					market: perpsMarket,
					account: trader,
					fillPrice: toUnit('200'),
					marginDelta: toUnit('1000'),
					sizeDelta: size,
				});

				const trackingCode = toBytes32('code');
				const tx = await perpsMarket.closePositionWithTracking(trackingCode, { from: trader });

				const decodedLogs = await getDecodedLogs({
					hash: tx.tx,
					contracts: [futuresMarketManager, sUSD, perpsMarket],
				});

				assert.equal(decodedLogs.length, 4);
				const fee = multiplyDecimal(toUnit(2000), baseFee);

				decodedEventEqual({
					event: 'Tracking',
					emittedFrom: perpsMarket.address,
					args: [trackingCode, baseAsset, marketKey, size.neg(), fee],
					log: decodedLogs[2],
					bnCloseVariance: toUnit('0.1'),
				});
			});

			it('transferring margin sets position id', async () => {
				await setPrice(baseAsset, toUnit('100'));

				// no positions
				assert.equal(await perpsMarket.lastPositionId(), 0);

				// Trader 1 gets position id 1.
				let tx = await perpsMarket.transferMargin(toUnit('1000'), { from: trader });
				let decodedLogs = await getDecodedLogs({
					hash: tx.tx,
					contracts: [perpsMarket],
				});
				assert.equal(decodedLogs[3].name, 'PositionModified');
				assert.equal(decodedLogs[3].events[0].name, 'id');
				assert.bnEqual(decodedLogs[3].events[0].value, toBN('1'));
				assert.equal(await perpsMarket.positionIdOwner(1), trader);

				// next is 2
				assert.equal(await perpsMarket.lastPositionId(), 1);

				// trader 2 gets 2
				tx = await perpsMarket.transferMargin(toUnit('1000'), { from: trader2 });
				decodedLogs = await getDecodedLogs({
					hash: tx.tx,
					contracts: [perpsMarket],
				});
				assert.equal(decodedLogs[3].name, 'PositionModified');
				assert.equal(decodedLogs[3].events[0].name, 'id');
				assert.bnEqual(decodedLogs[3].events[0].value, toBN('2'));
				assert.equal(await perpsMarket.positionIdOwner(2), trader2);

				// next is 3
				assert.equal(await perpsMarket.lastPositionId(), 2);

				// And the ids have been modified
				let positionId = (await perpsMarket.positions(trader)).id;
				assert.bnEqual(positionId, toBN('1'));
				positionId = (await perpsMarket.positions(trader2)).id;
				assert.bnEqual(positionId, toBN('2'));
			});

			it('modifying a position retains the same id', async () => {
				await setPrice(baseAsset, toUnit('100'));
				await perpsMarket.transferMargin(toUnit('1000'), { from: trader });

				// Trader gets position id 1.
				let tx = await perpsMarket.modifyPosition(toUnit('10'), { from: trader });
				let decodedLogs = await getDecodedLogs({
					hash: tx.tx,
					contracts: [perpsMarket],
				});
				assert.equal(decodedLogs[2].name, 'PositionModified');
				assert.equal(decodedLogs[2].events[0].name, 'id');
				assert.bnEqual(decodedLogs[2].events[0].value, toBN('1'));

				let positionId = (await perpsMarket.positions(trader)).id;
				assert.bnEqual(positionId, toBN('1'));

				// Modification (but not closure) does not alter the id
				tx = await perpsMarket.modifyPosition(toUnit('-5'), { from: trader });
				decodedLogs = await getDecodedLogs({
					hash: tx.tx,
					contracts: [perpsMarket],
				});
				assert.equal(decodedLogs[2].name, 'PositionModified');
				assert.equal(decodedLogs[2].events[0].name, 'id');
				assert.bnEqual(decodedLogs[2].events[0].value, toBN('1'));

				// And the ids have been modified
				positionId = (await perpsMarket.positions(trader)).id;
				assert.bnEqual(positionId, toBN('1'));
			});

			it('closing a position does not delete the id', async () => {
				await setPrice(baseAsset, toUnit('100'));
				await perpsMarket.transferMargin(toUnit('1000'), { from: trader });
				await perpsMarket.transferMargin(toUnit('1000'), { from: trader2 });

				// Close by closePosition
				let tx = await perpsMarket.modifyPosition(toUnit('10'), { from: trader });
				let decodedLogs = await getDecodedLogs({
					hash: tx.tx,
					contracts: [perpsMarket],
				});
				assert.equal(decodedLogs[2].name, 'PositionModified');
				assert.equal(decodedLogs[2].events[0].name, 'id');
				assert.bnEqual(decodedLogs[2].events[0].value, toBN('1'));

				let positionId = (await perpsMarket.positions(trader)).id;
				assert.bnEqual(positionId, toBN('1'));

				tx = await perpsMarket.closePosition({ from: trader });
				decodedLogs = await getDecodedLogs({
					hash: tx.tx,
					contracts: [perpsMarket],
				});
				assert.equal(decodedLogs[2].name, 'PositionModified');
				assert.equal(decodedLogs[2].events[0].name, 'id');
				assert.bnEqual(decodedLogs[2].events[0].value, toBN('1'));

				positionId = (await perpsMarket.positions(trader)).id;
				assert.bnEqual(positionId, toBN('1'));

				// Close by modifyPosition
				tx = await perpsMarket.modifyPosition(toUnit('10'), { from: trader2 });
				decodedLogs = await getDecodedLogs({
					hash: tx.tx,
					contracts: [perpsMarket],
				});
				assert.equal(decodedLogs[2].name, 'PositionModified');
				assert.equal(decodedLogs[2].events[0].name, 'id');
				assert.bnEqual(decodedLogs[2].events[0].value, toBN('2'));

				positionId = (await perpsMarket.positions(trader2)).id;
				assert.bnEqual(positionId, toBN('2'));

				tx = await perpsMarket.modifyPosition(toUnit('-10'), { from: trader2 });
				decodedLogs = await getDecodedLogs({
					hash: tx.tx,
					contracts: [perpsMarket],
				});
				assert.equal(decodedLogs[2].name, 'PositionModified');
				assert.equal(decodedLogs[2].events[0].name, 'id');
				assert.bnEqual(decodedLogs[2].events[0].value, toBN('2'));
			});

			it('closing a position and opening one after should not increment the position id', async () => {
				await transferMarginAndModifyPosition({
					market: perpsMarket,
					account: trader,
					fillPrice: toUnit('100'),
					marginDelta: toUnit('1000'),
					sizeDelta: toUnit('10'),
				});

				const { id: oldPositionId } = await perpsMarket.positions(trader);
				assert.bnEqual(oldPositionId, toBN('1'));

				await setPrice(baseAsset, toUnit('200'));
				let tx = await perpsMarket.closePosition({ from: trader });

				let decodedLogs = await getDecodedLogs({
					hash: tx.tx,
					contracts: [perpsMarket],
				});

				// No fee => no fee minting log, so decodedLogs index == 1
				assert.equal(decodedLogs[2].name, 'PositionModified');
				assert.equal(decodedLogs[2].events[0].name, 'id');
				assert.bnEqual(decodedLogs[2].events[0].value, toBN('1'));

				tx = await perpsMarket.modifyPosition(toUnit('10'), { from: trader });

				decodedLogs = await getDecodedLogs({
					hash: tx.tx,
					contracts: [perpsMarket],
				});

				assert.equal(decodedLogs[2].name, 'PositionModified');
				assert.equal(decodedLogs[2].events[0].name, 'id');
				assert.bnEqual(decodedLogs[2].events[0].value, toBN('1'));

				const { id: newPositionId } = await perpsMarket.positions(trader);
				assert.bnEqual(newPositionId, toBN('1'));

				assert.bnEqual(await perpsMarket.positionIdOwner(toBN('1')), trader);
			});
		});

		describe('post-trade position details', async () => {
			const getPositionDetails = async ({ account }) => {
				const newPosition = await perpsMarket.positions(account);
				const { price: liquidationPrice } = await perpsMarket.approxLiquidationPriceAndFee(account);
				return {
					...newPosition,
					liquidationPrice,
				};
			};
			const sizeDelta = toUnit('10');

			it('can get position details for new position', async () => {
				await perpsMarket.transferMargin(toUnit('1000'), { from: trader });
				await setPrice(await perpsMarket.baseAsset(), toUnit('240'));

				const expectedDetails = await perpsMarket.postTradeDetails(sizeDelta, trader);

				// Now execute the trade.
				await perpsMarket.modifyPosition(sizeDelta, {
					from: trader,
				});

				const details = await getPositionDetails({ account: trader });

				assert.bnClose(expectedDetails.margin, details.margin, toUnit(0.01)); // one block of funding rate has accrued
				assert.bnEqual(expectedDetails.size, details.size);
				assert.bnEqual(expectedDetails.price, details.lastPrice);
				assert.bnClose(expectedDetails.liqPrice, details.liquidationPrice, toUnit(0.01));
				assert.bnEqual(expectedDetails.fee, toUnit('7.2'));
				assert.bnEqual(expectedDetails.status, Status.Ok);
			});

			it('uses the margin of an existing position', async () => {
				await transferMarginAndModifyPosition({
					market: perpsMarket,
					account: trader,
					fillPrice: toUnit('240'),
					marginDelta: toUnit('1000'),
					sizeDelta,
				});

				const expectedDetails = await perpsMarket.postTradeDetails(sizeDelta, trader);

				// Now execute the trade.
				await perpsMarket.modifyPosition(sizeDelta, {
					from: trader,
				});

				const details = await getPositionDetails({ account: trader });

				assert.bnClose(expectedDetails.margin, details.margin, toUnit(0.01)); // one block of funding rate has accrued
				assert.bnEqual(expectedDetails.size, details.size);
				assert.bnEqual(expectedDetails.price, details.lastPrice);
				assert.bnClose(expectedDetails.positionLiquidationPrice, details.liqPrice, toUnit(0.01));
				assert.bnEqual(expectedDetails.fee, toUnit('7.2'));
				assert.bnEqual(expectedDetails.status, Status.Ok);
			});
		});
	});

	describe('Profit & Loss, margin, leverage', () => {
		describe('PnL', () => {
			beforeEach(async () => {
				await setPrice(baseAsset, toUnit('100'));
				await perpsMarket.transferMargin(toUnit('1000'), { from: trader });
				await perpsMarket.modifyPosition(toUnit('50'), { from: trader });
				await perpsMarket.transferMargin(toUnit('4000'), { from: trader2 });
				await perpsMarket.modifyPosition(toUnit('-40'), { from: trader2 });
			});

			it('steady price', async () => {
				assert.bnEqual((await perpsMarket.profitLoss(trader))[0], toBN(0));
				assert.bnEqual((await perpsMarket.profitLoss(trader2))[0], toBN(0));
			});

			it('price increase', async () => {
				await setPrice(baseAsset, toUnit('150'));
				assert.bnEqual((await perpsMarket.profitLoss(trader))[0], toUnit('2500'));
				assert.bnEqual((await perpsMarket.profitLoss(trader2))[0], toUnit('-2000'));
			});

			it('price decrease', async () => {
				await setPrice(baseAsset, toUnit('90'));

				assert.bnEqual((await perpsMarket.profitLoss(trader))[0], toUnit('-500'));
				assert.bnEqual((await perpsMarket.profitLoss(trader2))[0], toUnit('400'));
			});

			it('Reports invalid prices properly', async () => {
				assert.isFalse((await perpsMarket.profitLoss(trader))[1]);
				await fastForward(7 * 24 * 60 * 60); // Stale the prices
				assert.isTrue((await perpsMarket.profitLoss(trader))[1]);
			});

			it.skip('Zero profit on a zero-size position', async () => {
				assert.isTrue(false);
			});
		});

		describe('Remaining margin', async () => {
			let fee, fee2;

			beforeEach(async () => {
				await setPrice(baseAsset, toUnit('100'));
				fee = (await perpsMarket.orderFee(toUnit('50')))[0];
				await perpsMarket.transferMargin(toUnit('1000'), { from: trader });
				await perpsMarket.modifyPosition(toUnit('50'), { from: trader });
				fee2 = (await perpsMarket.orderFee(toUnit('-50')))[0];
				await perpsMarket.transferMargin(toUnit('5000'), { from: trader2 });
				await perpsMarket.modifyPosition(toUnit('-50'), { from: trader2 });
			});

			it('Remaining margin unchanged with no funding or profit', async () => {
				await fastForward(24 * 60 * 60);
				// Note that the first guy paid a bit of funding as there was a delay between confirming
				// the first and second orders
				assert.bnClose(
					(await perpsMarket.remainingMargin(trader))[0],
					toUnit('1000').sub(fee),
					toUnit('0.1')
				);
				assert.bnEqual((await perpsMarket.remainingMargin(trader2))[0], toUnit('5000').sub(fee2));
			});

			describe.skip('profit and no funding', async () => {
				it('positive profit', async () => {
					assert.isTrue(false);
				});

				it('negative profit', async () => {
					assert.isTrue(false);
				});
			});

			describe.skip('funding and no profit', async () => {
				it('positive funding', async () => {
					assert.isTrue(false);
				});

				it('negative funding', async () => {
					assert.isTrue(false);
				});
			});

			describe.skip('funding and profit', async () => {
				it('positive sum', async () => {
					assert.isTrue(false);
				});

				it('negative sum', async () => {
					assert.isTrue(false);
				});
			});

			it.skip('Remaining margin is clamped to zero if losses exceed initial margin', async () => {
				assert.isTrue(false);
			});

			it('Remaining margin reports invalid prices properly', async () => {
				assert.isFalse((await perpsMarket.remainingMargin(trader))[1]);
				await fastForward(7 * 24 * 60 * 60); // Stale the prices
				assert.isTrue((await perpsMarket.remainingMargin(trader))[1]);
			});
		});

		describe('Accessible margin', async () => {
			const withdrawAccessibleAndValidate = async account => {
				let accessible = (await perpsMarket.accessibleMargin(account))[0];
				await perpsMarket.transferMargin(accessible.neg(), { from: account });
				accessible = (await perpsMarket.accessibleMargin(account))[0];
				assert.bnClose(accessible, toBN('0'), toUnit('1'));
				await assert.revert(
					perpsMarket.transferMargin(toUnit('-1'), { from: account }),
					'Insufficient margin'
				);
			};

			it('With no position, entire margin is accessible.', async () => {
				const margin = toUnit('1234.56789');
				await perpsMarket.transferMargin(margin, { from: trader3 });
				assert.bnEqual((await perpsMarket.accessibleMargin(trader3))[0], margin);
				await withdrawAccessibleAndValidate(trader3);
			});

			it('With a tiny position, minimum margin requirement is enforced.', async () => {
				const margin = toUnit('1234.56789');
				const size = margin.div(toBN(10000));
				await transferMarginAndModifyPosition({
					market: perpsMarket,
					account: trader3,
					fillPrice: toUnit('100'),
					marginDelta: margin,
					sizeDelta: size,
				});
				assert.bnClose(
					(await perpsMarket.accessibleMargin(trader3))[0],
					margin.sub(minInitialMargin),
					toUnit('0.1')
				);
				await withdrawAccessibleAndValidate(trader3);

				await transferMarginAndModifyPosition({
					market: perpsMarket,
					account: trader2,
					fillPrice: toUnit('100'),
					marginDelta: margin,
					sizeDelta: size.neg(),
				});
				assert.bnClose(
					(await perpsMarket.accessibleMargin(trader2))[0],
					margin.sub(minInitialMargin),
					toUnit('0.1')
				);
				await withdrawAccessibleAndValidate(trader2);
			});

			it('At max leverage, no margin is accessible.', async () => {
				await transferMarginAndModifyPosition({
					market: perpsMarket,
					account: trader3,
					fillPrice: toUnit('100'),
					marginDelta: toUnit('1234'),
					sizeDelta: toUnit('123.4'),
				});
				assert.bnEqual((await perpsMarket.accessibleMargin(trader3))[0], toUnit('0'));
				await withdrawAccessibleAndValidate(trader3);

				await transferMarginAndModifyPosition({
					market: perpsMarket,
					account: trader2,
					fillPrice: toUnit('100'),
					marginDelta: toUnit('1234'),
					sizeDelta: toUnit('-123.4'),
				});
				assert.bnEqual((await perpsMarket.accessibleMargin(trader2))[0], toUnit('0'));
				await withdrawAccessibleAndValidate(trader2);
			});

			it('At above max leverage, no margin is accessible.', async () => {
				await transferMarginAndModifyPosition({
					market: perpsMarket,
					account: trader3,
					fillPrice: toUnit('100'),
					marginDelta: toUnit('1234'),
					sizeDelta: toUnit('12.34').mul(toBN('8')),
				});

				await setPrice(baseAsset, toUnit('90'));

				assert.bnGt((await perpsMarket.currentLeverage(trader3))[0], maxLeverage);
				assert.bnEqual((await perpsMarket.accessibleMargin(trader3))[0], toUnit('0'));
				await withdrawAccessibleAndValidate(trader3);

				await transferMarginAndModifyPosition({
					market: perpsMarket,
					account: trader2,
					fillPrice: toUnit('100'),
					marginDelta: toUnit('1234'),
					sizeDelta: toUnit('-12.34').mul(toBN('8')),
					leverage: toUnit('-8'),
				});

				await setPrice(baseAsset, toUnit('110'));

				assert.bnGt((await perpsMarket.currentLeverage(trader2))[0].neg(), maxLeverage);
				assert.bnEqual((await perpsMarket.accessibleMargin(trader2))[0], toUnit('0'));
				await withdrawAccessibleAndValidate(trader2);
			});

			it('If a position is subject to liquidation, no margin is accessible.', async () => {
				await transferMarginAndModifyPosition({
					market: perpsMarket,
					account: trader3,
					fillPrice: toUnit('100'),
					marginDelta: toUnit('1234'),
					sizeDelta: toUnit('12.34').mul(toBN('8')),
				});

				await setPrice(baseAsset, toUnit('80'));
				assert.isTrue(await perpsMarket.canLiquidate(trader3));
				assert.bnEqual((await perpsMarket.accessibleMargin(trader3))[0], toUnit('0'));
				await withdrawAccessibleAndValidate(trader3);

				await transferMarginAndModifyPosition({
					market: perpsMarket,
					account: trader2,
					fillPrice: toUnit('100'),
					marginDelta: toUnit('1234'),
					sizeDelta: toUnit('12.34').mul(toBN('-8')),
				});

				await setPrice(baseAsset, toUnit('120'));
				assert.isTrue(await perpsMarket.canLiquidate(trader2));
				assert.bnEqual((await perpsMarket.accessibleMargin(trader2))[0], toUnit('0'));
				await withdrawAccessibleAndValidate(trader2);
			});

			it('If remaining margin is below minimum initial margin, no margin is accessible.', async () => {
				const size = toUnit('10.5');
				await transferMarginAndModifyPosition({
					market: perpsMarket,
					account: trader3,
					fillPrice: toUnit('100'),
					marginDelta: toUnit('105'),
					sizeDelta: size,
				});

				// The price moves down, eating into the margin, but the leverage is reduced to acceptable levels
				let price = toUnit('95');
				await setPrice(baseAsset, price);
				let remaining = (await perpsMarket.remainingMargin(trader3))[0];
				const sizeFor9x = divideDecimal(remaining.mul(toBN('9')), price);
				await perpsMarket.modifyPosition(sizeFor9x.sub(size), { from: trader3 });

				assert.bnEqual((await perpsMarket.accessibleMargin(trader3))[0], toUnit('0'));

				price = toUnit('100');
				await setPrice(baseAsset, price);
				remaining = (await perpsMarket.remainingMargin(trader3))[0];
				const sizeForNeg10x = divideDecimal(remaining.mul(toBN('-10')), price);

				await transferMarginAndModifyPosition({
					market: perpsMarket,
					account: trader3,
					fillPrice: toUnit('100'),
					marginDelta: toUnit('105'),
					sizeDelta: sizeForNeg10x.sub(sizeFor9x),
				});

				// The price moves up, eating into the margin, but the leverage is reduced to acceptable levels
				price = toUnit('111');
				await setPrice(baseAsset, price);
				remaining = (await perpsMarket.remainingMargin(trader3))[0];
				const sizeForNeg9x = divideDecimal(remaining.mul(toBN('-9')), price);
				await perpsMarket.modifyPosition(sizeForNeg10x.sub(sizeForNeg9x), { from: trader3 });

				assert.bnEqual((await perpsMarket.accessibleMargin(trader3))[0], toUnit('0'));
				await withdrawAccessibleAndValidate(trader3);
			});

			it('With a fraction of max leverage position, a complementary fraction of margin is accessible', async () => {
				await transferMarginAndModifyPosition({
					market: perpsMarket,
					account: trader,
					fillPrice: toUnit('100'),
					marginDelta: toUnit('1000'),
					sizeDelta: toUnit('50'),
				});
				await transferMarginAndModifyPosition({
					market: perpsMarket,
					account: trader2,
					fillPrice: toUnit('100'),
					marginDelta: toUnit('1000'),
					sizeDelta: toUnit('-20'),
				});

				// Give fairly wide bands to account for fees
				assert.bnClose(
					(await perpsMarket.accessibleMargin(trader))[0],
					toUnit('500'),
					toUnit('20')
				);
				await withdrawAccessibleAndValidate(trader);
				assert.bnClose(
					(await perpsMarket.accessibleMargin(trader2))[0],
					toUnit('800'),
					toUnit('7')
				);
				await withdrawAccessibleAndValidate(trader2);
			});

			it('After some profit, more margin becomes accessible', async () => {
				await transferMarginAndModifyPosition({
					market: perpsMarket,
					account: trader,
					fillPrice: toUnit('100'),
					marginDelta: toUnit('1000'),
					sizeDelta: toUnit('100'),
				});
				await transferMarginAndModifyPosition({
					market: perpsMarket,
					account: trader2,
					fillPrice: toUnit('100'),
					marginDelta: toUnit('1000'),
					sizeDelta: toUnit('-50'),
				});

				// No margin is accessible at max leverage
				assert.bnEqual((await perpsMarket.accessibleMargin(trader))[0], toUnit('0'));

				// The more conservative trader has about half margin accessible
				assert.bnClose(
					(await perpsMarket.accessibleMargin(trader2))[0],
					toUnit('500'),
					toUnit('16')
				);

				// Price goes up 10%
				await setPrice(baseAsset, toUnit('110'));

				// At 10x, the trader makes 100% on their margin
				assert.bnClose(
					(await perpsMarket.accessibleMargin(trader))[0],
					toUnit('1000').sub(minInitialMargin),
					toUnit('40')
				);
				await withdrawAccessibleAndValidate(trader);

				// Price goes down 10% relative to the original price
				await setPrice(baseAsset, toUnit('90'));

				// The 5x short trader makes 50% on their margin
				assert.bnClose(
					(await perpsMarket.accessibleMargin(trader2))[0],
					toUnit('1000'), // no deduction of min initial margin because the trader would still be above the min at max leverage
					toUnit('50')
				);
				await withdrawAccessibleAndValidate(trader2);
			});

			it('After a loss, less margin is accessible', async () => {
				await transferMarginAndModifyPosition({
					market: perpsMarket,
					account: trader,
					fillPrice: toUnit('100'),
					marginDelta: toUnit('1000'),
					sizeDelta: toUnit('20'),
				});
				await transferMarginAndModifyPosition({
					market: perpsMarket,
					account: trader2,
					fillPrice: toUnit('100'),
					marginDelta: toUnit('1000'),
					sizeDelta: toUnit('-50'),
				});

				// The more conservative trader has about 80% margin accessible
				assert.bnClose(
					(await perpsMarket.accessibleMargin(trader))[0],
					toUnit('800'),
					toUnit('10')
				);

				// The other, about 50% margin accessible
				assert.bnClose(
					(await perpsMarket.accessibleMargin(trader2))[0],
					toUnit('500'),
					toUnit('16')
				);

				// Price goes falls 10%
				await setPrice(baseAsset, toUnit('90'));

				// At 2x, the trader loses 20% of their margin
				assert.bnClose(
					(await perpsMarket.accessibleMargin(trader))[0],
					toUnit('600'),
					toUnit('40')
				);
				await withdrawAccessibleAndValidate(trader);

				// Price goes up 5% relative to the original price
				await setPrice(baseAsset, toUnit('105'));

				// The 5x short trader loses 25% of their margin
				assert.bnClose(
					(await perpsMarket.accessibleMargin(trader2))[0],
					toUnit('250'),
					toUnit('50')
				);
				await withdrawAccessibleAndValidate(trader2);
			});

			it('Larger position', async () => {
				await transferMarginAndModifyPosition({
					market: perpsMarket,
					account: trader,
					fillPrice: toUnit('100'),
					marginDelta: toUnit('10000'),
					sizeDelta: toUnit('1000'),
				});

				// No margin is accessible at max leverage
				assert.bnEqual((await perpsMarket.accessibleMargin(trader))[0], toUnit('0'));

				// Price goes up 10%
				await setPrice(baseAsset, toUnit('110'));

				// At 10x, the trader makes 100% on their margin
				assert.bnClose(
					(await perpsMarket.accessibleMargin(trader))[0],
					toUnit('10000')
						.sub(minInitialMargin)
						.sub(toUnit('1200')),
					toUnit('10')
				);
				await withdrawAccessibleAndValidate(trader);
			});

			it('Accessible margin function properly reports invalid price', async () => {
				assert.isFalse((await perpsMarket.accessibleMargin(trader))[1]);
				await fastForward(7 * 24 * 60 * 60);
				assert.isTrue((await perpsMarket.accessibleMargin(trader))[1]);
			});

			describe('withdrawAllMargin', () => {
				it('Reverts if the price is invalid', async () => {
					await perpsMarket.transferMargin(toUnit('1000'), { from: trader });
					await fastForward(7 * 24 * 60 * 60);
					await assert.revert(perpsMarket.withdrawAllMargin({ from: trader }), 'Invalid price');
				});

				it('Reverts if the system is suspended', async () => {
					await perpsMarket.transferMargin(toUnit('1000'), { from: trader });

					// suspend
					await systemStatus.suspendSystem('3', { from: owner });
					// should revert
					await assert.revert(
						perpsMarket.withdrawAllMargin({ from: trader }),
						'Synthetix is suspended'
					);

					// resume
					await systemStatus.resumeSystem({ from: owner });
					// should work now
					await perpsMarket.withdrawAllMargin({ from: trader });
					assert.bnClose((await perpsMarket.accessibleMargin(trader))[0], toBN('0'), toUnit('0.1'));
				});

				it('allows users to withdraw all their margin', async () => {
					await perpsMarket.transferMargin(toUnit('1000'), { from: trader });
					await perpsMarket.transferMargin(toUnit('3000'), { from: trader2 });
					await perpsMarket.transferMargin(toUnit('10000'), { from: trader3 });

					await setPrice(baseAsset, toUnit('10'));

					await perpsMarket.modifyPosition(toUnit('500'), { from: trader });
					await perpsMarket.modifyPosition(toUnit('-1100'), { from: trader2 });
					await perpsMarket.modifyPosition(toUnit('9000'), { from: trader3 });

					assert.bnGt((await perpsMarket.accessibleMargin(trader))[0], toBN('0'));
					assert.bnGt((await perpsMarket.accessibleMargin(trader2))[0], toBN('0'));
					assert.bnGt((await perpsMarket.accessibleMargin(trader3))[0], toBN('0'));

					await perpsMarket.withdrawAllMargin({ from: trader });

					await setPrice(baseAsset, toUnit('11.4847'));

					await perpsMarket.withdrawAllMargin({ from: trader });
					await perpsMarket.withdrawAllMargin({ from: trader2 });
					await perpsMarket.withdrawAllMargin({ from: trader3 });

					assert.bnClose((await perpsMarket.accessibleMargin(trader))[0], toBN('0'), toUnit('0.1'));
					assert.bnClose(
						(await perpsMarket.accessibleMargin(trader2))[0],
						toBN('0'),
						toUnit('0.1')
					);
					assert.bnClose(
						(await perpsMarket.accessibleMargin(trader3))[0],
						toBN('0'),
						toUnit('0.1')
					);
				});

				it('Does nothing with an empty margin', async () => {
					let margin = await perpsMarket.remainingMargin(trader);
					assert.bnEqual(margin[0], toBN('0'));
					await perpsMarket.withdrawAllMargin({ from: trader });
					margin = await perpsMarket.remainingMargin(trader);
					assert.bnEqual(margin[0], toBN('0'));
				});

				it('Withdraws everything with no position', async () => {
					await perpsMarket.transferMargin(toUnit('1000'), { from: trader });

					let margin = await perpsMarket.remainingMargin(trader);
					assert.bnEqual(margin[0], toUnit('1000'));

					await perpsMarket.withdrawAllMargin({ from: trader });
					margin = await perpsMarket.remainingMargin(trader);
					assert.bnEqual(margin[0], toBN('0'));
				});

				it('Profit allows more to be withdrawn', async () => {
					await perpsMarket.transferMargin(toUnit('1239.2487'), { from: trader });

					await setPrice(baseAsset, toUnit('15.53'));
					await perpsMarket.modifyPosition(toUnit('-322'), { from: trader });

					await perpsMarket.withdrawAllMargin({ from: trader });
					assert.bnClose((await perpsMarket.accessibleMargin(trader))[0], toBN('0'), toUnit('0.1'));
					await setPrice(baseAsset, toUnit('1.777'));
					assert.bnGt((await perpsMarket.accessibleMargin(trader))[0], toBN('0'));

					await perpsMarket.withdrawAllMargin({ from: trader });
					assert.bnClose((await perpsMarket.accessibleMargin(trader))[0], toBN('0'), toUnit('0.1'));
				});
			});
		});

		describe('Leverage', async () => {
			it('current leverage', async () => {
				let price = toUnit(100);

				await setPrice(baseAsset, price);
				await perpsMarket.transferMargin(toUnit('1000'), { from: trader });
				await perpsMarket.modifyPosition(toUnit('50'), { from: trader }); // 5x
				await perpsMarket.transferMargin(toUnit('1000'), { from: trader2 });
				await perpsMarket.modifyPosition(toUnit('-100'), { from: trader2 }); // -10x

				const fee1 = multiplyDecimal(toUnit('5000'), baseFee);
				const fee2 = multiplyDecimal(toUnit('10000'), baseFee);

				const lev = (notional, margin, fee) => divideDecimal(notional, margin.sub(fee));

				// With no price motion and no funding rate, leverage should be unchanged.
				assert.bnClose(
					(await perpsMarket.currentLeverage(trader))[0],
					lev(toUnit('5000'), toUnit('1000'), fee1),
					toUnit(0.1)
				);
				assert.bnClose(
					(await perpsMarket.currentLeverage(trader2))[0],
					lev(toUnit('-10000'), toUnit('1000'), fee2),
					toUnit(0.1)
				);

				price = toUnit(105);
				await setPrice(baseAsset, price);

				// Price moves to 105:
				// long notional value 5000 -> 5250; long remaining margin 1000 -> 1250; leverage 5 -> 4.2
				// short notional value -10000 -> -10500; short remaining margin 1000 -> 500; leverage 10 -> 21;
				assert.bnClose(
					(await perpsMarket.currentLeverage(trader))[0],
					lev(toUnit('5250'), toUnit('1250'), fee1),
					toUnit(0.1)
				);
				assert.bnClose(
					(await perpsMarket.currentLeverage(trader2))[0],
					lev(toUnit('-10500'), toUnit('500'), fee2),
					toUnit(0.1)
				);
			});

			it('current leverage can be less than 1', async () => {
				await transferMarginAndModifyPosition({
					market: perpsMarket,
					account: trader,
					fillPrice: toUnit('100'),
					marginDelta: toUnit('1000'),
					sizeDelta: toUnit('5'),
				});

				assert.bnEqual((await perpsMarket.positions(trader)).size, toUnit('5'));
				assert.bnClose((await perpsMarket.currentLeverage(trader))[0], toUnit(0.5), toUnit(0.001));

				// The response of leverage to price with leverage < 1 is opposite to leverage > 1
				// When leverage is fractional, increasing the price increases leverage
				await setPrice(baseAsset, toUnit('300'));
				assert.bnClose((await perpsMarket.currentLeverage(trader))[0], toUnit(0.75), toUnit(0.001));
				// ...while decreasing the price deleverages the position.
				await setPrice(baseAsset, toUnit('100').div(toBN(3)));
				assert.bnClose((await perpsMarket.currentLeverage(trader))[0], toUnit(0.25), toUnit(0.001));
			});

			it('current leverage: no position', async () => {
				const currentLeverage = await perpsMarket.currentLeverage(trader);
				assert.bnEqual(currentLeverage[0], toBN('0'));
			});

			it('current leverage properly reports invalid prices', async () => {
				assert.isFalse((await perpsMarket.currentLeverage(trader))[1]);
				await fastForward(7 * 24 * 60 * 60);
				assert.isTrue((await perpsMarket.currentLeverage(trader))[1]);
			});
		});
	});

	describe('Funding', () => {
		it('An empty market induces zero funding rate', async () => {
			assert.bnEqual(await perpsMarket.currentFundingRate(), toUnit(0));
		});

		it('A balanced market induces zero funding rate', async () => {
			for (const traderDetails of [
				['100', trader],
				['-100', trader2],
			]) {
				await transferMarginAndModifyPosition({
					market: perpsMarket,
					account: traderDetails[1],
					fillPrice: toUnit('100'),
					marginDelta: toUnit('1000'),
					sizeDelta: toUnit(traderDetails[0]),
				});
			}
			assert.bnEqual(await perpsMarket.currentFundingRate(), toUnit(0));
		});

		it('A balanced market (with differing leverage) induces zero funding rate', async () => {
			for (const traderDetails of [
				['1000', '50', trader],
				['2000', '-50', trader2],
			]) {
				await transferMarginAndModifyPosition({
					market: perpsMarket,
					account: traderDetails[2],
					fillPrice: toUnit('100'),
					marginDelta: toUnit(traderDetails[0]),
					sizeDelta: toUnit(traderDetails[1]),
				});
			}
			assert.bnEqual(await perpsMarket.currentFundingRate(), toUnit(0));
		});

		it('Various skew rates', async () => {
			// Market is balanced
			assert.bnEqual(await perpsMarket.currentFundingRate(), toUnit(0));

			const price = toUnit(250);

			await transferMarginAndModifyPosition({
				market: perpsMarket,
				account: trader,
				fillPrice: price,
				marginDelta: toUnit('1000'),
				sizeDelta: toUnit('12'),
			});

			await transferMarginAndModifyPosition({
				market: perpsMarket,
				account: trader2,
				fillPrice: price,
				marginDelta: toUnit('1000'),
				sizeDelta: toUnit('-12'),
			});

			assert.bnEqual(await perpsMarket.currentFundingRate(), toUnit(0));

			const minScale = divideDecimal(
				(await perpsSettings.parameters(marketKey)).skewScaleUSD,
				price
			);
			const maxFundingRate = await perpsMarket.maxFundingRate();
			// Market is 24 units long skewed (24 / 100000)
			await perpsMarket.modifyPosition(toUnit('24'), { from: trader });
			let marketSkew = await perpsMarket.marketSkew();
			assert.bnEqual(
				await perpsMarket.currentFundingRate(),
				multiplyDecimal(divideDecimal(marketSkew, minScale), maxFundingRate.neg())
			);

			// 50% the other way ()
			await perpsMarket.modifyPosition(toUnit('-32'), { from: trader });
			marketSkew = await perpsMarket.marketSkew();
			assert.bnClose(
				await perpsMarket.currentFundingRate(),
				multiplyDecimal(divideDecimal(marketSkew, minScale), maxFundingRate.neg())
			);

			// Market is 100% skewed
			await perpsMarket.closePosition({ from: trader });
			marketSkew = await perpsMarket.marketSkew();
			assert.bnClose(
				await perpsMarket.currentFundingRate(),
				multiplyDecimal(divideDecimal(marketSkew, minScale), maxFundingRate.neg())
			);

			// 100% the other way
			await perpsMarket.modifyPosition(toUnit('4'), { from: trader });
			await perpsMarket.closePosition({ from: trader2 });
			marketSkew = await perpsMarket.marketSkew();
			assert.bnClose(
				await perpsMarket.currentFundingRate(),
				multiplyDecimal(divideDecimal(marketSkew, minScale), maxFundingRate.neg())
			);
		});

		it('Altering the max funding has a proportional effect', async () => {
			// 0, +-50%, +-100%
			assert.bnEqual(await perpsMarket.currentFundingRate(), toUnit(0));

			await transferMarginAndModifyPosition({
				market: perpsMarket,
				account: trader,
				fillPrice: toUnit('250'),
				marginDelta: toUnit('1000'),
				sizeDelta: toUnit('12'),
			});

			await transferMarginAndModifyPosition({
				market: perpsMarket,
				account: trader2,
				fillPrice: toUnit('250'),
				marginDelta: toUnit('1000'),
				sizeDelta: toUnit('-4'),
			});

			const expectedFunding = toUnit('-0.002'); // 8 * 250 / 100_000 skew * 0.1 max funding rate
			assert.bnEqual(await perpsMarket.currentFundingRate(), expectedFunding);

			await perpsSettings.setMaxFundingRate(marketKey, toUnit('0.2'), { from: owner });
			assert.bnEqual(
				await perpsMarket.currentFundingRate(),
				multiplyDecimal(expectedFunding, toUnit(2))
			);
			await perpsSettings.setMaxFundingRate(marketKey, toUnit('0'), { from: owner });
			assert.bnEqual(await perpsMarket.currentFundingRate(), toUnit('0'));
		});

		it('Altering the skewScaleUSD has a proportional effect', async () => {
			const initialPrice = 100;
			const price = 250;
			await transferMarginAndModifyPosition({
				market: perpsMarket,
				account: trader,
				fillPrice: toUnit(price),
				marginDelta: toUnit('1000'),
				sizeDelta: toUnit('-12'),
			});

			await transferMarginAndModifyPosition({
				market: perpsMarket,
				account: trader2,
				fillPrice: toUnit(price),
				marginDelta: toUnit('1000'),
				sizeDelta: toUnit('4'),
			});

			const expectedFunding = toUnit('0.002'); // 8 * 250 / 100_000 skew * 0.1 max funding rate
			assert.bnEqual(await perpsMarket.currentFundingRate(), expectedFunding);

			await perpsSettings.setSkewScaleUSD(marketKey, toUnit(500 * initialPrice), {
				from: owner,
			});
			assert.bnEqual(
				await perpsMarket.currentFundingRate(),
				multiplyDecimal(expectedFunding, toUnit('2'))
			);

			await perpsSettings.setSkewScaleUSD(marketKey, toUnit(250 * initialPrice), {
				from: owner,
			});
			assert.bnEqual(
				await perpsMarket.currentFundingRate(),
				multiplyDecimal(expectedFunding, toUnit('4'))
			);

			await perpsSettings.setSkewScaleUSD(marketKey, toUnit(2000 * initialPrice), {
				from: owner,
			});
			assert.bnEqual(
				await perpsMarket.currentFundingRate(),
				multiplyDecimal(expectedFunding, toUnit('0.5'))
			);

			// skewScaleUSD is below market size
			await perpsSettings.setSkewScaleUSD(marketKey, toUnit(4 * price), { from: owner });
			assert.bnEqual(await perpsMarket.currentFundingRate(), toUnit('0.1')); // max funding rate
		});

		for (const leverage of ['1', '-1'].map(toUnit)) {
			const side = parseInt(leverage.toString()) > 0 ? 'long' : 'short';

			describe(`${side}`, () => {
				beforeEach(async () => {
					await perpsSettings.setMaxSingleSideValueUSD(marketKey, toUnit('100000'), {
						from: owner,
					});
				});
				it('100% skew induces maximum funding rate', async () => {
					await transferMarginAndModifyPosition({
						market: perpsMarket,
						account: trader,
						fillPrice: toUnit('1'),
						marginDelta: toUnit('1000000'),
						sizeDelta: divideDecimal(multiplyDecimal(leverage, toUnit('1000000')), toUnit('10')),
					});

					const expected = side === 'long' ? -maxFundingRate : maxFundingRate;

					assert.bnEqual(await perpsMarket.currentFundingRate(), expected);
				});

				it('Different skew rates induce proportional funding levels', async () => {
					// skewScaleUSD is below actual skew
					const skewScaleUSD = toUnit(100 * 100);
					await perpsSettings.setSkewScaleUSD(marketKey, skewScaleUSD, { from: owner });

					const traderPos = leverage.mul(toBN('10'));
					await transferMarginAndModifyPosition({
						market: perpsMarket,
						account: trader,
						fillPrice: toUnit('100'),
						marginDelta: toUnit('1000'),
						sizeDelta: traderPos,
					});
					await perpsMarket.transferMargin(toUnit('1000'), { from: trader2 });

					const points = 5;

					await setPrice(baseAsset, toUnit('100'));

					for (const maxFR of ['0.1', '0.2', '0.05'].map(toUnit)) {
						await perpsSettings.setMaxFundingRate(marketKey, maxFR, { from: owner });

						for (let i = points; i >= 0; i--) {
							// now lerp from leverage*k to leverage
							const frac = leverage.mul(toBN(i)).div(toBN(points));
							const oppLev = frac.neg();
							const size = oppLev.mul(toBN('10'));
							if (size.abs().gt(toBN('0'))) {
								await perpsMarket.modifyPosition(size, { from: trader2 });
							}

							const skewUSD = multiplyDecimal(traderPos.add(size), toUnit('100'));
							let expected = maxFR
								.mul(skewUSD)
								.div(skewScaleUSD)
								.neg();

							if (expected.gt(maxFR)) {
								expected = maxFR;
							}

							assert.bnClose(await perpsMarket.currentFundingRate(), expected, toUnit('0.01'));

							if (size.abs().gt(toBN(0))) {
								await perpsMarket.closePosition({ from: trader2 });
							}
						}
					}
				});
			});
		}

		it('Funding can be paused when market is paused', async () => {
			assert.bnEqual(await perpsMarket.currentFundingRate(), toUnit(0));

			const price = toUnit('250');
			await transferMarginAndModifyPosition({
				market: perpsMarket,
				account: trader,
				fillPrice: price,
				marginDelta: toUnit('1000'),
				sizeDelta: toUnit('12'),
			});

			const fundingRate = toUnit('-0.003'); // 12 * 250 / 100_000 skew * 0.1 max funding rate
			assert.bnEqual(await perpsMarket.currentFundingRate(), fundingRate);

			// 1 day
			await fastForward(24 * 60 * 60);
			await setPrice(baseAsset, price);

			// pause the market
			await systemStatus.suspendFuturesMarket(marketKey, '0', { from: owner });
			// set funding rate to 0
			await perpsSettings.setMaxFundingRate(marketKey, toUnit('0'), { from: owner });

			// check accrued
			const accrued = (await perpsMarket.accruedFunding(trader))[0];
			assert.bnClose(accrued, fundingRate.mul(toBN(250 * 12)), toUnit('0.01'));

			// 2 days of pause
			await fastForward(2 * 24 * 60 * 60);
			await setPrice(baseAsset, price);

			// check no funding accrued
			assert.bnEqual((await perpsMarket.accruedFunding(trader))[0], accrued);

			// set funding rate to 0.1 again
			await perpsSettings.setMaxFundingRate(marketKey, toUnit('0.1'), { from: owner });
			// resume
			await systemStatus.resumeFuturesMarket(marketKey, { from: owner });

			// 1 day
			await fastForward(24 * 60 * 60);
			await setPrice(baseAsset, price);

			// check more funding accrued
			assert.bnGt((await perpsMarket.accruedFunding(trader))[0].abs(), accrued.abs());
		});

		describe('Funding sequence', () => {
			const price = toUnit('100');
			beforeEach(async () => {
				// Set up some market skew so that funding is being incurred.
				// Proportional Skew = 0.5, so funding rate is 0.05 per day.
				await transferMarginAndModifyPosition({
					market: perpsMarket,
					account: trader,
					fillPrice: price,
					marginDelta: toUnit('1000'),
					sizeDelta: toUnit('90'),
				});

				await transferMarginAndModifyPosition({
					market: perpsMarket,
					account: trader2,
					fillPrice: price,
					marginDelta: toUnit('1000'),
					sizeDelta: toUnit('-30'),
				});
			});

			it.skip('Funding sequence is recomputed by order submission', async () => {
				assert.isTrue(false);
			});

			it.skip('Funding sequence is recomputed by order confirmation', async () => {
				assert.isTrue(false);
			});

			it.skip('Funding sequence is recomputed by order cancellation', async () => {
				assert.isTrue(false);
			});

			it.skip('Funding sequence is recomputed by position closure', async () => {
				assert.isTrue(false);
			});

			it.skip('Funding sequence is recomputed by liquidation', async () => {
				assert.isTrue(false);
			});

			it.skip('Funding sequence is recomputed by margin transfers', async () => {
				assert.isTrue(false);
			});

			it('Funding sequence is recomputed by setting funding rate parameters', async () => {
				// no skewScaleUSD
				await perpsSettings.setSkewScaleUSD(marketKey, toUnit('10000'), { from: owner });

				assert.bnEqual(await perpsMarket.fundingSequenceLength(), initialFundingIndex.add(toBN(6)));
				await fastForward(24 * 60 * 60);
				await setPrice(baseAsset, toUnit('100'));
				assert.bnClose((await perpsMarket.unrecordedFunding())[0], toUnit('-6'), toUnit('0.01'));

				await perpsSettings.setMaxFundingRate(marketKey, toUnit('0.2'), { from: owner });
				const time = await currentTime();

				assert.bnEqual(await perpsMarket.fundingSequenceLength(), initialFundingIndex.add(toBN(7)));
				assert.bnEqual(await perpsMarket.fundingLastRecomputed(), time);
				assert.bnClose(
					await perpsMarket.fundingSequence(initialFundingIndex.add(toBN(6))),
					toUnit('-6'),
					toUnit('0.01')
				);
				assert.bnClose((await perpsMarket.unrecordedFunding())[0], toUnit('0'), toUnit('0.01'));

				await fastForward(24 * 60 * 60);
				await setPrice(baseAsset, toUnit('200'));
				assert.bnClose((await perpsMarket.unrecordedFunding())[0], toUnit('-40'), toUnit('0.01'));

				assert.bnEqual(await perpsMarket.fundingSequenceLength(), initialFundingIndex.add(toBN(7)));

				await fastForward(24 * 60 * 60);
				await setPrice(baseAsset, toUnit('300'));
				assert.bnClose((await perpsMarket.unrecordedFunding())[0], toUnit('-120'), toUnit('0.01'));
			});
		});

		it.skip('A zero-size position accrues no funding', async () => {
			assert.isTrue(false);
		});
	});

	describe('Market Debt', () => {
		it('Basic debt movements', async () => {
			assert.bnEqual(await perpsMarket.entryDebtCorrection(), toUnit('0'));
			assert.bnEqual((await perpsMarket.marketDebt())[0], toUnit('0'));

			await setPrice(baseAsset, toUnit('100'));
			await perpsMarket.transferMargin(toUnit('1000'), { from: trader }); // Debt correction: +1000
			const fee1 = (await perpsMarket.orderFee(toUnit('50')))[0];
			await perpsMarket.modifyPosition(toUnit('50'), { from: trader }); // Debt correction: -5000 - fee1

			assert.bnEqual(await perpsMarket.entryDebtCorrection(), toUnit('-4000').sub(fee1));
			assert.bnEqual((await perpsMarket.marketDebt())[0], toUnit('1000').sub(fee1));

			await setPrice(baseAsset, toUnit('120'));
			await perpsMarket.transferMargin(toUnit('600'), { from: trader2 }); // Debt correction: +600
			const fee2 = (await perpsMarket.orderFee(toUnit('-35')))[0];
			await perpsMarket.modifyPosition(toUnit('-35'), { from: trader2 }); // Debt correction: +4200 - fee2

			assert.bnClose(
				await perpsMarket.entryDebtCorrection(),
				toUnit('800')
					.sub(fee1)
					.sub(fee2),
				toUnit('0.1')
			);

			// 1600 margin, plus 1000 profit by trader1
			assert.bnClose(
				(await perpsMarket.marketDebt())[0],
				toUnit('2600')
					.sub(fee1)
					.sub(fee2),
				toUnit('0.1')
			);

			await closePositionAndWithdrawMargin({
				market: perpsMarket,
				account: trader,
				fillPrice: toUnit('110'),
			});

			assert.bnClose(await perpsMarket.entryDebtCorrection(), toUnit('4800'), toUnit('13'));
			assert.bnClose((await perpsMarket.marketDebt())[0], toUnit('950'), toUnit('13'));

			await closePositionAndWithdrawMargin({
				market: perpsMarket,
				account: trader2,
				fillPrice: toUnit('100'),
			});

			assert.bnEqual(await perpsMarket.entryDebtCorrection(), toUnit('0'));
			assert.bnEqual((await perpsMarket.marketDebt())[0], toUnit('0'));
		});

		it.skip('Market debt is the sum of remaining margins', async () => {
			assert.isTrue(false);
		});

		it.skip('Liquidations accurately update market debt and overall system debt', async () => {
			assert.isTrue(false);
		});

		describe('market debt incorporates funding flow', async () => {
			it.skip('funding profits increase debt', async () => {
				assert.isTrue(false);
			});

			it.skip('funding losses decrease debt', async () => {
				assert.isTrue(false);
			});
		});

		describe('market debt incorporates profits', async () => {
			it.skip('profits increase debt', async () => {
				assert.isTrue(false);
			});

			it.skip('losses decrease debt', async () => {
				assert.isTrue(false);
			});
		});

		it.skip('After many trades and liquidations, the market debt is still the sum of remaining margins', async () => {
			assert.isTrue(false);
		});

		it.skip('Enough pending liquidation value can cause market debt to fall to zero, corrected by liquidating', async () => {
			assert.isTrue(false);
		});

		it('Market debt is reported as invalid when price is stale', async () => {
			assert.isFalse((await perpsMarket.marketDebt())[1]);
			await fastForward(7 * 24 * 60 * 60);
			assert.isTrue((await perpsMarket.marketDebt())[1]);
		});

		describe('Market debt is accurately reflected in total system debt', () => {
			it('Margin transfers do not alter total system debt', async () => {
				const debt = (await debtCache.currentDebt())[0];
				await perpsMarket.transferMargin(toUnit('1000'), { from: trader });
				assert.bnEqual((await debtCache.currentDebt())[0], debt);
				await perpsMarket.transferMargin(toUnit('-500'), { from: trader });
				assert.bnEqual((await debtCache.currentDebt())[0], debt);
			});

			it('Prices altering market debt are reflected in total system debt', async () => {
				await transferMarginAndModifyPosition({
					market: perpsMarket,
					account: trader,
					fillPrice: toUnit('100'),
					marginDelta: toUnit('1000'),
					sizeDelta: toUnit('100'),
				});

				await transferMarginAndModifyPosition({
					market: perpsMarket,
					account: trader2,
					fillPrice: toUnit('100'),
					marginDelta: toUnit('1000'),
					sizeDelta: toUnit('-50'),
				});

				// Price move of $5 upwards should produce long profit of $500,
				// Short losses of -$250. The debt should increase overall by $250.
				const debt = (await debtCache.currentDebt())[0];
				await setPrice(baseAsset, toUnit('105'));
				assert.bnClose((await debtCache.currentDebt())[0], debt.add(toUnit('250')), toUnit('0.01'));
				// Negate the signs for a downwards price movement.
				await setPrice(baseAsset, toUnit('95'));
				assert.bnClose((await debtCache.currentDebt())[0], debt.sub(toUnit('250')), toUnit('0.01'));
			});
		});
	});

	describe('Liquidations', () => {
		describe('Liquidation price', () => {
			it('Liquidation price is accurate without funding', async () => {
				await setPrice(baseAsset, toUnit('100'));
				await perpsMarket.transferMargin(toUnit('1000'), { from: trader });
				await perpsMarket.modifyPosition(toUnit('100'), { from: trader });
				await perpsMarket.transferMargin(toUnit('1000'), { from: trader2 });
				await perpsMarket.modifyPosition(toUnit('-100'), { from: trader2 });

				let liquidationPrice = await perpsMarket.approxLiquidationPriceAndFee(trader);

				// fee = 100 * 100 * 0.003 = 30
				// liqMargin = max(20, 100*100*0.0035) + 100*100*0.0025 = 60
				// liqPrice = 100 + (60 − (1000 - 30))÷100 = 90.9
				assert.bnClose(liquidationPrice.price, toUnit('90.9'), toUnit('0.001'));
				assert.isFalse(liquidationPrice.invalid);

				liquidationPrice = await perpsMarket.approxLiquidationPriceAndFee(trader2);

				// fee = 100 * 100 * 0.003 = 30
				// liqMargin = max(20, 100*100*0.0035) + 100*100*0.0025 = 60
				// liqPrice = 100 + (60 − (1000 - 30))÷(-100) = 109.1
				assert.bnEqual(liquidationPrice.price, toUnit('109.1'));
				assert.isFalse(liquidationPrice.invalid);
			});

			it('Liquidation price is accurate if the liquidation margin changes', async () => {
				await setPrice(baseAsset, toUnit('250'));
				await perpsMarket.transferMargin(toUnit('1000'), { from: trader });
				await perpsMarket.modifyPosition(toUnit('20'), { from: trader });
				await perpsMarket.transferMargin(toUnit('1000'), { from: trader2 });
				await perpsMarket.modifyPosition(toUnit('-20'), { from: trader2 });

				// fee = 250 * 20 * 0.003 = 15
				// liqMargin = max(20, 250 * 20 *0.0035) + 250 * 20*0.0025 = 20 + 12.5 = 32.5
				// liqPrice = 250 + (32.5 − (1000 - 15))÷(20) = 202.375
				assert.bnClose(
					(await perpsMarket.approxLiquidationPriceAndFee(trader)).price,
					toUnit(202.375),
					toUnit('0.001')
				);
				// fee = 250 * 20 * 0.003 = 15
				// liqPrice = 250 + (32.5 − (1000 - 15))÷(-20) = 297.625
				assert.bnClose(
					(await perpsMarket.approxLiquidationPriceAndFee(trader2)).price,
					toUnit(297.625),
					toUnit('0.001')
				);

				await perpsSettings.setMinKeeperFee(toUnit('100'), { from: owner });

				// liqMargin = max(100, 250 * 20 *0.0035) + 250 * 20*0.0025 = 100 + 12.5 = 112.5
				// liqPrice = 250 + (112.5 − (1000 - 15))÷(20) = 206.375
				assert.bnClose(
					(await perpsMarket.approxLiquidationPriceAndFee(trader)).price,
					toUnit(206.375),
					toUnit('0.001')
				);
				// liqPrice = 250 + (112.5 − (1000 - 15))÷(-20) = 293.625
				assert.bnClose(
					(await perpsMarket.approxLiquidationPriceAndFee(trader2)).price,
					toUnit(293.625),
					toUnit('0.001')
				);

				await perpsSettings.setLiquidationFeeRatio(toUnit('0.03'), { from: owner });
				// liqMargin = max(100, 250 * 20 *0.03) + 250 * 20*0.0025 = 150 + 12.5 = 162.5
				// liqPrice = 250 + (162.5 − (1000 - 15))÷(20) = 208.875
				assert.bnClose(
					(await perpsMarket.approxLiquidationPriceAndFee(trader)).price,
					toUnit(208.875),
					toUnit('0.001')
				);
				// liqPrice = 250 + (162.5 − (1000 - 15))÷(-20) = 291.125
				assert.bnClose(
					(await perpsMarket.approxLiquidationPriceAndFee(trader2)).price,
					toUnit(291.125),
					toUnit('0.001')
				);

				await perpsSettings.setLiquidationBufferRatio(toUnit('0.03'), { from: owner });
				// liqMargin = max(100, 250 * 20 *0.03) + 250 * 20*0.0025 = 150 + 150 = 300
				// liqPrice = 250 + (300 − (1000 - 15))÷(20) = 215.75
				assert.bnClose(
					(await perpsMarket.approxLiquidationPriceAndFee(trader)).price,
					toUnit(215.75),
					toUnit('0.001')
				);
				// liqPrice = 250 + (300 − (1000 - 15))÷(-20) = 284.25
				assert.bnClose(
					(await perpsMarket.approxLiquidationPriceAndFee(trader2)).price,
					toUnit(284.25),
					toUnit('0.001')
				);

				await perpsSettings.setMinKeeperFee(toUnit('0'), { from: owner });
				await perpsSettings.setLiquidationFeeRatio(toUnit('0'), { from: owner });
				await perpsSettings.setLiquidationBufferRatio(toUnit('0'), { from: owner });

				assert.bnClose(
					(await perpsMarket.approxLiquidationPriceAndFee(trader)).price,
					toUnit(200.75),
					toUnit('0.001')
				);
				assert.bnClose(
					(await perpsMarket.approxLiquidationPriceAndFee(trader2)).price,
					toUnit(299.25),
					toUnit('0.001')
				);
			});

			it('Liquidation price is accurate with funding', async () => {
				await perpsSettings.setSkewScaleUSD(marketKey, toUnit('10000'), { from: owner });

				await setPrice(baseAsset, toUnit('250'));
				// Submit orders that induce -0.05 funding rate
				await perpsMarket.transferMargin(toUnit('1500'), { from: trader });
				await perpsMarket.modifyPosition(toUnit('30'), { from: trader });
				await perpsMarket.transferMargin(toUnit('500'), { from: trader2 });
				await perpsMarket.modifyPosition(toUnit('-10'), { from: trader2 });

				// One day of funding
				await fastForward(24 * 60 * 60);

				// liqMargin = max(20, 250 * 30 *0.0035) + 250 * 30*0.0025 = 45
				// trader 1 pays 30 * -0.05 = -1.5 base units of funding, and a $22.5 trading fee
				// liquidation price = pLast + (mLiq - m) / s + fPerUnit
				// liquidation price = 250 + (45 - (1500 - 22.5)) / 30 + 0.05 * 250 = 214.75
				let lPrice = await perpsMarket.approxLiquidationPriceAndFee(trader);
				assert.bnClose(lPrice[0], toUnit(214.75), toUnit(0.001));

				// liqMargin = max(20, 250 * 10 *0.0035) + 250 * 10*0.0025 = 26.25
				// trader2 receives -10 * -0.05 = 0.5 base units of funding, and a $7.5 trading fee
				// liquidation price = 250 + (26.25 - (500 - 7.5)) / (-10) + 0.05 * 250 = 309.125
				lPrice = await perpsMarket.approxLiquidationPriceAndFee(trader2);
				assert.bnClose(lPrice[0], toUnit(309.125), toUnit(0.001));
			});

			it('Liquidation price reports invalidity properly', async () => {
				await perpsSettings.setSkewScaleUSD(marketKey, toUnit('12500'), { from: owner });

				await setPrice(baseAsset, toUnit('250'));
				await perpsMarket.transferMargin(toUnit('1500'), { from: trader });
				await perpsMarket.modifyPosition(toUnit('30'), { from: trader });
				await perpsMarket.transferMargin(toUnit('1000'), { from: trader2 });
				await perpsMarket.modifyPosition(toUnit('-20'), { from: trader2 });

				assert.isFalse((await perpsMarket.approxLiquidationPriceAndFee(trader)).invalid);

				await fastForward(60 * 60 * 24 * 7); // Stale the price
				let lPrice = await perpsMarket.approxLiquidationPriceAndFee(trader);
				assert.isTrue(lPrice.invalid);
				lPrice = await perpsMarket.approxLiquidationPriceAndFee(trader2);
				assert.isTrue(lPrice.invalid);
			});

			it.skip('Liquidation price is accurate with funding with intervening funding sequence updates', async () => {
				// TODO: confirm order -> a bunch of trades from other traders happen over a time period -> check the liquidation price given that most of the accrued funding is not unrecorded
				assert.isTrue(false);
			});

			it('No liquidation price on an empty position', async () => {
				assert.bnEqual(
					(await perpsMarket.approxLiquidationPriceAndFee(noBalance)).price,
					toUnit(0)
				);
			});
		});

		describe('canLiquidate', () => {
			it('Can liquidate an underwater position', async () => {
				let price = toUnit('250');
				await setPrice(baseAsset, price);
				await perpsMarket.transferMargin(toUnit('1000'), { from: trader });
				await perpsMarket.modifyPosition(toUnit('20'), { from: trader });

				price = (await perpsMarket.approxLiquidationPriceAndFee(trader)).price;
				await setPrice(baseAsset, price.sub(toUnit(1)));
				// The reason the price is imprecise is that the previously queried
				// liquidation price was calculated using:
				// 1. unrecorded funding assuming the previous price (depends on price)
				// 2. liquidation margin assuming the previous price (depends on price)
				// When price is changed artificially this results in a slightly different
				// undercorded funding, and slightly different liquidation margin which causes the actual
				// liquidation price to be slightly different.
				// A precise calculation would be a) incorrect and b) cubmbersome.
				// It would be incorrect because it would rely on other assumptions:
				// 	1) of unrecorded funding not being recorded until liquidation due to
				//	another tx in the market
				// 	2) time passing until liquidation being 0 seconds.
				// It would be cumbersome because it would need to account for the
				// non-linear relationship of liquidation margin and
				// price (due to using max() in it). It would also require breaking the interface of
				// of _liquidationMargin() because now _liquidationPrice() would need to know
				// exactly how margin is calculated in order to reverse the calculation
				// and solve for price.
				//
				// This is not too bad, because this imprecision only happens when
				// not used in transactions and when current price is far from the actual liquidation price.
				// In actual liquidation scenario and transaction the current price is also the
				// price which liquidationPrice() uses. So it's exactly correct.
				// So a keeper querrying canLiquidate() or simulating the liquidation
				// tx would have the correct liquidation price, and canLiquidate() result.
				assert.isTrue(await perpsMarket.canLiquidate(trader));
				await perpsMarket.liquidatePosition(trader);
			});

			it('Empty positions cannot be liquidated', async () => {
				assert.isFalse(await perpsMarket.canLiquidate(trader));
			});

			it('No liquidations while prices are invalid', async () => {
				await setPrice(baseAsset, toUnit('250'));
				await perpsMarket.transferMargin(toUnit('1000'), { from: trader });
				await perpsMarket.modifyPosition(toUnit('20'), { from: trader });

				await setPrice(baseAsset, toUnit('25'));
				assert.isTrue(await perpsMarket.canLiquidate(trader));
				await fastForward(60 * 60 * 24 * 7); // Stale the price
				assert.isFalse(await perpsMarket.canLiquidate(trader));
			});
		});

		describe('liquidatePosition', () => {
			beforeEach(async () => {
				await setPrice(baseAsset, toUnit('250'));
				await perpsMarket.transferMargin(toUnit('1000'), { from: trader });
				await perpsMarket.transferMargin(toUnit('1000'), { from: trader2 });
				await perpsMarket.transferMargin(toUnit('1000'), { from: trader3 });
				await perpsMarket.modifyPosition(toUnit('40'), { from: trader });
				await perpsMarket.modifyPosition(toUnit('20'), { from: trader2 });
				await perpsMarket.modifyPosition(toUnit('-20'), { from: trader3 });
				// Exchange fees total 60 * 250 * 0.003 + 20 * 250 * 0.003 = 60
			});

			it('Cannot liquidate nonexistent positions', async () => {
				await assert.revert(
					perpsMarket.liquidatePosition(noBalance),
					'Position cannot be liquidated'
				);
			});

			it('Liquidation properly affects the overall market parameters (long case)', async () => {
				await perpsSettings.setSkewScaleUSD(marketKey, toUnit('20000'), { from: owner });

				await fastForward(24 * 60 * 60); // wait one day to accrue a bit of funding

				const size = await perpsMarket.marketSize();
				const sizes = await perpsMarket.marketSizes();
				const skew = await perpsMarket.marketSkew();
				const positionSize = (await perpsMarket.positions(trader)).size;

				assert.isFalse(await perpsMarket.canLiquidate(trader));
				assert.isFalse(await perpsMarket.canLiquidate(trader2));

				await setPrice(baseAsset, toUnit('200'));

				assert.isTrue(await perpsMarket.canLiquidate(trader));
				assert.isTrue(await perpsMarket.canLiquidate(trader2));

				// Note at this point the true market debt should be $2000 ($1000 profit for the short trader, and two liquidated longs)
				// However, the long positions are actually underwater and the negative contribution is not removed until liquidation
				assert.bnClose((await perpsMarket.marketDebt())[0], toUnit('620'), toUnit('0.1'));
				assert.bnClose((await perpsMarket.unrecordedFunding())[0], toUnit('-8'), toUnit('0.01'));

				await perpsMarket.liquidatePosition(trader, { from: noBalance });

				assert.bnEqual(await perpsMarket.marketSize(), size.sub(positionSize.abs()));
				let newSizes = await perpsMarket.marketSizes();
				assert.bnEqual(newSizes[0], sizes[0].sub(positionSize.abs()));
				assert.bnEqual(newSizes[1], sizes[1]);
				assert.bnEqual(await perpsMarket.marketSkew(), skew.sub(positionSize.abs()));
				assert.bnClose(
					(await perpsMarket.marketDebt())[0],
					toUnit('1990').sub(toUnit('20')),
					toUnit('0.01')
				);

				// Funding has been recorded by the liquidation.
				assert.bnClose((await perpsMarket.unrecordedFunding())[0], toUnit(0), toUnit('0.01'));

				await perpsMarket.liquidatePosition(trader2, { from: noBalance });

				assert.bnEqual(await perpsMarket.marketSize(), toUnit('20'));
				newSizes = await perpsMarket.marketSizes();
				assert.bnEqual(newSizes[0], toUnit('0'));
				assert.bnEqual(newSizes[1], toUnit('20'));
				assert.bnEqual(await perpsMarket.marketSkew(), toUnit('-20'));
				// Market debt is now just the remaining position, plus the funding they've made.
				assert.bnClose((await perpsMarket.marketDebt())[0], toUnit('2145'), toUnit('0.01'));
			});

			it('Liquidation properly affects the overall market parameters (short case)', async () => {
				await perpsSettings.setSkewScaleUSD(marketKey, toUnit('20000'), { from: owner });

				await fastForward(24 * 60 * 60); // wait one day to accrue a bit of funding

				const size = await perpsMarket.marketSize();
				const sizes = await perpsMarket.marketSizes();
				const positionSize = (await perpsMarket.positions(trader3)).size;

				await setPrice(baseAsset, toUnit('350'));

				assert.bnClose((await perpsMarket.marketDebt())[0], toUnit('5960'), toUnit('0.1'));
				assert.bnClose((await perpsMarket.unrecordedFunding())[0], toUnit('-24.5'), toUnit('0.01'));

				await perpsMarket.liquidatePosition(trader3, { from: noBalance });

				assert.bnEqual(await perpsMarket.marketSize(), size.sub(positionSize.abs()));
				const newSizes = await perpsMarket.marketSizes();
				assert.bnEqual(newSizes[0], sizes[0]);
				assert.bnEqual(newSizes[1], toUnit(0));
				assert.bnEqual(await perpsMarket.marketSkew(), toUnit('60'));
				assert.bnClose((await perpsMarket.marketDebt())[0], toUnit('6485'), toUnit('0.1'));

				// Funding has been recorded by the liquidation.
				assert.bnClose((await perpsMarket.unrecordedFunding())[0], toUnit(0), toUnit('0.01'));
			});

			it('Can liquidate a position with less than the liquidation fee margin remaining (long case)', async () => {
				// liqMargin = max(20, 250 * 40 * 0.0035) + 250 * 40*0.0025 = 60
				// fee 40*250*0.003 = 30
				// Remaining margin = 250 + (60 - (1000 - 30)) / (40)= 227.25
				assert.isFalse(await perpsMarket.canLiquidate(trader));
				const liqPrice = (await perpsMarket.approxLiquidationPriceAndFee(trader)).price;
				assert.bnClose(liqPrice, toUnit('227.25'), toUnit('0.01'));

				const newPrice = liqPrice.sub(toUnit(1));
				await setPrice(baseAsset, newPrice);

				const { size: positionSize, id: positionId } = await perpsMarket.positions(trader);

				assert.isTrue(await perpsMarket.canLiquidate(trader));

				const remainingMargin = (await perpsMarket.remainingMargin(trader)).marginRemaining;
				const tx = await perpsMarket.liquidatePosition(trader, { from: noBalance });

				assert.isFalse(await perpsMarket.canLiquidate(trader));
				const position = await perpsMarket.positions(trader, { from: noBalance });
				assert.bnEqual(position.id, 1);
				assert.bnEqual(await perpsMarket.positionIdOwner(1), trader);
				assert.bnEqual(position.margin, toUnit(0));
				assert.bnEqual(position.size, toUnit(0));

				const liquidationFee = multiplyDecimal(
					multiplyDecimal(await perpsSettings.liquidationFeeRatio(), newPrice),
					toUnit(40) // position size
				);
				assert.bnClose(await sUSD.balanceOf(noBalance), liquidationFee, toUnit('0.001'));

				const decodedLogs = await getDecodedLogs({ hash: tx.tx, contracts: [sUSD, perpsMarket] });

				assert.equal(decodedLogs.length, 4);

				decodedEventEqual({
					event: 'Issued',
					emittedFrom: sUSD.address,
					args: [noBalance, liquidationFee],
					log: decodedLogs[1],
					bnCloseVariance: toUnit('0.001'),
				});
				decodedEventEqual({
					event: 'PositionModified',
					emittedFrom: perpsMarket.address,
					args: [
						positionId,
						trader,
						toBN('0'),
						toBN('0'),
						toBN('0'),
						(await perpsMarket.assetPrice()).price,
						await perpsMarket.fundingSequenceLength(),
						toBN('0'),
					],
					log: decodedLogs[2],
				});
				decodedEventEqual({
					event: 'PositionLiquidated',
					emittedFrom: perpsMarket.address,
					args: [positionId, trader, noBalance, positionSize, newPrice, liquidationFee],
					log: decodedLogs[3],
					bnCloseVariance: toUnit('0.001'),
				});

				assert.bnLt(remainingMargin, liquidationFee);
			});

			it('liquidations of positive margin position pays to fee pool, long case', async () => {
				// liqMargin = max(20, 250 * 40 * 0.0035) + 250 * 40*0.0025 = 60
				// fee 40*250*0.003 = 30
				// Remaining margin = 250 + (60 - (1000 - 30)) / (40)= 227.25
				const liqPrice = (await perpsMarket.approxLiquidationPriceAndFee(trader)).price;
				assert.bnClose(liqPrice, toUnit('227.25'), toUnit('0.01'));

				const newPrice = liqPrice.sub(toUnit(0.5));
				await setPrice(baseAsset, newPrice);
				assert.isTrue(await perpsMarket.canLiquidate(trader));

				const remainingMargin = (await perpsMarket.remainingMargin(trader)).marginRemaining;
				const tx = await perpsMarket.liquidatePosition(trader, { from: noBalance });

				const liquidationFee = multiplyDecimal(
					multiplyDecimal(await perpsSettings.liquidationFeeRatio(), newPrice),
					toUnit(40) // position size
				);
				assert.bnClose(await sUSD.balanceOf(noBalance), liquidationFee, toUnit('0.001'));

				const decodedLogs = await getDecodedLogs({ hash: tx.tx, contracts: [sUSD, perpsMarket] });

				assert.equal(decodedLogs.length, 5); // additional sUSD issue event

				const poolFee = remainingMargin.sub(liquidationFee);
				// the price needs to be set in a way that leaves positive margin after fee
				assert.isTrue(poolFee.gt(toBN(0)));

				decodedEventEqual({
					event: 'Issued',
					emittedFrom: sUSD.address,
					args: [await feePool.FEE_ADDRESS(), poolFee],
					log: decodedLogs[4],
					bnCloseVariance: toUnit('0.001'),
				});
			});

			it('Can liquidate a position with less than the liquidation fee margin remaining (short case)', async () => {
				// liqMargin = max(20, 250 * 20 * 0.0035) + 250 * 20*0.0025 = 32.5
				// fee 20*250*0.003 = 15
				// Remaining margin = 250 + (32.5 - (1000 - 15)) / (-20)= 297.625
				const liqPrice = (await perpsMarket.approxLiquidationPriceAndFee(trader3)).price;
				assert.bnClose(liqPrice, toUnit(297.625), toUnit('0.01'));

				const newPrice = liqPrice.add(toUnit(1));

				await setPrice(baseAsset, newPrice);

				const { size: positionSize, id: positionId } = await perpsMarket.positions(trader3);

				const remainingMargin = (await perpsMarket.remainingMargin(trader3)).marginRemaining;
				const tx = await perpsMarket.liquidatePosition(trader3, { from: noBalance });

				const position = await perpsMarket.positions(trader3, { from: noBalance });
				assert.bnEqual(position.id, 3);
				assert.bnEqual(await perpsMarket.positionIdOwner(3), trader3);
				assert.bnEqual(position.margin, toUnit(0));
				assert.bnEqual(position.size, toUnit(0));

				// in this case, proportional fee is smaller than minimum fee
				const liquidationFee = multiplyDecimal(
					multiplyDecimal(await perpsSettings.liquidationFeeRatio(), newPrice),
					toUnit(20) // position size
				);
				assert.bnClose(await sUSD.balanceOf(noBalance), liquidationFee, toUnit('0.001'));

				const decodedLogs = await getDecodedLogs({ hash: tx.tx, contracts: [sUSD, perpsMarket] });

				assert.equal(decodedLogs.length, 4);
				decodedEventEqual({
					event: 'Issued',
					emittedFrom: sUSD.address,
					args: [noBalance, liquidationFee],
					log: decodedLogs[1],
				});
				decodedEventEqual({
					event: 'PositionModified',
					emittedFrom: perpsMarket.address,
					args: [
						positionId,
						trader3,
						toBN('0'),
						toBN('0'),
						toBN('0'),
						(await perpsMarket.assetPrice()).price,
						await perpsMarket.fundingSequenceLength(),
						toBN('0'),
					],
					log: decodedLogs[2],
				});
				decodedEventEqual({
					event: 'PositionLiquidated',
					emittedFrom: perpsMarket.address,
					args: [positionId, trader3, noBalance, positionSize, newPrice, liquidationFee],
					log: decodedLogs[3],
					bnCloseVariance: toUnit('0.001'),
				});

				assert.bnLt(remainingMargin, liquidationFee);
			});

			it('liquidations of positive margin position pays to fee pool, short case', async () => {
				// liqMargin = max(20, 250 * 20 * 0.0035) + 250 * 20*0.0025 = 32.5
				// fee 20*250*0.001 = 15
				// Remaining margin = 250 + (32.5 - (1000 - 15)) / (-20)= 297.625
				const liqPrice = (await perpsMarket.approxLiquidationPriceAndFee(trader3)).price;
				assert.bnClose(liqPrice, toUnit(297.625), toUnit('0.01'));

				const newPrice = liqPrice.add(toUnit(0.5));
				await setPrice(baseAsset, newPrice);
				assert.isTrue(await perpsMarket.canLiquidate(trader3));

				const remainingMargin = (await perpsMarket.remainingMargin(trader3)).marginRemaining;
				const tx = await perpsMarket.liquidatePosition(trader3, { from: noBalance });

				const liquidationFee = multiplyDecimal(
					multiplyDecimal(await perpsSettings.liquidationFeeRatio(), newPrice),
					toUnit(20) // position size
				);
				assert.bnClose(await sUSD.balanceOf(noBalance), liquidationFee, toUnit('0.001'));

				const decodedLogs = await getDecodedLogs({ hash: tx.tx, contracts: [sUSD, perpsMarket] });

				assert.equal(decodedLogs.length, 5); // additional sUSD issue event

				const poolFee = remainingMargin.sub(liquidationFee);
				// the price needs to be set in a way that leaves positive margin after fee
				assert.isTrue(poolFee.gt(toBN(0)));

				decodedEventEqual({
					event: 'Issued',
					emittedFrom: sUSD.address,
					args: [await feePool.FEE_ADDRESS(), poolFee],
					log: decodedLogs[4],
					bnCloseVariance: toUnit('0.001'),
				});
			});

			it('Transfers an updated fee upon liquidation', async () => {
				const { size: positionSize, id: positionId } = await perpsMarket.positions(trader);
				// Move the price to a non-liquidating point
				let price = (await perpsMarket.approxLiquidationPriceAndFee(trader)).price;
				const newPrice = price.add(toUnit('1'));

				await setPrice(baseAsset, newPrice);

				assert.isFalse(await perpsMarket.canLiquidate(trader));

				// raise the liquidation fee
				await perpsSettings.setMinKeeperFee(toUnit('100'), { from: owner });

				assert.isTrue(await perpsMarket.canLiquidate(trader));
				price = (await perpsMarket.approxLiquidationPriceAndFee(trader)).price;

				// liquidate the position
				const tx = await perpsMarket.liquidatePosition(trader, { from: noBalance });

				// check that the liquidation price was correct.
				// liqMargin = max(100, 250 * 40 * 0.0035) + 250 * 40*0.0025 = 125
				// fee 40*250*0.003 = 30
				// Remaining margin = 250 + (125 - (1000 - 30)) / (40)= 228.875
				assert.bnClose(price, toUnit(228.875), toUnit(0.1));

				const decodedLogs = await getDecodedLogs({ hash: tx.tx, contracts: [sUSD, perpsMarket] });
				decodedEventEqual({
					event: 'PositionModified',
					emittedFrom: perpsMarket.address,
					args: [
						positionId,
						trader,
						toBN('0'),
						toBN('0'),
						toBN('0'),
						(await perpsMarket.assetPrice()).price,
						await perpsMarket.fundingSequenceLength(),
						toBN('0'),
					],
					log: decodedLogs[2],
				});
				decodedEventEqual({
					event: 'PositionLiquidated',
					emittedFrom: perpsMarket.address,
					args: [positionId, trader, noBalance, positionSize, newPrice, toUnit('100')],
					log: decodedLogs[3],
					bnCloseVariance: toUnit('0.001'),
				});
			});

			it('Liquidating a position and opening one after should increment the position id', async () => {
				const { id: oldPositionId } = await perpsMarket.positions(trader);
				assert.bnEqual(oldPositionId, toBN('1'));

				await setPrice(baseAsset, toUnit('200'));
				assert.isTrue(await perpsMarket.canLiquidate(trader));
				await perpsMarket.liquidatePosition(trader, { from: noBalance });

				await transferMarginAndModifyPosition({
					market: perpsMarket,
					account: trader,
					fillPrice: toUnit('100'),
					marginDelta: toUnit('1000'),
					sizeDelta: toUnit('10'),
				});

				const { id: newPositionId } = await perpsMarket.positions(trader);
				assert.bnGte(newPositionId, oldPositionId);
			});
		});

		describe('liquidation fee', () => {
			it('accurate with position size and parameters', async () => {
				await setPrice(baseAsset, toUnit('1000'));
				await perpsMarket.transferMargin(toUnit('1000'), { from: trader });
				await perpsMarket.modifyPosition(toUnit('2'), { from: trader });
				await perpsMarket.transferMargin(toUnit('1000'), { from: trader2 });
				await perpsMarket.modifyPosition(toUnit('-2'), { from: trader2 });
				await perpsMarket.transferMargin(toUnit('1000'), { from: trader3 });

				// cannot be liquidated and so no fee
				assert.bnEqual((await perpsMarket.approxLiquidationPriceAndFee(trader3)).fee, 0);
				await perpsMarket.modifyPosition(toUnit('0.02'), { from: trader3 });
				// still cannot be liquidated and so no fee (because not leveraged)
				assert.bnEqual((await perpsMarket.approxLiquidationPriceAndFee(trader3)).fee, 0);

				// min keeper fee
				assert.bnEqual((await perpsMarket.approxLiquidationPriceAndFee(trader)).fee, toUnit(20));
				assert.bnEqual((await perpsMarket.approxLiquidationPriceAndFee(trader2)).fee, toUnit(20));

				// long
				await setPrice(baseAsset, toUnit('500'));
				// minimum liquidation fee < 20 , 0.0035 * 500 * 2 = 3.5
				assert.bnEqual((await perpsMarket.approxLiquidationPriceAndFee(trader)).fee, minKeeperFee);

				// reduce minimum
				await perpsSettings.setMinKeeperFee(toUnit(1), { from: owner });
				const res = await perpsMarket.approxLiquidationPriceAndFee(trader);
				assert.bnEqual(res.fee, multiplyDecimal(res.price, toUnit(2 * 0.0035)));

				// short
				await setPrice(baseAsset, toUnit('1500'));
				// minimum liquidation fee > 1, 0.0035 * 1500 * 2 = 10.5
				const res2 = await perpsMarket.approxLiquidationPriceAndFee(trader2);
				assert.bnEqual(res2.fee, multiplyDecimal(res2.price, toUnit(2 * 0.0035)));
				// increase minimum
				await perpsSettings.setMinKeeperFee(toUnit(30), { from: owner });
				assert.bnEqual((await perpsMarket.approxLiquidationPriceAndFee(trader2)).fee, toUnit(30));

				// increase BPs
				// minimum liquidation fee > 30, 0.02 * 1500 * 2 = 60
				await perpsSettings.setLiquidationFeeRatio(toUnit(0.02), { from: owner });
				const res3 = await perpsMarket.approxLiquidationPriceAndFee(trader2);
				assert.bnEqual(res3.fee, multiplyDecimal(res3.price, toUnit(2 * 0.02)));
			});
		});

		describe('liquidationMargin', () => {
			it('accurate with position size, price, and parameters', async () => {
				await setPrice(baseAsset, toUnit('1000'));
				await perpsMarket.transferMargin(toUnit('1000'), { from: trader });
				await perpsMarket.modifyPosition(toUnit('2'), { from: trader });
				await perpsMarket.transferMargin(toUnit('1000'), { from: trader2 });
				await perpsMarket.modifyPosition(toUnit('-2'), { from: trader2 });

				// reverts for 0 position
				await assert.revert(perpsMarket.liquidationMargin(trader3), '0 size position');

				// max(20, 2 * 1000 * 0.0035) + 2 * 1000 * 0.0025 = 25
				assert.bnEqual(await perpsMarket.liquidationMargin(trader), toUnit('25'));
				assert.bnEqual(await perpsMarket.liquidationMargin(trader2), toUnit('25'));

				// reduce minimum
				// max(1, 2 * 1000 * 0.0035) + 2 * 1000 * 0.0025 = 12
				await perpsSettings.setMinKeeperFee(toUnit(1), { from: owner });
				assert.bnEqual(await perpsMarket.liquidationMargin(trader), toUnit('12'));
				assert.bnEqual(await perpsMarket.liquidationMargin(trader2), toUnit('12'));

				// change price
				await setPrice(baseAsset, toUnit('1500'));
				// max(1, 2 * 1500 * 0.0035) + 2 * 1000 * 0.0025 = 18
				assert.bnEqual(await perpsMarket.liquidationMargin(trader), toUnit('18'));
				assert.bnEqual(await perpsMarket.liquidationMargin(trader2), toUnit('18'));

				// change fee BPs
				// max(1, 2 * 1500 * 0.02) + 2 * 1500 * 0.0025 = 67.5
				await perpsSettings.setLiquidationFeeRatio(toUnit(0.02), { from: owner });
				assert.bnEqual(await perpsMarket.liquidationMargin(trader), toUnit('67.5'));
				assert.bnEqual(await perpsMarket.liquidationMargin(trader2), toUnit('67.5'));

				// change buffer BPs
				// max(1, 2 * 1500 * 0.02) + 2 * 1500 * 0.03 = 150
				await perpsSettings.setLiquidationBufferRatio(toUnit(0.03), { from: owner });
				assert.bnEqual(await perpsMarket.liquidationMargin(trader), toUnit('150'));
				assert.bnEqual(await perpsMarket.liquidationMargin(trader2), toUnit('150'));
			});
		});
	});

	describe('Price deviation scenarios', () => {
		const everythingReverts = async () => {
			it('then settings parameter changes revert', async () => {
				await assert.revert(
					perpsSettings.setMaxFundingRate(marketKey, 0, { from: owner }),
					'Invalid price'
				);
				await assert.revert(
					perpsSettings.setSkewScaleUSD(marketKey, toUnit('100'), { from: owner }),
					'Invalid price'
				);
				await assert.revert(
					perpsSettings.setParameters(marketKey, 0, 0, 0, 0, 0, 0, 0, {
						from: owner,
					}),
					'Invalid price'
				);
			});

			it('then mutative market actions revert', async () => {
				await assert.revert(
					perpsMarket.transferMargin(toUnit('1000'), { from: trader }),
					'Invalid price'
				);
				await assert.revert(perpsMarket.withdrawAllMargin({ from: trader }), 'Invalid price');
				await assert.revert(
					perpsMarket.modifyPosition(toUnit('1'), { from: trader }),
					'Invalid price'
				);
				await assert.revert(perpsMarket.closePosition({ from: trader }), 'Invalid price');
				await assert.revert(
					perpsMarket.liquidatePosition(trader, { from: trader }),
					'Invalid price'
				);
			});
		};

		describe('when price spikes over the allowed threshold', () => {
			beforeEach(async () => {
				await perpsMarket.transferMargin(toUnit('1000'), { from: trader });
				await perpsMarket.modifyPosition(toUnit('1'), { from: trader });
				// base rate of sETH is 100 from shared setup above
				await setPrice(baseAsset, toUnit('300'), false);
			});

			everythingReverts();
		});

		describe('when price drops over the allowed threshold', () => {
			beforeEach(async () => {
				await perpsMarket.transferMargin(toUnit('1000'), { from: trader });
				await perpsMarket.modifyPosition(toUnit('1'), { from: trader });
				// base rate of sETH is 100 from shared setup above
				await setPrice(baseAsset, toUnit('30'), false);
			});

			everythingReverts();
		});

		describe('exchangeCircuitBreaker.lastExchangeRate is updated after transactions', () => {
			const newPrice = toUnit('110');

			beforeEach(async () => {
				await perpsMarket.transferMargin(toUnit('1000'), { from: trader });
				await perpsMarket.modifyPosition(toUnit('1'), { from: trader });
				// base rate of sETH is 100 from shared setup above
				await setPrice(baseAsset, newPrice, false);
			});

			it('after transferMargin', async () => {
				await perpsMarket.transferMargin(toUnit('1000'), { from: trader });
				assert.bnEqual(await circuitBreaker.lastValue(baseAssetAggregatorAddress), newPrice);
			});

			it('after withdrawAllMargin', async () => {
				await perpsMarket.withdrawAllMargin({ from: trader });
				assert.bnEqual(await circuitBreaker.lastValue(baseAssetAggregatorAddress), newPrice);
			});

			it('after modifyPosition', async () => {
				await perpsMarket.modifyPosition(toUnit('1'), { from: trader });
				assert.bnEqual(await circuitBreaker.lastValue(baseAssetAggregatorAddress), newPrice);
			});

			it('after closePosition', async () => {
				await perpsMarket.closePosition({ from: trader });
				assert.bnEqual(await circuitBreaker.lastValue(baseAssetAggregatorAddress), newPrice);
			});
		});
	});

	describe('Suspension scenarios', () => {
		function revertChecks(revertMessage) {
			it('then mutative market actions revert', async () => {
				await assert.revert(
					perpsMarket.transferMargin(toUnit('-100'), { from: trader }),
					revertMessage
				);
				await assert.revert(perpsMarket.withdrawAllMargin({ from: trader }), revertMessage);
				await assert.revert(
					perpsMarket.modifyPosition(toUnit('1'), { from: trader }),
					revertMessage
				);
				await assert.revert(perpsMarket.closePosition({ from: trader }), revertMessage);
				await assert.revert(perpsMarket.liquidatePosition(trader, { from: trader }), revertMessage);
			});

			it('then settings parameter changes do not revert', async () => {
				await perpsSettings.setMaxFundingRate(marketKey, 0, { from: owner });
				await perpsSettings.setSkewScaleUSD(marketKey, toUnit('100'), { from: owner });
				await perpsSettings.setParameters(marketKey, 0, 0, 0, 0, 0, 0, 1, {
					from: owner,
				});
			});

			it('settings parameter changes still revert if price is invalid', async () => {
				await setPrice(baseAsset, toUnit('1'), false); // circuit breaker will revert
				await assert.revert(
					perpsSettings.setParameters(marketKey, 0, 0, 0, 0, 0, 0, 1, {
						from: owner,
					}),
					'Invalid price'
				);
			});
		}

		describe('when markets are suspended', () => {
			beforeEach(async () => {
				// prepare a position
				await perpsMarket.transferMargin(toUnit('1000'), { from: trader });
				await perpsMarket.modifyPosition(toUnit('1'), { from: trader });
				// suspend
				await systemStatus.suspendFutures(toUnit(0), { from: owner });
			});

			// check reverts are as expecte
			revertChecks('Futures markets are suspended');

			it('Transfer margin fails for adding as well', async () => {
				await assert.revert(
					perpsMarket.transferMargin(toUnit('100'), { from: trader }),
					'Futures markets are suspended'
				);
			});

			describe('when futures markets are resumed', () => {
				beforeEach(async () => {
					// suspend
					await systemStatus.resumeFutures({ from: owner });
				});

				it('then mutative market actions work', async () => {
					await perpsMarket.withdrawAllMargin({ from: trader });
					await perpsMarket.transferMargin(toUnit('100'), { from: trader });
					await perpsMarket.modifyPosition(toUnit('10'), { from: trader });
					await perpsMarket.closePosition({ from: trader });

					// set up for liquidation
					await perpsMarket.modifyPosition(toUnit('10'), { from: trader });
					await setPrice(baseAsset, toUnit('1'));
					await perpsMarket.liquidatePosition(trader, { from: trader2 });
				});
			});
		});

		describe('when specific market is suspended', () => {
			beforeEach(async () => {
				// prepare a position
				await perpsMarket.transferMargin(toUnit('1000'), { from: trader });
				await perpsMarket.modifyPosition(toUnit('1'), { from: trader });
				// suspend
				await systemStatus.suspendFuturesMarket(marketKey, toUnit(0), { from: owner });
			});

			// check reverts are as expecte
			revertChecks('Market suspended');

			it('can add margin, but cannot remove', async () => {
				await perpsMarket.transferMargin(toUnit('100'), { from: trader });
				await assert.revert(
					perpsMarket.transferMargin(toUnit('-100'), { from: trader }),
					'Market suspended'
				);
			});

			describe('when market is resumed', () => {
				beforeEach(async () => {
					// suspend
					await systemStatus.resumeFuturesMarket(marketKey, { from: owner });
				});

				it('then mutative market actions work', async () => {
					await perpsMarket.withdrawAllMargin({ from: trader });
					await perpsMarket.transferMargin(toUnit('100'), { from: trader });
					await perpsMarket.modifyPosition(toUnit('10'), { from: trader });
					await perpsMarket.closePosition({ from: trader });

					// set up for liquidation
					await perpsMarket.modifyPosition(toUnit('10'), { from: trader });
					await setPrice(baseAsset, toUnit('1'));
					await perpsMarket.liquidatePosition(trader, { from: trader2 });
				});
			});
		});

		describe('when another market is suspended', () => {
			beforeEach(async () => {
				// prepare a position
				await perpsMarket.transferMargin(toUnit('1000'), { from: trader });
				await perpsMarket.modifyPosition(toUnit('1'), { from: trader });
				// suspend
				await systemStatus.suspendFuturesMarket(toBytes32('sOTHER'), toUnit(0), { from: owner });
			});

			it('then mutative market actions work', async () => {
				await perpsMarket.withdrawAllMargin({ from: trader });
				await perpsMarket.transferMargin(toUnit('100'), { from: trader });
				await perpsMarket.modifyPosition(toUnit('10'), { from: trader });
				await perpsMarket.closePosition({ from: trader });

				// set up for liquidation
				await perpsMarket.modifyPosition(toUnit('10'), { from: trader });
				await setPrice(baseAsset, toUnit('1'));
				await perpsMarket.liquidatePosition(trader, { from: trader2 });
			});
		});
	});

	describe('when dynamic fee is enabled', () => {
		beforeEach(async () => {
			const dynamicFeeRounds = 4;
			// set multiple past rounds
			for (let i = 0; i < dynamicFeeRounds; i++) {
				await setPrice(baseAsset, initialPrice);
			}
			// enable dynamic fees
			await systemSettings.setExchangeDynamicFeeRounds(dynamicFeeRounds, { from: owner });
		});

		describe('when tooVolatile is true', () => {
			beforeEach(async () => {
				// set up a healthy position
				await perpsMarket.transferMargin(toUnit('1000'), { from: trader });
				await perpsMarket.modifyPosition(toUnit('1'), { from: trader });

				// set up a would be liqudatable position
				await perpsMarket.transferMargin(toUnit('1000'), { from: trader2 });
				await perpsMarket.modifyPosition(toUnit('-100'), { from: trader2 });

				// spike the price
				await setPrice(baseAsset, multiplyDecimal(initialPrice, toUnit(1.1)));
				// check is too volatile
				assert.ok(
					(await exchanger.dynamicFeeRateForExchange(toBytes32('sUSD'), baseAsset)).tooVolatile
				);
			});

			it('position modifying actions revert', async () => {
				const revertMessage = 'Price too volatile';

				await assert.revert(
					perpsMarket.modifyPosition(toUnit('1'), { from: trader }),
					revertMessage
				);
				await assert.revert(perpsMarket.closePosition({ from: trader }), revertMessage);
			});

			it('margin modifying actions do not revert', async () => {
				await perpsMarket.transferMargin(toUnit('1000'), { from: trader });
				await perpsMarket.withdrawAllMargin({ from: trader });
			});

			it('liquidations do not revert', async () => {
				await perpsMarket.liquidatePosition(trader2, { from: trader });
			});

			it('settings parameter changes do not revert', async () => {
				await perpsSettings.setMaxFundingRate(marketKey, 0, { from: owner });
				await perpsSettings.setSkewScaleUSD(marketKey, toUnit('100'), { from: owner });
				await perpsSettings.setParameters(marketKey, 0, 0, 0, 0, 0, 0, 1, {
					from: owner,
				});
			});
		});

		describe('when dynamic fee is non zero, but tooVolatile false', () => {
			const priceDiff = 1.03;
			const spikedRate = multiplyDecimal(initialPrice, toUnit(priceDiff));
			const threshold = toBN(EXCHANGE_DYNAMIC_FEE_THRESHOLD);
			const expectedRate = toUnit(priceDiff)
				.sub(toUnit(1))
				.sub(threshold);
			const margin = toUnit('1000');

			beforeEach(async () => {
				// set up margin
				await perpsMarket.transferMargin(margin, { from: trader });
				// spike the price
				await setPrice(baseAsset, spikedRate);
				// check is not too volatile
				const res = await exchanger.dynamicFeeRateForExchange(toBytes32('sUSD'), baseAsset);
				// check dynamic fee is as expected
				assert.bnClose(res.feeRate, expectedRate, toUnit('0.0000001'));
				assert.notOk(res.tooVolatile);
			});

			it('order fee is calculated and applied correctly', async () => {
				const orderSize = toUnit('1');

				// expected fee is dynamic fee + taker fee
				const expectedFee = multiplyDecimal(spikedRate, expectedRate.add(baseFee));

				// check view
				const res = await perpsMarket.orderFee(orderSize);
				assert.bnClose(res.fee, expectedFee, toUnit('0.0000001'));

				// check event from modifying a position
				const tx = await perpsMarket.modifyPosition(orderSize, { from: trader });

				// correct fee is properly recorded and deducted.
				const decodedLogs = await getDecodedLogs({ hash: tx.tx, contracts: [perpsMarket] });

				decodedEventEqual({
					event: 'PositionModified',
					emittedFrom: perpsMarket.address,
					args: [
						toBN('1'),
						trader,
						margin.sub(expectedFee),
						orderSize,
						orderSize,
						spikedRate,
						toBN(3),
						expectedFee,
					],
					log: decodedLogs[2],
					bnCloseVariance: toUnit('0.0000001'),
				});
			});

			it('mutative actions do not revert', async () => {
				await perpsMarket.modifyPosition(toUnit('1'), { from: trader });
				await perpsMarket.closePosition({ from: trader });

				await perpsMarket.transferMargin(toUnit('1000'), { from: trader });
				await perpsMarket.withdrawAllMargin({ from: trader });
			});

			it('settings parameter changes do not revert', async () => {
				await perpsSettings.setMaxFundingRate(marketKey, 0, { from: owner });
				await perpsSettings.setSkewScaleUSD(marketKey, toUnit('100'), { from: owner });
				await perpsSettings.setParameters(marketKey, 0, 0, 0, 0, 0, 0, 1, {
					from: owner,
				});
			});
		});
	});
});<|MERGE_RESOLUTION|>--- conflicted
+++ resolved
@@ -38,10 +38,7 @@
 		perpsMarket,
 		exchangeRates,
 		exchanger,
-<<<<<<< HEAD
-=======
 		exchangeCircuitBreaker,
->>>>>>> b5dee9bc
 		circuitBreaker,
 		addressResolver,
 		sUSD,
@@ -75,14 +72,6 @@
 	const initialFundingIndex = toBN(0);
 
 	async function setPrice(asset, price, resetCircuitBreaker = true) {
-<<<<<<< HEAD
-		await updateAggregatorRates(
-			exchangeRates,
-			resetCircuitBreaker ? circuitBreaker : null,
-			[asset],
-			[price]
-		);
-=======
 		await updateAggregatorRates(exchangeRates, circuitBreaker, [asset], [price]);
 		// reset the last price to the new price, so that we don't trip the breaker
 		// on various tests that change prices beyond the allowed deviation
@@ -90,7 +79,6 @@
 			// flag defaults to true because the circuit breaker is not tested in most tests
 			await exchangeCircuitBreaker.resetLastExchangeRate([asset], { from: owner });
 		}
->>>>>>> b5dee9bc
 	}
 
 	async function transferMarginAndModifyPosition({
@@ -121,10 +109,7 @@
 			ExchangeRates: exchangeRates,
 			Exchanger: exchanger,
 			CircuitBreaker: circuitBreaker,
-<<<<<<< HEAD
-=======
 			ExchangeCircuitBreaker: exchangeCircuitBreaker,
->>>>>>> b5dee9bc
 			AddressResolver: addressResolver,
 			SynthsUSD: sUSD,
 			Synthetix: synthetix,
