require('.'); // import common test scaffolding

const {
	currentTime,
	// fastForward,
	// getEthBalance,
	toUnit,
	multiplyDecimal,
	divideDecimal,
} = require('../utils/testUtils');

const { toBytes32 } = require('../../.');

const Synthetix = artifacts.require('Synthetix');
const Depot = artifacts.require('Depot');
const Synth = artifacts.require('Synth');
const FeePool = artifacts.require('FeePool');

contract('Depot', async accounts => {
	let synthetix, synth, depot, feePool;
	const sUsdHex = toBytes32('sUSD');

	beforeEach(async () => {
		synthetix = await Synthetix.deployed();
		synth = await Synth.at(await synthetix.synths(sUsdHex));
		depot = await Depot.deployed();
		feePool = await FeePool.deployed();
	});

	const [
		deployerAccount,
		owner,
		oracle,
		fundsWallet,
		address1,
		address2,
		address3,
		address4,
	] = accounts;

	it('should set constructor params on deployment', async () => {
		const usdEth = '274957049546843687330';
		const usdSnx = '127474638738934625';

		const instance = await Depot.new(
			owner,
			fundsWallet,
			synthetix.address,
			synth.address,
			feePool.address,
			oracle,
			usdEth,
			usdSnx,
			{
				from: deployerAccount,
			}
		);

		assert.equal(await instance.synthetix(), synthetix.address);
		assert.equal(await instance.synth(), synth.address);
		assert.equal(await instance.fundsWallet(), fundsWallet);
		assert.equal(await instance.oracle(), oracle);
		assert.bnEqual(await instance.usdToSnxPrice(), usdSnx);
		assert.bnEqual(await instance.usdToEthPrice(), usdEth);
	});

	it('should set funds wallet when invoked by owner', async () => {
		const transaction = await depot.setFundsWallet(address1, { from: owner });
		assert.eventEqual(transaction, 'FundsWalletUpdated', { newFundsWallet: address1 });

		assert.equal(await depot.fundsWallet(), address1);
	});

	it('should not set funds wallet when not invoked by owner', async () => {
		await assert.revert(depot.setFundsWallet(address2, { from: deployerAccount }));
	});

	it('should set oracle when invoked by owner', async () => {
		const txn = await depot.setOracle(address2, { from: owner });
		assert.eventEqual(txn, 'OracleUpdated', { newOracle: address2 });

		assert.equal(await depot.oracle(), address2);
	});

	it('should not set oracle when not invoked by owner', async () => {
		await assert.revert(depot.setOracle(address3, { from: deployerAccount }));
	});

	it('should set synth when invoked by owner', async () => {
		const transaction = await depot.setSynth(address3, { from: owner });
		assert.eventEqual(transaction, 'SynthUpdated', { newSynthContract: address3 });

		assert.equal(await depot.synth(), address3);
	});

	it('should not set synth when not invoked by owner', async () => {
		await assert.revert(depot.setSynth(address4, { from: deployerAccount }));
	});

	it('should set synthetix when invoked by owner', async () => {
		const transaction = await depot.setSynthetix(address4, { from: owner });
		assert.eventEqual(transaction, 'SynthetixUpdated', { newSynthetixContract: address4 });

		assert.equal(await depot.synthetix(), address4);
	});

	it('should not set synthetix when not invoked by owner', async () => {
		await assert.revert(depot.setSynthetix(owner, { from: deployerAccount }));
	});

	it('should not set price stale period when not invoked by owner', async () => {
		await assert.revert(depot.setPriceStalePeriod(60, { from: deployerAccount }));
	});

	it('should set price stale period when invoked by owner', async () => {
		const stalePeriod = 5 * 60 * 60; // Five hours

		const txn = await depot.setPriceStalePeriod(stalePeriod, { from: owner });
		assert.eventEqual(txn, 'PriceStalePeriodUpdated', { priceStalePeriod: stalePeriod });

		assert.bnEqual(await depot.priceStalePeriod(), stalePeriod);
	});

	it('should update prices when invoked by oracle', async () => {
		const now = await currentTime();
		const usdEth = '994957049546843687330';
		const usdSnx = '157474638738934625';

		const txn = await depot.updatePrices(usdEth, usdSnx, now, {
			from: oracle,
		});

		assert.eventEqual(txn, 'PricesUpdated', {
			newEthPrice: usdEth,
			newSynthetixPrice: usdSnx,
			timeSent: now,
		});

		const snxUSDFromContract = await depot.usdToSnxPrice();
		const ethUSDFromContract = await depot.usdToEthPrice();
		const lastPriceUpdateTimeFromContract = await depot.lastPriceUpdateTime();

		assert.equal(snxUSDFromContract.toString(), usdSnx);
		assert.equal(ethUSDFromContract.toString(), usdEth);
		assert.equal(lastPriceUpdateTimeFromContract.toString(), now.toString());
	});

	it('should not update prices if time sent is lesser than last updated price time', async () => {
		// Send a price update through, just like the above test so we know our values.
		const now = await currentTime();
		const usdEth = '100';
		const usdSnx = '200';

		await depot.updatePrices(usdEth, usdSnx, now, {
			from: oracle,
		});

		// Unsuccessful price update attempt
		await assert.revert(
			depot.updatePrices('300', '400', now - 1, {
				from: oracle,
			})
		);

		const snxUSDFromContract = await depot.usdToSnxPrice();
		const EthUSDFromContract = await depot.usdToEthPrice();
		const lastPriceUpdateTimeFromContract = await depot.lastPriceUpdateTime();

		assert.bnEqual(EthUSDFromContract, usdEth);
		assert.bnEqual(snxUSDFromContract, usdSnx);
		assert.bnEqual(lastPriceUpdateTimeFromContract, now);
	});

	it('should not update prices if time sent is more than (current time stamp + ORACLE_FUTURE_LIMIT)', async () => {
		const lastPriceUpdateTime = await depot.lastPriceUpdateTime();
		const oracleFutureLimit = await depot.ORACLE_FUTURE_LIMIT();
		const snxUSD = await depot.usdToSnxPrice();
		const ethUSD = await depot.usdToEthPrice();

		// Unsuccessful price update attempt
		await assert.revert(
			depot.updatePrices(ethUSD, snxUSD, lastPriceUpdateTime + oracleFutureLimit, {
				from: oracle,
			})
		);

		const snxUSDFromContract = await depot.usdToSnxPrice();
		const ethUSDFromContract = await depot.usdToEthPrice();
		const lastPriceUpdateTimeFromContract = await depot.lastPriceUpdateTime();

		assert.bnEqual(snxUSDFromContract, snxUSD);
		assert.bnEqual(ethUSDFromContract, ethUSD);
		assert.bnEqual(lastPriceUpdateTimeFromContract, lastPriceUpdateTime);
	});

	it('should not update prices when not invoked by oracle', async () => {
		const now = await currentTime();
		const usdEth = '994957049546843687330';
		const usdSnx = '157474638738934625';

		await assert.revert(
			depot.updatePrices(usdEth, usdSnx, now, {
				from: address1,
			})
		);
	});

	it('should allow the owner to set the minimum deposit amount', async () => {
		const minimumDepositAmount = toUnit('100');
		const setMinimumDepositAmountTx = await depot.setMinimumDepositAmount(minimumDepositAmount, {
			from: owner,
		});
		assert.eventEqual(setMinimumDepositAmountTx, 'MinimumDepositAmountUpdated', {
			amount: minimumDepositAmount,
		});
		const newMinimumDepositAmount = await depot.minimumDepositAmount();
		assert.bnEqual(newMinimumDepositAmount, minimumDepositAmount);
	});

	it('should not allow someone other than owner to set the minimum deposit amount', async () => {
		const minimumDepositAmount = toUnit('100');
		await assert.revert(depot.setMinimumDepositAmount(minimumDepositAmount, { from: address1 }));
	});

	it('should not allow the owner to set the minimum deposit amount to be less than 1 sUSD', async () => {
		const minimumDepositAmount = toUnit('.5');
		await assert.revert(depot.setMinimumDepositAmount(minimumDepositAmount, { from: address1 }));
	});

	it('should not allow the owner to set the minimum deposit amount to be zero', async () => {
		const minimumDepositAmount = toUnit('0');
		await assert.revert(depot.setMinimumDepositAmount(minimumDepositAmount, { from: address1 }));
	});

<<<<<<< HEAD
	// describe('should increment depositor smallDeposits balance', async () => {
	// 	const synthsBalance = toUnit('100');
	// 	const depositor = address1;

	// 	beforeEach(async () => {
	// 		// We need the owner to issue synths
	// 		await synthetix.issueMaxSynths(sUsdHex, { from: owner });
	// 		// Set up the depositor with an amount of synths to deposit.
	// 		await synth.methods['transfer(address,uint256)'](depositor, synthsBalance, {
	// 			from: owner,
	// 		});
	// 	});

	// 	it('if the deposit synth amount is a tiny amount', async () => {
	// 		const synthsToDeposit = toUnit('0.01');
	// 		// Depositor should initially have a smallDeposits balance of 0
	// 		const initialSmallDepositsBalance = await depot.smallDeposits(depositor);
	// 		assert.equal(initialSmallDepositsBalance, 0);
	// 		await synth.methods['transfer(address,uint256)'](depot.address, synthsToDeposit, {
	// 			from: depositor,
	// 		});
	// 		// Now balance should be equal to the amount we just sent minus the fees
	// 		const smallDepositsBalance = await depot.smallDeposits(depositor);
	// 		const amountDepotReceived = await feePool.amountReceivedFromTransfer(synthsToDeposit);
	// 		assert.bnEqual(smallDepositsBalance, amountDepotReceived);
	// 	});

	// 	it('if the deposit synth of 10 amount is less than the minimumDepositAmount', async () => {
	// 		const synthsToDeposit = toUnit('10');
	// 		// Depositor should initially have a smallDeposits balance of 0
	// 		const initialSmallDepositsBalance = await depot.smallDeposits(depositor);
	// 		assert.equal(initialSmallDepositsBalance, 0);

	// 		await synth.methods['transfer(address,uint256)'](depot.address, synthsToDeposit, {
	// 			from: depositor,
	// 		});

	// 		// Now balance should be equal to the amount we just sent minus the fees
	// 		const smallDepositsBalance = await depot.smallDeposits(depositor);
	// 		const amountDepotReceived = await feePool.amountReceivedFromTransfer(synthsToDeposit);
	// 		assert.bnEqual(smallDepositsBalance, amountDepotReceived);
	// 	});

	// 	it('if the deposit synth amount of 49.99 is less than the minimumDepositAmount', async () => {
	// 		const synthsToDeposit = toUnit('49.99');
	// 		// Depositor should initially have a smallDeposits balance of 0
	// 		const initialSmallDepositsBalance = await depot.smallDeposits(depositor);
	// 		assert.equal(initialSmallDepositsBalance, 0);

	// 		await synth.methods['transfer(address,uint256)'](depot.address, synthsToDeposit, {
	// 			from: depositor,
	// 		});

	// 		// Now balance should be equal to the amount we just sent minus the fees
	// 		const smallDepositsBalance = await depot.smallDeposits(depositor);
	// 		const amountDepotReceived = await feePool.amountReceivedFromTransfer(synthsToDeposit);
	// 		assert.bnEqual(smallDepositsBalance, amountDepotReceived);
	// 	});
	// });

	// describe('should accept synth deposits', async () => {
	// 	const synthsBalance = toUnit('100');
	// 	const depositor = address1;

	// 	beforeEach(async () => {
	// 		// We need the owner to issue synths
	// 		await synthetix.issueMaxSynths(sUsdHex, { from: owner });
	// 		// Set up the depositor with an amount of synths to deposit.
	// 		await synth.methods['transfer(address,uint256)'](depositor, synthsBalance, {
	// 			from: owner,
	// 		});
	// 	});

	// 	it('if the deposit synth amount of 50 is the minimumDepositAmount', async () => {
	// 		const synthsToDeposit = toUnit('50');

	// 		await synth.methods['transfer(address,uint256)'](depot.address, synthsToDeposit, {
	// 			from: depositor,
	// 		});

	// 		const events = await depot.getPastEvents();
	// 		const synthDepositEvent = events.find(log => log.event === 'SynthDeposit');
	// 		const synthDepositIndex = synthDepositEvent.args.depositIndex.toString();

	// 		assert.eventEqual(synthDepositEvent, 'SynthDeposit', {
	// 			user: depositor,
	// 			amount: synthsToDeposit,
	// 			depositIndex: synthDepositIndex,
	// 		});

	// 		const depotSynthBalanceCurrent = await synth.balanceOf(depot.address);
	// 		assert.bnEqual(depotSynthBalanceCurrent, synthsToDeposit);

	// 		const depositStartIndexAfter = await depot.depositStartIndex();
	// 		const synthDeposit = await depot.deposits.call(depositStartIndexAfter);
	// 		assert.equal(synthDeposit.user, depositor);
	// 		assert.bnEqual(synthDeposit.amount, synthsToDeposit);
	// 	});

	// 	it('if the deposit synth amount of 51 is more than the minimumDepositAmount', async () => {
	// 		const synthsToDeposit = toUnit('51');
	// 		await synth.methods['transfer(address,uint256)'](depot.address, synthsToDeposit, {
	// 			from: depositor,
	// 		});

	// 		const events = await depot.getPastEvents();
	// 		const synthDepositEvent = events.find(log => log.event === 'SynthDeposit');
	// 		const synthDepositIndex = synthDepositEvent.args.depositIndex.toString();

	// 		assert.eventEqual(synthDepositEvent, 'SynthDeposit', {
	// 			user: depositor,
	// 			amount: synthsToDeposit,
	// 			depositIndex: synthDepositIndex,
	// 		});

	// 		const depotSynthBalanceCurrent = await synth.balanceOf(depot.address);
	// 		assert.bnEqual(depotSynthBalanceCurrent, synthsToDeposit);

	// 		const depositStartIndexAfter = await depot.depositStartIndex();
	// 		const synthDeposit = await depot.deposits.call(depositStartIndexAfter);
	// 		assert.equal(synthDeposit.user, depositor);
	// 		assert.bnEqual(synthDeposit.amount, synthsToDeposit);
	// 	});
	// });

	// describe('should not exchange ether for synths', async () => {
	// 	let fundsWalletFromContract;
	// 	let fundsWalletEthBalanceBefore;
	// 	let synthsBalance;
	// 	let feePoolProxy;
	// 	let depotSynthBalanceBefore;

	// 	beforeEach(async () => {
	// 		fundsWalletFromContract = await depot.fundsWallet();
	// 		fundsWalletEthBalanceBefore = await getEthBalance(fundsWallet);
	// 		// We need the owner to issue synths
	// 		await synthetix.issueMaxSynths(sUsdHex, { from: owner });
	// 		// Set up the depot so it contains some synths to convert Ether for
	// 		synthsBalance = await synth.balanceOf(owner, { from: owner });
	// 		await synth.methods['transfer(address,uint256)'](depot.address, synthsBalance.toString(), {
	// 			from: owner,
	// 		});
	// 		feePoolProxy = await synth.feePoolProxy();
	// 		depotSynthBalanceBefore = await synth.balanceOf(depot.address);
	// 	});

	// 	it('if the price is stale', async () => {
	// 		const priceStalePeriod = await depot.priceStalePeriod();
	// 		await fastForward(priceStalePeriod);

	// 		// Attempt exchange
	// 		await assert.revert(
	// 			depot.exchangeEtherForSynths({
	// 				from: address1,
	// 				amount: 10,
	// 			})
	// 		);
	// 		const depotSynthBalanceCurrent = await synth.balanceOf(depot.address);
	// 		assert.bnEqual(depotSynthBalanceCurrent, depotSynthBalanceBefore);
	// 		assert.bnEqual(await synth.balanceOf(address1), 0);
	// 		assert.bnEqual(await synth.feePoolProxy(), feePoolProxy);
	// 		assert.equal(fundsWalletFromContract, fundsWallet);
	// 		assert.bnEqual(await getEthBalance(fundsWallet), fundsWalletEthBalanceBefore);
	// 	});

	// 	it('if the contract is paused', async () => {
	// 		// Pause Contract
	// 		await depot.setPaused(true, { from: owner });

	// 		// Attempt exchange
	// 		await assert.revert(
	// 			depot.exchangeEtherForSynths({
	// 				from: address1,
	// 				amount: 10,
	// 			})
	// 		);

	// 		const depotSynthBalanceCurrent = await synth.balanceOf(depot.address);
	// 		assert.bnEqual(depotSynthBalanceCurrent, depotSynthBalanceBefore);
	// 		assert.bnEqual(await synth.balanceOf(address1), 0);
	// 		assert.equal(fundsWalletFromContract, fundsWallet);
	// 		assert.bnEqual(await getEthBalance(fundsWallet), fundsWalletEthBalanceBefore.toString());
	// 	});
	// });

	// describe('Ensure user can exchange ETH for Synths where the amount', async () => {
	// 	const depositor = address1;
	// 	const depositor2 = address2;
	// 	const purchaser = address3;
	// 	const synthsBalance = web3.utils.toWei('1000');
	// 	const usdEth = web3.utils.toWei('500');

	// 	beforeEach(async () => {
	// 		// We need the owner to issue synths
	// 		await synthetix.issueMaxSynths(sUsdHex, { from: owner });

	// 		// Assert that there are no deposits already.
	// 		const depositStartIndex = await depot.depositStartIndex();
	// 		const depositEndIndex = await depot.depositEndIndex();

	// 		assert.equal(depositStartIndex, 0);
	// 		assert.equal(depositEndIndex, 0);

	// 		// Set up the depositor with an amount of synths to deposit.
	// 		await synth.methods['transfer(address,uint256)'](depositor, synthsBalance.toString(), {
	// 			from: owner,
	// 		});
	// 		await synth.methods['transfer(address,uint256)'](depositor2, synthsBalance.toString(), {
	// 			from: owner,
	// 		});
	// 	});

	// 	it('exactly matches one deposit (and that the queue is correctly updated)', async () => {
	// 		const synthsToDeposit = toUnit('500');
	// 		const ethToSend = toUnit('1');
	// 		const depositorStartingBalance = await getEthBalance(depositor);

	// 		// Send the synths to the Token Depot.
	// 		const depositTxn = await synth.methods['transfer(address,uint256)'](
	// 			depot.address,
	// 			synthsToDeposit,
	// 			{
	// 				from: depositor,
	// 			}
	// 		);

	// 		const gasPaid = web3.utils.toBN(depositTxn.receipt.gasUsed * 20000000000);

	// 		const depositStartIndex = await depot.depositStartIndex();
	// 		const depositEndIndex = await depot.depositEndIndex();

	// 		// Assert that there is now one deposit in the queue.
	// 		assert.equal(depositStartIndex, 0);
	// 		assert.equal(depositEndIndex, 1);

	// 		// And assert that our total has increased by the right amount.
	// 		const totalSellableDeposits = await depot.totalSellableDeposits();
	// 		assert.bnEqual(totalSellableDeposits, synthsToDeposit);

	// 		// Now purchase some.
	// 		const txn = await depot.exchangeEtherForSynths({
	// 			from: purchaser,
	// 			value: ethToSend,
	// 		});

	// 		// Exchange("ETH", msg.value, "sUSD", fulfilled);
	// 		const exchangeEvent = txn.logs.find(log => log.event === 'Exchange');
	// 		assert.eventEqual(exchangeEvent, 'Exchange', {
	// 			fromCurrency: 'ETH',
	// 			fromAmount: ethToSend,
	// 			toCurrency: 'sUSD',
	// 			toAmount: synthsToDeposit,
	// 		});

	// 		// We need to calculate the amount - fees the purchaser is supposed to get
	// 		const amountReceived = await feePool.amountReceivedFromTransfer(synthsToDeposit);

	// 		// Purchaser should have received the Synths
	// 		const purchaserSynthBalance = await synth.balanceOf(purchaser);
	// 		const depotSynthBalance = await synth.balanceOf(depot.address);

	// 		assert.equal(depotSynthBalance, 0);
	// 		assert.bnEqual(purchaserSynthBalance, amountReceived);

	// 		// We should have no deposit in the queue anymore
	// 		assert.equal(await depot.depositStartIndex(), 1);
	// 		assert.equal(await depot.depositEndIndex(), 1);

	// 		// And our total should be 0 as the purchase amount was equal to the deposit
	// 		assert.equal(await depot.totalSellableDeposits(), 0);

	// 		// The depositor should have received the ETH
	// 		const depositorEndingBalance = await getEthBalance(depositor);
	// 		assert.bnEqual(
	// 			web3.utils.toBN(depositorStartingBalance).add(ethToSend),
	// 			web3.utils.toBN(depositorEndingBalance).add(gasPaid)
	// 		);
	// 	});

	// 	it('is less than one deposit (and that the queue is correctly updated)', async () => {
	// 		const synthsToDeposit = toUnit('500');
	// 		const ethToSend = toUnit('0.5');

	// 		// Send the synths to the Token Depot.
	// 		await synth.methods['transfer(address,uint256)'](depot.address, synthsToDeposit, {
	// 			from: depositor,
	// 		});

	// 		const depositStartIndex = await depot.depositStartIndex();
	// 		const depositEndIndex = await depot.depositEndIndex();

	// 		// Assert that there is now one deposit in the queue.
	// 		assert.equal(depositStartIndex, 0);
	// 		assert.equal(depositEndIndex, 1);

	// 		// And assert that our total has increased by the right amount.
	// 		const totalSellableDeposits = await depot.totalSellableDeposits();
	// 		assert.bnEqual(totalSellableDeposits, synthsToDeposit);

	// 		assert.bnEqual(await depot.totalSellableDeposits(), (await depot.deposits(0)).amount);

	// 		// Now purchase some.
	// 		const txn = await depot.exchangeEtherForSynths({
	// 			from: purchaser,
	// 			value: ethToSend,
	// 		});

	// 		// Exchange("ETH", msg.value, "sUSD", fulfilled);
	// 		const exchangeEvent = txn.logs.find(log => log.event === 'Exchange');
	// 		assert.eventEqual(exchangeEvent, 'Exchange', {
	// 			fromCurrency: 'ETH',
	// 			fromAmount: ethToSend,
	// 			toCurrency: 'sUSD',
	// 			toAmount: synthsToDeposit.div(web3.utils.toBN('2')),
	// 		});

	// 		// We should have one deposit in the queue with half the amount
	// 		assert.equal(await depot.depositStartIndex(), 0);
	// 		assert.equal(await depot.depositEndIndex(), 1);

	// 		assert.bnEqual(await depot.totalSellableDeposits(), (await depot.deposits(0)).amount);

	// 		assert.bnEqual(
	// 			await depot.totalSellableDeposits(),
	// 			synthsToDeposit.div(web3.utils.toBN('2'))
	// 		);
	// 	});

	// 	it('exceeds one deposit (and that the queue is correctly updated)', async () => {
	// 		const synthsToDeposit = web3.utils.toWei('600');
	// 		const totalSynthsDeposit = web3.utils.toWei('1200');
	// 		const ethToSend = web3.utils.toWei('2');

	// 		// Send the synths to the Token Depot.
	// 		await synth.methods['transfer(address,uint256)'](depot.address, synthsToDeposit, {
	// 			from: depositor,
	// 		});
	// 		await synth.methods['transfer(address,uint256)'](depot.address, synthsToDeposit, {
	// 			from: depositor2,
	// 		});

	// 		const depositStartIndex = await depot.depositStartIndex();
	// 		const depositEndIndex = await depot.depositEndIndex();

	// 		// Assert that there is now two deposits in the queue.
	// 		assert.equal(depositStartIndex, 0);
	// 		assert.equal(depositEndIndex, 2);

	// 		// And assert that our total has increased by the right amount.
	// 		const totalSellableDeposits = await depot.totalSellableDeposits();
	// 		assert.bnEqual(totalSellableDeposits, totalSynthsDeposit);

	// 		// Now purchase some.
	// 		const transaction = await depot.exchangeEtherForSynths({
	// 			from: purchaser,
	// 			value: ethToSend,
	// 		});

	// 		// Exchange("ETH", msg.value, "sUSD", fulfilled);
	// 		const exchangeEvent = transaction.logs.find(log => log.event === 'Exchange');
	// 		const synthsAmount = multiplyDecimal(ethToSend, usdEth);

	// 		assert.eventEqual(exchangeEvent, 'Exchange', {
	// 			fromCurrency: 'ETH',
	// 			fromAmount: ethToSend,
	// 			toCurrency: 'sUSD',
	// 			toAmount: synthsAmount,
	// 		});

	// 		// We need to calculate the amount - fees the purchaser is supposed to get
	// 		const amountReceived = await feePool.amountReceivedFromTransfer(synthsAmount);

	// 		// Purchaser should have received the Synths
	// 		const purchaserSynthBalance = await synth.balanceOf(purchaser);
	// 		const depotSynthBalance = await synth.balanceOf(depot.address);
	// 		const remainingSynths = web3.utils.toBN(totalSynthsDeposit).sub(synthsAmount);
	// 		assert.bnEqual(purchaserSynthBalance, amountReceived);

	// 		assert.bnEqual(depotSynthBalance, remainingSynths);

	// 		// We should have one deposit left in the queue
	// 		assert.equal(await depot.depositStartIndex(), 1);
	// 		assert.equal(await depot.depositEndIndex(), 2);

	// 		// And our total should be totalSynthsDeposit - last purchase
	// 		assert.bnEqual(await depot.totalSellableDeposits(), remainingSynths);
	// 	});

	// 	it('exceeds available synths (and that the remainder of the ETH is correctly refunded)', async () => {
	// 		const synthsToDeposit = web3.utils.toWei('400');
	// 		const ethToSend = web3.utils.toWei('2');
	// 		const purchaserInitialBalance = await getEthBalance(purchaser);
	// 		// Send the synths to the Token Depot.
	// 		await synth.methods['transfer(address,uint256)'](depot.address, synthsToDeposit, {
	// 			from: depositor,
	// 		});

	// 		// Assert that there is now one deposit in the queue.
	// 		assert.equal(await depot.depositStartIndex(), 0);
	// 		assert.equal(await depot.depositEndIndex(), 1);

	// 		// And assert that our total has increased by the right amount.
	// 		const totalSellableDeposits = await depot.totalSellableDeposits();
	// 		assert.equal(totalSellableDeposits.toString(), synthsToDeposit);

	// 		// Now purchase some.
	// 		const txn = await depot.exchangeEtherForSynths({
	// 			from: purchaser,
	// 			value: ethToSend,
	// 		});

	// 		const gasPaid = web3.utils.toBN(txn.receipt.gasUsed * 20000000000);

	// 		// Exchange("ETH", msg.value, "sUSD", fulfilled);
	// 		const exchangeEvent = txn.logs.find(log => log.event === 'Exchange');

	// 		assert.eventEqual(exchangeEvent, 'Exchange', {
	// 			fromCurrency: 'ETH',
	// 			fromAmount: ethToSend,
	// 			toCurrency: 'sUSD',
	// 			toAmount: synthsToDeposit,
	// 		});

	// 		// We need to calculate the amount - fees the purchaser is supposed to get
	// 		const amountReceived = await feePool.amountReceivedFromTransfer(synthsToDeposit);
	// 		const synthsAvailableInETH = divideDecimal(synthsToDeposit, usdEth);

	// 		// Purchaser should have received the total available synths
	// 		const purchaserSynthBalance = await synth.balanceOf(purchaser);
	// 		assert.equal(amountReceived.toString(), purchaserSynthBalance.toString());

	// 		// Token Depot should have 0 synths left
	// 		const depotSynthBalance = await synth.balanceOf(depot.address);
	// 		assert.equal(depotSynthBalance, 0);

	// 		// The purchaser should have received the refund
	// 		// which can be checked by initialBalance = endBalance + fees + amount of synths bought in ETH
	// 		const purchaserEndingBalance = await getEthBalance(purchaser);
	// 		assert.bnEqual(
	// 			web3.utils.toBN(purchaserInitialBalance),
	// 			web3.utils
	// 				.toBN(purchaserEndingBalance)
	// 				.add(gasPaid)
	// 				.add(synthsAvailableInETH)
	// 		);
	// 	});

	// 	it('Ensure user can withdraw their Synth deposit', async () => {
	// 		const synthsToDeposit = web3.utils.toWei('500');
	// 		// Send the synths to the Token Depot.
	// 		await synth.methods['transfer(address,uint256)'](depot.address, synthsToDeposit, {
	// 			from: depositor,
	// 		});

	// 		const events = await depot.getPastEvents();
	// 		const synthDepositEvent = events.find(log => log.event === 'SynthDeposit');
	// 		const synthDepositIndex = synthDepositEvent.args.depositIndex.toString();

	// 		// And assert that our total has increased by the right amount.
	// 		const totalSellableDeposits = await depot.totalSellableDeposits();
	// 		assert.equal(totalSellableDeposits, synthsToDeposit);

	// 		// Wthdraw the deposited synths
	// 		const txn = await depot.withdrawMyDepositedSynths({ from: depositor });
	// 		const depositRemovedEvent = txn.logs[0];
	// 		const withdrawEvent = txn.logs[1];

	// 		// The sent synths should be equal the initial deposit
	// 		assert.eventEqual(depositRemovedEvent, 'SynthDepositRemoved', {
	// 			user: depositor,
	// 			amount: synthsToDeposit,
	// 			depositIndex: synthDepositIndex,
	// 		});

	// 		// Tells the DApps the deposit is removed from the fifi queue
	// 		assert.eventEqual(withdrawEvent, 'SynthWithdrawal', {
	// 			user: depositor,
	// 			amount: synthsToDeposit,
	// 		});
	// 	});

	// 	it('Ensure user can withdraw their Synth deposit even if they sent an amount smaller than the minimum required', async () => {
	// 		const synthsToDeposit = toUnit('10');

	// 		await synth.methods['transfer(address,uint256)'](depot.address, synthsToDeposit, {
	// 			from: depositor,
	// 		});

	// 		// Now balance should be equal to the amount we just sent minus the fees
	// 		const smallDepositsBalance = await depot.smallDeposits(depositor);
	// 		assert.bnEqual(smallDepositsBalance, synthsToDeposit);

	// 		// Wthdraw the deposited synths
	// 		const txn = await depot.withdrawMyDepositedSynths({ from: depositor });
	// 		const withdrawEvent = txn.logs[0];

	// 		// The sent synths should be equal the initial deposit
	// 		assert.eventEqual(withdrawEvent, 'SynthWithdrawal', {
	// 			user: depositor,
	// 			amount: synthsToDeposit,
	// 		});
	// 	});

	// 	it('Ensure user can withdraw their multiple Synth deposits when they sent amounts smaller than the minimum required', async () => {
	// 		const synthsToDeposit1 = toUnit('10');
	// 		const synthsToDeposit2 = toUnit('15');
	// 		const totalSynthDeposits = synthsToDeposit1.add(synthsToDeposit2);

	// 		await synth.methods['transfer(address,uint256)'](depot.address, synthsToDeposit1, {
	// 			from: depositor,
	// 		});

	// 		await synth.methods['transfer(address,uint256)'](depot.address, synthsToDeposit2, {
	// 			from: depositor,
	// 		});

	// 		// Now balance should be equal to the amount we just sent minus the fees
	// 		const smallDepositsBalance = await depot.smallDeposits(depositor);
	// 		assert.bnEqual(smallDepositsBalance, synthsToDeposit1.add(synthsToDeposit2));

	// 		// Wthdraw the deposited synths
	// 		const txn = await depot.withdrawMyDepositedSynths({ from: depositor });
	// 		const withdrawEvent = txn.logs[0];

	// 		// The sent synths should be equal the initial deposit
	// 		assert.eventEqual(withdrawEvent, 'SynthWithdrawal', {
	// 			user: depositor,
	// 			amount: totalSynthDeposits,
	// 		});
	// 	});

	// 	it('Ensure user can exchange ETH for Synths after a withdrawal and that the queue correctly skips the empty entry', async () => {
	// 		//   - e.g. Deposits of [1, 2, 3], user withdraws 2, so [1, (empty), 3], then
	// 		//      - User can exchange for 1, and queue is now [(empty), 3]
	// 		//      - User can exchange for 2 and queue is now [2]
	// 		const deposit1 = web3.utils.toWei('100');
	// 		const deposit2 = web3.utils.toWei('200');
	// 		const deposit3 = web3.utils.toWei('300');
	// 		const ethToSend = web3.utils.toWei('0.2');

	// 		// Send the synths to the Token Depot.
	// 		await synth.methods['transfer(address,uint256)'](depot.address, deposit1, {
	// 			from: depositor,
	// 		});
	// 		await synth.methods['transfer(address,uint256)'](depot.address, deposit2, {
	// 			from: depositor2,
	// 		});
	// 		await synth.methods['transfer(address,uint256)'](depot.address, deposit3, {
	// 			from: depositor,
	// 		});

	// 		// Assert that there is now three deposits in the queue.
	// 		assert.equal(await depot.depositStartIndex(), 0);
	// 		assert.equal(await depot.depositEndIndex(), 3);

	// 		// Depositor 2 withdraws Synths
	// 		await depot.withdrawMyDepositedSynths({ from: depositor2 });

	// 		// Queue should be  [1, (empty), 3]
	// 		const queueResultForDeposit2 = await depot.deposits(1);
	// 		assert.equal(queueResultForDeposit2.amount, 0);

	// 		// User exchange ETH for Synths (same amount as first deposit)
	// 		await depot.exchangeEtherForSynths({
	// 			from: purchaser,
	// 			value: ethToSend,
	// 		});

	// 		// Queue should now be [(empty), 3].
	// 		assert.equal(await depot.depositStartIndex(), 1);
	// 		assert.equal(await depot.depositEndIndex(), 3);
	// 		const queueResultForDeposit1 = await depot.deposits(1);
	// 		assert.equal(queueResultForDeposit1.amount, 0);

	// 		// User exchange ETH for Synths
	// 		await depot.exchangeEtherForSynths({
	// 			from: purchaser,
	// 			value: ethToSend,
	// 		});

	// 		// Queue should now be [(deposit3 - synthsPurchasedAmount )]
	// 		const remainingSynths =
	// 			web3.utils.fromWei(deposit3) - web3.utils.fromWei(ethToSend) * web3.utils.fromWei(usdEth);
	// 		assert.equal(await depot.depositStartIndex(), 2);
	// 		assert.equal(await depot.depositEndIndex(), 3);
	// 		const totalSellableDeposits = await depot.totalSellableDeposits();
	// 		assert.equal(totalSellableDeposits.toString(), web3.utils.toWei(remainingSynths.toString()));
	// 	});

	// 	it('Ensure multiple users can make multiple Synth deposits', async () => {
	// 		const deposit1 = web3.utils.toWei('100');
	// 		const deposit2 = web3.utils.toWei('200');
	// 		const deposit3 = web3.utils.toWei('300');
	// 		const deposit4 = web3.utils.toWei('400');

	// 		// Send the synths to the Token Depot.
	// 		await synth.methods['transfer(address,uint256)'](depot.address, deposit1, {
	// 			from: depositor,
	// 		});
	// 		await synth.methods['transfer(address,uint256)'](depot.address, deposit2, {
	// 			from: depositor2,
	// 		});
	// 		await synth.methods['transfer(address,uint256)'](depot.address, deposit3, {
	// 			from: depositor,
	// 		});
	// 		await synth.methods['transfer(address,uint256)'](depot.address, deposit4, {
	// 			from: depositor2,
	// 		});

	// 		// We should have now 4 deposits
	// 		assert.equal(await depot.depositStartIndex(), 0);
	// 		assert.equal(await depot.depositEndIndex(), 4);
	// 	});

	// 	it('Ensure multiple users can make multiple Synth deposits and multiple withdrawals (and that the queue is correctly updated)', async () => {
	// 		const deposit1 = web3.utils.toWei('100');
	// 		const deposit2 = web3.utils.toWei('200');
	// 		const deposit3 = web3.utils.toWei('300');
	// 		const deposit4 = web3.utils.toWei('400');

	// 		// Send the synths to the Token Depot.
	// 		await synth.methods['transfer(address,uint256)'](depot.address, deposit1, {
	// 			from: depositor,
	// 		});
	// 		await synth.methods['transfer(address,uint256)'](depot.address, deposit2, {
	// 			from: depositor,
	// 		});
	// 		await synth.methods['transfer(address,uint256)'](depot.address, deposit3, {
	// 			from: depositor2,
	// 		});
	// 		await synth.methods['transfer(address,uint256)'](depot.address, deposit4, {
	// 			from: depositor2,
	// 		});

	// 		// We should have now 4 deposits
	// 		assert.equal(await depot.depositStartIndex(), 0);
	// 		assert.equal(await depot.depositEndIndex(), 4);

	// 		// Depositors withdraws all his deposits
	// 		await depot.withdrawMyDepositedSynths({ from: depositor });

	// 		// We should have now 4 deposits
	// 		assert.equal(await depot.depositStartIndex(), 0);
	// 		assert.equal(await depot.depositEndIndex(), 4);

	// 		// First two deposits should be 0
	// 		const firstDepositInQueue = await depot.deposits(0);
	// 		const secondDepositInQueue = await depot.deposits(1);
	// 		assert.equal(firstDepositInQueue.amount, 0);
	// 		assert.equal(secondDepositInQueue.amount, 0);
	// 	});
	// });
=======
	describe('should increment depositor smallDeposits balance', async () => {
		const synthsBalance = toUnit('100');
		const depositor = address1;

		beforeEach(async () => {
			// We need the owner to issue synths
			await synthetix.issueMaxSynths({ from: owner });
			// Set up the depositor with an amount of synths to deposit.
			await synth.methods['transfer(address,uint256)'](depositor, synthsBalance, {
				from: owner,
			});
		});

		it('if the deposit synth amount is a tiny amount', async () => {
			const synthsToDeposit = toUnit('0.01');
			// Depositor should initially have a smallDeposits balance of 0
			const initialSmallDepositsBalance = await depot.smallDeposits(depositor);
			assert.equal(initialSmallDepositsBalance, 0);
			await synth.methods['transfer(address,uint256)'](depot.address, synthsToDeposit, {
				from: depositor,
			});
			// Now balance should be equal to the amount we just sent minus the fees
			const smallDepositsBalance = await depot.smallDeposits(depositor);
			const amountDepotReceived = await feePool.amountReceivedFromTransfer(synthsToDeposit);
			assert.bnEqual(smallDepositsBalance, amountDepotReceived);
		});

		it('if the deposit synth of 10 amount is less than the minimumDepositAmount', async () => {
			const synthsToDeposit = toUnit('10');
			// Depositor should initially have a smallDeposits balance of 0
			const initialSmallDepositsBalance = await depot.smallDeposits(depositor);
			assert.equal(initialSmallDepositsBalance, 0);

			await synth.methods['transfer(address,uint256)'](depot.address, synthsToDeposit, {
				from: depositor,
			});

			// Now balance should be equal to the amount we just sent minus the fees
			const smallDepositsBalance = await depot.smallDeposits(depositor);
			const amountDepotReceived = await feePool.amountReceivedFromTransfer(synthsToDeposit);
			assert.bnEqual(smallDepositsBalance, amountDepotReceived);
		});

		it('if the deposit synth amount of 49.99 is less than the minimumDepositAmount', async () => {
			const synthsToDeposit = toUnit('49.99');
			// Depositor should initially have a smallDeposits balance of 0
			const initialSmallDepositsBalance = await depot.smallDeposits(depositor);
			assert.equal(initialSmallDepositsBalance, 0);

			await synth.methods['transfer(address,uint256)'](depot.address, synthsToDeposit, {
				from: depositor,
			});

			// Now balance should be equal to the amount we just sent minus the fees
			const smallDepositsBalance = await depot.smallDeposits(depositor);
			const amountDepotReceived = await feePool.amountReceivedFromTransfer(synthsToDeposit);
			assert.bnEqual(smallDepositsBalance, amountDepotReceived);
		});
	});

	describe('should accept synth deposits', async () => {
		const synthsBalance = toUnit('100');
		const depositor = address1;

		beforeEach(async () => {
			// We need the owner to issue synths
			await synthetix.issueMaxSynths({ from: owner });
			// Set up the depositor with an amount of synths to deposit.
			await synth.methods['transfer(address,uint256)'](depositor, synthsBalance, {
				from: owner,
			});
		});

		it('if the deposit synth amount of 50 is the minimumDepositAmount', async () => {
			const synthsToDeposit = toUnit('50');

			await synth.methods['transfer(address,uint256)'](depot.address, synthsToDeposit, {
				from: depositor,
			});

			const events = await depot.getPastEvents();
			const synthDepositEvent = events.find(log => log.event === 'SynthDeposit');
			const synthDepositIndex = synthDepositEvent.args.depositIndex.toString();

			assert.eventEqual(synthDepositEvent, 'SynthDeposit', {
				user: depositor,
				amount: synthsToDeposit,
				depositIndex: synthDepositIndex,
			});

			const depotSynthBalanceCurrent = await synth.balanceOf(depot.address);
			assert.bnEqual(depotSynthBalanceCurrent, synthsToDeposit);

			const depositStartIndexAfter = await depot.depositStartIndex();
			const synthDeposit = await depot.deposits.call(depositStartIndexAfter);
			assert.equal(synthDeposit.user, depositor);
			assert.bnEqual(synthDeposit.amount, synthsToDeposit);
		});

		it('if the deposit synth amount of 51 is more than the minimumDepositAmount', async () => {
			const synthsToDeposit = toUnit('51');
			await synth.methods['transfer(address,uint256)'](depot.address, synthsToDeposit, {
				from: depositor,
			});

			const events = await depot.getPastEvents();
			const synthDepositEvent = events.find(log => log.event === 'SynthDeposit');
			const synthDepositIndex = synthDepositEvent.args.depositIndex.toString();

			assert.eventEqual(synthDepositEvent, 'SynthDeposit', {
				user: depositor,
				amount: synthsToDeposit,
				depositIndex: synthDepositIndex,
			});

			const depotSynthBalanceCurrent = await synth.balanceOf(depot.address);
			assert.bnEqual(depotSynthBalanceCurrent, synthsToDeposit);

			const depositStartIndexAfter = await depot.depositStartIndex();
			const synthDeposit = await depot.deposits.call(depositStartIndexAfter);
			assert.equal(synthDeposit.user, depositor);
			assert.bnEqual(synthDeposit.amount, synthsToDeposit);
		});
	});

	describe('should not exchange ether for synths', async () => {
		let fundsWalletFromContract;
		let fundsWalletEthBalanceBefore;
		let synthsBalance;
		let feePoolProxy;
		let depotSynthBalanceBefore;

		beforeEach(async () => {
			fundsWalletFromContract = await depot.fundsWallet();
			fundsWalletEthBalanceBefore = await getEthBalance(fundsWallet);
			// We need the owner to issue synths
			await synthetix.issueMaxSynths({ from: owner });
			// Set up the depot so it contains some synths to convert Ether for
			synthsBalance = await synth.balanceOf(owner, { from: owner });
			await synth.methods['transfer(address,uint256)'](depot.address, synthsBalance.toString(), {
				from: owner,
			});
			feePoolProxy = await synth.feePoolProxy();
			depotSynthBalanceBefore = await synth.balanceOf(depot.address);
		});

		it('if the price is stale', async () => {
			const priceStalePeriod = await depot.priceStalePeriod();
			await fastForward(priceStalePeriod);

			// Attempt exchange
			await assert.revert(
				depot.exchangeEtherForSynths({
					from: address1,
					amount: 10,
				})
			);
			const depotSynthBalanceCurrent = await synth.balanceOf(depot.address);
			assert.bnEqual(depotSynthBalanceCurrent, depotSynthBalanceBefore);
			assert.bnEqual(await synth.balanceOf(address1), 0);
			assert.bnEqual(await synth.feePoolProxy(), feePoolProxy);
			assert.equal(fundsWalletFromContract, fundsWallet);
			assert.bnEqual(await getEthBalance(fundsWallet), fundsWalletEthBalanceBefore);
		});

		it('if the contract is paused', async () => {
			// Pause Contract
			await depot.setPaused(true, { from: owner });

			// Attempt exchange
			await assert.revert(
				depot.exchangeEtherForSynths({
					from: address1,
					amount: 10,
				})
			);

			const depotSynthBalanceCurrent = await synth.balanceOf(depot.address);
			assert.bnEqual(depotSynthBalanceCurrent, depotSynthBalanceBefore);
			assert.bnEqual(await synth.balanceOf(address1), 0);
			assert.equal(fundsWalletFromContract, fundsWallet);
			assert.bnEqual(await getEthBalance(fundsWallet), fundsWalletEthBalanceBefore.toString());
		});
	});

	describe('Ensure user can exchange ETH for Synths where the amount', async () => {
		const depositor = address1;
		const depositor2 = address2;
		const purchaser = address3;
		const synthsBalance = web3.utils.toWei('1000');
		const usdEth = web3.utils.toWei('500');

		beforeEach(async () => {
			// We need the owner to issue synths
			await synthetix.issueMaxSynths({ from: owner });

			// Assert that there are no deposits already.
			const depositStartIndex = await depot.depositStartIndex();
			const depositEndIndex = await depot.depositEndIndex();

			assert.equal(depositStartIndex, 0);
			assert.equal(depositEndIndex, 0);

			// Set up the depositor with an amount of synths to deposit.
			await synth.methods['transfer(address,uint256)'](depositor, synthsBalance.toString(), {
				from: owner,
			});
			await synth.methods['transfer(address,uint256)'](depositor2, synthsBalance.toString(), {
				from: owner,
			});
		});

		it('exactly matches one deposit (and that the queue is correctly updated)', async () => {
			const synthsToDeposit = toUnit('500');
			const ethToSend = toUnit('1');
			const depositorStartingBalance = await getEthBalance(depositor);

			// Send the synths to the Token Depot.
			const depositTxn = await synth.methods['transfer(address,uint256)'](
				depot.address,
				synthsToDeposit,
				{
					from: depositor,
				}
			);

			const gasPaid = web3.utils.toBN(depositTxn.receipt.gasUsed * 20000000000);

			const depositStartIndex = await depot.depositStartIndex();
			const depositEndIndex = await depot.depositEndIndex();

			// Assert that there is now one deposit in the queue.
			assert.equal(depositStartIndex, 0);
			assert.equal(depositEndIndex, 1);

			// And assert that our total has increased by the right amount.
			const totalSellableDeposits = await depot.totalSellableDeposits();
			assert.bnEqual(totalSellableDeposits, synthsToDeposit);

			// Now purchase some.
			const txn = await depot.exchangeEtherForSynths({
				from: purchaser,
				value: ethToSend,
			});

			// Exchange("ETH", msg.value, "sUSD", fulfilled);
			const exchangeEvent = txn.logs.find(log => log.event === 'Exchange');
			assert.eventEqual(exchangeEvent, 'Exchange', {
				fromCurrency: 'ETH',
				fromAmount: ethToSend,
				toCurrency: 'sUSD',
				toAmount: synthsToDeposit,
			});

			// We need to calculate the amount - fees the purchaser is supposed to get
			const amountReceived = await feePool.amountReceivedFromTransfer(synthsToDeposit);

			// Purchaser should have received the Synths
			const purchaserSynthBalance = await synth.balanceOf(purchaser);
			const depotSynthBalance = await synth.balanceOf(depot.address);

			assert.equal(depotSynthBalance, 0);
			assert.bnEqual(purchaserSynthBalance, amountReceived);

			// We should have no deposit in the queue anymore
			assert.equal(await depot.depositStartIndex(), 1);
			assert.equal(await depot.depositEndIndex(), 1);

			// And our total should be 0 as the purchase amount was equal to the deposit
			assert.equal(await depot.totalSellableDeposits(), 0);

			// The depositor should have received the ETH
			const depositorEndingBalance = await getEthBalance(depositor);
			assert.bnEqual(
				web3.utils.toBN(depositorStartingBalance).add(ethToSend),
				web3.utils.toBN(depositorEndingBalance).add(gasPaid)
			);
		});

		it('is less than one deposit (and that the queue is correctly updated)', async () => {
			const synthsToDeposit = toUnit('500');
			const ethToSend = toUnit('0.5');

			// Send the synths to the Token Depot.
			await synth.methods['transfer(address,uint256)'](depot.address, synthsToDeposit, {
				from: depositor,
			});

			const depositStartIndex = await depot.depositStartIndex();
			const depositEndIndex = await depot.depositEndIndex();

			// Assert that there is now one deposit in the queue.
			assert.equal(depositStartIndex, 0);
			assert.equal(depositEndIndex, 1);

			// And assert that our total has increased by the right amount.
			const totalSellableDeposits = await depot.totalSellableDeposits();
			assert.bnEqual(totalSellableDeposits, synthsToDeposit);

			assert.bnEqual(await depot.totalSellableDeposits(), (await depot.deposits(0)).amount);

			// Now purchase some.
			const txn = await depot.exchangeEtherForSynths({
				from: purchaser,
				value: ethToSend,
			});

			// Exchange("ETH", msg.value, "sUSD", fulfilled);
			const exchangeEvent = txn.logs.find(log => log.event === 'Exchange');
			assert.eventEqual(exchangeEvent, 'Exchange', {
				fromCurrency: 'ETH',
				fromAmount: ethToSend,
				toCurrency: 'sUSD',
				toAmount: synthsToDeposit.div(web3.utils.toBN('2')),
			});

			// We should have one deposit in the queue with half the amount
			assert.equal(await depot.depositStartIndex(), 0);
			assert.equal(await depot.depositEndIndex(), 1);

			assert.bnEqual(await depot.totalSellableDeposits(), (await depot.deposits(0)).amount);

			assert.bnEqual(
				await depot.totalSellableDeposits(),
				synthsToDeposit.div(web3.utils.toBN('2'))
			);
		});

		it('exceeds one deposit (and that the queue is correctly updated)', async () => {
			const synthsToDeposit = web3.utils.toWei('600');
			const totalSynthsDeposit = web3.utils.toWei('1200');
			const ethToSend = web3.utils.toWei('2');

			// Send the synths to the Token Depot.
			await synth.methods['transfer(address,uint256)'](depot.address, synthsToDeposit, {
				from: depositor,
			});
			await synth.methods['transfer(address,uint256)'](depot.address, synthsToDeposit, {
				from: depositor2,
			});

			const depositStartIndex = await depot.depositStartIndex();
			const depositEndIndex = await depot.depositEndIndex();

			// Assert that there is now two deposits in the queue.
			assert.equal(depositStartIndex, 0);
			assert.equal(depositEndIndex, 2);

			// And assert that our total has increased by the right amount.
			const totalSellableDeposits = await depot.totalSellableDeposits();
			assert.bnEqual(totalSellableDeposits, totalSynthsDeposit);

			// Now purchase some.
			const transaction = await depot.exchangeEtherForSynths({
				from: purchaser,
				value: ethToSend,
			});

			// Exchange("ETH", msg.value, "sUSD", fulfilled);
			const exchangeEvent = transaction.logs.find(log => log.event === 'Exchange');
			const synthsAmount = multiplyDecimal(ethToSend, usdEth);

			assert.eventEqual(exchangeEvent, 'Exchange', {
				fromCurrency: 'ETH',
				fromAmount: ethToSend,
				toCurrency: 'sUSD',
				toAmount: synthsAmount,
			});

			// We need to calculate the amount - fees the purchaser is supposed to get
			const amountReceived = await feePool.amountReceivedFromTransfer(synthsAmount);

			// Purchaser should have received the Synths
			const purchaserSynthBalance = await synth.balanceOf(purchaser);
			const depotSynthBalance = await synth.balanceOf(depot.address);
			const remainingSynths = web3.utils.toBN(totalSynthsDeposit).sub(synthsAmount);
			assert.bnEqual(purchaserSynthBalance, amountReceived);

			assert.bnEqual(depotSynthBalance, remainingSynths);

			// We should have one deposit left in the queue
			assert.equal(await depot.depositStartIndex(), 1);
			assert.equal(await depot.depositEndIndex(), 2);

			// And our total should be totalSynthsDeposit - last purchase
			assert.bnEqual(await depot.totalSellableDeposits(), remainingSynths);
		});

		it('exceeds available synths (and that the remainder of the ETH is correctly refunded)', async () => {
			const synthsToDeposit = web3.utils.toWei('400');
			const ethToSend = web3.utils.toWei('2');
			const purchaserInitialBalance = await getEthBalance(purchaser);
			// Send the synths to the Token Depot.
			await synth.methods['transfer(address,uint256)'](depot.address, synthsToDeposit, {
				from: depositor,
			});

			// Assert that there is now one deposit in the queue.
			assert.equal(await depot.depositStartIndex(), 0);
			assert.equal(await depot.depositEndIndex(), 1);

			// And assert that our total has increased by the right amount.
			const totalSellableDeposits = await depot.totalSellableDeposits();
			assert.equal(totalSellableDeposits.toString(), synthsToDeposit);

			// Now purchase some.
			const txn = await depot.exchangeEtherForSynths({
				from: purchaser,
				value: ethToSend,
			});

			const gasPaid = web3.utils.toBN(txn.receipt.gasUsed * 20000000000);

			// Exchange("ETH", msg.value, "sUSD", fulfilled);
			const exchangeEvent = txn.logs.find(log => log.event === 'Exchange');

			assert.eventEqual(exchangeEvent, 'Exchange', {
				fromCurrency: 'ETH',
				fromAmount: ethToSend,
				toCurrency: 'sUSD',
				toAmount: synthsToDeposit,
			});

			// We need to calculate the amount - fees the purchaser is supposed to get
			const amountReceived = await feePool.amountReceivedFromTransfer(synthsToDeposit);
			const synthsAvailableInETH = divideDecimal(synthsToDeposit, usdEth);

			// Purchaser should have received the total available synths
			const purchaserSynthBalance = await synth.balanceOf(purchaser);
			assert.equal(amountReceived.toString(), purchaserSynthBalance.toString());

			// Token Depot should have 0 synths left
			const depotSynthBalance = await synth.balanceOf(depot.address);
			assert.equal(depotSynthBalance, 0);

			// The purchaser should have received the refund
			// which can be checked by initialBalance = endBalance + fees + amount of synths bought in ETH
			const purchaserEndingBalance = await getEthBalance(purchaser);
			assert.bnEqual(
				web3.utils.toBN(purchaserInitialBalance),
				web3.utils
					.toBN(purchaserEndingBalance)
					.add(gasPaid)
					.add(synthsAvailableInETH)
			);
		});

		it('Ensure user can withdraw their Synth deposit', async () => {
			const synthsToDeposit = web3.utils.toWei('500');
			// Send the synths to the Token Depot.
			await synth.methods['transfer(address,uint256)'](depot.address, synthsToDeposit, {
				from: depositor,
			});

			const events = await depot.getPastEvents();
			const synthDepositEvent = events.find(log => log.event === 'SynthDeposit');
			const synthDepositIndex = synthDepositEvent.args.depositIndex.toString();

			// And assert that our total has increased by the right amount.
			const totalSellableDeposits = await depot.totalSellableDeposits();
			assert.equal(totalSellableDeposits, synthsToDeposit);

			// Wthdraw the deposited synths
			const txn = await depot.withdrawMyDepositedSynths({ from: depositor });
			const depositRemovedEvent = txn.logs[0];
			const withdrawEvent = txn.logs[1];

			// The sent synths should be equal the initial deposit
			assert.eventEqual(depositRemovedEvent, 'SynthDepositRemoved', {
				user: depositor,
				amount: synthsToDeposit,
				depositIndex: synthDepositIndex,
			});

			// Tells the DApps the deposit is removed from the fifi queue
			assert.eventEqual(withdrawEvent, 'SynthWithdrawal', {
				user: depositor,
				amount: synthsToDeposit,
			});
		});

		it('Ensure user can withdraw their Synth deposit even if they sent an amount smaller than the minimum required', async () => {
			const synthsToDeposit = toUnit('10');

			await synth.methods['transfer(address,uint256)'](depot.address, synthsToDeposit, {
				from: depositor,
			});

			// Now balance should be equal to the amount we just sent minus the fees
			const smallDepositsBalance = await depot.smallDeposits(depositor);
			assert.bnEqual(smallDepositsBalance, synthsToDeposit);

			// Wthdraw the deposited synths
			const txn = await depot.withdrawMyDepositedSynths({ from: depositor });
			const withdrawEvent = txn.logs[0];

			// The sent synths should be equal the initial deposit
			assert.eventEqual(withdrawEvent, 'SynthWithdrawal', {
				user: depositor,
				amount: synthsToDeposit,
			});
		});

		it('Ensure user can withdraw their multiple Synth deposits when they sent amounts smaller than the minimum required', async () => {
			const synthsToDeposit1 = toUnit('10');
			const synthsToDeposit2 = toUnit('15');
			const totalSynthDeposits = synthsToDeposit1.add(synthsToDeposit2);

			await synth.methods['transfer(address,uint256)'](depot.address, synthsToDeposit1, {
				from: depositor,
			});

			await synth.methods['transfer(address,uint256)'](depot.address, synthsToDeposit2, {
				from: depositor,
			});

			// Now balance should be equal to the amount we just sent minus the fees
			const smallDepositsBalance = await depot.smallDeposits(depositor);
			assert.bnEqual(smallDepositsBalance, synthsToDeposit1.add(synthsToDeposit2));

			// Wthdraw the deposited synths
			const txn = await depot.withdrawMyDepositedSynths({ from: depositor });
			const withdrawEvent = txn.logs[0];

			// The sent synths should be equal the initial deposit
			assert.eventEqual(withdrawEvent, 'SynthWithdrawal', {
				user: depositor,
				amount: totalSynthDeposits,
			});
		});

		it('Ensure user can exchange ETH for Synths after a withdrawal and that the queue correctly skips the empty entry', async () => {
			//   - e.g. Deposits of [1, 2, 3], user withdraws 2, so [1, (empty), 3], then
			//      - User can exchange for 1, and queue is now [(empty), 3]
			//      - User can exchange for 2 and queue is now [2]
			const deposit1 = web3.utils.toWei('100');
			const deposit2 = web3.utils.toWei('200');
			const deposit3 = web3.utils.toWei('300');
			const ethToSend = web3.utils.toWei('0.2');

			// Send the synths to the Token Depot.
			await synth.methods['transfer(address,uint256)'](depot.address, deposit1, {
				from: depositor,
			});
			await synth.methods['transfer(address,uint256)'](depot.address, deposit2, {
				from: depositor2,
			});
			await synth.methods['transfer(address,uint256)'](depot.address, deposit3, {
				from: depositor,
			});

			// Assert that there is now three deposits in the queue.
			assert.equal(await depot.depositStartIndex(), 0);
			assert.equal(await depot.depositEndIndex(), 3);

			// Depositor 2 withdraws Synths
			await depot.withdrawMyDepositedSynths({ from: depositor2 });

			// Queue should be  [1, (empty), 3]
			const queueResultForDeposit2 = await depot.deposits(1);
			assert.equal(queueResultForDeposit2.amount, 0);

			// User exchange ETH for Synths (same amount as first deposit)
			await depot.exchangeEtherForSynths({
				from: purchaser,
				value: ethToSend,
			});

			// Queue should now be [(empty), 3].
			assert.equal(await depot.depositStartIndex(), 1);
			assert.equal(await depot.depositEndIndex(), 3);
			const queueResultForDeposit1 = await depot.deposits(1);
			assert.equal(queueResultForDeposit1.amount, 0);

			// User exchange ETH for Synths
			await depot.exchangeEtherForSynths({
				from: purchaser,
				value: ethToSend,
			});

			// Queue should now be [(deposit3 - synthsPurchasedAmount )]
			const remainingSynths =
				web3.utils.fromWei(deposit3) - web3.utils.fromWei(ethToSend) * web3.utils.fromWei(usdEth);
			assert.equal(await depot.depositStartIndex(), 2);
			assert.equal(await depot.depositEndIndex(), 3);
			const totalSellableDeposits = await depot.totalSellableDeposits();
			assert.equal(totalSellableDeposits.toString(), web3.utils.toWei(remainingSynths.toString()));
		});

		it('Ensure multiple users can make multiple Synth deposits', async () => {
			const deposit1 = web3.utils.toWei('100');
			const deposit2 = web3.utils.toWei('200');
			const deposit3 = web3.utils.toWei('300');
			const deposit4 = web3.utils.toWei('400');

			// Send the synths to the Token Depot.
			await synth.methods['transfer(address,uint256)'](depot.address, deposit1, {
				from: depositor,
			});
			await synth.methods['transfer(address,uint256)'](depot.address, deposit2, {
				from: depositor2,
			});
			await synth.methods['transfer(address,uint256)'](depot.address, deposit3, {
				from: depositor,
			});
			await synth.methods['transfer(address,uint256)'](depot.address, deposit4, {
				from: depositor2,
			});

			// We should have now 4 deposits
			assert.equal(await depot.depositStartIndex(), 0);
			assert.equal(await depot.depositEndIndex(), 4);
		});

		it('Ensure multiple users can make multiple Synth deposits and multiple withdrawals (and that the queue is correctly updated)', async () => {
			const deposit1 = web3.utils.toWei('100');
			const deposit2 = web3.utils.toWei('200');
			const deposit3 = web3.utils.toWei('300');
			const deposit4 = web3.utils.toWei('400');

			// Send the synths to the Token Depot.
			await synth.methods['transfer(address,uint256)'](depot.address, deposit1, {
				from: depositor,
			});
			await synth.methods['transfer(address,uint256)'](depot.address, deposit2, {
				from: depositor,
			});
			await synth.methods['transfer(address,uint256)'](depot.address, deposit3, {
				from: depositor2,
			});
			await synth.methods['transfer(address,uint256)'](depot.address, deposit4, {
				from: depositor2,
			});

			// We should have now 4 deposits
			assert.equal(await depot.depositStartIndex(), 0);
			assert.equal(await depot.depositEndIndex(), 4);

			// Depositors withdraws all his deposits
			await depot.withdrawMyDepositedSynths({ from: depositor });

			// We should have now 4 deposits
			assert.equal(await depot.depositStartIndex(), 0);
			assert.equal(await depot.depositEndIndex(), 4);

			// First two deposits should be 0
			const firstDepositInQueue = await depot.deposits(0);
			const secondDepositInQueue = await depot.deposits(1);
			assert.equal(firstDepositInQueue.amount, 0);
			assert.equal(secondDepositInQueue.amount, 0);
		});
	});
>>>>>>> 472d9111

	describe('Ensure user can exchange ETH for Synthetix', async function() {
		const purchaser = address1;
		let depot;
		let synthetix;
		const ethUSD = web3.utils.toWei('500');
		const snxUSD = web3.utils.toWei('.10');

		this.beforeEach(async () => {
			depot = await Depot.deployed();
			synthetix = await Synthetix.deployed();
			synth = await Synth.deployed();
			// We need to send some SNX to the Token Depot contract
			await synthetix.methods['transfer(address,uint256)'](
				depot.address,
				web3.utils.toWei('1000000'),
				{
					from: owner,
				}
			);
		});

		it('ensure user get the correct amount of SNX after sending ETH', async () => {
			const ethToSend = toUnit('10');

			const purchaserSNXStartBalance = await synthetix.balanceOf(purchaser);
			// Purchaser should not have SNX yet
			assert.equal(purchaserSNXStartBalance, 0);

			// Purchaser sends ETH
			await depot.exchangeEtherForSynthetix({
				from: purchaser,
				value: ethToSend,
			});

			const purchaseValueInSynths = multiplyDecimal(ethToSend, ethUSD);
			const purchaseValueInSynthsAfterFees = await feePool.amountReceivedFromTransfer(
				purchaseValueInSynths
			);
			const purchaseValueInSynthetix = divideDecimal(purchaseValueInSynthsAfterFees, snxUSD);

			const purchaserSNXEndBalance = await synthetix.balanceOf(purchaser);

			// Purchaser SNX balance should be equal to the purchase value we calculated above
			assert.bnEqual(purchaserSNXEndBalance, purchaseValueInSynthetix);
		});
	});

	describe('Ensure user can exchange Synths for Synthetix', async function() {
		const purchaser = address1;
		const purchaserSynthAmount = toUnit('2000');
		const depotSNXAmount = toUnit('1000000');
		let depot;
		let synthetix;
		let synth;
		const snxUSD = toUnit('.10');
		const synthsToSend = toUnit('1');

		this.beforeEach(async () => {
			depot = await Depot.deployed();
			synthetix = await Synthetix.deployed();
			synth = await Synth.at(await synthetix.synths(sUsdHex));

			// We need the owner to issue synths
			await synthetix.issueSynths(toUnit('50000'), { from: owner });
			// Send the purchaser some synths
			await synth.methods['transfer(address,uint256)'](purchaser, purchaserSynthAmount, {
				from: owner,
			});
			// We need to send some SNX to the Token Depot contract
			await synthetix.methods['transfer(address,uint256)'](depot.address, depotSNXAmount, {
				from: owner,
			});

			await synth.approve(depot.address, synthsToSend, { from: purchaser });

			const depotSNXBalance = await synthetix.balanceOf(depot.address);
			const purchaserSynthBalance = await synth.balanceOf(purchaser);
			assert.bnEqual(depotSNXBalance, depotSNXAmount);
			assert.bnEqual(purchaserSynthBalance, purchaserSynthAmount);
		});

		it('ensure user gets the correct amount of SNX after sending 10 sUSD', async () => {
			const purchaserSNXStartBalance = await synthetix.balanceOf(purchaser);
			// Purchaser should not have SNX yet
			assert.equal(purchaserSNXStartBalance, 0);

			// Purchaser sends sUSD
			const txn = await depot.exchangeSynthsForSynthetix(synthsToSend, {
				from: purchaser,
			});

			const purchaseValueInSynthsAfterFees = await feePool.amountReceivedFromTransfer(synthsToSend);
			const purchaseValueInSynthetix = divideDecimal(purchaseValueInSynthsAfterFees, snxUSD);

			const purchaserSNXEndBalance = await synthetix.balanceOf(purchaser);

			// Purchaser SNX balance should be equal to the purchase value we calculated above
			assert.bnEqual(purchaserSNXEndBalance, purchaseValueInSynthetix);

			// assert the exchange event
			const exchangeEvent = txn.logs.find(log => log.event === 'Exchange');

			assert.eventEqual(exchangeEvent, 'Exchange', {
				fromCurrency: 'sUSD',
				fromAmount: synthsToSend,
				toCurrency: 'SNX',
				toAmount: purchaseValueInSynthetix,
			});
		});
	});
});<|MERGE_RESOLUTION|>--- conflicted
+++ resolved
@@ -232,7 +232,6 @@
 		await assert.revert(depot.setMinimumDepositAmount(minimumDepositAmount, { from: address1 }));
 	});
 
-<<<<<<< HEAD
 	// describe('should increment depositor smallDeposits balance', async () => {
 	// 	const synthsBalance = toUnit('100');
 	// 	const depositor = address1;
@@ -885,660 +884,6 @@
 	// 		assert.equal(secondDepositInQueue.amount, 0);
 	// 	});
 	// });
-=======
-	describe('should increment depositor smallDeposits balance', async () => {
-		const synthsBalance = toUnit('100');
-		const depositor = address1;
-
-		beforeEach(async () => {
-			// We need the owner to issue synths
-			await synthetix.issueMaxSynths({ from: owner });
-			// Set up the depositor with an amount of synths to deposit.
-			await synth.methods['transfer(address,uint256)'](depositor, synthsBalance, {
-				from: owner,
-			});
-		});
-
-		it('if the deposit synth amount is a tiny amount', async () => {
-			const synthsToDeposit = toUnit('0.01');
-			// Depositor should initially have a smallDeposits balance of 0
-			const initialSmallDepositsBalance = await depot.smallDeposits(depositor);
-			assert.equal(initialSmallDepositsBalance, 0);
-			await synth.methods['transfer(address,uint256)'](depot.address, synthsToDeposit, {
-				from: depositor,
-			});
-			// Now balance should be equal to the amount we just sent minus the fees
-			const smallDepositsBalance = await depot.smallDeposits(depositor);
-			const amountDepotReceived = await feePool.amountReceivedFromTransfer(synthsToDeposit);
-			assert.bnEqual(smallDepositsBalance, amountDepotReceived);
-		});
-
-		it('if the deposit synth of 10 amount is less than the minimumDepositAmount', async () => {
-			const synthsToDeposit = toUnit('10');
-			// Depositor should initially have a smallDeposits balance of 0
-			const initialSmallDepositsBalance = await depot.smallDeposits(depositor);
-			assert.equal(initialSmallDepositsBalance, 0);
-
-			await synth.methods['transfer(address,uint256)'](depot.address, synthsToDeposit, {
-				from: depositor,
-			});
-
-			// Now balance should be equal to the amount we just sent minus the fees
-			const smallDepositsBalance = await depot.smallDeposits(depositor);
-			const amountDepotReceived = await feePool.amountReceivedFromTransfer(synthsToDeposit);
-			assert.bnEqual(smallDepositsBalance, amountDepotReceived);
-		});
-
-		it('if the deposit synth amount of 49.99 is less than the minimumDepositAmount', async () => {
-			const synthsToDeposit = toUnit('49.99');
-			// Depositor should initially have a smallDeposits balance of 0
-			const initialSmallDepositsBalance = await depot.smallDeposits(depositor);
-			assert.equal(initialSmallDepositsBalance, 0);
-
-			await synth.methods['transfer(address,uint256)'](depot.address, synthsToDeposit, {
-				from: depositor,
-			});
-
-			// Now balance should be equal to the amount we just sent minus the fees
-			const smallDepositsBalance = await depot.smallDeposits(depositor);
-			const amountDepotReceived = await feePool.amountReceivedFromTransfer(synthsToDeposit);
-			assert.bnEqual(smallDepositsBalance, amountDepotReceived);
-		});
-	});
-
-	describe('should accept synth deposits', async () => {
-		const synthsBalance = toUnit('100');
-		const depositor = address1;
-
-		beforeEach(async () => {
-			// We need the owner to issue synths
-			await synthetix.issueMaxSynths({ from: owner });
-			// Set up the depositor with an amount of synths to deposit.
-			await synth.methods['transfer(address,uint256)'](depositor, synthsBalance, {
-				from: owner,
-			});
-		});
-
-		it('if the deposit synth amount of 50 is the minimumDepositAmount', async () => {
-			const synthsToDeposit = toUnit('50');
-
-			await synth.methods['transfer(address,uint256)'](depot.address, synthsToDeposit, {
-				from: depositor,
-			});
-
-			const events = await depot.getPastEvents();
-			const synthDepositEvent = events.find(log => log.event === 'SynthDeposit');
-			const synthDepositIndex = synthDepositEvent.args.depositIndex.toString();
-
-			assert.eventEqual(synthDepositEvent, 'SynthDeposit', {
-				user: depositor,
-				amount: synthsToDeposit,
-				depositIndex: synthDepositIndex,
-			});
-
-			const depotSynthBalanceCurrent = await synth.balanceOf(depot.address);
-			assert.bnEqual(depotSynthBalanceCurrent, synthsToDeposit);
-
-			const depositStartIndexAfter = await depot.depositStartIndex();
-			const synthDeposit = await depot.deposits.call(depositStartIndexAfter);
-			assert.equal(synthDeposit.user, depositor);
-			assert.bnEqual(synthDeposit.amount, synthsToDeposit);
-		});
-
-		it('if the deposit synth amount of 51 is more than the minimumDepositAmount', async () => {
-			const synthsToDeposit = toUnit('51');
-			await synth.methods['transfer(address,uint256)'](depot.address, synthsToDeposit, {
-				from: depositor,
-			});
-
-			const events = await depot.getPastEvents();
-			const synthDepositEvent = events.find(log => log.event === 'SynthDeposit');
-			const synthDepositIndex = synthDepositEvent.args.depositIndex.toString();
-
-			assert.eventEqual(synthDepositEvent, 'SynthDeposit', {
-				user: depositor,
-				amount: synthsToDeposit,
-				depositIndex: synthDepositIndex,
-			});
-
-			const depotSynthBalanceCurrent = await synth.balanceOf(depot.address);
-			assert.bnEqual(depotSynthBalanceCurrent, synthsToDeposit);
-
-			const depositStartIndexAfter = await depot.depositStartIndex();
-			const synthDeposit = await depot.deposits.call(depositStartIndexAfter);
-			assert.equal(synthDeposit.user, depositor);
-			assert.bnEqual(synthDeposit.amount, synthsToDeposit);
-		});
-	});
-
-	describe('should not exchange ether for synths', async () => {
-		let fundsWalletFromContract;
-		let fundsWalletEthBalanceBefore;
-		let synthsBalance;
-		let feePoolProxy;
-		let depotSynthBalanceBefore;
-
-		beforeEach(async () => {
-			fundsWalletFromContract = await depot.fundsWallet();
-			fundsWalletEthBalanceBefore = await getEthBalance(fundsWallet);
-			// We need the owner to issue synths
-			await synthetix.issueMaxSynths({ from: owner });
-			// Set up the depot so it contains some synths to convert Ether for
-			synthsBalance = await synth.balanceOf(owner, { from: owner });
-			await synth.methods['transfer(address,uint256)'](depot.address, synthsBalance.toString(), {
-				from: owner,
-			});
-			feePoolProxy = await synth.feePoolProxy();
-			depotSynthBalanceBefore = await synth.balanceOf(depot.address);
-		});
-
-		it('if the price is stale', async () => {
-			const priceStalePeriod = await depot.priceStalePeriod();
-			await fastForward(priceStalePeriod);
-
-			// Attempt exchange
-			await assert.revert(
-				depot.exchangeEtherForSynths({
-					from: address1,
-					amount: 10,
-				})
-			);
-			const depotSynthBalanceCurrent = await synth.balanceOf(depot.address);
-			assert.bnEqual(depotSynthBalanceCurrent, depotSynthBalanceBefore);
-			assert.bnEqual(await synth.balanceOf(address1), 0);
-			assert.bnEqual(await synth.feePoolProxy(), feePoolProxy);
-			assert.equal(fundsWalletFromContract, fundsWallet);
-			assert.bnEqual(await getEthBalance(fundsWallet), fundsWalletEthBalanceBefore);
-		});
-
-		it('if the contract is paused', async () => {
-			// Pause Contract
-			await depot.setPaused(true, { from: owner });
-
-			// Attempt exchange
-			await assert.revert(
-				depot.exchangeEtherForSynths({
-					from: address1,
-					amount: 10,
-				})
-			);
-
-			const depotSynthBalanceCurrent = await synth.balanceOf(depot.address);
-			assert.bnEqual(depotSynthBalanceCurrent, depotSynthBalanceBefore);
-			assert.bnEqual(await synth.balanceOf(address1), 0);
-			assert.equal(fundsWalletFromContract, fundsWallet);
-			assert.bnEqual(await getEthBalance(fundsWallet), fundsWalletEthBalanceBefore.toString());
-		});
-	});
-
-	describe('Ensure user can exchange ETH for Synths where the amount', async () => {
-		const depositor = address1;
-		const depositor2 = address2;
-		const purchaser = address3;
-		const synthsBalance = web3.utils.toWei('1000');
-		const usdEth = web3.utils.toWei('500');
-
-		beforeEach(async () => {
-			// We need the owner to issue synths
-			await synthetix.issueMaxSynths({ from: owner });
-
-			// Assert that there are no deposits already.
-			const depositStartIndex = await depot.depositStartIndex();
-			const depositEndIndex = await depot.depositEndIndex();
-
-			assert.equal(depositStartIndex, 0);
-			assert.equal(depositEndIndex, 0);
-
-			// Set up the depositor with an amount of synths to deposit.
-			await synth.methods['transfer(address,uint256)'](depositor, synthsBalance.toString(), {
-				from: owner,
-			});
-			await synth.methods['transfer(address,uint256)'](depositor2, synthsBalance.toString(), {
-				from: owner,
-			});
-		});
-
-		it('exactly matches one deposit (and that the queue is correctly updated)', async () => {
-			const synthsToDeposit = toUnit('500');
-			const ethToSend = toUnit('1');
-			const depositorStartingBalance = await getEthBalance(depositor);
-
-			// Send the synths to the Token Depot.
-			const depositTxn = await synth.methods['transfer(address,uint256)'](
-				depot.address,
-				synthsToDeposit,
-				{
-					from: depositor,
-				}
-			);
-
-			const gasPaid = web3.utils.toBN(depositTxn.receipt.gasUsed * 20000000000);
-
-			const depositStartIndex = await depot.depositStartIndex();
-			const depositEndIndex = await depot.depositEndIndex();
-
-			// Assert that there is now one deposit in the queue.
-			assert.equal(depositStartIndex, 0);
-			assert.equal(depositEndIndex, 1);
-
-			// And assert that our total has increased by the right amount.
-			const totalSellableDeposits = await depot.totalSellableDeposits();
-			assert.bnEqual(totalSellableDeposits, synthsToDeposit);
-
-			// Now purchase some.
-			const txn = await depot.exchangeEtherForSynths({
-				from: purchaser,
-				value: ethToSend,
-			});
-
-			// Exchange("ETH", msg.value, "sUSD", fulfilled);
-			const exchangeEvent = txn.logs.find(log => log.event === 'Exchange');
-			assert.eventEqual(exchangeEvent, 'Exchange', {
-				fromCurrency: 'ETH',
-				fromAmount: ethToSend,
-				toCurrency: 'sUSD',
-				toAmount: synthsToDeposit,
-			});
-
-			// We need to calculate the amount - fees the purchaser is supposed to get
-			const amountReceived = await feePool.amountReceivedFromTransfer(synthsToDeposit);
-
-			// Purchaser should have received the Synths
-			const purchaserSynthBalance = await synth.balanceOf(purchaser);
-			const depotSynthBalance = await synth.balanceOf(depot.address);
-
-			assert.equal(depotSynthBalance, 0);
-			assert.bnEqual(purchaserSynthBalance, amountReceived);
-
-			// We should have no deposit in the queue anymore
-			assert.equal(await depot.depositStartIndex(), 1);
-			assert.equal(await depot.depositEndIndex(), 1);
-
-			// And our total should be 0 as the purchase amount was equal to the deposit
-			assert.equal(await depot.totalSellableDeposits(), 0);
-
-			// The depositor should have received the ETH
-			const depositorEndingBalance = await getEthBalance(depositor);
-			assert.bnEqual(
-				web3.utils.toBN(depositorStartingBalance).add(ethToSend),
-				web3.utils.toBN(depositorEndingBalance).add(gasPaid)
-			);
-		});
-
-		it('is less than one deposit (and that the queue is correctly updated)', async () => {
-			const synthsToDeposit = toUnit('500');
-			const ethToSend = toUnit('0.5');
-
-			// Send the synths to the Token Depot.
-			await synth.methods['transfer(address,uint256)'](depot.address, synthsToDeposit, {
-				from: depositor,
-			});
-
-			const depositStartIndex = await depot.depositStartIndex();
-			const depositEndIndex = await depot.depositEndIndex();
-
-			// Assert that there is now one deposit in the queue.
-			assert.equal(depositStartIndex, 0);
-			assert.equal(depositEndIndex, 1);
-
-			// And assert that our total has increased by the right amount.
-			const totalSellableDeposits = await depot.totalSellableDeposits();
-			assert.bnEqual(totalSellableDeposits, synthsToDeposit);
-
-			assert.bnEqual(await depot.totalSellableDeposits(), (await depot.deposits(0)).amount);
-
-			// Now purchase some.
-			const txn = await depot.exchangeEtherForSynths({
-				from: purchaser,
-				value: ethToSend,
-			});
-
-			// Exchange("ETH", msg.value, "sUSD", fulfilled);
-			const exchangeEvent = txn.logs.find(log => log.event === 'Exchange');
-			assert.eventEqual(exchangeEvent, 'Exchange', {
-				fromCurrency: 'ETH',
-				fromAmount: ethToSend,
-				toCurrency: 'sUSD',
-				toAmount: synthsToDeposit.div(web3.utils.toBN('2')),
-			});
-
-			// We should have one deposit in the queue with half the amount
-			assert.equal(await depot.depositStartIndex(), 0);
-			assert.equal(await depot.depositEndIndex(), 1);
-
-			assert.bnEqual(await depot.totalSellableDeposits(), (await depot.deposits(0)).amount);
-
-			assert.bnEqual(
-				await depot.totalSellableDeposits(),
-				synthsToDeposit.div(web3.utils.toBN('2'))
-			);
-		});
-
-		it('exceeds one deposit (and that the queue is correctly updated)', async () => {
-			const synthsToDeposit = web3.utils.toWei('600');
-			const totalSynthsDeposit = web3.utils.toWei('1200');
-			const ethToSend = web3.utils.toWei('2');
-
-			// Send the synths to the Token Depot.
-			await synth.methods['transfer(address,uint256)'](depot.address, synthsToDeposit, {
-				from: depositor,
-			});
-			await synth.methods['transfer(address,uint256)'](depot.address, synthsToDeposit, {
-				from: depositor2,
-			});
-
-			const depositStartIndex = await depot.depositStartIndex();
-			const depositEndIndex = await depot.depositEndIndex();
-
-			// Assert that there is now two deposits in the queue.
-			assert.equal(depositStartIndex, 0);
-			assert.equal(depositEndIndex, 2);
-
-			// And assert that our total has increased by the right amount.
-			const totalSellableDeposits = await depot.totalSellableDeposits();
-			assert.bnEqual(totalSellableDeposits, totalSynthsDeposit);
-
-			// Now purchase some.
-			const transaction = await depot.exchangeEtherForSynths({
-				from: purchaser,
-				value: ethToSend,
-			});
-
-			// Exchange("ETH", msg.value, "sUSD", fulfilled);
-			const exchangeEvent = transaction.logs.find(log => log.event === 'Exchange');
-			const synthsAmount = multiplyDecimal(ethToSend, usdEth);
-
-			assert.eventEqual(exchangeEvent, 'Exchange', {
-				fromCurrency: 'ETH',
-				fromAmount: ethToSend,
-				toCurrency: 'sUSD',
-				toAmount: synthsAmount,
-			});
-
-			// We need to calculate the amount - fees the purchaser is supposed to get
-			const amountReceived = await feePool.amountReceivedFromTransfer(synthsAmount);
-
-			// Purchaser should have received the Synths
-			const purchaserSynthBalance = await synth.balanceOf(purchaser);
-			const depotSynthBalance = await synth.balanceOf(depot.address);
-			const remainingSynths = web3.utils.toBN(totalSynthsDeposit).sub(synthsAmount);
-			assert.bnEqual(purchaserSynthBalance, amountReceived);
-
-			assert.bnEqual(depotSynthBalance, remainingSynths);
-
-			// We should have one deposit left in the queue
-			assert.equal(await depot.depositStartIndex(), 1);
-			assert.equal(await depot.depositEndIndex(), 2);
-
-			// And our total should be totalSynthsDeposit - last purchase
-			assert.bnEqual(await depot.totalSellableDeposits(), remainingSynths);
-		});
-
-		it('exceeds available synths (and that the remainder of the ETH is correctly refunded)', async () => {
-			const synthsToDeposit = web3.utils.toWei('400');
-			const ethToSend = web3.utils.toWei('2');
-			const purchaserInitialBalance = await getEthBalance(purchaser);
-			// Send the synths to the Token Depot.
-			await synth.methods['transfer(address,uint256)'](depot.address, synthsToDeposit, {
-				from: depositor,
-			});
-
-			// Assert that there is now one deposit in the queue.
-			assert.equal(await depot.depositStartIndex(), 0);
-			assert.equal(await depot.depositEndIndex(), 1);
-
-			// And assert that our total has increased by the right amount.
-			const totalSellableDeposits = await depot.totalSellableDeposits();
-			assert.equal(totalSellableDeposits.toString(), synthsToDeposit);
-
-			// Now purchase some.
-			const txn = await depot.exchangeEtherForSynths({
-				from: purchaser,
-				value: ethToSend,
-			});
-
-			const gasPaid = web3.utils.toBN(txn.receipt.gasUsed * 20000000000);
-
-			// Exchange("ETH", msg.value, "sUSD", fulfilled);
-			const exchangeEvent = txn.logs.find(log => log.event === 'Exchange');
-
-			assert.eventEqual(exchangeEvent, 'Exchange', {
-				fromCurrency: 'ETH',
-				fromAmount: ethToSend,
-				toCurrency: 'sUSD',
-				toAmount: synthsToDeposit,
-			});
-
-			// We need to calculate the amount - fees the purchaser is supposed to get
-			const amountReceived = await feePool.amountReceivedFromTransfer(synthsToDeposit);
-			const synthsAvailableInETH = divideDecimal(synthsToDeposit, usdEth);
-
-			// Purchaser should have received the total available synths
-			const purchaserSynthBalance = await synth.balanceOf(purchaser);
-			assert.equal(amountReceived.toString(), purchaserSynthBalance.toString());
-
-			// Token Depot should have 0 synths left
-			const depotSynthBalance = await synth.balanceOf(depot.address);
-			assert.equal(depotSynthBalance, 0);
-
-			// The purchaser should have received the refund
-			// which can be checked by initialBalance = endBalance + fees + amount of synths bought in ETH
-			const purchaserEndingBalance = await getEthBalance(purchaser);
-			assert.bnEqual(
-				web3.utils.toBN(purchaserInitialBalance),
-				web3.utils
-					.toBN(purchaserEndingBalance)
-					.add(gasPaid)
-					.add(synthsAvailableInETH)
-			);
-		});
-
-		it('Ensure user can withdraw their Synth deposit', async () => {
-			const synthsToDeposit = web3.utils.toWei('500');
-			// Send the synths to the Token Depot.
-			await synth.methods['transfer(address,uint256)'](depot.address, synthsToDeposit, {
-				from: depositor,
-			});
-
-			const events = await depot.getPastEvents();
-			const synthDepositEvent = events.find(log => log.event === 'SynthDeposit');
-			const synthDepositIndex = synthDepositEvent.args.depositIndex.toString();
-
-			// And assert that our total has increased by the right amount.
-			const totalSellableDeposits = await depot.totalSellableDeposits();
-			assert.equal(totalSellableDeposits, synthsToDeposit);
-
-			// Wthdraw the deposited synths
-			const txn = await depot.withdrawMyDepositedSynths({ from: depositor });
-			const depositRemovedEvent = txn.logs[0];
-			const withdrawEvent = txn.logs[1];
-
-			// The sent synths should be equal the initial deposit
-			assert.eventEqual(depositRemovedEvent, 'SynthDepositRemoved', {
-				user: depositor,
-				amount: synthsToDeposit,
-				depositIndex: synthDepositIndex,
-			});
-
-			// Tells the DApps the deposit is removed from the fifi queue
-			assert.eventEqual(withdrawEvent, 'SynthWithdrawal', {
-				user: depositor,
-				amount: synthsToDeposit,
-			});
-		});
-
-		it('Ensure user can withdraw their Synth deposit even if they sent an amount smaller than the minimum required', async () => {
-			const synthsToDeposit = toUnit('10');
-
-			await synth.methods['transfer(address,uint256)'](depot.address, synthsToDeposit, {
-				from: depositor,
-			});
-
-			// Now balance should be equal to the amount we just sent minus the fees
-			const smallDepositsBalance = await depot.smallDeposits(depositor);
-			assert.bnEqual(smallDepositsBalance, synthsToDeposit);
-
-			// Wthdraw the deposited synths
-			const txn = await depot.withdrawMyDepositedSynths({ from: depositor });
-			const withdrawEvent = txn.logs[0];
-
-			// The sent synths should be equal the initial deposit
-			assert.eventEqual(withdrawEvent, 'SynthWithdrawal', {
-				user: depositor,
-				amount: synthsToDeposit,
-			});
-		});
-
-		it('Ensure user can withdraw their multiple Synth deposits when they sent amounts smaller than the minimum required', async () => {
-			const synthsToDeposit1 = toUnit('10');
-			const synthsToDeposit2 = toUnit('15');
-			const totalSynthDeposits = synthsToDeposit1.add(synthsToDeposit2);
-
-			await synth.methods['transfer(address,uint256)'](depot.address, synthsToDeposit1, {
-				from: depositor,
-			});
-
-			await synth.methods['transfer(address,uint256)'](depot.address, synthsToDeposit2, {
-				from: depositor,
-			});
-
-			// Now balance should be equal to the amount we just sent minus the fees
-			const smallDepositsBalance = await depot.smallDeposits(depositor);
-			assert.bnEqual(smallDepositsBalance, synthsToDeposit1.add(synthsToDeposit2));
-
-			// Wthdraw the deposited synths
-			const txn = await depot.withdrawMyDepositedSynths({ from: depositor });
-			const withdrawEvent = txn.logs[0];
-
-			// The sent synths should be equal the initial deposit
-			assert.eventEqual(withdrawEvent, 'SynthWithdrawal', {
-				user: depositor,
-				amount: totalSynthDeposits,
-			});
-		});
-
-		it('Ensure user can exchange ETH for Synths after a withdrawal and that the queue correctly skips the empty entry', async () => {
-			//   - e.g. Deposits of [1, 2, 3], user withdraws 2, so [1, (empty), 3], then
-			//      - User can exchange for 1, and queue is now [(empty), 3]
-			//      - User can exchange for 2 and queue is now [2]
-			const deposit1 = web3.utils.toWei('100');
-			const deposit2 = web3.utils.toWei('200');
-			const deposit3 = web3.utils.toWei('300');
-			const ethToSend = web3.utils.toWei('0.2');
-
-			// Send the synths to the Token Depot.
-			await synth.methods['transfer(address,uint256)'](depot.address, deposit1, {
-				from: depositor,
-			});
-			await synth.methods['transfer(address,uint256)'](depot.address, deposit2, {
-				from: depositor2,
-			});
-			await synth.methods['transfer(address,uint256)'](depot.address, deposit3, {
-				from: depositor,
-			});
-
-			// Assert that there is now three deposits in the queue.
-			assert.equal(await depot.depositStartIndex(), 0);
-			assert.equal(await depot.depositEndIndex(), 3);
-
-			// Depositor 2 withdraws Synths
-			await depot.withdrawMyDepositedSynths({ from: depositor2 });
-
-			// Queue should be  [1, (empty), 3]
-			const queueResultForDeposit2 = await depot.deposits(1);
-			assert.equal(queueResultForDeposit2.amount, 0);
-
-			// User exchange ETH for Synths (same amount as first deposit)
-			await depot.exchangeEtherForSynths({
-				from: purchaser,
-				value: ethToSend,
-			});
-
-			// Queue should now be [(empty), 3].
-			assert.equal(await depot.depositStartIndex(), 1);
-			assert.equal(await depot.depositEndIndex(), 3);
-			const queueResultForDeposit1 = await depot.deposits(1);
-			assert.equal(queueResultForDeposit1.amount, 0);
-
-			// User exchange ETH for Synths
-			await depot.exchangeEtherForSynths({
-				from: purchaser,
-				value: ethToSend,
-			});
-
-			// Queue should now be [(deposit3 - synthsPurchasedAmount )]
-			const remainingSynths =
-				web3.utils.fromWei(deposit3) - web3.utils.fromWei(ethToSend) * web3.utils.fromWei(usdEth);
-			assert.equal(await depot.depositStartIndex(), 2);
-			assert.equal(await depot.depositEndIndex(), 3);
-			const totalSellableDeposits = await depot.totalSellableDeposits();
-			assert.equal(totalSellableDeposits.toString(), web3.utils.toWei(remainingSynths.toString()));
-		});
-
-		it('Ensure multiple users can make multiple Synth deposits', async () => {
-			const deposit1 = web3.utils.toWei('100');
-			const deposit2 = web3.utils.toWei('200');
-			const deposit3 = web3.utils.toWei('300');
-			const deposit4 = web3.utils.toWei('400');
-
-			// Send the synths to the Token Depot.
-			await synth.methods['transfer(address,uint256)'](depot.address, deposit1, {
-				from: depositor,
-			});
-			await synth.methods['transfer(address,uint256)'](depot.address, deposit2, {
-				from: depositor2,
-			});
-			await synth.methods['transfer(address,uint256)'](depot.address, deposit3, {
-				from: depositor,
-			});
-			await synth.methods['transfer(address,uint256)'](depot.address, deposit4, {
-				from: depositor2,
-			});
-
-			// We should have now 4 deposits
-			assert.equal(await depot.depositStartIndex(), 0);
-			assert.equal(await depot.depositEndIndex(), 4);
-		});
-
-		it('Ensure multiple users can make multiple Synth deposits and multiple withdrawals (and that the queue is correctly updated)', async () => {
-			const deposit1 = web3.utils.toWei('100');
-			const deposit2 = web3.utils.toWei('200');
-			const deposit3 = web3.utils.toWei('300');
-			const deposit4 = web3.utils.toWei('400');
-
-			// Send the synths to the Token Depot.
-			await synth.methods['transfer(address,uint256)'](depot.address, deposit1, {
-				from: depositor,
-			});
-			await synth.methods['transfer(address,uint256)'](depot.address, deposit2, {
-				from: depositor,
-			});
-			await synth.methods['transfer(address,uint256)'](depot.address, deposit3, {
-				from: depositor2,
-			});
-			await synth.methods['transfer(address,uint256)'](depot.address, deposit4, {
-				from: depositor2,
-			});
-
-			// We should have now 4 deposits
-			assert.equal(await depot.depositStartIndex(), 0);
-			assert.equal(await depot.depositEndIndex(), 4);
-
-			// Depositors withdraws all his deposits
-			await depot.withdrawMyDepositedSynths({ from: depositor });
-
-			// We should have now 4 deposits
-			assert.equal(await depot.depositStartIndex(), 0);
-			assert.equal(await depot.depositEndIndex(), 4);
-
-			// First two deposits should be 0
-			const firstDepositInQueue = await depot.deposits(0);
-			const secondDepositInQueue = await depot.deposits(1);
-			assert.equal(firstDepositInQueue.amount, 0);
-			assert.equal(secondDepositInQueue.amount, 0);
-		});
-	});
->>>>>>> 472d9111
 
 	describe('Ensure user can exchange ETH for Synthetix', async function() {
 		const purchaser = address1;
