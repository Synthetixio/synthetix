--- conflicted
+++ resolved
@@ -261,26 +261,16 @@
 			assert.bnEqual(collateralRedeemed, toUnit(0.13));
 		});
 
-<<<<<<< HEAD
-		it('when BTC is @ $20000 and we are liquidating 1000 sUSD, then redeem 0.055 BTC', async () => {
+		it('when BTC is @ $20000 and we are liquidating 1000 sUSD, then redeem 0.065 BTC', async () => {
 			await updateAggregatorRates(exchangeRates, null, [sBTC], [toUnit(20000)]);
-=======
-		it('when BTC is @ $20000 and we are liquidating 1000 sUSD, then redeem 0.065 BTC', async () => {
-			await updateAggregatorRates(exchangeRates, [sBTC], [toUnit(20000)]);
->>>>>>> bb605c3c
 
 			collateralRedeemed = await util.collateralRedeemed(sUSD, oneThousandsUSD, collateralKey);
 
 			assert.bnEqual(collateralRedeemed, toUnit(0.065));
 		});
 
-<<<<<<< HEAD
-		it('when BTC is @ $7000 and we are liquidating 2500 sUSD, then redeem 0.36666 ETH', async () => {
+		it('when BTC is @ $7000 and we are liquidating 2500 sUSD, then redeem 0.46428 ETH', async () => {
 			await updateAggregatorRates(exchangeRates, null, [sBTC], [toUnit(7000)]);
-=======
-		it('when BTC is @ $7000 and we are liquidating 2500 sUSD, then redeem 0.46428 BTC', async () => {
-			await updateAggregatorRates(exchangeRates, [sBTC], [toUnit(7000)]);
->>>>>>> bb605c3c
 
 			collateralRedeemed = await util.collateralRedeemed(sUSD, toUnit(2500), collateralKey);
 
