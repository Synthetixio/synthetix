--- conflicted
+++ resolved
@@ -24,17 +24,13 @@
 			assert.bnEqual(await systemSettings.crossDomainMessageGasLimit(), 3e6);
 		});
 
-		describe('deposit', () => {
+		describe('initiateDeposit', () => {
 			const amountToDeposit = 1;
 
 			describe('when a user has not provided allowance to the bridge contract', () => {
 				it('the deposit should fail', async () => {
 					await assert.revert(
-<<<<<<< HEAD
 						synthetixBridgeToOptimism.initiateDeposit(amountToDeposit, { from: owner }),
-=======
-						synthetixBridgeToOptimism.deposit(amountToDeposit, { from: owner }),
->>>>>>> 004b35c7
 						'SafeMath: subtraction overflow'
 					);
 				});
