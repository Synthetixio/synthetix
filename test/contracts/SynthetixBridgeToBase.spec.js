const { contract, web3 } = require('hardhat');
const { setupAllContracts } = require('./setup');
const { assert } = require('./common');
const { toBN } = web3.utils;
const {
	defaults: {
		CROSS_DOMAIN_DEPOSIT_GAS_LIMIT,
		CROSS_DOMAIN_ESCROW_GAS_LIMIT,
		CROSS_DOMAIN_REWARD_GAS_LIMIT,
		CROSS_DOMAIN_WITHDRAWAL_GAS_LIMIT,
	},
} = require('../../');

<<<<<<< HEAD
contract('SynthetixBridgeToBase (spec tests)', accounts => {
	const [, owner, user, randomAddress] = accounts;
=======
contract('SynthetixBridgeToBase (spec tests) @ovm-skip', accounts => {
	const [, owner, user] = accounts;
>>>>>>> d8464e3f

	let mintableSynthetix, synthetixBridgeToBase, systemSettings;

	describe('when deploying the system', () => {
		before('deploy all contracts', async () => {
			({
				Synthetix: mintableSynthetix, // we request Synthetix instead of MintableSynthetix because it is renamed in setup.js
				SynthetixBridgeToBase: synthetixBridgeToBase,
				SystemSettings: systemSettings,
			} = await setupAllContracts({
				accounts,
				contracts: ['MintableSynthetix', 'SynthetixBridgeToBase', 'SystemSettings'],
			}));
		});

		describe('when a user does not have the required balance', () => {
			it('withdraw() should fail', async () => {
				await assert.revert(
					synthetixBridgeToBase.withdraw('1', { from: user }),
					'Not enough transferable SNX'
				);
			});

			it('withdrawTo() should fail', async () => {
				await assert.revert(
					synthetixBridgeToBase.withdrawTo(randomAddress, '1', { from: user }),
					'Not enough transferable SNX'
				);
			});
		});

		it('returns the expected cross domain message gas limit', async () => {
			assert.bnEqual(
				await systemSettings.crossDomainMessageGasLimit(0),
				CROSS_DOMAIN_DEPOSIT_GAS_LIMIT
			);
			assert.bnEqual(
				await systemSettings.crossDomainMessageGasLimit(1),
				CROSS_DOMAIN_ESCROW_GAS_LIMIT
			);
			assert.bnEqual(
				await systemSettings.crossDomainMessageGasLimit(2),
				CROSS_DOMAIN_REWARD_GAS_LIMIT
			);
			assert.bnEqual(
				await systemSettings.crossDomainMessageGasLimit(3),
				CROSS_DOMAIN_WITHDRAWAL_GAS_LIMIT
			);
		});

		describe('when a user has the required balance', () => {
			const amountToWithdraw = 1;
			let userBalanceBefore;
			let initialSupply;

			describe('when requesting a withdrawal', () => {
				before('record user balance and initial total supply', async () => {
					userBalanceBefore = await mintableSynthetix.balanceOf(owner);
					initialSupply = await mintableSynthetix.totalSupply();
				});

				before('initiate a withdrawal', async () => {
					await synthetixBridgeToBase.withdraw(amountToWithdraw, {
						from: owner,
					});
				});

				it('reduces the user balance', async () => {
					const userBalanceAfter = await mintableSynthetix.balanceOf(owner);
					assert.bnEqual(userBalanceBefore.sub(toBN(amountToWithdraw)), userBalanceAfter);
				});

				it('reduces the total supply', async () => {
					const supplyAfter = await mintableSynthetix.totalSupply();
					assert.bnEqual(initialSupply.sub(toBN(amountToWithdraw)), supplyAfter);
				});
			});

			describe('when requesting a withdrawal to a different address', () => {
				before('record user balance and initial total supply', async () => {
					userBalanceBefore = await mintableSynthetix.balanceOf(owner);
					initialSupply = await mintableSynthetix.totalSupply();
				});

				before('initiate a withdrawal', async () => {
					await synthetixBridgeToBase.withdrawTo(randomAddress, amountToWithdraw, {
						from: owner,
					});
				});

				it('reduces the user balance', async () => {
					const userBalanceAfter = await mintableSynthetix.balanceOf(owner);
					assert.bnEqual(userBalanceBefore.sub(toBN(amountToWithdraw)), userBalanceAfter);
				});

				it('reduces the total supply', async () => {
					const supplyAfter = await mintableSynthetix.totalSupply();
					assert.bnEqual(initialSupply.sub(toBN(amountToWithdraw)), supplyAfter);
				});
			});
		});
	});
});<|MERGE_RESOLUTION|>--- conflicted
+++ resolved
@@ -11,13 +11,8 @@
 	},
 } = require('../../');
 
-<<<<<<< HEAD
-contract('SynthetixBridgeToBase (spec tests)', accounts => {
+contract('SynthetixBridgeToBase (spec tests) @ovm-skip', accounts => {
 	const [, owner, user, randomAddress] = accounts;
-=======
-contract('SynthetixBridgeToBase (spec tests) @ovm-skip', accounts => {
-	const [, owner, user] = accounts;
->>>>>>> d8464e3f
 
 	let mintableSynthetix, synthetixBridgeToBase, systemSettings;
 
