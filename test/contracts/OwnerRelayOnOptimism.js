--- conflicted
+++ resolved
@@ -93,11 +93,7 @@
 		ensureOnlyExpectedMutativeFunctions({
 			abi: artifacts.require('OwnerRelayOnOptimism').abi,
 			ignoreParents: ['Owned', 'MixinResolver'],
-<<<<<<< HEAD
-			expected: ['finalizeRelay', 'directRelay', 'acceptOwnershipOn'],
-=======
-			expected: ['finalizeRelay', 'acceptOwnershipOn', 'acceptOwnershipOnBatch'],
->>>>>>> 88506bab
+			expected: ['finalizeRelay', 'directRelay', 'acceptOwnershipOn', 'acceptOwnershipOnBatch'],
 		});
 	});
 
