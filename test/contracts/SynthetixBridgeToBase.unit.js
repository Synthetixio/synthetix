const { artifacts, contract, web3 } = require('@nomiclabs/buidler');
const { assert } = require('./common');
const { onlyGivenAddressCanInvoke, ensureOnlyExpectedMutativeFunctions } = require('./helpers');

const { toBytes32 } = require('../..');
const { smockit } = require('@eth-optimism/smock');

const SynthetixBridgeToBase = artifacts.require('SynthetixBridgeToBase');

contract('SynthetixBridgeToBase (unit tests)', accounts => {
	const [owner, user1, snxBridgeToOptimism, smockedMessenger, randomAddress] = accounts;

	it('ensure only known functions are mutative', () => {
		ensureOnlyExpectedMutativeFunctions({
			abi: SynthetixBridgeToBase.abi,
			ignoreParents: ['Owned', 'MixinResolver'],
			expected: [
				'initiateWithdrawal',
<<<<<<< HEAD
				'completeDeposit',
				'completeRewardDeposit',
=======
				'mintSecondaryFromDeposit',
				'mintSecondaryFromDepositForRewards',
>>>>>>> 004b35c7
				'importVestingEntries',
			],
		});
	});

	const getDataOfEncodedFncCall = ({ fnc, args = [] }) =>
		web3.eth.abi.encodeFunctionCall(
			artifacts.require('SynthetixBridgeToOptimism').abi.find(({ name }) => name === fnc),
			args
		);

	describe('when all the deps are (s)mocked @cov-skip', () => {
		let messenger;
		let mintableSynthetix;
		let resolver;
		let rewardEscrow;
		let issuer;
<<<<<<< HEAD
		let flexibleStorage;
=======
>>>>>>> 004b35c7
		beforeEach(async () => {
			messenger = await smockit(artifacts.require('iOVM_BaseCrossDomainMessenger').abi, {
				address: smockedMessenger,
			});

			rewardEscrow = await smockit(artifacts.require('IRewardEscrowV2').abi);

			mintableSynthetix = await smockit(artifacts.require('MintableSynthetix').abi);
			issuer = await smockit(artifacts.require('IIssuer').abi);
<<<<<<< HEAD
			flexibleStorage = await smockit(artifacts.require('FlexibleStorage').abi);
=======
>>>>>>> 004b35c7
			// now add to address resolver
			resolver = await artifacts.require('AddressResolver').new(owner);
			await resolver.importAddresses(
				[
<<<<<<< HEAD
					'FlexibleStorage',
=======
>>>>>>> 004b35c7
					'ext:Messenger',
					'Synthetix',
					'base:SynthetixBridgeToOptimism',
					'RewardEscrowV2',
					'Issuer',
				].map(toBytes32),
				[
<<<<<<< HEAD
					flexibleStorage.address,
=======
>>>>>>> 004b35c7
					messenger.address,
					mintableSynthetix.address,
					snxBridgeToOptimism,
					rewardEscrow.address,
					issuer.address,
				],
				{ from: owner }
			);
		});

		beforeEach(async () => {
			// stubs
			mintableSynthetix.smocked.burnSecondary.will.return.with(() => {});
			mintableSynthetix.smocked.mintSecondary.will.return.with(() => {});
			mintableSynthetix.smocked.balanceOf.will.return.with(() => web3.utils.toWei('1'));
			messenger.smocked.sendMessage.will.return.with(() => {});
			messenger.smocked.xDomainMessageSender.will.return.with(() => snxBridgeToOptimism);
			rewardEscrow.smocked.importVestingEntries.will.return.with(() => {});
			issuer.smocked.debtBalanceOf.will.return.with(() => '0');
<<<<<<< HEAD
			flexibleStorage.smocked.getUIntValue.will.return.with(() => '3000000');
=======
>>>>>>> 004b35c7
		});

		describe('when the target is deployed', () => {
			let instance;
			const escrowedAmount = 100;
			beforeEach(async () => {
				instance = await artifacts.require('SynthetixBridgeToBase').new(owner, resolver.address);
				await instance.rebuildCache();
			});

			describe('importVestingEntries', async () => {
				const emptyArray = [];

				describe('failure modes', () => {
					it('should only allow the relayer (aka messenger) to call importVestingEntries()', async () => {
						await onlyGivenAddressCanInvoke({
							fnc: instance.importVestingEntries,
							args: [user1, escrowedAmount, emptyArray],
							accounts,
							address: smockedMessenger,
							reason: 'Only the relayer can call this',
						});
					});

					it('should only allow the L1 bridge to invoke importVestingEntries() via the messenger', async () => {
						// 'smock' the messenger to return a random msg sender
						messenger.smocked.xDomainMessageSender.will.return.with(() => randomAddress);
						await assert.revert(
							instance.importVestingEntries(user1, escrowedAmount, emptyArray, {
								from: smockedMessenger,
							}),
							'Only the L1 bridge can invoke'
						);
					});
				});

				describe('when invoked by the messenger (aka relayer)', async () => {
					let importVestingEntriesTx;
					beforeEach('importVestingEntries is called', async () => {
						importVestingEntriesTx = await instance.importVestingEntries(
							user1,
							escrowedAmount,
							emptyArray,
							{
								from: smockedMessenger,
							}
						);
					});

					it('importVestingEntries is called (via rewardEscrowV2)', async () => {
						assert.equal(rewardEscrow.smocked.importVestingEntries.calls[0][0], user1);
						assert.bnEqual(rewardEscrow.smocked.importVestingEntries.calls[0][1], escrowedAmount);
						assert.bnEqual(rewardEscrow.smocked.importVestingEntries.calls[0][2], emptyArray);
					});

					it('should emit a ImportedVestingEntries event', async () => {
						assert.eventEqual(importVestingEntriesTx, 'ImportedVestingEntries', {
							account: user1,
							escrowedAmount: escrowedAmount,
							vestingEntries: emptyArray,
						});
					});
				});
			});

			describe('initiateWithdrawal', () => {
				describe('failure modes', () => {
					it('does not work when user has debt', async () => {
						issuer.smocked.debtBalanceOf.will.return.with(() => '1');
						await assert.revert(instance.initiateWithdrawal('1'), 'Cannot withdraw with debt');
					});
				});

				describe('when invoked by a user', () => {
					let withdrawalTx;
					const amount = 100;
					const gasLimit = 3e6;
					beforeEach('user tries to withdraw 100 tokens', async () => {
						withdrawalTx = await instance.initiateWithdrawal(amount, { from: user1 });
					});

					it('then SNX is burned via mintableSyntetix.burnSecondary', async () => {
						assert.equal(mintableSynthetix.smocked.burnSecondary.calls.length, 1);
						assert.equal(mintableSynthetix.smocked.burnSecondary.calls[0][0], user1);
						assert.equal(mintableSynthetix.smocked.burnSecondary.calls[0][1].toString(), amount);
					});

					it('the message is relayed', async () => {
						assert.equal(messenger.smocked.sendMessage.calls.length, 1);
						assert.equal(messenger.smocked.sendMessage.calls[0][0], snxBridgeToOptimism);
						const expectedData = getDataOfEncodedFncCall({
							fnc: 'completeWithdrawal',
							args: [user1, amount],
						});

						assert.equal(messenger.smocked.sendMessage.calls[0][1], expectedData);
						assert.equal(messenger.smocked.sendMessage.calls[0][2], gasLimit.toString());
					});

					it('and a WithdrawalInitiated event is emitted', async () => {
						assert.eventEqual(withdrawalTx, 'WithdrawalInitiated', {
							account: user1,
							amount: amount,
						});
					});
				});
			});

			describe('completeDeposit', async () => {
				describe('failure modes', () => {
					it('should only allow the relayer (aka messenger) to call completeDeposit()', async () => {
						await onlyGivenAddressCanInvoke({
<<<<<<< HEAD
							fnc: instance.completeDeposit,
=======
							fnc: instance.mintSecondaryFromDeposit,
>>>>>>> 004b35c7
							args: [user1, 100, 1],
							accounts,
							address: smockedMessenger,
							reason: 'Only the relayer can call this',
						});
					});

					it('should only allow the L1 bridge to invoke completeDeposit() via the messenger', async () => {
						// 'smock' the messenger to return a random msg sender
						messenger.smocked.xDomainMessageSender.will.return.with(() => randomAddress);
						await assert.revert(
<<<<<<< HEAD
							instance.completeDeposit(user1, 100, 1, {
=======
							instance.mintSecondaryFromDeposit(user1, 100, 1, {
>>>>>>> 004b35c7
								from: smockedMessenger,
							}),
							'Only the L1 bridge can invoke'
						);
					});
				});

				describe('when invoked by the messenger (aka relayer) with 0 escrow amount', async () => {
<<<<<<< HEAD
					let completeDepositTx;
					const completeDepositAmount = 100;
					const escrowAmount = 0;
					beforeEach('completeDeposit is called', async () => {
						completeDepositTx = await instance.completeDeposit(
							user1,
							completeDepositAmount,
=======
					let mintSecondaryTx;
					const mintSecondaryAmount = 100;
					const escrowAmount = 0;
					beforeEach('mintSecondaryFromDeposit is called', async () => {
						mintSecondaryTx = await instance.mintSecondaryFromDeposit(
							user1,
							mintSecondaryAmount,
>>>>>>> 004b35c7
							escrowAmount,
							{
								from: smockedMessenger,
							}
						);
					});

					it('should emit a MintedSecondary event', async () => {
						assert.eventEqual(completeDepositTx, 'MintedSecondary', {
							account: user1,
							amount: completeDepositAmount,
						});
					});

					it('then SNX is minted via MintableSynthetix.mintSecondary', async () => {
						assert.equal(mintableSynthetix.smocked.mintSecondary.calls.length, 1);
						assert.equal(mintableSynthetix.smocked.mintSecondary.calls[0][0], user1);
						assert.equal(
							mintableSynthetix.smocked.mintSecondary.calls[0][1].toString(),
							completeDepositAmount
						);
					});
				});

				describe('when invoked by the messenger (aka relayer) and non-zero escrow amount', async () => {
					let completeDepositTx;
					const completeDepositAmount = 100;
					const escrowAmount = 100;
					beforeEach('completeDeposit is called', async () => {
						completeDepositTx = await instance.completeDeposit(
							user1,
							completeDepositAmount,
							escrowAmount,
							{
								from: smockedMessenger,
							}
						);
					});

					it('should emit two MintedSecondary events', async () => {
						assert.eventEqual(completeDepositTx.logs[0], 'MintedSecondary', [
							user1,
							completeDepositAmount,
						]);
						assert.eventEqual(completeDepositTx.logs[1], 'MintedSecondary', [
							rewardEscrow.address,
							escrowAmount,
						]);
					});

					it('then SNX is minted via MintableSynthetix.mintSecondary to both the sue and the rewardEscrow contract', async () => {
						assert.equal(mintableSynthetix.smocked.mintSecondary.calls.length, 2);
						assert.equal(mintableSynthetix.smocked.mintSecondary.calls[0][0], user1);
						assert.equal(
							mintableSynthetix.smocked.mintSecondary.calls[0][1].toString(),
							completeDepositAmount
						);
						assert.equal(mintableSynthetix.smocked.mintSecondary.calls[1][0], rewardEscrow.address);
						assert.equal(
							mintableSynthetix.smocked.mintSecondary.calls[1][1].toString(),
							escrowAmount
						);
					});
				});

				describe('when invoked by the messenger (aka relayer) and non-zero escrow amount', async () => {
					let mintSecondaryTx;
					const mintSecondaryAmount = 100;
					const escrowAmount = 100;
					beforeEach('mintSecondaryFromDeposit is called', async () => {
						mintSecondaryTx = await instance.mintSecondaryFromDeposit(
							user1,
							mintSecondaryAmount,
							escrowAmount,
							{
								from: smockedMessenger,
							}
						);
					});

					it('should emit two MintedSecondary events', async () => {
						assert.eventEqual(mintSecondaryTx.logs[0], 'MintedSecondary', [
							user1,
							mintSecondaryAmount,
						]);
						assert.eventEqual(mintSecondaryTx.logs[1], 'MintedSecondary', [
							rewardEscrow.address,
							escrowAmount,
						]);
					});

					it('then SNX is minted via MintableSynthetix.mintSecondary to both the sue and the rewardEscrow contract', async () => {
						assert.equal(mintableSynthetix.smocked.mintSecondary.calls.length, 2);
						assert.equal(mintableSynthetix.smocked.mintSecondary.calls[0][0], user1);
						assert.equal(
							mintableSynthetix.smocked.mintSecondary.calls[0][1].toString(),
							mintSecondaryAmount
						);
						assert.equal(mintableSynthetix.smocked.mintSecondary.calls[1][0], rewardEscrow.address);
						assert.equal(
							mintableSynthetix.smocked.mintSecondary.calls[1][1].toString(),
							escrowAmount
						);
					});
				});
			});

			describe('completeRewardDeposit', async () => {
				describe('failure modes', () => {
					it('should only allow the relayer (aka messenger) to call completeRewardDeposit()', async () => {
						await onlyGivenAddressCanInvoke({
							fnc: instance.completeRewardDeposit,
							args: [100],
							accounts,
							address: smockedMessenger,
							reason: 'Only the relayer can call this',
						});
					});

					it('should only allow the L1 bridge to invoke completeRewardDeposit() via the messenger', async () => {
						// 'smock' the messenger to return a random msg sender
						messenger.smocked.xDomainMessageSender.will.return.with(() => randomAddress);
						await assert.revert(
<<<<<<< HEAD
							instance.completeRewardDeposit(100, {
=======
							instance.mintSecondaryFromDepositForRewards(100, {
>>>>>>> 004b35c7
								from: smockedMessenger,
							}),
							'Only the L1 bridge can invoke'
						);
					});
				});

				describe('when invoked by the bridge on the other layer', async () => {
					let completeDepositTx;
					const completeDepositAmount = 100;
					beforeEach('completeRewardDeposit is called', async () => {
						completeDepositTx = await instance.completeRewardDeposit(completeDepositAmount, {
							from: smockedMessenger,
						});
					});

					it('should emit a MintedSecondaryRewards event', async () => {
						assert.eventEqual(completeDepositTx, 'MintedSecondaryRewards', {
							amount: completeDepositAmount,
						});
					});

					it('then SNX is minted via MintbaleSynthetix.mintSecondary', async () => {
						assert.equal(mintableSynthetix.smocked.mintSecondaryRewards.calls.length, 1);
						assert.equal(
							mintableSynthetix.smocked.mintSecondaryRewards.calls[0][0].toString(),
							completeDepositAmount
						);
					});
				});
			});
		});
	});
});<|MERGE_RESOLUTION|>--- conflicted
+++ resolved
@@ -16,13 +16,8 @@
 			ignoreParents: ['Owned', 'MixinResolver'],
 			expected: [
 				'initiateWithdrawal',
-<<<<<<< HEAD
 				'completeDeposit',
 				'completeRewardDeposit',
-=======
-				'mintSecondaryFromDeposit',
-				'mintSecondaryFromDepositForRewards',
->>>>>>> 004b35c7
 				'importVestingEntries',
 			],
 		});
@@ -40,10 +35,7 @@
 		let resolver;
 		let rewardEscrow;
 		let issuer;
-<<<<<<< HEAD
 		let flexibleStorage;
-=======
->>>>>>> 004b35c7
 		beforeEach(async () => {
 			messenger = await smockit(artifacts.require('iOVM_BaseCrossDomainMessenger').abi, {
 				address: smockedMessenger,
@@ -53,18 +45,12 @@
 
 			mintableSynthetix = await smockit(artifacts.require('MintableSynthetix').abi);
 			issuer = await smockit(artifacts.require('IIssuer').abi);
-<<<<<<< HEAD
 			flexibleStorage = await smockit(artifacts.require('FlexibleStorage').abi);
-=======
->>>>>>> 004b35c7
 			// now add to address resolver
 			resolver = await artifacts.require('AddressResolver').new(owner);
 			await resolver.importAddresses(
 				[
-<<<<<<< HEAD
 					'FlexibleStorage',
-=======
->>>>>>> 004b35c7
 					'ext:Messenger',
 					'Synthetix',
 					'base:SynthetixBridgeToOptimism',
@@ -72,10 +58,7 @@
 					'Issuer',
 				].map(toBytes32),
 				[
-<<<<<<< HEAD
 					flexibleStorage.address,
-=======
->>>>>>> 004b35c7
 					messenger.address,
 					mintableSynthetix.address,
 					snxBridgeToOptimism,
@@ -95,10 +78,7 @@
 			messenger.smocked.xDomainMessageSender.will.return.with(() => snxBridgeToOptimism);
 			rewardEscrow.smocked.importVestingEntries.will.return.with(() => {});
 			issuer.smocked.debtBalanceOf.will.return.with(() => '0');
-<<<<<<< HEAD
 			flexibleStorage.smocked.getUIntValue.will.return.with(() => '3000000');
-=======
->>>>>>> 004b35c7
 		});
 
 		describe('when the target is deployed', () => {
@@ -211,11 +191,7 @@
 				describe('failure modes', () => {
 					it('should only allow the relayer (aka messenger) to call completeDeposit()', async () => {
 						await onlyGivenAddressCanInvoke({
-<<<<<<< HEAD
 							fnc: instance.completeDeposit,
-=======
-							fnc: instance.mintSecondaryFromDeposit,
->>>>>>> 004b35c7
 							args: [user1, 100, 1],
 							accounts,
 							address: smockedMessenger,
@@ -227,11 +203,7 @@
 						// 'smock' the messenger to return a random msg sender
 						messenger.smocked.xDomainMessageSender.will.return.with(() => randomAddress);
 						await assert.revert(
-<<<<<<< HEAD
 							instance.completeDeposit(user1, 100, 1, {
-=======
-							instance.mintSecondaryFromDeposit(user1, 100, 1, {
->>>>>>> 004b35c7
 								from: smockedMessenger,
 							}),
 							'Only the L1 bridge can invoke'
@@ -240,7 +212,6 @@
 				});
 
 				describe('when invoked by the messenger (aka relayer) with 0 escrow amount', async () => {
-<<<<<<< HEAD
 					let completeDepositTx;
 					const completeDepositAmount = 100;
 					const escrowAmount = 0;
@@ -248,15 +219,6 @@
 						completeDepositTx = await instance.completeDeposit(
 							user1,
 							completeDepositAmount,
-=======
-					let mintSecondaryTx;
-					const mintSecondaryAmount = 100;
-					const escrowAmount = 0;
-					beforeEach('mintSecondaryFromDeposit is called', async () => {
-						mintSecondaryTx = await instance.mintSecondaryFromDeposit(
-							user1,
-							mintSecondaryAmount,
->>>>>>> 004b35c7
 							escrowAmount,
 							{
 								from: smockedMessenger,
@@ -281,7 +243,7 @@
 					});
 				});
 
-				describe('when invoked by the messenger (aka relayer) and non-zero escrow amount', async () => {
+				describe('when invoked by the messenger (aka relayer) with non-zero escrow amount', async () => {
 					let completeDepositTx;
 					const completeDepositAmount = 100;
 					const escrowAmount = 100;
@@ -321,47 +283,6 @@
 						);
 					});
 				});
-
-				describe('when invoked by the messenger (aka relayer) and non-zero escrow amount', async () => {
-					let mintSecondaryTx;
-					const mintSecondaryAmount = 100;
-					const escrowAmount = 100;
-					beforeEach('mintSecondaryFromDeposit is called', async () => {
-						mintSecondaryTx = await instance.mintSecondaryFromDeposit(
-							user1,
-							mintSecondaryAmount,
-							escrowAmount,
-							{
-								from: smockedMessenger,
-							}
-						);
-					});
-
-					it('should emit two MintedSecondary events', async () => {
-						assert.eventEqual(mintSecondaryTx.logs[0], 'MintedSecondary', [
-							user1,
-							mintSecondaryAmount,
-						]);
-						assert.eventEqual(mintSecondaryTx.logs[1], 'MintedSecondary', [
-							rewardEscrow.address,
-							escrowAmount,
-						]);
-					});
-
-					it('then SNX is minted via MintableSynthetix.mintSecondary to both the sue and the rewardEscrow contract', async () => {
-						assert.equal(mintableSynthetix.smocked.mintSecondary.calls.length, 2);
-						assert.equal(mintableSynthetix.smocked.mintSecondary.calls[0][0], user1);
-						assert.equal(
-							mintableSynthetix.smocked.mintSecondary.calls[0][1].toString(),
-							mintSecondaryAmount
-						);
-						assert.equal(mintableSynthetix.smocked.mintSecondary.calls[1][0], rewardEscrow.address);
-						assert.equal(
-							mintableSynthetix.smocked.mintSecondary.calls[1][1].toString(),
-							escrowAmount
-						);
-					});
-				});
 			});
 
 			describe('completeRewardDeposit', async () => {
@@ -380,11 +301,7 @@
 						// 'smock' the messenger to return a random msg sender
 						messenger.smocked.xDomainMessageSender.will.return.with(() => randomAddress);
 						await assert.revert(
-<<<<<<< HEAD
 							instance.completeRewardDeposit(100, {
-=======
-							instance.mintSecondaryFromDepositForRewards(100, {
->>>>>>> 004b35c7
 								from: smockedMessenger,
 							}),
 							'Only the L1 bridge can invoke'
@@ -393,17 +310,20 @@
 				});
 
 				describe('when invoked by the bridge on the other layer', async () => {
-					let completeDepositTx;
-					const completeDepositAmount = 100;
+					let completeRewardDepositTx;
+					const completeRewardDepositAmount = 100;
 					beforeEach('completeRewardDeposit is called', async () => {
-						completeDepositTx = await instance.completeRewardDeposit(completeDepositAmount, {
-							from: smockedMessenger,
-						});
+						completeRewardDepositTx = await instance.completeRewardDeposit(
+							completeRewardDepositAmount,
+							{
+								from: smockedMessenger,
+							}
+						);
 					});
 
 					it('should emit a MintedSecondaryRewards event', async () => {
-						assert.eventEqual(completeDepositTx, 'MintedSecondaryRewards', {
-							amount: completeDepositAmount,
+						assert.eventEqual(completeRewardDepositTx, 'MintedSecondaryRewards', {
+							amount: completeRewardDepositAmount,
 						});
 					});
 
@@ -411,7 +331,7 @@
 						assert.equal(mintableSynthetix.smocked.mintSecondaryRewards.calls.length, 1);
 						assert.equal(
 							mintableSynthetix.smocked.mintSecondaryRewards.calls[0][0].toString(),
-							completeDepositAmount
+							completeRewardDepositAmount
 						);
 					});
 				});
