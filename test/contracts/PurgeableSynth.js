--- conflicted
+++ resolved
@@ -56,7 +56,6 @@
 			Issuer: issuer,
 		} = await setupAllContracts({
 			accounts,
-			mocks: { FuturesMarketManager: true },
 			synths: ['sUSD', 'sAUD'],
 			contracts: [
 				'ExchangeRates',
@@ -69,6 +68,7 @@
 				'SystemStatus',
 				'SystemSettings',
 				'CollateralManager',
+				'FuturesMarketManager',
 			],
 		}));
 
@@ -139,13 +139,7 @@
 			const actual = await iETHContract.resolverAddressesRequired();
 			assert.deepEqual(
 				actual,
-<<<<<<< HEAD
-				['SystemStatus', 'Exchanger', 'Issuer', 'FeePool', 'FuturesMarketManager', 'ExchangeRates']
-					.concat(new Array(18).fill(''))
-					.map(toBytes32)
-=======
-				['SystemStatus', 'Exchanger', 'Issuer', 'FeePool', 'ExchangeRates'].map(toBytes32)
->>>>>>> 74f4d3fc
+				['SystemStatus', 'Exchanger', 'Issuer', 'FeePool', 'FuturesMarketManager', 'ExchangeRates'].map(toBytes32)
 			);
 		});
 
