'use strict';

const { artifacts, contract, web3 } = require('@nomiclabs/buidler');

const { assert, addSnapshotBeforeRestoreAfterEach } = require('./common');

const PurgeableSynth = artifacts.require('PurgeableSynth');

const { currentTime, fastForward, toUnit } = require('../utils')();
const {
	toBytes32,
	constants: { ZERO_ADDRESS },
} = require('../..');

const {
	setExchangeFeeRateForSynths,
	issueSynthsToUser,
	onlyGivenAddressCanInvoke,
	ensureOnlyExpectedMutativeFunctions,
	setStatus,
} = require('./helpers');

const { setupAllContracts } = require('./setup');

contract('PurgeableSynth', accounts => {
	const [sUSD, SNX, sAUD, iETH] = ['sUSD', 'SNX', 'sAUD', 'iETH'].map(toBytes32);
	const synthKeys = [sUSD, sAUD, iETH];
	const [deployerAccount, owner, oracle, , account1, account2] = accounts;

	let TokenState;
	let Proxy;

	let feePool,
		synthetix,
		exchangeRates,
		exchanger,
		sUSDContract,
		sAUDContract,
		iETHContract,
		systemStatus,
		timestamp,
		addressResolver,
		issuer;

	before(async () => {
		// As either of these could be legacy, we require them in the testing context (see buidler.config.js)
		TokenState = artifacts.require('TokenState');
		Proxy = artifacts.require('Proxy');

		PurgeableSynth.link(await artifacts.require('SafeDecimalMath').new());

		({
			AddressResolver: addressResolver,
			ExchangeRates: exchangeRates,
			Exchanger: exchanger,
			FeePool: feePool,
			Synthetix: synthetix,
			SynthsUSD: sUSDContract,
			SynthsAUD: sAUDContract,
			SystemStatus: systemStatus,
			Issuer: issuer,
		} = await setupAllContracts({
			accounts,
			synths: ['sUSD', 'sAUD'],
<<<<<<< HEAD
			contracts: ['ExchangeRates', 'Exchanger', 'FeePool', 'Synthetix', 'SystemStatus', 'Issuer'],
=======
			contracts: [
				'ExchangeRates',
				'Exchanger',
				'FeePool',
				'FeePoolEternalStorage',
				'Synthetix',
				'SystemStatus',
			],
>>>>>>> ff454344
		}));

		timestamp = await currentTime();
	});

	beforeEach(async () => {
		// set a 0.3% exchange fee rate
		const exchangeFeeRate = toUnit('0.003');
		await setExchangeFeeRateForSynths({
			owner,
			feePool,
			synthKeys,
			exchangeFeeRates: synthKeys.map(() => exchangeFeeRate),
		});
	});

	addSnapshotBeforeRestoreAfterEach();

	const deploySynth = async ({ currencyKey, proxy, tokenState }) => {
		tokenState =
			tokenState ||
			(await TokenState.new(owner, ZERO_ADDRESS, {
				from: deployerAccount,
			}));

		proxy = proxy || (await Proxy.new(owner, { from: deployerAccount }));

		const synth = await PurgeableSynth.new(
			proxy.address,
			tokenState.address,
			`Synth ${currencyKey}`,
			currencyKey,
			owner,
			toBytes32(currencyKey),
			web3.utils.toWei('0'),
			addressResolver.address,
			{
				from: deployerAccount,
			}
		);
		return { synth, tokenState, proxy };
	};

	describe('when a Purgeable synth is added and connected to Synthetix', () => {
		beforeEach(async () => {
			// Create iETH as a PurgeableSynth as we do not create any PurgeableSynth
			// in the migration script
			const { synth, tokenState, proxy } = await deploySynth({
				currencyKey: 'iETH',
			});
			await tokenState.setAssociatedContract(synth.address, { from: owner });
			await proxy.setTarget(synth.address, { from: owner });
			await issuer.addSynth(synth.address, { from: owner });

			iETHContract = synth;
		});

		it('ensure only known functions are mutative', () => {
			ensureOnlyExpectedMutativeFunctions({
				abi: iETHContract.abi,
				ignoreParents: ['Synth'],
				expected: ['purge'],
			});
		});

		it('ensure the list of resolver addresses are as expected', async () => {
			const actual = await iETHContract.getResolverAddressesRequired();
			assert.deepEqual(
				actual,
				['SystemStatus', 'Synthetix', 'Exchanger', 'Issuer', 'FeePool', 'ExchangeRates']
					.concat(new Array(18).fill(''))
					.map(toBytes32)
			);
		});

		it('disallow purge calls by everyone bar the owner', async () => {
			await onlyGivenAddressCanInvoke({
				accounts,
				fnc: iETHContract.purge,
				args: [[]],
				skipPassCheck: true,
				address: owner,
				reason: 'Owner only function',
			});
		});

		describe("when there's a price for the purgeable synth", () => {
			beforeEach(async () => {
				await exchangeRates.updateRates(
					[sAUD, SNX, iETH],
					['0.5', '1', '170'].map(toUnit),
					timestamp,
					{
						from: oracle,
					}
				);
			});

			describe('and a user holds 100K USD worth of purgeable synth iETH', () => {
				let amountToExchange;
				let usersUSDBalance;
				let balanceBeforePurge;
				beforeEach(async () => {
					// issue the user 100K USD worth of iETH
					amountToExchange = toUnit(1e5);
					const iETHAmount = await exchangeRates.effectiveValue(sUSD, amountToExchange, iETH);
					await issueSynthsToUser({
						owner,
						synthetix,
						addressResolver,
						synthContract: iETHContract,
						user: account1,
						amount: iETHAmount,
					});
					usersUSDBalance = await sUSDContract.balanceOf(account1);
					balanceBeforePurge = await iETHContract.balanceOf(account1);
				});

				describe('when the system is suspended', () => {
					beforeEach(async () => {
						await setStatus({ owner, systemStatus, section: 'System', suspend: true });
					});
					it('then purge() still works as expected', async () => {
						await iETHContract.purge([account1], { from: owner });
						assert.equal(await iETHContract.balanceOf(account1), '0');
					});
				});
				describe('when the synth is stale', () => {
					beforeEach(async () => {
						await fastForward((await exchangeRates.rateStalePeriod()).add(web3.utils.toBN('300')));
					});
					it('then purge() reverts', async () => {
						await assert.revert(
							iETHContract.purge([account1], { from: owner }),
							'Cannot purge stale synth'
						);
					});
					describe('when rates are received', () => {
						beforeEach(async () => {
							await exchangeRates.updateRates([iETH], ['170'].map(toUnit), await currentTime(), {
								from: oracle,
							});
						});
						it('then purge() still works as expected', async () => {
							await iETHContract.purge([account1], { from: owner });
							assert.equal(await iETHContract.balanceOf(account1), '0');
						});
					});
				});
				describe('when purge is called for the synth', () => {
					let txn;
					beforeEach(async () => {
						txn = await iETHContract.purge([account1], { from: owner });
					});
					it('then the user is at 0 balance', async () => {
						const userBalance = await iETHContract.balanceOf(account1);
						assert.bnEqual(
							userBalance,
							toUnit(0),
							'The user must no longer have a balance after the purge'
						);
					});
					it('and they have the value added back to sUSD (with fees taken out)', async () => {
						const userBalance = await sUSDContract.balanceOf(account1);

						const {
							amountReceived,
							// exchangeFee,
							// exchangeFeeRate,
						} = await exchanger.getAmountsForExchange(balanceBeforePurge, iETH, sUSD);

						assert.bnEqual(
							userBalance,
							amountReceived.add(usersUSDBalance),
							'User must be credited back in sUSD from the purge'
						);
					});
					it('then the synth has totalSupply back at 0', async () => {
						const iETHTotalSupply = await iETHContract.totalSupply();
						assert.bnEqual(iETHTotalSupply, toUnit(0), 'Total supply must be 0 after the purge');
					});

					it('must issue the Purged event', () => {
						const purgedEvent = txn.logs.find(log => log.event === 'Purged');

						assert.eventEqual(purgedEvent, 'Purged', {
							account: account1,
							value: balanceBeforePurge,
						});
					});
				});

				describe('when purge is invoked with no accounts', () => {
					let txn;
					let totalSupplyBeforePurge;
					beforeEach(async () => {
						totalSupplyBeforePurge = await iETHContract.totalSupply();
						txn = await iETHContract.purge([], { from: owner });
					});
					it('then no change occurs', async () => {
						const userBalance = await iETHContract.balanceOf(account1);
						assert.bnEqual(
							userBalance,
							balanceBeforePurge,
							'The user must not be impacted by an empty purge'
						);
					});
					it('and the totalSupply must be unchanged', async () => {
						const iETHTotalSupply = await iETHContract.totalSupply();
						assert.bnEqual(
							iETHTotalSupply,
							totalSupplyBeforePurge,
							'Total supply must be unchanged'
						);
					});
					it('and no events are emitted', async () => {
						assert.equal(txn.logs.length, 0, 'No purged event must be emitted');
					});
				});

				describe('when the user holds 5000 USD worth of the purgeable synth iETH', () => {
					let balanceBeforePurgeUser2;
					beforeEach(async () => {
						// Note: 5000 is chosen to be large enough to accommodate exchange fees which
						// ultimately limit the total supply of that synth
						const amountToExchange = toUnit(5000);
						const iETHAmount = await exchangeRates.effectiveValue(sUSD, amountToExchange, iETH);
						await issueSynthsToUser({
							owner,
							synthetix,
							addressResolver,
							synthContract: iETHContract,
							user: account2,
							amount: iETHAmount,
						});
						balanceBeforePurgeUser2 = await iETHContract.balanceOf(account2);
					});
					describe('when purge is invoked with both accounts', () => {
						it('then it reverts as the totalSupply exceeds the 100,000USD max', async () => {
							await assert.revert(iETHContract.purge([account1, account2], { from: owner }));
						});
					});
					describe('when purge is invoked with just one account', () => {
						it('then it reverts as the totalSupply exceeds the 100,000USD max', async () => {
							await assert.revert(iETHContract.purge([account2], { from: owner }));
						});
					});
					describe('when the exchange rates has the synth as frozen', () => {
						beforeEach(async () => {
							await exchangeRates.setInversePricing(
								iETH,
								toUnit(100),
								toUnit(150),
								toUnit(50),
								false,
								false,
								{ from: owner }
							);
							await exchangeRates.updateRates([iETH], ['160'].map(toUnit), timestamp, {
								from: oracle,
							});
						});
						describe('when purge is invoked with just one account', () => {
							let txn;

							beforeEach(async () => {
								txn = await iETHContract.purge([account2], { from: owner });
							});

							it('then it must issue the Purged event', () => {
								const purgedEvent = txn.logs.find(log => log.event === 'Purged');

								assert.eventEqual(purgedEvent, 'Purged', {
									account: account2,
									value: balanceBeforePurgeUser2,
								});
							});

							it('and the second user is at 0 balance', async () => {
								const userBalance = await iETHContract.balanceOf(account2);
								assert.bnEqual(
									userBalance,
									toUnit(0),
									'The second user must no longer have a balance after the purge'
								);
							});

							it('and no change occurs for the other user', async () => {
								const userBalance = await iETHContract.balanceOf(account1);
								assert.bnEqual(
									userBalance,
									balanceBeforePurge,
									'The first user must not be impacted by a purge for another user'
								);
							});
						});

						describe('when purge is invoked with both accounts', () => {
							let txn;
							beforeEach(async () => {
								txn = await iETHContract.purge([account2, account1], { from: owner });
							});
							it('then it must issue two purged events', () => {
								const events = txn.logs.filter(log => log.event === 'Purged');

								assert.eventEqual(events[0], 'Purged', {
									account: account2,
									value: balanceBeforePurgeUser2,
								});
								assert.eventEqual(events[1], 'Purged', {
									account: account1,
									value: balanceBeforePurge,
								});
							});
							it('and the total supply of the synth must be 0', async () => {
								const totalSupply = await iETHContract.totalSupply();
								assert.bnEqual(totalSupply, toUnit('0'), 'Total supply must be 0 after full purge');
							});
						});
					});
				});
			});
		});
	});

	describe('Replacing an existing Synth with a Purgeable one to purge and remove it', () => {
		describe('when sAUD has a price', () => {
			beforeEach(async () => {
				await exchangeRates.updateRates([sAUD], ['0.776845993'].map(toUnit), timestamp, {
					from: oracle,
				});
			});
			describe('when a user holds some sAUD', () => {
				let userBalanceOfOldSynth;
				let usersUSDBalance;
				beforeEach(async () => {
					const amountToExchange = toUnit('100');

					// as sAUD is MockSynth, we can invoke this directly
					await sAUDContract.issue(account1, amountToExchange);

					usersUSDBalance = await sUSDContract.balanceOf(account1);
					this.oldSynth = sAUDContract;
					userBalanceOfOldSynth = await this.oldSynth.balanceOf(account1);
					assert.equal(
						userBalanceOfOldSynth.gt(toUnit('0')),
						true,
						'The sAUD balance is greater than zero after exchange'
					);
				});

				describe('when the sAUD synth has its totalSupply set to 0 by the owner', () => {
					beforeEach(async () => {
						this.totalSupply = await this.oldSynth.totalSupply();
						this.oldTokenState = await TokenState.at(await this.oldSynth.tokenState());
						this.oldProxy = await Proxy.at(await this.oldSynth.proxy());
						await this.oldSynth.setTotalSupply(toUnit('0'), { from: owner });
					});
					describe('and the old sAUD synth is removed from Synthetix', () => {
						beforeEach(async () => {
							await issuer.removeSynth(sAUD, { from: owner });
						});
						describe('when a Purgeable synth is added to replace the existing sAUD', () => {
							beforeEach(async () => {
								const { synth } = await deploySynth({
									currencyKey: 'sAUD',
									proxy: this.oldProxy,
									tokenState: this.oldTokenState,
								});
								this.replacement = synth;
							});
							describe('and it is added to Synthetix', () => {
								beforeEach(async () => {
									await issuer.addSynth(this.replacement.address, { from: owner });
									await this.replacement.setResolverAndSyncCache(addressResolver.address, {
										from: owner,
									});
								});

								describe('and the old sAUD TokenState and Proxy is connected to the replacement synth', () => {
									beforeEach(async () => {
										await this.oldTokenState.setAssociatedContract(this.replacement.address, {
											from: owner,
										});
										await this.oldProxy.setTarget(this.replacement.address, { from: owner });
										// now reconnect total supply
										await this.replacement.setTotalSupply(this.totalSupply, { from: owner });
									});
									it('then the user balance has transferred', async () => {
										const balance = await this.replacement.balanceOf(account1);
										assert.bnEqual(
											balance,
											userBalanceOfOldSynth,
											'The balance after connecting TokenState must not have changed'
										);
									});
									describe('when owner attemps to remove new synth from the system', () => {
										it('then it reverts', async () => {
											await assert.revert(issuer.removeSynth(sAUD, { from: owner }));
										});
									});
									describe('and purge is called on the replacement sAUD contract', () => {
										let txn;

										beforeEach(async () => {
											txn = await this.replacement.purge([account1], { from: owner });
										});
										it('then the user now has a 0 balance in the replacement', async () => {
											const balance = await this.replacement.balanceOf(account1);
											assert.bnEqual(balance, toUnit('0'), 'The balance after purge must be 0');
										});
										it('and their balance must have gone back into sUSD', async () => {
											const balance = await sUSDContract.balanceOf(account1);

											const { amountReceived } = await exchanger.getAmountsForExchange(
												userBalanceOfOldSynth,
												sAUD,
												sUSD
											);

											assert.bnEqual(
												balance,
												amountReceived.add(usersUSDBalance),
												'The sUSD balance after purge must return to the initial amount, less fees'
											);
										});
										it('and the purge event is issued', async () => {
											const purgedEvent = txn.logs.find(log => log.event === 'Purged');

											assert.eventEqual(purgedEvent, 'Purged', {
												account: account1,
												value: userBalanceOfOldSynth,
											});
										});
										describe('when the purged synth is removed from the system', () => {
											beforeEach(async () => {
												await issuer.removeSynth(sAUD, { from: owner });
											});
											it('then the balance remains in USD (and no errors occur)', async () => {
												const balance = await sUSDContract.balanceOf(account1);

												const { amountReceived } = await exchanger.getAmountsForExchange(
													userBalanceOfOldSynth,
													sAUD,
													sUSD
												);

												assert.bnEqual(
													balance,
													amountReceived.add(usersUSDBalance),
													'The sUSD balance after purge must return to the initial amount, less fees'
												);
											});
										});
									});
								});
							});
						});
					});
				});
			});
		});
	});
});<|MERGE_RESOLUTION|>--- conflicted
+++ resolved
@@ -62,18 +62,15 @@
 		} = await setupAllContracts({
 			accounts,
 			synths: ['sUSD', 'sAUD'],
-<<<<<<< HEAD
-			contracts: ['ExchangeRates', 'Exchanger', 'FeePool', 'Synthetix', 'SystemStatus', 'Issuer'],
-=======
 			contracts: [
 				'ExchangeRates',
 				'Exchanger',
+				'Issuer',
 				'FeePool',
 				'FeePoolEternalStorage',
 				'Synthetix',
 				'SystemStatus',
 			],
->>>>>>> ff454344
 		}));
 
 		timestamp = await currentTime();
