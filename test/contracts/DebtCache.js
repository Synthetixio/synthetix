--- conflicted
+++ resolved
@@ -273,12 +273,7 @@
 				'FlexibleStorage',
 				'CollateralManager',
 				'RewardEscrowV2', // necessary for issuer._collateral()
-<<<<<<< HEAD
 				'CollateralUtil',
-				'EtherCollateral',
-				'EtherCollateralsUSD',
-=======
->>>>>>> 70ef93e3
 			],
 		}));
 	});
