'use strict';

const { contract, artifacts } = require('hardhat');

const { assert, addSnapshotBeforeRestoreAfterEach } = require('./common');

const { setupAllContracts, setupContract, mockToken } = require('./setup');

const { currentTime, toUnit, fastForward, multiplyDecimalRound } = require('../utils')();

const {
	setExchangeFeeRateForSynths,
	getDecodedLogs,
	decodedEventEqual,
	onlyGivenAddressCanInvoke,
	ensureOnlyExpectedMutativeFunctions,
	setStatus,
} = require('./helpers');

const {
	toBytes32,
	defaults: { DEBT_SNAPSHOT_STALE_TIME },
	constants: { ZERO_ADDRESS },
} = require('../..');

contract('DebtCache', async accounts => {
	const [sUSD, sAUD, sEUR, SNX, sETH, ETH, iETH] = [
		'sUSD',
		'sAUD',
		'sEUR',
		'SNX',
		'sETH',
		'ETH',
		'iETH',
	].map(toBytes32);
	const synthKeys = [sUSD, sAUD, sEUR, sETH, SNX];

	const [deployerAccount, owner, oracle, account1, account2] = accounts;

	const oneETH = toUnit('1.0');
	const twoETH = toUnit('2.0');
	const threeETH = toUnit('3.0');

	let synthetix,
		systemStatus,
		systemSettings,
		exchangeRates,
		feePool,
		sUSDContract,
		sETHContract,
		sEURContract,
		sAUDContract,
		timestamp,
		debtCache,
		issuer,
		synths,
		addressResolver,
		exchanger,
		// MultiCollateral tests.
		ceth,
		// Short tests.
		short;

	const deployCollateral = async ({
		state,
		owner,
		manager,
		resolver,
		collatKey,
		minColat,
		minSize,
	}) => {
		return setupContract({
			accounts,
			contract: 'CollateralEth',
			args: [state, owner, manager, resolver, collatKey, minColat, minSize],
		});
	};

	const setupMultiCollateral = async () => {
		const CollateralManager = artifacts.require(`CollateralManager`);
		const CollateralState = artifacts.require(`CollateralState`);
		const CollateralManagerState = artifacts.require('CollateralManagerState');

		synths = ['sUSD', 'sETH', 'sAUD'];

		// Deploy CollateralManagerState.
		const managerState = await CollateralManagerState.new(owner, ZERO_ADDRESS, {
			from: deployerAccount,
		});

		const maxDebt = toUnit(10000000);

		// Deploy CollateralManager.
		const manager = await CollateralManager.new(
			managerState.address,
			owner,
			addressResolver.address,
			maxDebt,
			0,
			0,
			{
				from: deployerAccount,
			}
		);

		await managerState.setAssociatedContract(manager.address, { from: owner });

		const cethState = await CollateralState.new(owner, ZERO_ADDRESS, { from: deployerAccount });

		// Deploy ETH Collateral.
		ceth = await deployCollateral({
			state: cethState.address,
			owner: owner,
			manager: manager.address,
			resolver: addressResolver.address,
			collatKey: sETH,
			minColat: toUnit('1.3'),
			minSize: toUnit('2'),
		});

		await cethState.setAssociatedContract(ceth.address, { from: owner });

		await addressResolver.importAddresses(
			[toBytes32('CollateralEth'), toBytes32('CollateralManager')],
			[ceth.address, manager.address],
			{
				from: owner,
			}
		);

		await ceth.rebuildCache();
		await manager.rebuildCache();
		await debtCache.rebuildCache();
		await feePool.rebuildCache();
		await issuer.rebuildCache();

		await manager.addCollaterals([ceth.address], { from: owner });

		await ceth.addSynths(
			['SynthsUSD', 'SynthsETH'].map(toBytes32),
			['sUSD', 'sETH'].map(toBytes32),
			{ from: owner }
		);

		await manager.addSynths(
			['SynthsUSD', 'SynthsETH'].map(toBytes32),
			['sUSD', 'sETH'].map(toBytes32),
			{ from: owner }
		);
		// rebuild the cache to add the synths we need.
		await manager.rebuildCache();

		// Set fees to 0.
		await ceth.setIssueFeeRate(toUnit('0'), { from: owner });
		await systemSettings.setExchangeFeeRateForSynths(
			synths.map(toBytes32),
			synths.map(s => toUnit('0')),
			{ from: owner }
		);
	};

	const deployShort = async ({ state, owner, manager, resolver, collatKey, minColat, minSize }) => {
		return setupContract({
			accounts,
			contract: 'CollateralShort',
			args: [state, owner, manager, resolver, collatKey, minColat, minSize],
		});
	};

	const setupShort = async () => {
		const CollateralManager = artifacts.require(`CollateralManager`);
		const CollateralState = artifacts.require(`CollateralState`);
		const CollateralManagerState = artifacts.require('CollateralManagerState');

		const managerState = await CollateralManagerState.new(owner, ZERO_ADDRESS, {
			from: deployerAccount,
		});

		const maxDebt = toUnit(10000000);

		const manager = await CollateralManager.new(
			managerState.address,
			owner,
			addressResolver.address,
			maxDebt,
			// 5% / 31536000 (seconds in common year)
			1585489599,
			0,
			{
				from: deployerAccount,
			}
		);

		await managerState.setAssociatedContract(manager.address, { from: owner });

		const state = await CollateralState.new(owner, ZERO_ADDRESS, { from: deployerAccount });

		short = await deployShort({
			state: state.address,
			owner: owner,
			manager: manager.address,
			resolver: addressResolver.address,
			collatKey: sUSD,
			minColat: toUnit(1.2),
			minSize: toUnit(0.1),
		});

		await state.setAssociatedContract(short.address, { from: owner });

		await addressResolver.importAddresses(
			[toBytes32('CollateralShort'), toBytes32('CollateralManager')],
			[short.address, manager.address],
			{
				from: owner,
			}
		);

		await feePool.rebuildCache();
		await manager.rebuildCache();
		await issuer.rebuildCache();
		await debtCache.rebuildCache();

		await manager.addCollaterals([short.address], { from: owner });

		await short.addSynths(['SynthsETH'].map(toBytes32), ['sETH'].map(toBytes32), { from: owner });

		await manager.addShortableSynths(
			[[toBytes32('SynthsETH'), toBytes32('SynthiETH')]],
			['sETH'].map(toBytes32),
			{
				from: owner,
			}
		);

		await sUSDContract.approve(short.address, toUnit(100000), { from: account1 });
	};

	// run this once before all tests to prepare our environment, snapshots on beforeEach will take
	// care of resetting to this state
	before(async () => {
		synths = ['sUSD', 'sAUD', 'sEUR', 'sETH', 'iETH'];
		({
			Synthetix: synthetix,
			SystemStatus: systemStatus,
			SystemSettings: systemSettings,
			ExchangeRates: exchangeRates,
			SynthsUSD: sUSDContract,
			SynthsETH: sETHContract,
			SynthsAUD: sAUDContract,
			SynthsEUR: sEURContract,
			FeePool: feePool,
			DebtCache: debtCache,
			Issuer: issuer,
			AddressResolver: addressResolver,
			Exchanger: exchanger,
		} = await setupAllContracts({
			accounts,
			synths,
			contracts: [
				'Synthetix',
				'ExchangeRates',
				'FeePool',
				'FeePoolEternalStorage',
				'AddressResolver',
				'RewardEscrow',
				'SynthetixEscrow',
				'SystemSettings',
				'Issuer',
				'DebtCache',
				'Exchanger', // necessary for burnSynths to check settlement of sUSD
				'DelegateApprovals', // necessary for *OnBehalf functions
				'FlexibleStorage',
				'CollateralManager',
				'RewardEscrowV2', // necessary for issuer._collateral()
<<<<<<< HEAD
=======
				'CollateralUtil',
>>>>>>> c91fe0fc
			],
		}));
	});

	addSnapshotBeforeRestoreAfterEach();

	beforeEach(async () => {
		timestamp = await currentTime();

		await exchangeRates.updateRates(
			[sAUD, sEUR, SNX, sETH, ETH, iETH],
			['0.5', '1.25', '0.1', '200', '200', '200'].map(toUnit),
			timestamp,
			{ from: oracle }
		);

		// set a 0.3% default exchange fee rate
		const exchangeFeeRate = toUnit('0.003');
		await setExchangeFeeRateForSynths({
			owner,
			systemSettings,
			synthKeys,
			exchangeFeeRates: synthKeys.map(() => exchangeFeeRate),
		});
		await debtCache.takeDebtSnapshot();
	});

	it('ensure only known functions are mutative', () => {
		ensureOnlyExpectedMutativeFunctions({
			abi: debtCache.abi,
			ignoreParents: ['Owned', 'MixinResolver'],
			expected: [
				'takeDebtSnapshot',
				'purgeCachedSynthDebt',
				'updateCachedSynthDebts',
				'updateCachedSynthDebtWithRate',
				'updateCachedSynthDebtsWithRates',
				'updateDebtCacheValidity',
			],
		});
	});

	it('debt snapshot stale time is correctly configured as a default', async () => {
		assert.bnEqual(await debtCache.debtSnapshotStaleTime(), DEBT_SNAPSHOT_STALE_TIME);
	});

	describe('protected methods', () => {
		it('updateCachedSynthDebtWithRate() can only be invoked by the issuer', async () => {
			await onlyGivenAddressCanInvoke({
				fnc: debtCache.updateCachedSynthDebtWithRate,
				args: [sAUD, toUnit('1')],
				accounts,
				reason: 'Sender is not Issuer',
			});
		});

		it('updateCachedSynthDebtsWithRates() can only be invoked by the issuer or exchanger', async () => {
			await onlyGivenAddressCanInvoke({
				fnc: debtCache.updateCachedSynthDebtsWithRates,
				args: [
					[sAUD, sEUR],
					[toUnit('1'), toUnit('2')],
				],
				accounts,
				reason: 'Sender is not Issuer or Exchanger',
			});
		});

		it('updateDebtCacheValidity() can only be invoked by the issuer', async () => {
			await onlyGivenAddressCanInvoke({
				fnc: debtCache.updateDebtCacheValidity,
				args: [true],
				accounts,
				reason: 'Sender is not Issuer',
			});
		});

		it('purgeCachedSynthDebt() can only be invoked by the owner', async () => {
			await onlyGivenAddressCanInvoke({
				fnc: debtCache.purgeCachedSynthDebt,
				accounts,
				args: [sAUD],
				address: owner,
				skipPassCheck: true,
				reason: 'Only the contract owner may perform this action',
			});
		});
	});

	describe('After issuing synths', () => {
		beforeEach(async () => {
			// set minimumStakeTime on issue and burning to 0
			await systemSettings.setMinimumStakeTime(0, { from: owner });
			// set default issuance ratio of 0.2
			await systemSettings.setIssuanceRatio(toUnit('0.2'), { from: owner });
			// set up initial prices
			await exchangeRates.updateRates(
				[sAUD, sEUR, sETH],
				['0.5', '2', '100'].map(toUnit),
				await currentTime(),
				{ from: oracle }
			);
			await debtCache.takeDebtSnapshot();

			// Issue 1000 sUSD worth of tokens to a user
			await sUSDContract.issue(account1, toUnit(100));
			await sAUDContract.issue(account1, toUnit(100));
			await sEURContract.issue(account1, toUnit(100));
			await sETHContract.issue(account1, toUnit(2));
		});

		describe('Current issued debt', () => {
			it('Live debt is reported accurately', async () => {
				// The synth debt has not yet been cached.
				assert.bnEqual((await debtCache.cacheInfo()).debt, toUnit(0));

				const result = await debtCache.currentDebt();
				assert.bnEqual(result[0], toUnit(550));
				assert.isFalse(result[1]);
			});

			it('Live debt is reported accurately for individual currencies', async () => {
				const result = await debtCache.currentSynthDebts([sUSD, sEUR, sAUD, sETH]);
				const debts = result[0];

				assert.bnEqual(debts[0], toUnit(100));
				assert.bnEqual(debts[1], toUnit(200));
				assert.bnEqual(debts[2], toUnit(50));
				assert.bnEqual(debts[3], toUnit(200));

				assert.isFalse(result[2]);
			});
		});

		describe('takeDebtSnapshot()', () => {
			let preTimestamp;
			let tx;
			let time;

			beforeEach(async () => {
				preTimestamp = (await debtCache.cacheInfo()).timestamp;
				await fastForward(5);
				tx = await debtCache.takeDebtSnapshot();
				time = await currentTime();
			});

			it('accurately resynchronises the debt after prices have changed', async () => {
				assert.bnEqual((await debtCache.cacheInfo()).debt, toUnit(550));
				let result = await debtCache.currentDebt();
				assert.bnEqual(result[0], toUnit(550));
				assert.isFalse(result[1]);

				await exchangeRates.updateRates([sAUD, sEUR], ['1', '3'].map(toUnit), await currentTime(), {
					from: oracle,
				});
				await debtCache.takeDebtSnapshot();
				assert.bnEqual((await debtCache.cacheInfo()).debt, toUnit(700));
				result = await debtCache.currentDebt();
				assert.bnEqual(result[0], toUnit(700));
				assert.isFalse(result[1]);
			});

			it('updates the debt snapshot timestamp', async () => {
				const timestamp = (await debtCache.cacheInfo()).timestamp;
				assert.bnNotEqual(timestamp, preTimestamp);
				assert.isTrue(time - timestamp < 15);
			});

			it('properly emits debt cache updated and synchronised events', async () => {
				assert.eventEqual(tx.logs[0], 'DebtCacheUpdated', [toUnit(550)]);
				assert.eventEqual(tx.logs[1], 'DebtCacheSnapshotTaken', [
					(await debtCache.cacheInfo()).timestamp,
				]);
			});

			it('updates the cached values for all individual synths', async () => {
				await exchangeRates.updateRates(
					[sAUD, sEUR, sETH],
					['1', '3', '200'].map(toUnit),
					await currentTime(),
					{
						from: oracle,
					}
				);
				await debtCache.takeDebtSnapshot();
				let debts = await debtCache.currentSynthDebts([sUSD, sEUR, sAUD, sETH]);
				assert.bnEqual(debts[0][0], toUnit(100));
				assert.bnEqual(debts[0][1], toUnit(300));
				assert.bnEqual(debts[0][2], toUnit(100));
				assert.bnEqual(debts[0][3], toUnit(400));

				debts = await debtCache.cachedSynthDebts([sUSD, sEUR, sAUD, sETH]);
				assert.bnEqual(debts[0], toUnit(100));
				assert.bnEqual(debts[1], toUnit(300));
				assert.bnEqual(debts[2], toUnit(100));
				assert.bnEqual(debts[3], toUnit(400));
			});

			it('is able to invalidate and revalidate the debt cache when required.', async () => {
				// Wait until the exchange rates are stale in order to invalidate the cache.
				const rateStalePeriod = await systemSettings.rateStalePeriod();
				await fastForward(rateStalePeriod + 1000);

				assert.isFalse((await debtCache.cacheInfo()).isInvalid);

				// stale rates invalidate the cache
				const tx1 = await debtCache.takeDebtSnapshot();
				assert.isTrue((await debtCache.cacheInfo()).isInvalid);

				// Revalidate the cache once rates are no longer stale
				await exchangeRates.updateRates(
					[sAUD, sEUR, SNX, sETH, ETH, iETH],
					['0.5', '2', '100', '200', '200', '200'].map(toUnit),
					await currentTime(),
					{ from: oracle }
				);
				const tx2 = await debtCache.takeDebtSnapshot();
				assert.isFalse((await debtCache.cacheInfo()).isInvalid);

				assert.eventEqual(tx1.logs[2], 'DebtCacheValidityChanged', [true]);
				assert.eventEqual(tx2.logs[2], 'DebtCacheValidityChanged', [false]);
			});

			it('Rates are reported as invalid when snapshot is stale.', async () => {
				assert.isFalse((await debtCache.cacheInfo()).isStale);
				assert.isFalse(await debtCache.cacheStale());
				assert.isFalse((await issuer.collateralisationRatioAndAnyRatesInvalid(account1))[1]);
				const snapshotStaleTime = await systemSettings.debtSnapshotStaleTime();
				await fastForward(snapshotStaleTime + 10);

				// ensure no actual rates are stale.
				await exchangeRates.updateRates(
					[sAUD, sEUR, sETH, SNX],
					['0.5', '2', '100', '1'].map(toUnit),
					await currentTime(),
					{ from: oracle }
				);

				const info = await debtCache.cacheInfo();
				assert.isFalse(info.isInvalid);
				assert.isTrue(info.isStale);
				assert.isTrue(await debtCache.cacheStale());
				assert.isTrue((await issuer.collateralisationRatioAndAnyRatesInvalid(account1))[1]);

				await systemSettings.setDebtSnapshotStaleTime(snapshotStaleTime + 10000, {
					from: owner,
				});

				assert.isFalse(await debtCache.cacheStale());
				assert.isFalse((await debtCache.cacheInfo()).isStale);
				assert.isFalse((await issuer.collateralisationRatioAndAnyRatesInvalid(account1))[1]);
			});

			it('Rates are reported as invalid when the debt snapshot is uninitisalised', async () => {
				const debtCacheName = toBytes32('DebtCache');

				// Set the stale time to a huge value so that the snapshot will not be stale.
				await systemSettings.setDebtSnapshotStaleTime(toUnit('100'), {
					from: owner,
				});

				const newDebtCache = await setupContract({
					contract: 'DebtCache',
					accounts,
					skipPostDeploy: true,
					args: [owner, addressResolver.address],
				});

				await addressResolver.importAddresses([debtCacheName], [newDebtCache.address], {
					from: owner,
				});
				await newDebtCache.rebuildCache();

				assert.bnEqual(await newDebtCache.cachedDebt(), toUnit('0'));
				assert.bnEqual(await newDebtCache.cachedSynthDebt(sUSD), toUnit('0'));
				assert.bnEqual(await newDebtCache.cacheTimestamp(), toUnit('0'));
				assert.isTrue(await newDebtCache.cacheInvalid());

				const info = await newDebtCache.cacheInfo();
				assert.bnEqual(info.debt, toUnit('0'));
				assert.bnEqual(info.timestamp, toUnit('0'));
				assert.isTrue(info.isInvalid);
				assert.isTrue(info.isStale);
				assert.isTrue(await newDebtCache.cacheStale());

				await issuer.rebuildCache();
				assert.isTrue((await issuer.collateralisationRatioAndAnyRatesInvalid(account1))[1]);
			});

			it('When the debt snapshot is invalid, cannot issue, burn, exchange, claim, or transfer when holding debt.', async () => {
				// Ensure the account has some synths to attempt to burn later.
				await synthetix.transfer(account1, toUnit('1000'), { from: owner });
				await synthetix.transfer(account2, toUnit('1000'), { from: owner });
				await synthetix.issueSynths(toUnit('10'), { from: account1 });

				// Stale the debt snapshot
				const snapshotStaleTime = await systemSettings.debtSnapshotStaleTime();
				await fastForward(snapshotStaleTime + 10);
				// ensure no actual rates are stale.
				await exchangeRates.updateRates(
					[sAUD, sEUR, sETH, SNX],
					['0.5', '2', '100', '1'].map(toUnit),
					await currentTime(),
					{ from: oracle }
				);

				await assert.revert(
					synthetix.issueSynths(toUnit('10'), { from: account1 }),
					'A synth or SNX rate is invalid'
				);

				await assert.revert(
					synthetix.burnSynths(toUnit('1'), { from: account1 }),
					'A synth or SNX rate is invalid'
				);

				await assert.revert(feePool.claimFees(), 'A synth or SNX rate is invalid');

				// Can't transfer SNX if issued debt
				await assert.revert(
					synthetix.transfer(owner, toUnit('1'), { from: account1 }),
					'A synth or SNX rate is invalid'
				);

				// But can transfer if not
				await synthetix.transfer(owner, toUnit('1'), { from: account2 });
			});

			it('will not operate if the system is paused except by the owner', async () => {
				await setStatus({ owner, systemStatus, section: 'System', suspend: true });
				await assert.revert(
					debtCache.takeDebtSnapshot({ from: account1 }),
					'Synthetix is suspended'
				);
				await debtCache.takeDebtSnapshot({ from: owner });
			});
		});

		describe('updateCachedSynthDebts()', () => {
			it('allows resynchronisation of subsets of synths', async () => {
				await debtCache.takeDebtSnapshot();

				await exchangeRates.updateRates(
					[sAUD, sEUR, sETH],
					['1', '3', '200'].map(toUnit),
					await currentTime(),
					{
						from: oracle,
					}
				);

				// First try a single currency, ensuring that the others have not been altered.
				const expectedDebts = (await debtCache.currentSynthDebts([sAUD, sEUR, sETH]))[0];

				await debtCache.updateCachedSynthDebts([sAUD]);
				assert.bnEqual(await issuer.totalIssuedSynths(sUSD, true), toUnit(600));
				let debts = await debtCache.cachedSynthDebts([sAUD, sEUR, sETH]);

				assert.bnEqual(debts[0], expectedDebts[0]);
				assert.bnEqual(debts[1], toUnit(200));
				assert.bnEqual(debts[2], toUnit(200));

				// Then a subset
				await debtCache.updateCachedSynthDebts([sEUR, sETH]);
				assert.bnEqual(await issuer.totalIssuedSynths(sUSD, true), toUnit(900));
				debts = await debtCache.cachedSynthDebts([sEUR, sETH]);
				assert.bnEqual(debts[0], expectedDebts[1]);
				assert.bnEqual(debts[1], expectedDebts[2]);
			});

			it('can invalidate the debt cache for individual currencies with invalid rates', async () => {
				// Wait until the exchange rates are stale in order to invalidate the cache.
				const rateStalePeriod = await systemSettings.rateStalePeriod();
				await fastForward(rateStalePeriod + 1000);

				assert.isFalse((await debtCache.cacheInfo()).isInvalid);

				// individual stale rates invalidate the cache
				const tx1 = await debtCache.updateCachedSynthDebts([sAUD]);
				assert.isTrue((await debtCache.cacheInfo()).isInvalid);

				// But even if we update all rates, we can't revalidate the cache using the partial update function
				await exchangeRates.updateRates(
					[sAUD, sEUR, sETH],
					['0.5', '2', '100'].map(toUnit),
					await currentTime(),
					{ from: oracle }
				);
				const tx2 = await debtCache.updateCachedSynthDebts([sAUD, sEUR, sETH]);
				assert.isTrue((await debtCache.cacheInfo()).isInvalid);
				assert.eventEqual(tx1.logs[1], 'DebtCacheValidityChanged', [true]);
				assert.isTrue(tx2.logs.find(log => log.event === 'DebtCacheValidityChanged') === undefined);
			});

			it('properly emits events', async () => {
				await debtCache.takeDebtSnapshot();

				await exchangeRates.updateRates(
					[sAUD, sEUR, sETH],
					['1', '3', '200'].map(toUnit),
					await currentTime(),
					{
						from: oracle,
					}
				);

				const tx = await debtCache.updateCachedSynthDebts([sAUD]);
				assert.eventEqual(tx.logs[0], 'DebtCacheUpdated', [toUnit(600)]);
			});

			it('reverts when attempting to synchronise non-existent synths or SNX', async () => {
				await assert.revert(debtCache.updateCachedSynthDebts([SNX]));
				const fakeSynth = toBytes32('FAKE');
				await assert.revert(debtCache.updateCachedSynthDebts([fakeSynth]));
				await assert.revert(debtCache.updateCachedSynthDebts([sUSD, fakeSynth]));
			});

			it('will not operate if the system is paused except for the owner', async () => {
				await setStatus({ owner, systemStatus, section: 'System', suspend: true });
				await assert.revert(
					debtCache.updateCachedSynthDebts([sAUD, sEUR], { from: account1 }),
					'Synthetix is suspended'
				);
				await debtCache.updateCachedSynthDebts([sAUD, sEUR], { from: owner });
			});
		});

		describe('Issuance, burning, exchange, settlement', () => {
			it('issuing sUSD updates the debt total', async () => {
				await debtCache.takeDebtSnapshot();
				const issued = (await debtCache.cacheInfo())[0];

				const synthsToIssue = toUnit('10');
				await synthetix.transfer(account1, toUnit('1000'), { from: owner });
				const tx = await synthetix.issueSynths(synthsToIssue, { from: account1 });
				assert.bnEqual((await debtCache.cacheInfo())[0], issued.add(synthsToIssue));

				const logs = await getDecodedLogs({
					hash: tx.tx,
					contracts: [debtCache],
				});

				decodedEventEqual({
					event: 'DebtCacheUpdated',
					emittedFrom: debtCache.address,
					args: [issued.add(synthsToIssue)],
					log: logs.find(({ name } = {}) => name === 'DebtCacheUpdated'),
				});
			});

			it('burning sUSD updates the debt total', async () => {
				await debtCache.takeDebtSnapshot();
				const synthsToIssue = toUnit('10');
				await synthetix.transfer(account1, toUnit('1000'), { from: owner });
				await synthetix.issueSynths(synthsToIssue, { from: account1 });
				const issued = (await debtCache.cacheInfo())[0];

				const synthsToBurn = toUnit('5');

				const tx = await synthetix.burnSynths(synthsToBurn, { from: account1 });
				assert.bnEqual((await debtCache.cacheInfo())[0], issued.sub(synthsToBurn));

				const logs = await getDecodedLogs({
					hash: tx.tx,
					contracts: [debtCache],
				});

				decodedEventEqual({
					event: 'DebtCacheUpdated',
					emittedFrom: debtCache.address,
					args: [issued.sub(synthsToBurn)],
					log: logs.find(({ name } = {}) => name === 'DebtCacheUpdated'),
				});
			});

			it('exchanging between synths updates the debt totals for those synths', async () => {
				// Zero exchange fees so that we can neglect them.
				await systemSettings.setExchangeFeeRateForSynths([sAUD, sUSD], [toUnit(0), toUnit(0)], {
					from: owner,
				});

				await debtCache.takeDebtSnapshot();
				await synthetix.transfer(account1, toUnit('1000'), { from: owner });
				await synthetix.issueSynths(toUnit('10'), { from: account1 });
				const issued = (await debtCache.cacheInfo())[0];
				const debts = await debtCache.cachedSynthDebts([sUSD, sAUD]);
				const tx = await synthetix.exchange(sUSD, toUnit('5'), sAUD, { from: account1 });
				const postDebts = await debtCache.cachedSynthDebts([sUSD, sAUD]);
				assert.bnEqual((await debtCache.cacheInfo())[0], issued);
				assert.bnEqual(postDebts[0], debts[0].sub(toUnit(5)));
				assert.bnEqual(postDebts[1], debts[1].add(toUnit(5)));

				// As the total debt did not change, no DebtCacheUpdated event was emitted.
				const logs = await getDecodedLogs({
					hash: tx.tx,
					contracts: [debtCache],
				});

				assert.isUndefined(logs.find(({ name } = {}) => name === 'DebtCacheUpdated'));
			});

			it('exchanging between synths updates sUSD debt total due to fees', async () => {
				await systemSettings.setExchangeFeeRateForSynths(
					[sAUD, sUSD, sEUR],
					[toUnit(0.1), toUnit(0.1), toUnit(0.1)],
					{ from: owner }
				);

				await sEURContract.issue(account1, toUnit(20));
				await debtCache.takeDebtSnapshot();
				const issued = (await debtCache.cacheInfo())[0];

				const debts = await debtCache.cachedSynthDebts([sUSD, sAUD, sEUR]);

				await synthetix.exchange(sEUR, toUnit(10), sAUD, { from: account1 });
				const postDebts = await debtCache.cachedSynthDebts([sUSD, sAUD, sEUR]);

				assert.bnEqual((await debtCache.cacheInfo())[0], issued);
				assert.bnEqual(postDebts[0], debts[0].add(toUnit(2)));
				assert.bnEqual(postDebts[1], debts[1].add(toUnit(18)));
				assert.bnEqual(postDebts[2], debts[2].sub(toUnit(20)));
			});

			it('exchanging between synths updates debt properly when prices have changed', async () => {
				await systemSettings.setExchangeFeeRateForSynths([sAUD, sUSD], [toUnit(0), toUnit(0)], {
					from: owner,
				});

				await sEURContract.issue(account1, toUnit(20));
				await debtCache.takeDebtSnapshot();
				const issued = (await debtCache.cacheInfo())[0];

				const debts = await debtCache.cachedSynthDebts([sAUD, sEUR]);

				await exchangeRates.updateRates([sAUD, sEUR], ['1', '1'].map(toUnit), await currentTime(), {
					from: oracle,
				});

				await synthetix.exchange(sEUR, toUnit(10), sAUD, { from: account1 });
				const postDebts = await debtCache.cachedSynthDebts([sAUD, sEUR]);

				// 120 eur @ $2 = $240 and 100 aud @ $0.50 = $50 becomes:
				// 110 eur @ $1 = $110 (-$130) and 110 aud @ $1 = $110 (+$60)
				// Total debt is reduced by $130 - $60 = $70
				assert.bnEqual((await debtCache.cacheInfo())[0], issued.sub(toUnit(70)));
				assert.bnEqual(postDebts[0], debts[0].add(toUnit(60)));
				assert.bnEqual(postDebts[1], debts[1].sub(toUnit(130)));
			});

			it('settlement updates debt totals', async () => {
				await systemSettings.setExchangeFeeRateForSynths([sAUD, sEUR], [toUnit(0), toUnit(0)], {
					from: owner,
				});
				await sAUDContract.issue(account1, toUnit(100));
				await debtCache.takeDebtSnapshot();

				await synthetix.exchange(sAUD, toUnit(50), sEUR, { from: account1 });

				await exchangeRates.updateRates([sAUD, sEUR], ['2', '1'].map(toUnit), await currentTime(), {
					from: oracle,
				});

				const tx = await exchanger.settle(account1, sAUD);
				const logs = await getDecodedLogs({
					hash: tx.tx,
					contracts: [debtCache],
				});

				// AU$150 worth $75 became worth $300
				// But the EUR debt does not change due to settlement,
				// and remains at $200 + $25 from the exchange

				const results = await debtCache.cachedSynthDebts([sAUD, sEUR]);
				assert.bnEqual(results[0], toUnit(300));
				assert.bnEqual(results[1], toUnit(225));

				decodedEventEqual({
					event: 'DebtCacheUpdated',
					emittedFrom: debtCache.address,
					args: [toUnit(825)],
					log: logs.find(({ name } = {}) => name === 'DebtCacheUpdated'),
				});
			});
		});

		describe('Synth removal and addition', () => {
			it('Removing synths zeroes out the debt snapshot for that currency', async () => {
				await debtCache.takeDebtSnapshot();
				const issued = (await debtCache.cacheInfo())[0];
				const sEURValue = (await debtCache.cachedSynthDebts([sEUR]))[0];
				await sEURContract.setTotalSupply(toUnit(0));
				const tx = await issuer.removeSynth(sEUR, { from: owner });
				const result = (await debtCache.cachedSynthDebts([sEUR]))[0];
				const newIssued = (await debtCache.cacheInfo())[0];
				assert.bnEqual(newIssued, issued.sub(sEURValue));
				assert.bnEqual(result, toUnit(0));

				const logs = await getDecodedLogs({
					hash: tx.tx,
					contracts: [debtCache],
				});

				decodedEventEqual({
					event: 'DebtCacheUpdated',
					emittedFrom: debtCache.address,
					args: [newIssued],
					log: logs.find(({ name } = {}) => name === 'DebtCacheUpdated'),
				});
			});

			it('Synth snapshots cannot be purged while the synth exists', async () => {
				await assert.revert(debtCache.purgeCachedSynthDebt(sAUD, { from: owner }), 'Synth exists');
			});

			it('Synth snapshots can be purged without updating the snapshot', async () => {
				const debtCacheName = toBytes32('DebtCache');
				const newDebtCache = await setupContract({
					contract: 'TestableDebtCache',
					accounts,
					skipPostDeploy: true,
					args: [owner, addressResolver.address],
				});
				await addressResolver.importAddresses([debtCacheName], [newDebtCache.address], {
					from: owner,
				});
				await newDebtCache.rebuildCache();
				await newDebtCache.takeDebtSnapshot();
				const issued = (await newDebtCache.cacheInfo())[0];

				const fakeTokenKey = toBytes32('FAKE');

				// Set a cached snapshot value
				await newDebtCache.setCachedSynthDebt(fakeTokenKey, toUnit('1'));

				// Purging deletes the value
				assert.bnEqual(await newDebtCache.cachedSynthDebt(fakeTokenKey), toUnit(1));
				await newDebtCache.purgeCachedSynthDebt(fakeTokenKey, { from: owner });
				assert.bnEqual(await newDebtCache.cachedSynthDebt(fakeTokenKey), toUnit(0));

				// Without affecting the snapshot.
				assert.bnEqual((await newDebtCache.cacheInfo())[0], issued);
			});

			it('Removing a synth invalidates the debt cache', async () => {
				await sEURContract.setTotalSupply(toUnit('0'));
				assert.isFalse((await debtCache.cacheInfo())[2]);
				const tx = await issuer.removeSynth(sEUR, { from: owner });
				assert.isTrue((await debtCache.cacheInfo())[2]);

				const logs = await getDecodedLogs({
					hash: tx.tx,
					contracts: [debtCache],
				});

				decodedEventEqual({
					event: 'DebtCacheValidityChanged',
					emittedFrom: debtCache.address,
					args: [true],
					log: logs.find(({ name } = {}) => name === 'DebtCacheValidityChanged'),
				});
			});

			it('Adding a synth invalidates the debt cache', async () => {
				const { token: synth } = await mockToken({
					accounts,
					synth: 'sXYZ',
					skipInitialAllocation: true,
					supply: 0,
					name: 'XYZ',
					symbol: 'XYZ',
				});

				assert.isFalse((await debtCache.cacheInfo())[2]);
				const tx = await issuer.addSynth(synth.address, { from: owner });
				assert.isTrue((await debtCache.cacheInfo())[2]);

				const logs = await getDecodedLogs({
					hash: tx.tx,
					contracts: [debtCache],
				});

				decodedEventEqual({
					event: 'DebtCacheValidityChanged',
					emittedFrom: debtCache.address,
					args: [true],
					log: logs.find(({ name } = {}) => name === 'DebtCacheValidityChanged'),
				});
			});

			it('Adding multiple synths invalidates the debt cache', async () => {
				const { token: synth1 } = await mockToken({
					accounts,
					synth: 'sXYZ',
					skipInitialAllocation: true,
					supply: 0,
					name: 'XYZ',
					symbol: 'XYZ',
				});
				const { token: synth2 } = await mockToken({
					accounts,
					synth: 'sABC',
					skipInitialAllocation: true,
					supply: 0,
					name: 'ABC',
					symbol: 'ABC',
				});

				assert.isFalse((await debtCache.cacheInfo())[2]);
				const tx = await issuer.addSynths([synth1.address, synth2.address], { from: owner });
				assert.isTrue((await debtCache.cacheInfo())[2]);

				const logs = await getDecodedLogs({
					hash: tx.tx,
					contracts: [debtCache],
				});

				decodedEventEqual({
					event: 'DebtCacheValidityChanged',
					emittedFrom: debtCache.address,
					args: [true],
					log: logs.find(({ name } = {}) => name === 'DebtCacheValidityChanged'),
				});
			});

			it('Removing multiple synths invalidates the debt cache', async () => {
				await sAUDContract.setTotalSupply(toUnit('0'));
				await sEURContract.setTotalSupply(toUnit('0'));

				assert.isFalse((await debtCache.cacheInfo())[2]);
				const tx = await issuer.removeSynths([sEUR, sAUD], { from: owner });
				assert.isTrue((await debtCache.cacheInfo())[2]);

				const logs = await getDecodedLogs({
					hash: tx.tx,
					contracts: [debtCache],
				});

				decodedEventEqual({
					event: 'DebtCacheValidityChanged',
					emittedFrom: debtCache.address,
					args: [true],
					log: logs.find(({ name } = {}) => name === 'DebtCacheValidityChanged'),
				});
			});

			it('Removing multiple synths zeroes the debt cache for those currencies', async () => {
				await debtCache.takeDebtSnapshot();
				const issued = (await debtCache.cacheInfo())[0];
				const sEURValue = (await debtCache.cachedSynthDebts([sEUR]))[0];
				const sAUDValue = (await debtCache.cachedSynthDebts([sAUD]))[0];
				await sEURContract.setTotalSupply(toUnit(0));
				await sAUDContract.setTotalSupply(toUnit(0));
				const tx = await issuer.removeSynths([sEUR, sAUD], { from: owner });
				const result = await debtCache.cachedSynthDebts([sEUR, sAUD]);
				const newIssued = (await debtCache.cacheInfo())[0];
				assert.bnEqual(newIssued, issued.sub(sEURValue.add(sAUDValue)));
				assert.bnEqual(result[0], toUnit(0));
				assert.bnEqual(result[1], toUnit(0));

				const logs = await getDecodedLogs({
					hash: tx.tx,
					contracts: [debtCache],
				});

				decodedEventEqual({
					event: 'DebtCacheUpdated',
					emittedFrom: debtCache.address,
					args: [newIssued],
					log: logs.find(({ name } = {}) => name === 'DebtCacheUpdated'),
				});
			});
		});

		describe('updateDebtCacheValidity()', () => {
			beforeEach(async () => {
				// Ensure the cache is valid.
				await debtCache.takeDebtSnapshot();

				// Change the calling address in the addressResolver so that the calls don't fail.
				const issuerName = toBytes32('Issuer');
				await addressResolver.importAddresses([issuerName], [account1], {
					from: owner,
				});
				await debtCache.rebuildCache();
			});

			describe('when the debt cache is valid', () => {
				it('invalidates the cache', async () => {
					assert.isFalse((await debtCache.cacheInfo()).isInvalid);
					const tx = await debtCache.updateDebtCacheValidity(true, { from: account1 });
					assert.isTrue((await debtCache.cacheInfo()).isInvalid);

					const logs = await getDecodedLogs({
						hash: tx.tx,
						contracts: [debtCache],
					});

					decodedEventEqual({
						event: 'DebtCacheValidityChanged',
						emittedFrom: debtCache.address,
						args: [true],
						log: logs.find(({ name } = {}) => name === 'DebtCacheValidityChanged'),
					});
				});

				it('does nothing if attempting to re-validate the cache', async () => {
					assert.isFalse((await debtCache.cacheInfo()).isInvalid);
					const tx = await debtCache.updateDebtCacheValidity(false, { from: account1 });
					assert.isFalse((await debtCache.cacheInfo()).isInvalid);

					const logs = await getDecodedLogs({
						hash: tx.tx,
						contracts: [debtCache],
					});

					assert.isUndefined(logs.find(({ name } = {}) => name === 'DebtCacheValidityChanged'));
				});
			});

			describe('when the debt cache is invalid', () => {
				beforeEach(async () => {
					// Invalidate the cache first.
					await debtCache.updateDebtCacheValidity(true, { from: account1 });
				});

				it('re-validates the cache', async () => {
					assert.isTrue((await debtCache.cacheInfo()).isInvalid);
					const tx = await debtCache.updateDebtCacheValidity(false, { from: account1 });
					assert.isFalse((await debtCache.cacheInfo()).isInvalid);

					const logs = await getDecodedLogs({
						hash: tx.tx,
						contracts: [debtCache],
					});

					decodedEventEqual({
						event: 'DebtCacheValidityChanged',
						emittedFrom: debtCache.address,
						args: [false],
						log: logs.find(({ name } = {}) => name === 'DebtCacheValidityChanged'),
					});
				});

				it('does nothing if attempting to invalidate the cache', async () => {
					assert.isTrue((await debtCache.cacheInfo()).isInvalid);
					const tx = await debtCache.updateDebtCacheValidity(true, { from: account1 });
					assert.isTrue((await debtCache.cacheInfo()).isInvalid);

					const logs = await getDecodedLogs({
						hash: tx.tx,
						contracts: [debtCache],
					});

					assert.isUndefined(logs.find(({ name } = {}) => name === 'DebtCacheValidityChanged'));
				});
			});
		});
	});

	describe('totalNonSnxBackedDebt', async () => {
		let totalNonSnxBackedDebt;
		let currentDebt;

		const getTotalNonSnxBackedDebt = async () => {
			const { excludedDebt } = await debtCache.totalNonSnxBackedDebt();
			return excludedDebt;
		};

		beforeEach(async () => {
			// Issue some debt to avoid a division-by-zero in `getBorrowRate` where
			// we compute the utilisation.
			await synthetix.transfer(account1, toUnit('1000'), { from: owner });
			await synthetix.issueSynths(toUnit('10'), { from: account1 });

			totalNonSnxBackedDebt = await getTotalNonSnxBackedDebt();
			currentDebt = await debtCache.currentDebt();
		});

		describe('when MultiCollateral loans are opened', async () => {
			let rate;

			beforeEach(async () => {
				await setupMultiCollateral();

				({ rate } = await exchangeRates.rateAndInvalid(sETH));

				await ceth.open(oneETH, sETH, {
					value: twoETH,
					from: account1,
				});
			});

			it('issuing sUSD updates the debt total when non-snx excluded debt exceeds the sUSD total supply', async () => {
				// create 200 sUSD worth of excluded-debt sETH, so that it will exceed the sUSD supply
				await ceth.open(twoETH, sETH, {
					value: threeETH,
					from: account1,
				});

				assert.bnGt((await debtCache.totalNonSnxBackedDebt())[0], await sUSDContract.totalSupply());

				// Issue some sUSD and ensure that it is properly accounted for.
				await debtCache.takeDebtSnapshot();
				const issued = (await debtCache.cacheInfo())[0];
				await synthetix.transfer(account2, toUnit('5000'), { from: owner });
				const toIssue = toUnit('10');
				await synthetix.issueSynths(toIssue, { from: account2 });
				assert.bnEqual((await debtCache.cacheInfo())[0], issued.add(toIssue));
			});

			it('increases non-SNX debt', async () => {
				assert.bnEqual(
					totalNonSnxBackedDebt.add(multiplyDecimalRound(oneETH, rate)),
					await getTotalNonSnxBackedDebt()
				);
			});
			it('is excluded from currentDebt', async () => {
				assert.bnEqual(currentDebt, await debtCache.currentDebt());
			});

			describe('after the synths are exchanged into other synths', async () => {
				let tx;
				beforeEach(async () => {
					// Swap some sETH into synthetic dollarydoos.
					tx = await synthetix.exchange(sETH, '5', sAUD, { from: account1 });
				});

				it('non-SNX debt is unchanged', async () => {
					assert.bnEqual(
						totalNonSnxBackedDebt.add(multiplyDecimalRound(oneETH, rate)),
						await getTotalNonSnxBackedDebt()
					);
				});
				it('currentDebt is unchanged', async () => {
					assert.bnEqual(currentDebt, await debtCache.currentDebt());
				});

				it('cached debt is properly updated', async () => {
					const logs = await getDecodedLogs({
						hash: tx.tx,
						contracts: [debtCache],
					});

					const cachedDebt = (await debtCache.cacheInfo())[0];
					decodedEventEqual({
						event: 'DebtCacheUpdated',
						emittedFrom: debtCache.address,
						args: [cachedDebt],
						log: logs.find(({ name } = {}) => name === 'DebtCacheUpdated'),
					});
				});
			});

			it('is properly reflected in a snapshot', async () => {
				const currentDebt = (await debtCache.currentDebt())[0];
				const cachedDebt = (await debtCache.cacheInfo())[0];
				assert.bnEqual(currentDebt, cachedDebt);
				const tx = await debtCache.takeDebtSnapshot();
				const logs = await getDecodedLogs({
					hash: tx.tx,
					contracts: [debtCache],
				});

				decodedEventEqual({
					event: 'DebtCacheUpdated',
					emittedFrom: debtCache.address,
					args: [cachedDebt],
					log: logs.find(({ name } = {}) => name === 'DebtCacheUpdated'),
				});
			});
		});

		describe('when shorts are opened', async () => {
			let rate;
			let amount;

			beforeEach(async () => {
				({ rate } = await exchangeRates.rateAndInvalid(sETH));

				// Take out a short position on sETH.
				// sUSD collateral = 1.5 * rate_eth
				amount = multiplyDecimalRound(rate, toUnit('1.5'));
				await sUSDContract.issue(account1, amount, { from: owner });
				// Again, avoid a divide-by-zero in computing the short rate,
				// by ensuring sETH.totalSupply() > 0.
				await sETHContract.issue(account1, amount, { from: owner });

				await setupShort();
				await short.setMinCratio(toUnit(1.5), { from: owner });
				await short.setIssueFeeRate(toUnit('0'), { from: owner });
				await short.open(amount, oneETH, sETH, { from: account1 });
			});

			it('increases non-SNX debt', async () => {
				assert.bnEqual(totalNonSnxBackedDebt.add(rate), await getTotalNonSnxBackedDebt());
			});
			it('is excluded from currentDebt', async () => {
				assert.bnEqual(currentDebt, await debtCache.currentDebt());
			});
		});
	});
});<|MERGE_RESOLUTION|>--- conflicted
+++ resolved
@@ -273,10 +273,7 @@
 				'FlexibleStorage',
 				'CollateralManager',
 				'RewardEscrowV2', // necessary for issuer._collateral()
-<<<<<<< HEAD
-=======
 				'CollateralUtil',
->>>>>>> c91fe0fc
 			],
 		}));
 	});
