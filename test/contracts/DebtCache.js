--- conflicted
+++ resolved
@@ -367,7 +367,6 @@
 			});
 		});
 
-<<<<<<< HEAD
 		it('recordExcludedDebtChange() can only be invoked by the owner', async () => {
 			await onlyGivenAddressCanInvoke({
 				fnc: debtCache.recordExcludedDebtChange,
@@ -376,14 +375,15 @@
 				address: owner,
 				skipPassCheck: true,
 				reason: 'Only debt issuers may call this',
-=======
+			});
+		});
+
 		it('updateCachedsUSDDebt() can only be invoked by the issuer', async () => {
 			await onlyGivenAddressCanInvoke({
 				fnc: debtCache.updateCachedsUSDDebt,
 				args: [toUnit('1')],
 				accounts,
 				reason: 'Sender is not Issuer',
->>>>>>> 1f0c0277
 			});
 		});
 	});
@@ -757,7 +757,6 @@
 			});
 		});
 
-<<<<<<< HEAD
 		describe('recordExcludedDebtChange()', () => {
 			it('does not work if delta causes excludedDebt goes negative', async () => {
 				await assert.revert(
@@ -772,7 +771,9 @@
 
 				await debtCache.recordExcludedDebtChange(sETH, toUnit('-0.2'), { from: owner });
 				assert.bnEqual(await debtCache.excludedIssuedDebts([sETH]), toUnit('0.8'));
-=======
+			});
+		});
+
 		describe('updateCachedsUSDDebt()', () => {
 			beforeEach(async () => {
 				await addressResolver.importAddresses([toBytes32('Issuer')], [owner], {
@@ -829,7 +830,6 @@
 					args: [cachedSynthDebt.sub(amountToReduce)],
 					log: logs.find(({ name } = {}) => name === 'DebtCacheUpdated'),
 				});
->>>>>>> 1f0c0277
 			});
 		});
 
