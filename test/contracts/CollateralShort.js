'use strict';

const { contract } = require('hardhat');

const { assert, addSnapshotBeforeRestoreAfterEach } = require('./common');

const {
	fastForward,
	toUnit,
	fromUnit,
	toBN,
	multiplyDecimal,
	divideDecimal,
} = require('../utils')();

const { setupAllContracts } = require('./setup');

const {
	ensureOnlyExpectedMutativeFunctions,
	setExchangeFeeRateForSynths,
	setupPriceAggregators,
	updateAggregatorRates,
} = require('./helpers');

const {
	toBytes32,
	defaults: { LIQUIDATION_PENALTY },
} = require('../..');

contract('CollateralShort', async accounts => {
	const YEAR = 31556926;

	const sUSD = toBytes32('sUSD');
	const sETH = toBytes32('sETH');
	const sBTC = toBytes32('sBTC');

	const [, owner, , , account1, account2] = accounts;

	let short,
		managerState,
		feePool,
		exchanger,
		exchangeRates,
		addressResolver,
		sUSDSynth,
		sBTCSynth,
		sETHSynth,
		synths,
		manager,
		issuer,
		debtCache,
		systemSettings,
		FEE_ADDRESS;

	let tx, loan, id;

	const getid = tx => {
		const event = tx.logs.find(log => log.event === 'LoanCreated');
		return event.args.id;
	};

	const fastForwardAndUpdateRates = async seconds => {
		await fastForward(seconds);
		await updateRatesWithDefaults();
	};

	const issue = async (synth, issueAmount, receiver) => {
		await synth.issue(receiver, issueAmount, { from: owner });
	};

	const updateRatesWithDefaults = async () => {
		const sBTC = toBytes32('sBTC');

		await updateAggregatorRates(exchangeRates, null, [sETH, sBTC], [100, 10000].map(toUnit));
	};

	const setupShort = async () => {
		synths = ['sUSD', 'sBTC', 'sETH'];
		({
			ExchangeRates: exchangeRates,
			Exchanger: exchanger,
			SynthsUSD: sUSDSynth,
			SynthsBTC: sBTCSynth,
			SynthsETH: sETHSynth,
			FeePool: feePool,
			AddressResolver: addressResolver,
			Issuer: issuer,
			DebtCache: debtCache,
			CollateralShort: short,
			SystemSettings: systemSettings,
			CollateralManager: manager,
			CollateralManagerState: managerState,
		} = await setupAllContracts({
			accounts,
			synths,
			contracts: [
				'Synthetix',
				'FeePool',
				'AddressResolver',
				'Exchanger',
				'ExchangeRates',
				'SystemStatus',
				'Issuer',
				'DebtCache',
				'SystemSettings',
				'CollateralUtil',
				'CollateralShort',
				'CollateralManager',
				'CollateralManagerState',
			],
		}));

		await setupPriceAggregators(exchangeRates, owner, [sBTC, sETH]);

		await managerState.setAssociatedContract(manager.address, { from: owner });

		FEE_ADDRESS = await feePool.FEE_ADDRESS();

		await addressResolver.importAddresses(
			[toBytes32('CollateralShort'), toBytes32('CollateralManager')],
			[short.address, manager.address],
			{
				from: owner,
			}
		);

		await feePool.rebuildCache();
		await manager.rebuildCache();
		await issuer.rebuildCache();
		await debtCache.rebuildCache();

		await manager.addCollaterals([short.address], { from: owner });

		await short.addSynths(
			['SynthsBTC', 'SynthsETH'].map(toBytes32),
			['sBTC', 'sETH'].map(toBytes32),
			{ from: owner }
		);

		await manager.addSynths(
			[toBytes32('SynthsUSD'), toBytes32('SynthsBTC'), toBytes32('SynthsETH')],
			[toBytes32('sUSD'), toBytes32('sBTC'), toBytes32('sETH')],
			{
				from: owner,
			}
		);

		await manager.addShortableSynths(
			['SynthsBTC', 'SynthsETH'].map(toBytes32),
			['sBTC', 'sETH'].map(toBytes32),
			{ from: owner }
		);

		// check synths are set and currencyKeys set
		assert.isTrue(
			await manager.areSynthsAndCurrenciesSet(
				['SynthsUSD', 'SynthsBTC', 'SynthsETH'].map(toBytes32),
				['sUSD', 'sBTC', 'sETH'].map(toBytes32)
			)
		);

		assert.isTrue(
			await short.areSynthsAndCurrenciesSet(
				['SynthsBTC', 'SynthsETH'].map(toBytes32),
				['sBTC', 'sETH'].map(toBytes32)
			)
		);

		assert.isTrue(await manager.isSynthManaged(sUSD));
		assert.isTrue(await manager.isSynthManaged(sETH));
		assert.isTrue(await manager.isSynthManaged(sBTC));

		assert.isTrue(await manager.hasAllCollaterals([short.address]));

		await sUSDSynth.approve(short.address, toUnit(100000), { from: account1 });
	};

	before(async () => {
		await setupShort();
		await updateRatesWithDefaults();

		// set a 0.15% default exchange fee rate on each synth
		const exchangeFeeRate = toUnit('0.0015');
		const synthKeys = [sETH, sUSD];
		await setExchangeFeeRateForSynths({
			owner,
			systemSettings,
			synthKeys,
			exchangeFeeRates: synthKeys.map(() => exchangeFeeRate),
		});

		await issue(sUSDSynth, toUnit(100000), owner);
		await issue(sBTCSynth, toUnit(1), owner);
		await issue(sETHSynth, toUnit(1), owner);
		await debtCache.takeDebtSnapshot();
	});

	describe('logic', () => {
		addSnapshotBeforeRestoreAfterEach();

		it('should ensure only expected functions are mutative', async () => {
			ensureOnlyExpectedMutativeFunctions({
				abi: short.abi,
				ignoreParents: ['Owned', 'Pausable', 'MixinResolver', 'Proxy', 'Collateral'],
				expected: [
					'open',
					'close',
					'deposit',
					'repay',
					'repayWithCollateral',
					'closeWithCollateral',
					'withdraw',
					'liquidate',
					'draw',
				],
			});
		});

		it('should set constructor params on deployment', async () => {
			assert.equal(await short.owner(), owner);
			assert.equal(await short.resolver(), addressResolver.address);
			assert.equal(await short.collateralKey(), sUSD);
			assert.equal(await short.synths(0), toBytes32('SynthsBTC'));
			assert.equal(await short.synths(1), toBytes32('SynthsETH'));
			assert.bnEqual(await short.minCratio(), toUnit(1.2));
			assert.bnEqual(await systemSettings.liquidationPenalty(), LIQUIDATION_PENALTY); // 10% penalty
		});

		it('should access its dependencies via the address resolver', async () => {
			assert.equal(await addressResolver.getAddress(toBytes32('SynthsUSD')), sUSDSynth.address);
			assert.equal(await addressResolver.getAddress(toBytes32('FeePool')), feePool.address);
			assert.equal(
				await addressResolver.getAddress(toBytes32('ExchangeRates')),
				exchangeRates.address
			);
		});

		describe('opening shorts', async () => {
			describe('should open a btc short', async () => {
				const oneBTC = toUnit(1);
				const susdCollateral = toUnit(15000);

				beforeEach(async () => {
					await issue(sUSDSynth, susdCollateral, account1);

					tx = await short.open(susdCollateral, oneBTC, sBTC, { from: account1 });

					id = getid(tx);
					loan = await short.loans(id);
				});

				it('should emit the event properly', async () => {
					assert.eventEqual(tx, 'LoanCreated', {
						account: account1,
						id: id,
						amount: oneBTC,
						collateral: susdCollateral,
						currency: sBTC,
					});
				});

				it('should create the short correctly', async () => {
					assert.equal(loan.account, account1);
					assert.equal(loan.collateral, susdCollateral.toString());
					assert.equal(loan.currency, sBTC);
					assert.equal(loan.short, true);
					assert.equal(loan.amount, oneBTC.toString());
					assert.bnEqual(loan.accruedInterest, toUnit(0));
				});

				it('should correclty issue the right balance to the shorter', async () => {
					const sUSDProceeds = toUnit(10000);

					assert.bnEqual(await sUSDSynth.balanceOf(account1), sUSDProceeds);
				});

				it('should tell the manager about the short', async () => {
					assert.bnEqual(await manager.short(sBTC), oneBTC);
				});

				it('should transfer the sUSD to the contract', async () => {
					assert.bnEqual(await sUSDSynth.balanceOf(short.address), susdCollateral);
				});
			});

			describe('should open an eth short', async () => {
				const oneETH = toUnit(1);
				const susdCollateral = toUnit(1000);

				beforeEach(async () => {
					await issue(sUSDSynth, susdCollateral, account1);

					tx = await short.open(susdCollateral, oneETH, sETH, { from: account1 });

					id = getid(tx);

					loan = await short.loans(id);
				});

				it('should emit the event properly', async () => {
					assert.eventEqual(tx, 'LoanCreated', {
						account: account1,
						id: id,
						amount: oneETH,
						collateral: susdCollateral,
						currency: sETH,
					});
				});

				it('should create the short correctly', async () => {
					assert.equal(loan.account, account1);
					assert.equal(loan.collateral, susdCollateral.toString());
					assert.equal(loan.currency, sETH);
					assert.equal(loan.short, true);
					assert.equal(loan.amount, oneETH.toString());
					assert.bnEqual(loan.accruedInterest, toUnit(0));
				});

				it('should correclty issue the right balance to the shorter', async () => {
					const sUSDProceeds = toUnit(100);

					assert.bnEqual(await sUSDSynth.balanceOf(account1), sUSDProceeds);
				});

				it('should tell the manager about the short', async () => {
					assert.bnEqual(await manager.short(sETH), oneETH);
				});
			});
		});

		describe('Repaying shorts', async () => {
			const susdCollateral = toUnit(1000);
			const ethAmountToShort = toUnit(1);

			let ethAmountToRepay;

			let beforeFeePoolBalance, beforeUserBalance, beforeShortBalance, beforeLoanCollateral;
			let beforeInteractionTime;

			const accrueInterest = async () => {
				const interestIncreaseInTick = toBN(2112584307); // Value from tests

				// create the conditions to get some accruedInterest
				await manager.setMaxSkewRate(toUnit(0.2), { from: owner });
				await issue(sUSDSynth, susdCollateral, account1);

				// open another short to set a long/short skew
				tx = await short.open(susdCollateral, ethAmountToShort, sETH, { from: account1 });

				// Adjust before* balances
				beforeShortBalance = beforeShortBalance.add(susdCollateral);
				beforeUserBalance = beforeUserBalance.add(toUnit(100));

				// after a year we should have accrued 6.67%.
				await fastForwardAndUpdateRates(YEAR);

				// deposit some collateral to trigger the interest accrual.
				tx = await short.deposit(account1, id, toUnit(1), { from: account1 });

				// Adjust before* balances
				beforeLoanCollateral = susdCollateral.add(toUnit(1));
				beforeShortBalance = beforeShortBalance.add(toUnit(1));
				beforeUserBalance = beforeUserBalance.sub(toUnit(1));

				loan = await short.loans(id);

				const accruedInterest = loan.accruedInterest;

				const interest = Math.round(parseFloat(fromUnit(accruedInterest)) * 10000) / 10000;

				// check we have interest accrued
				assert.equal(interest, 0.0667);

				return accruedInterest.add(interestIncreaseInTick);
			};

			beforeEach(async () => {
				await issue(sUSDSynth, susdCollateral, account1);

				tx = await short.open(susdCollateral, ethAmountToShort, sETH, { from: account1 });

				id = getid(tx);

				loan = await short.loans(id);

				beforeInteractionTime = loan.lastInteraction;

				beforeFeePoolBalance = await sUSDSynth.balanceOf(FEE_ADDRESS);
				beforeShortBalance = await sUSDSynth.balanceOf(short.address);
				beforeUserBalance = await sUSDSynth.balanceOf(account1);
				beforeLoanCollateral = 0;

				await fastForwardAndUpdateRates(3600);
			});

			it('should get the short amount and collateral', async () => {
				const { principal, collateral } = await short.getShortAndCollateral(account1, id);

				assert.bnEqual(principal, ethAmountToShort);
				assert.bnEqual(collateral, susdCollateral);
			});

			it('should repay with collateral and update the loan', async () => {
				ethAmountToRepay = toUnit(0.5);

				tx = await short.repayWithCollateral(id, ethAmountToRepay, {
					from: account1,
				});

				loan = await short.loans(id);

				assert.eventEqual(tx, 'LoanRepaymentMade', {
					account: account1,
					repayer: account1,
					id: id,
					amountRepaid: ethAmountToRepay,
					amountAfter: loan.amount,
				});

				assert.isAbove(parseInt(loan.lastInteraction), parseInt(beforeInteractionTime));

				const {
					amountReceived: susdAmountRepaidMinusFees,
					fee: exchangeFee,
				} = await exchanger.getAmountsForExchange(ethAmountToRepay, sETH, sUSD);

				// The collateral to use is the equivalent amount used while repaying + fees.
				const collateralToUse = susdAmountRepaidMinusFees.add(exchangeFee).add(exchangeFee);

				// The fee pool should have received fees
				assert.deepEqual(
					await sUSDSynth.balanceOf(FEE_ADDRESS),
					beforeFeePoolBalance.add(exchangeFee),
					'The fee pool did not receive enough fees'
				);

				// The loan amount should have been reduced by the expected amount
				assert.deepEqual(
					loan.amount,
					ethAmountToShort.sub(ethAmountToRepay),
					'The loan amount was not reduced correctly'
				);

				// The loan collateral should have been reduced by the expected amount
				assert.deepEqual(
					loan.collateral,
					susdCollateral.sub(collateralToUse),
					'The loan collateral was not reduced correctly'
				);

				// The contract sUSD balance should have been reduced by the expected amount
				assert.deepEqual(
					await sUSDSynth.balanceOf(short.address),
					beforeShortBalance.sub(collateralToUse),
					'The short contracts holds excess sUSD'
				);

				// The user sUSD balance should remain unchanged
				assert.deepEqual(
					await sUSDSynth.balanceOf(account1),
					beforeUserBalance,
					'The user sUSD balance is unexpected'
				);
			});

			it('should repay the entire loan amount', async () => {
				// In case the loan accrues interest, this option won't pay it full.
				ethAmountToRepay = ethAmountToShort;

				tx = await short.repayWithCollateral(id, ethAmountToRepay, {
					from: account1,
				});

				loan = await short.loans(id);

				assert.isAbove(parseInt(loan.lastInteraction), parseInt(beforeInteractionTime));

				assert.eventEqual(tx, 'LoanRepaymentMade', {
					account: account1,
					repayer: account1,
					id: id,
					amountRepaid: toUnit(1),
					amountAfter: loan.amount,
				});

				const {
					amountReceived: susdAmountRepaidMinusFees,
					fee: exchangeFee,
				} = await exchanger.getAmountsForExchange(ethAmountToRepay, sETH, sUSD);

				// The collateral to use is the equivalent amount used while repaying + fees.
				const collateralToUse = susdAmountRepaidMinusFees.add(exchangeFee).add(exchangeFee);

				// The fee pool should have received fees
				assert.deepEqual(
					await sUSDSynth.balanceOf(FEE_ADDRESS),
					beforeFeePoolBalance.add(exchangeFee),
					'The fee pool did not receive enough fees'
				);

				// The loan amount should have been reduced by the expected amount
				assert.deepEqual(
					loan.amount,
					ethAmountToShort.sub(ethAmountToRepay),
					'The loan amount was not reduced correctly'
				);

				// The loan collateral should have been reduced by the expected amount
				assert.deepEqual(
					loan.collateral,
					susdCollateral.sub(collateralToUse),
					'The loan collateral was not reduced correctly'
				);

				// The contract sUSD balance should have been reduced by the expected amount
				assert.deepEqual(
					await sUSDSynth.balanceOf(short.address),
					susdCollateral.sub(collateralToUse),
					'The short contracts holds excess sUSD'
				);

				// The user sUSD balance should remain unchanged
				assert.deepEqual(
					await sUSDSynth.balanceOf(account1),
					beforeUserBalance,
					'The user sUSD balance is unexpected'
				);
			});

			it('should repay with collateral and update the loan considering interest accrued', async () => {
				const accruedInterest = await accrueInterest();

				ethAmountToRepay = toUnit(0.5);

				tx = await short.repayWithCollateral(id, ethAmountToRepay, {
					from: account1,
				});

				loan = await short.loans(id);

				const sUSDAccruedInterest = await exchangeRates.effectiveValue(
					loan.currency,
					accruedInterest,
					sUSD
				);
				const amountRepaid = ethAmountToRepay.sub(accruedInterest);

				assert.eventEqual(tx, 'LoanRepaymentMade', {
					account: account1,
					repayer: account1,
					id: id,
					amountRepaid: ethAmountToRepay,
					amountAfter: loan.amount,
				});

				assert.isAbove(parseInt(loan.lastInteraction), parseInt(beforeInteractionTime));

				const {
					amountReceived: susdAmountRepaidMinusFees,
					fee: exchangeFee,
				} = await exchanger.getAmountsForExchange(ethAmountToRepay, sETH, sUSD); // ethAmountToRepay

				// The collateral to use is the equivalent amount used while repaying + fees.
				const collateralToUse = susdAmountRepaidMinusFees.add(exchangeFee).add(exchangeFee);

				// The fee pool should have received fees (exchange + accrued interest)
				assert.deepEqual(
					await sUSDSynth.balanceOf(FEE_ADDRESS),
					beforeFeePoolBalance.add(sUSDAccruedInterest).add(exchangeFee),
					'The fee pool did not receive enough fees'
				);

				// The loan amount should have been reduced by the expected amount
				// amountRepaid might be less than ethAmountToRepay if there's accrued interest
				assert.deepEqual(
					loan.amount,
					ethAmountToShort.sub(amountRepaid),
					'The loan amount was not reduced correctly'
				);

				// The loan collateral should have been reduced by the expected amount
				assert.deepEqual(
					loan.collateral,
					beforeLoanCollateral.sub(collateralToUse),
					'The loan collateral was not reduced correctly'
				);

				// The contract sUSD balance should have been reduced by the expected amount
				assert.deepEqual(
					await sUSDSynth.balanceOf(short.address),
					beforeShortBalance.sub(collateralToUse),
					'The short contracts holds excess sUSD'
				);

				// The user sUSD balance should remain unchanged
				assert.deepEqual(
					await sUSDSynth.balanceOf(account1),
					beforeUserBalance,
					'The user sUSD balance is unexpected'
				);
			});

			it('should only let the borrower repay with collateral', async () => {
				await assert.revert(
					short.repayWithCollateral(id, toUnit(0.1), { from: account2 }),
					'Must be borrower'
				);
			});

			it('should not let them repay too much', async () => {
				await assert.revert(
					short.repayWithCollateral(id, toUnit(2000), { from: account1 }),
					'Payment too high'
				);
			});
		});

		describe('Closing shorts', () => {
			const susdCollateral = toUnit(1000);
			const ethAmountToShort = toUnit(1);

			let ethAmountToRepay;

			let beforeFeePoolBalance, beforeShortBalance, beforeUserBalance, beforeUserShortBalance;
			let beforeInteractionTime;

			const accrueInterest = async () => {
				const interestIncreaseInTick = toBN(2112584307); // Value from tests

				// create the conditions to get some accruedInterest
				await manager.setMaxSkewRate(toUnit(0.2), { from: owner });
				await issue(sUSDSynth, susdCollateral, account1);

				// open another short to set a long/short skew
				await short.open(susdCollateral, ethAmountToShort, sETH, { from: account1 });

				// Adjust before* balances
				beforeUserBalance = beforeUserBalance.add(toUnit(100));
				beforeUserShortBalance = beforeUserShortBalance.add(toUnit(100));
				beforeShortBalance = beforeShortBalance.add(susdCollateral);

				// after a year we should have accrued 6.67%.
				await fastForwardAndUpdateRates(YEAR);

				// deposit some collateral to trigger the interest accrual.
				await short.deposit(account1, id, toUnit(1), { from: account1 });

				// Adjust before* balances
				beforeUserBalance = beforeUserBalance.sub(toUnit(1));

				loan = await short.loans(id);

				const accruedInterest = loan.accruedInterest;

				const interest = Math.round(parseFloat(fromUnit(accruedInterest)) * 10000) / 10000;

				// check we have interest accrued
				assert.equal(interest, 0.0667);

				return accruedInterest.add(interestIncreaseInTick);
			};

			beforeEach(async () => {
				await issue(sUSDSynth, susdCollateral, account1);

				tx = await short.open(susdCollateral, ethAmountToShort, sETH, { from: account1 });

				id = getid(tx);

				loan = await short.loans(id);

				beforeInteractionTime = loan.lastInteraction;

				beforeFeePoolBalance = await sUSDSynth.balanceOf(FEE_ADDRESS);
				beforeShortBalance = await sUSDSynth.balanceOf(short.address);
				beforeUserBalance = await sUSDSynth.balanceOf(account1);
				beforeUserShortBalance = susdCollateral;

				await fastForwardAndUpdateRates(3600);
			});

			it('should repay with collateral and close the loan', async () => {
				ethAmountToRepay = ethAmountToShort;

				assert.bnEqual(await sUSDSynth.balanceOf(account1), toUnit(100));

				const { fee: exchangeFee } = await exchanger.getAmountsForExchange(
					ethAmountToRepay,
					sETH,
					sUSD
				);

				// Close the short and identify it
				await short.closeWithCollateral(id, { from: account1 });
				loan = await short.loans(id);

				// Interaction time increased
				assert.isAbove(parseInt(loan.lastInteraction), parseInt(beforeInteractionTime));

				// Short state should be zeroed out
				assert.equal(loan.interestIndex, toUnit(0).toString());
				assert.equal(loan.amount, toUnit(0).toString());
				assert.equal(loan.collateral, toUnit(0).toString());

				// The fee pool should have received fees
				assert.deepEqual(
					await sUSDSynth.balanceOf(FEE_ADDRESS),
					beforeFeePoolBalance.add(exchangeFee),
					'The fee pool did not receive enough fees'
				);

				// The loan amount should have been reduced by the expected amount
				assert.deepEqual(
					loan.amount,
					ethAmountToShort.sub(ethAmountToRepay),
					'The loan amount was not reduced correctly'
				);

				// The loan collateral should have been reduced to zero
				assert.deepEqual(
					loan.collateral,
					toUnit(0),
					'The loan collateral was not reduced correctly'
				);

				// The contract sUSD balance should have been reduced by the expected amount
				assert.deepEqual(
					await sUSDSynth.balanceOf(short.address),
					beforeShortBalance.sub(susdCollateral),
					'The short contracts holds excess sUSD'
				);

				// The user sUSD balance should increase
				assert.deepEqual(
					await sUSDSynth.balanceOf(account1),
					susdCollateral.sub(exchangeFee),
					'The user sUSD balance is unexpected'
				);
			});

			it('should repay with collateral and close the loan considering interest accrued', async () => {
				const accruedInterest = await accrueInterest();

				const sUSDAccruedInterest = await exchangeRates.effectiveValue(
					loan.currency,
					accruedInterest,
					sUSD
				);

				ethAmountToRepay = ethAmountToShort;

				assert.bnEqual(await sUSDSynth.balanceOf(account1), beforeUserBalance);

				const { fee: exchangeFee } = await exchanger.getAmountsForExchange(
					ethAmountToRepay.add(accruedInterest),
					sETH,
					sUSD
				);

				// Close the short and identify it
				await short.closeWithCollateral(id, { from: account1 });
				loan = await short.loans(id);

				// Interaction time increased
				assert.isAbove(parseInt(loan.lastInteraction), parseInt(beforeInteractionTime));

				// Short state should be zeroed out
				assert.deepEqual(loan.interestIndex, toUnit(0).toString());
				assert.deepEqual(loan.amount, toUnit(0).toString());
				assert.deepEqual(loan.collateral, toUnit(0).toString());

				// The fee pool should have received fees
				assert.deepEqual(
					await sUSDSynth.balanceOf(FEE_ADDRESS),
					beforeFeePoolBalance.add(exchangeFee).add(sUSDAccruedInterest),
					'The fee pool did not receive enough fees'
				);

				// The loan amount should have been reduced by the expected amount
				assert.deepEqual(
					loan.amount,
					ethAmountToShort.sub(ethAmountToRepay),
					'The loan amount was not reduced correctly'
				);

				// The loan collateral should have been reduced to zero
				assert.deepEqual(
					loan.collateral,
					toUnit(0),
					'The loan collateral was not reduced correctly'
				);

				// The contract sUSD balance should have been reduced by the expected amount
				assert.deepEqual(
					await sUSDSynth.balanceOf(short.address),
					beforeShortBalance.sub(susdCollateral),
					'The short contracts holds excess sUSD'
				);

				// The user sUSD balance should reduce by the fees paid
				assert.deepEqual(
					await sUSDSynth.balanceOf(account1),
					beforeUserShortBalance.sub(exchangeFee).sub(sUSDAccruedInterest),
					'The user sUSD balance is unexpected'
				);
			});
		});

		describe('Drawing shorts', async () => {
			const oneETH = toUnit(1);
			const susdCollateral = toUnit(1000);

			beforeEach(async () => {
				await issue(sUSDSynth, susdCollateral, account1);

				tx = await short.open(susdCollateral, oneETH, sETH, { from: account1 });

				id = getid(tx);

				await fastForwardAndUpdateRates(3600);

				await short.draw(id, toUnit(5), { from: account1 });
			});

			it('should update the loan', async () => {
				loan = await short.loans(id);
				assert.equal(loan.amount, toUnit(6).toString());
			});

			it('should transfer the proceeds to the user', async () => {
				assert.bnEqual(await sUSDSynth.balanceOf(account1), toUnit(600));
			});

			it('should not let them draw too much', async () => {
				await fastForwardAndUpdateRates(3600);
				await assert.revert(short.draw(id, toUnit(8), { from: account1 }), 'Cratio too low');
			});
		});

		describe('Withdrawing shorts', async () => {
			const oneETH = toUnit(1);
			const susdCollateral = toUnit(1000);
			let previousBalance;

			beforeEach(async () => {
				await issue(sUSDSynth, susdCollateral, account1);

				tx = await short.open(susdCollateral, oneETH, sETH, { from: account1 });

				id = getid(tx);

				previousBalance = await sUSDSynth.balanceOf(account1);

				await fastForwardAndUpdateRates(3600);

				await short.withdraw(id, toUnit(100), { from: account1 });
			});

			it('should update the loan', async () => {
				loan = await short.loans(id);
				assert.equal(loan.collateral, toUnit(900).toString());
			});

			it('should transfer the withdrawn collateral to the user', async () => {
				assert.bnEqual(await sUSDSynth.balanceOf(account1), toUnit(100).add(previousBalance));
			});

			it('should not let them withdraw too much', async () => {
				await fastForwardAndUpdateRates(3600);
				await assert.revert(short.withdraw(id, toUnit(900), { from: account1 }), 'Cratio too low');
			});
		});

		describe('Closing shorts', async () => {
			const oneETH = toUnit(1);
			const susdCollateral = toUnit(1000);

			it('if the eth price goes down, the shorter makes profit', async () => {
				await issue(sUSDSynth, susdCollateral, account1);

				tx = await short.open(toUnit(500), oneETH, sETH, { from: account1 });

				id = getid(tx);

				await fastForwardAndUpdateRates(3600);

				await updateAggregatorRates(exchangeRates, null, [sETH], [toUnit(50)]);

				// simulate buying sETH for 50 susd.
				await sUSDSynth.transfer(owner, toUnit(50), { from: account1 });
				await issue(sETHSynth, oneETH, account1);

				// now close the short
				await short.close(id, { from: account1 });

				// shorter has made 50 sUSD profit
				assert.bnEqual(await sUSDSynth.balanceOf(account1), toUnit(1050));
			});

			it('if the eth price goes up, the shorter makes a loss', async () => {
				await issue(sUSDSynth, susdCollateral, account1);

				tx = await short.open(toUnit(500), oneETH, sETH, { from: account1 });

				id = getid(tx);

				await fastForwardAndUpdateRates(3600);

				await updateAggregatorRates(exchangeRates, null, [sETH], [toUnit(150)]);

				// simulate buying sETH for 150 susd.
				await sUSDSynth.transfer(owner, toUnit(150), { from: account1 });
				await issue(sETHSynth, oneETH, account1);

				// now close the short
				await short.close(id, { from: account1 });

				// shorter has made 50 sUSD loss
				assert.bnEqual(await sUSDSynth.balanceOf(account1), toUnit(950));
			});
		});

		describe('Liquidating shorts', async () => {
			const oneETH = toUnit(1);
			const initialLoan = oneETH;
			const susdCollateral = toUnit('130');

			// getExpectedValues takes into account penalty, rate and cratio
			const getExpectedValues = async ({
				initialCollateral,
				initialLoan,
				currentDebt,
				cratio,
				penalty,
				exchangeRates,
			}) => {
				const one = toUnit(1);

				// apply formula to get collateralUtil formula to get liquidationAmount
				const dividend = currentDebt.sub(divideDecimal(initialCollateral, cratio));
				const divisor = one.sub(divideDecimal(one.add(penalty), cratio));
				const liquidatedAmountsUSD = divideDecimal(dividend, divisor);

				const liquidatedLoan = await exchangeRates.effectiveValue(sUSD, liquidatedAmountsUSD, sETH);
				const remainingLoan = initialLoan.sub(liquidatedLoan);
				const liquidatedCollateral = multiplyDecimal(
					await exchangeRates.effectiveValue(sETH, liquidatedLoan, sUSD),
					one.add(penalty)
				);
				const remainingCollateral = initialCollateral.sub(liquidatedCollateral);

				return { liquidatedCollateral, remainingCollateral, liquidatedLoan, remainingLoan };
			};

			beforeEach(async () => {
				await issue(sUSDSynth, susdCollateral, account1);

				tx = await short.open(susdCollateral, initialLoan, sETH, { from: account1 });

				id = getid(tx);
				await fastForwardAndUpdateRates(3600);
			});

			it('liquidation should be capped to only fix the c ratio', async () => {
<<<<<<< HEAD
				await updateAggregatorRates(exchangeRates, null, [sETH], [toUnit(110)]);
=======
				const penalty = await systemSettings.liquidationPenalty();
				const cratio = await short.minCratio();
				const currentEthRate = toUnit(110);
				const currentDebt = multiplyDecimal(initialLoan, currentEthRate);

				await updateAggregatorRates(exchangeRates, [sETH], [currentEthRate]);

				const {
					liquidatedCollateral,
					remainingCollateral,
					liquidatedLoan,
					remainingLoan,
				} = await getExpectedValues({
					initialCollateral: susdCollateral,
					initialLoan,
					currentDebt,
					cratio,
					penalty,
					exchangeRates,
				});
>>>>>>> 8879c66e

				// When the ETH price increases 10% to $110, the short
				// which started at 130% should allow 0.18 ETH
				// to be liquidated to restore its c ratio and no more.

				await issue(sETHSynth, oneETH, account2);

				tx = await short.liquidate(account1, id, oneETH, { from: account2 });

				assert.eventEqual(tx, 'LoanPartiallyLiquidated', {
					account: account1,
					id: id,
					liquidator: account2,
					amountLiquidated: liquidatedLoan,
					collateralLiquidated: liquidatedCollateral,
				});

				loan = await short.loans(id);

				assert.bnEqual(loan.amount, remainingLoan);
				assert.bnEqual(loan.collateral, remainingCollateral);

				const ratio = await short.collateralRatio(id);

				assert.bnClose(ratio, await short.minCratio(), '100');
			});
		});

		describe('System debt', async () => {
			const oneETH = toUnit(1);
			const twoETH = toUnit(2);
			const susdCollateral = toUnit(1000);

			it('If there is 1 ETH and 1 short ETH, then the system debt is constant before and after a price change', async () => {
				await issue(sUSDSynth, susdCollateral, account1);

				await debtCache.takeDebtSnapshot();
				let result = await debtCache.cachedDebt();
				assert.bnEqual(result, toUnit(111100));

				tx = await short.open(toUnit(500), oneETH, sETH, { from: account1 });

				id = getid(tx);

				await debtCache.takeDebtSnapshot();
				result = await debtCache.cachedDebt();
				assert.bnEqual(result, toUnit(111100));

				await fastForwardAndUpdateRates(3600);

				await updateAggregatorRates(exchangeRates, null, [sETH], [toUnit(150)]);
				await debtCache.takeDebtSnapshot();
				result = await debtCache.cachedDebt();
				assert.bnEqual(result, toUnit(111100));

				// simulate buying sETH for 150 susd.
				await sUSDSynth.burn(account1, toUnit(150));
				await issue(sETHSynth, oneETH, account1);

				await debtCache.takeDebtSnapshot();
				result = await debtCache.cachedDebt();
				assert.bnEqual(result, toUnit(111100));

				// now close the short
				await short.close(id, { from: account1 });

				await debtCache.takeDebtSnapshot();
				result = await debtCache.cachedDebt();
				assert.bnEqual(result, toUnit(111100));

				// shorter has made 50 sUSD loss
				assert.bnEqual(await sUSDSynth.balanceOf(account1), toUnit(950));
			});

			it('If there is 1 ETH and 2 short ETH, then the system debt decreases if the price goes up', async () => {
				await issue(sUSDSynth, susdCollateral, account1);

				await debtCache.takeDebtSnapshot();
				let result = await debtCache.cachedDebt();
				assert.bnEqual(result, toUnit(111100));

				tx = await short.open(toUnit(500), twoETH, sETH, { from: account1 });

				id = getid(tx);

				await debtCache.takeDebtSnapshot();
				result = await debtCache.cachedDebt();
				assert.bnEqual(result, toUnit(111100));

				await fastForwardAndUpdateRates(3600);

				await updateAggregatorRates(exchangeRates, null, [sETH], [toUnit(150)]);

				// 111100 + 50 - (2 * 50) = 111,050

				await debtCache.takeDebtSnapshot();
				result = await debtCache.cachedDebt();
				assert.bnEqual(result, toUnit(111050));

				// simulate buying 2 sETH for 300 susd.
				await sUSDSynth.burn(account1, toUnit(300));
				await issue(sETHSynth, twoETH, account1);

				await debtCache.takeDebtSnapshot();
				result = await debtCache.cachedDebt();
				assert.bnEqual(result, toUnit(111050));

				// now close the short
				await short.close(id, { from: account1 });

				await debtCache.takeDebtSnapshot();
				result = await debtCache.cachedDebt();
				assert.bnEqual(result, toUnit(111050));

				// shorter has made 50 sUSD loss
				assert.bnEqual(await sUSDSynth.balanceOf(account1), toUnit(900));
			});

			it('If there is 1 ETH and 2 short ETH, then the system debt increases if the price goes down', async () => {
				await issue(sUSDSynth, susdCollateral, account1);

				await debtCache.takeDebtSnapshot();
				let result = await debtCache.cachedDebt();
				assert.bnEqual(result, toUnit(111100));

				tx = await short.open(toUnit(500), twoETH, sETH, { from: account1 });

				id = getid(tx);

				await debtCache.takeDebtSnapshot();
				result = await debtCache.cachedDebt();
				assert.bnEqual(result, toUnit(111100));

				await fastForwardAndUpdateRates(3600);

				await updateAggregatorRates(exchangeRates, null, [sETH], [toUnit(50)]);

				// 111100 - 50 + (2 * 50) = 111,150

				await debtCache.takeDebtSnapshot();
				result = await debtCache.cachedDebt();
				assert.bnEqual(result, toUnit(111150));

				// simulate buying 2 sETH for 100 susd.
				await sUSDSynth.burn(account1, toUnit(100));
				await issue(sETHSynth, twoETH, account1);

				await debtCache.takeDebtSnapshot();
				result = await debtCache.cachedDebt();
				assert.bnEqual(result, toUnit(111150));

				// now close the short
				await short.close(id, { from: account1 });

				await debtCache.takeDebtSnapshot();
				result = await debtCache.cachedDebt();
				assert.bnEqual(result, toUnit(111150));

				// shorter has made 100 sUSD profit
				assert.bnEqual(await sUSDSynth.balanceOf(account1), toUnit(1100));
			});
		});

		describe('Determining the skew and interest rate', async () => {
			beforeEach(async () => {
				await manager.setMaxSkewRate(toUnit(0.2), { from: owner });

				// Open a short to make the long/short supply balanced.
				const oneBTC = toUnit(1);
				const susdCollateral = toUnit(15000);

				await issue(sUSDSynth, susdCollateral, account1);

				await short.open(susdCollateral, oneBTC, sBTC, { from: account1 });
			});

			it('should correctly determine the interest on a short', async () => {
				const oneBTC = toUnit(1);
				const susdCollateral = toUnit(15000);

				await issue(sUSDSynth, susdCollateral, account1);

				tx = await short.open(susdCollateral, oneBTC, sBTC, { from: account1 });
				id = getid(tx);

				// after a year we should have accrued 6.67%.

				await fastForwardAndUpdateRates(YEAR);

				// deposit some collateral to trigger the interest accrual.

				tx = await short.deposit(account1, id, toUnit(1), { from: account1 });

				loan = await short.loans(id);

				let interest = Math.round(parseFloat(fromUnit(loan.accruedInterest)) * 10000) / 10000;

				assert.equal(interest, 0.0667);

				await fastForwardAndUpdateRates(3600);

				tx = await short.deposit(account1, id, toUnit(1), { from: account1 });

				// after two years we should have accrued about 13.33%, give or take the 5 minutes we skipped.

				await fastForwardAndUpdateRates(YEAR);

				// deposit some collateral to trigger the interest accrual.

				tx = await short.deposit(account1, id, toUnit(1), { from: account1 });

				loan = await short.loans(id);

				interest = Math.round(parseFloat(fromUnit(loan.accruedInterest)) * 10000) / 10000;

				assert.equal(interest, 0.1333);
			});
		});
	});
});<|MERGE_RESOLUTION|>--- conflicted
+++ resolved
@@ -962,15 +962,12 @@
 			});
 
 			it('liquidation should be capped to only fix the c ratio', async () => {
-<<<<<<< HEAD
-				await updateAggregatorRates(exchangeRates, null, [sETH], [toUnit(110)]);
-=======
 				const penalty = await systemSettings.liquidationPenalty();
 				const cratio = await short.minCratio();
 				const currentEthRate = toUnit(110);
 				const currentDebt = multiplyDecimal(initialLoan, currentEthRate);
 
-				await updateAggregatorRates(exchangeRates, [sETH], [currentEthRate]);
+				await updateAggregatorRates(exchangeRates, null, [sETH], [currentEthRate]);
 
 				const {
 					liquidatedCollateral,
@@ -985,7 +982,6 @@
 					penalty,
 					exchangeRates,
 				});
->>>>>>> 8879c66e
 
 				// When the ETH price increases 10% to $110, the short
 				// which started at 130% should allow 0.18 ETH
