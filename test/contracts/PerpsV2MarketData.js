const { artifacts, contract, web3 } = require('hardhat');
const { toBN } = web3.utils;
const { toBytes32 } = require('../..');
const { toUnit } = require('../utils')();
const {
	setupContract,
	setupAllContracts,
	excludedFunctions,
	getFunctionSignatures,
} = require('./setup');
const { assert } = require('./common');
const { setupPriceAggregators, updateAggregatorRates } = require('./helpers');

const PerpsV2Market = artifacts.require('TestablePerpsV2Market');

contract('PerpsV2MarketData', accounts => {
	let addressResolver,
		futuresMarket,
		sethMarket,
		futuresMarketManager,
		futuresMarketSettings,
		futuresMarketData,
		exchangeRates,
		circuitBreaker,
		sUSD,
		systemSettings,
		marketKey,
		baseAsset;
	const keySuffix = '-perp';
	const newMarketKey = toBytes32('sETH' + keySuffix);
	const newAssetKey = toBytes32('sETH');

	const owner = accounts[1];
	const trader1 = accounts[2];
	const trader2 = accounts[3];
	const trader3 = accounts[4];
	const traderInitialBalance = toUnit(1000000);

	async function setPrice(asset, price, resetCircuitBreaker = true) {
		await updateAggregatorRates(
			exchangeRates,
			resetCircuitBreaker ? circuitBreaker : null,
			[asset],
			[price]
		);
	}

	before(async () => {
		({
			AddressResolver: addressResolver,
			ProxyPerpsV2MarketBTC: futuresMarket,
			PerpsV2MarketManager: futuresMarketManager,
			PerpsV2MarketSettings: futuresMarketSettings,
			PerpsV2MarketData: futuresMarketData,
			ExchangeRates: exchangeRates,
			CircuitBreaker: circuitBreaker,
			SynthsUSD: sUSD,
			SystemSettings: systemSettings,
		} = await setupAllContracts({
			accounts,
			synths: ['sUSD', 'sBTC', 'sETH', 'sLINK'],
			contracts: [
				'PerpsV2MarketManager',
				'PerpsV2MarketSettings',
				'PerpsV2MarketStateBTC',
				'PerpsV2MarketViewsBTC',
				'PerpsV2MarketBTC',
				'PerpsV2MarketData',
				'AddressResolver',
				'FeePool',
				'ExchangeRates',
				'CircuitBreaker',
				'SystemStatus',
				'SystemSettings',
				'Synthetix',
				'CollateralManager',
			],
		}));

		// use implementation ABI on the proxy address to simplify calling
		futuresMarket = await PerpsV2Market.at(futuresMarket.address);

		// Add a couple of additional markets.
		for (const symbol of ['sETH', 'sLINK']) {
			const assetKey = toBytes32(symbol);
			const marketKey = toBytes32(symbol + keySuffix);

			const marketState = await setupContract({
				accounts,
				contract: 'PerpsV2MarketStateAdded' + symbol,
				source: 'PerpsV2MarketState',
				args: [
					owner,
					[owner],
					assetKey, // base asset
					marketKey,
				],
			});

			const market = await setupContract({
				accounts,
				contract: 'ProxyPerpsV2MarketAdded' + symbol,
				source: 'ProxyPerpsV2',
				args: [owner],
			});

			const marketImpl = await setupContract({
				accounts,
				contract: 'PerpsV2MarketAdded' + symbol,
				source: 'PerpsV2Market',
				args: [market.address, marketState.address, owner, addressResolver.address],
			});

			const marketViews = await setupContract({
				accounts,
				contract: 'PerpsV2MarketViewsAdded' + symbol,
				source: 'PerpsV2MarketViews',
				args: [marketState.address, owner, addressResolver.address],
			});

			const marketDelayedOrder = await setupContract({
				accounts,
				contract: 'PerpsV2DelayedOrderAdded' + symbol,
				source: 'PerpsV2MarketDelayedOrders',
				args: [market.address, marketState.address, owner, addressResolver.address],
			});

			const filteredFunctions = [
				...getFunctionSignatures(marketViews, excludedFunctions),
				...getFunctionSignatures(marketDelayedOrder, excludedFunctions),
			];

			await marketState.addAssociatedContracts([marketImpl.address, marketDelayedOrder.address], {
				from: owner,
			});
			await market.setTarget(marketImpl.address, { from: owner });
			await Promise.all(
				filteredFunctions.map(e =>
					market.addRoute(e.signature, marketViews.address, e.isView, {
						from: owner,
					})
				)
			);
			await futuresMarketManager.addMarkets([market.address], {
				from: owner,
			});

			await addressResolver.rebuildCaches(
				[market.address, marketViews.address, marketDelayedOrder.address],
				{
					from: owner,
				}
			);

			await setupPriceAggregators(exchangeRates, owner, [assetKey]);
			await setPrice(assetKey, toUnit(1000));

			// Now that the market exists we can set the all its parameters
			await futuresMarketSettings.setParameters(
				marketKey,
				[
					toUnit('0.005'), // 0.5% taker fee
					toUnit('0.001'), // 0.1% maker fee
					toUnit('0.0005'), // 0.05% taker fee delayed order
					toUnit('0'), // 0% maker fee delayed order
					toUnit('0.00005'), // 0.005% taker fee offchain delayed order
					toUnit('0'), // 0% maker fee offchain delayed order

					toUnit('5'), // 5x max leverage
					toUnit('1000000'), // 1000000 max total margin
					toUnit('0.2'), // 20% max funding rate
					toUnit('100000'), // 100000 USD skewScaleUSD

					toBN('2'), // 2 rounds next price confirm window
					30, // 30s delay confirm window
<<<<<<< HEAD
					toWei('5'), // 5x max leverage
					toWei('1000000'), // 1000000 max total margin
					toWei('0.2'), // 20% max funding velocity
					toWei('100000'), // 100000 USD skewScaleUSD
=======
>>>>>>> 4e8d16d2
					60, // 60s minimum delay time in seconds
					120, // 120s maximum delay time in seconds
					15, // offchainDelayedOrderMinAge
					60, // offchainDelayedOrderMaxAge
				],
				{ from: owner }
			);
		}

		baseAsset = await futuresMarket.baseAsset();
		marketKey = await futuresMarket.marketKey();

		// Update the rates to ensure they aren't stale
		await setPrice(baseAsset, toUnit(100));

		// disable dynamic fee for simpler testing
		await systemSettings.setExchangeDynamicFeeRounds('0', { from: owner });

		// Issue the traders some sUSD
		await sUSD.issue(trader1, traderInitialBalance);
		await sUSD.issue(trader2, traderInitialBalance);
		await sUSD.issue(trader3, traderInitialBalance);

		// The traders take positions on market
		await futuresMarket.transferMargin(toUnit('1000'), { from: trader1 });
		await futuresMarket.modifyPosition(toUnit('5'), { from: trader1 });

		await futuresMarket.transferMargin(toUnit('750'), { from: trader2 });
		await futuresMarket.modifyPosition(toUnit('-10'), { from: trader2 });

		await setPrice(baseAsset, toUnit('100'));
		await futuresMarket.transferMargin(toUnit('4000'), { from: trader3 });
		await futuresMarket.modifyPosition(toUnit('1.25'), { from: trader3 });

		sethMarket = await PerpsV2Market.at(await futuresMarketManager.marketForKey(newMarketKey));

		await sethMarket.transferMargin(toUnit('3000'), { from: trader3 });
		await sethMarket.modifyPosition(toUnit('4'), { from: trader3 });
		await setPrice(newAssetKey, toUnit('999'));
	});

	it('Resolver is properly set', async () => {
		assert.equal(await futuresMarketData.resolverProxy(), addressResolver.address);
	});

	describe('Globals', () => {
		it('Global futures settings are properly fetched', async () => {
			const globals = await futuresMarketData.globals();

			assert.bnEqual(await futuresMarketSettings.minInitialMargin(), globals.minInitialMargin);
			assert.bnEqual(globals.minInitialMargin, toUnit('40'));
			assert.bnEqual(await futuresMarketSettings.minKeeperFee(), globals.minKeeperFee);
			assert.bnEqual(globals.minKeeperFee, toUnit('20'));
			assert.bnEqual(
				await futuresMarketSettings.liquidationFeeRatio(),
				globals.liquidationFeeRatio
			);
			assert.bnEqual(globals.liquidationFeeRatio, toUnit('0.0035'));
			assert.bnEqual(
				await futuresMarketSettings.liquidationBufferRatio(),
				globals.liquidationBufferRatio
			);
			assert.bnEqual(globals.liquidationBufferRatio, toUnit('0.0025'));
		});
	});

	describe('Market details', () => {
		it('By address', async () => {
			const details = await futuresMarketData.marketDetails(futuresMarket.address);

			const params = await futuresMarketData.parameters(baseAsset);

			assert.equal(details.market, futuresMarket.address);
			assert.equal(details.baseAsset, baseAsset);
			assert.bnEqual(details.feeRates.takerFee, params.takerFee);
			assert.bnEqual(details.feeRates.makerFee, params.makerFee);
			assert.bnEqual(details.feeRates.takerFeeDelayedOrder, params.takerFeeDelayedOrder);
			assert.bnEqual(details.feeRates.makerFeeDelayedOrder, params.makerFeeDelayedOrder);
			assert.bnEqual(details.limits.maxLeverage, params.maxLeverage);
			assert.bnEqual(details.limits.maxMarketValueUSD, params.maxMarketValueUSD);

			assert.bnEqual(details.fundingParameters.maxFundingVelocity, params.maxFundingVelocity);
			assert.bnEqual(details.fundingParameters.skewScaleUSD, params.skewScaleUSD);

			assert.bnEqual(details.marketSizeDetails.marketSize, await futuresMarket.marketSize());
			const marketSizes = await futuresMarket.marketSizes();
			assert.bnEqual(details.marketSizeDetails.sides.long, marketSizes.long);
			assert.bnEqual(details.marketSizeDetails.sides.short, marketSizes.short);
			assert.bnEqual(details.marketSizeDetails.marketDebt, (await futuresMarket.marketDebt()).debt);
			assert.bnEqual(details.marketSizeDetails.marketSkew, await futuresMarket.marketSkew());

			// TODO: Include min/max delayed order

			const assetPrice = await futuresMarket.assetPrice();
			assert.bnEqual(details.priceDetails.price, assetPrice.price);
			assert.equal(details.priceDetails.invalid, assetPrice.invalid);
		});

		it('By market key', async () => {
			const details = await futuresMarketData.marketDetails(futuresMarket.address);
			const assetDetails = await futuresMarketData.marketDetailsForKey(marketKey);
			assert.equal(JSON.stringify(assetDetails), JSON.stringify(details));
		});
	});

	describe('Position details', () => {
		it('By address', async () => {
			const details = await futuresMarketData.positionDetails(futuresMarket.address, trader3);
			const details2 = await futuresMarketData.positionDetails(futuresMarket.address, trader1);

			const position = await futuresMarket.positions(trader1);
			assert.bnEqual(details2.position.margin, position.margin);
			assert.bnEqual(details2.position.size, position.size);
			assert.bnEqual(details2.position.lastPrice, position.lastPrice);
			assert.bnEqual(details2.position.lastFundingIndex, position.lastFundingIndex);

			const notional = await futuresMarket.notionalValue(trader1);
			assert.bnEqual(details2.notionalValue, notional.value);
			const profitLoss = await futuresMarket.profitLoss(trader1);
			assert.bnEqual(details2.profitLoss, profitLoss.pnl);
			const accruedFunding = await futuresMarket.accruedFunding(trader1);
			assert.bnEqual(details2.accruedFunding, accruedFunding.funding);
			const remaining = await futuresMarket.remainingMargin(trader1);
			assert.bnEqual(details2.remainingMargin, remaining.marginRemaining);
			const accessible = await futuresMarket.accessibleMargin(trader1);
			assert.bnEqual(details2.accessibleMargin, accessible.marginAccessible);
			const lp = await futuresMarket.liquidationPrice(trader1);
			assert.bnEqual(details2.liquidationPrice, lp[0]);
			assert.equal(details.canLiquidatePosition, await futuresMarket.canLiquidate(trader1));
		});

		it('By market key', async () => {
			const details = await futuresMarketData.positionDetails(futuresMarket.address, trader3);
			const details2 = await futuresMarketData.positionDetails(sethMarket.address, trader3);
			const detailsByAsset = await futuresMarketData.positionDetailsForMarketKey(
				marketKey,
				trader3
			);
			const detailsByAsset2 = await futuresMarketData.positionDetailsForMarketKey(
				newMarketKey,
				trader3
			);

			assert.equal(JSON.stringify(detailsByAsset), JSON.stringify(details));
			assert.equal(JSON.stringify(detailsByAsset2), JSON.stringify(details2));
		});
	});

	describe('Market summaries', () => {
		it('For markets', async () => {
			const sETHSummary = (await futuresMarketData.marketSummariesForKeys([newMarketKey]))[0];

			const params = await futuresMarketData.parameters(newMarketKey); // sETH

			assert.equal(sETHSummary.market, sethMarket.address);
			assert.equal(sETHSummary.asset, newAssetKey);
			assert.equal(sETHSummary.maxLeverage, params.maxLeverage);
			const price = await sethMarket.assetPrice();
			assert.equal(sETHSummary.price, price.price);
			assert.equal(sETHSummary.marketSize, await sethMarket.marketSize());
			assert.equal(sETHSummary.marketSkew, await sethMarket.marketSkew());
			assert.equal(sETHSummary.currentFundingRate, await sethMarket.currentFundingRate());
			assert.equal(sETHSummary.feeRates.takerFee, params.takerFee);
			assert.equal(sETHSummary.feeRates.makerFee, params.makerFee);
			assert.equal(sETHSummary.feeRates.takerFeeDelayedOrder, params.takerFeeDelayedOrder);
			assert.equal(sETHSummary.feeRates.makerFeeDelayedOrder, params.makerFeeDelayedOrder);
		});

		it('For market keys', async () => {
			const summaries = await futuresMarketData.marketSummaries([
				futuresMarket.address,
				sethMarket.address,
			]);
			const summariesForAsset = await futuresMarketData.marketSummariesForKeys(
				['sBTC', 'sETH' + keySuffix].map(toBytes32)
			);
			assert.equal(JSON.stringify(summaries), JSON.stringify(summariesForAsset));
		});

		it('All summaries', async () => {
			const summaries = await futuresMarketData.allMarketSummaries();

			const sBTCSummary = summaries.find(summary => summary.asset === toBytes32('sBTC'));
			const sETHSummary = summaries.find(summary => summary.asset === toBytes32('sETH'));
			const sLINKSummary = summaries.find(summary => summary.asset === toBytes32('sLINK'));

			const fmParams = await futuresMarketData.parameters(marketKey);

			assert.equal(sBTCSummary.market, futuresMarket.address);
			assert.equal(sBTCSummary.asset, baseAsset);
			assert.equal(sBTCSummary.maxLeverage, fmParams.maxLeverage);
			let price = await futuresMarket.assetPrice();
			assert.equal(sBTCSummary.price, price.price);
			assert.equal(sBTCSummary.marketSize, await futuresMarket.marketSize());
			assert.equal(sBTCSummary.marketSkew, await futuresMarket.marketSkew());
			assert.equal(sBTCSummary.currentFundingRate, await futuresMarket.currentFundingRate());
			assert.equal(sBTCSummary.feeRates.takerFee, fmParams.takerFee);
			assert.equal(sBTCSummary.feeRates.makerFee, fmParams.makerFee);
			assert.equal(sBTCSummary.feeRates.takerFeeDelayedOrder, fmParams.takerFeeDelayedOrder);
			assert.equal(sBTCSummary.feeRates.makerFeeDelayedOrder, fmParams.makerFeeDelayedOrder);

			const sETHParams = await futuresMarketData.parameters(newMarketKey); // sETH

			assert.equal(sETHSummary.market, sethMarket.address);
			assert.equal(sETHSummary.asset, newAssetKey);
			assert.equal(sETHSummary.maxLeverage, sETHParams.maxLeverage);
			price = await sethMarket.assetPrice();
			assert.equal(sETHSummary.price, price.price);
			assert.equal(sETHSummary.marketSize, await sethMarket.marketSize());
			assert.equal(sETHSummary.marketSkew, await sethMarket.marketSkew());
			assert.equal(sETHSummary.currentFundingRate, await sethMarket.currentFundingRate());
			assert.equal(sETHSummary.feeRates.takerFee, sETHParams.takerFee);
			assert.equal(sETHSummary.feeRates.makerFee, sETHParams.makerFee);
			assert.equal(sETHSummary.feeRates.takerFeeDelayedOrder, sETHParams.takerFeeDelayedOrder);
			assert.equal(sETHSummary.feeRates.makerFeeDelayedOrder, sETHParams.makerFeeDelayedOrder);

			assert.equal(
				sLINKSummary.market,
				await futuresMarketManager.marketForKey(toBytes32('sLINK' + keySuffix))
			);
			assert.equal(sLINKSummary.asset, toBytes32('sLINK'));
			assert.equal(sLINKSummary.maxLeverage, toUnit(5));
			assert.equal(sLINKSummary.price, toUnit(1000));
			assert.equal(sLINKSummary.marketSize, toUnit(0));
			assert.equal(sLINKSummary.marketSkew, toUnit(0));
			assert.equal(sLINKSummary.currentFundingRate, toUnit(0));
			assert.equal(sLINKSummary.feeRates.takerFee, toUnit('0.005'));
			assert.equal(sLINKSummary.feeRates.makerFee, toUnit('0.001'));
			assert.equal(sLINKSummary.feeRates.takerFeeDelayedOrder, toUnit('0.0005'));
			assert.equal(sLINKSummary.feeRates.makerFeeDelayedOrder, toUnit('0'));
		});
	});
});<|MERGE_RESOLUTION|>--- conflicted
+++ resolved
@@ -173,14 +173,13 @@
 
 					toBN('2'), // 2 rounds next price confirm window
 					30, // 30s delay confirm window
-<<<<<<< HEAD
+          
 					toWei('5'), // 5x max leverage
 					toWei('1000000'), // 1000000 max total margin
 					toWei('0.2'), // 20% max funding velocity
 					toWei('100000'), // 100000 USD skewScaleUSD
-=======
->>>>>>> 4e8d16d2
-					60, // 60s minimum delay time in seconds
+
+          60, // 60s minimum delay time in seconds
 					120, // 120s maximum delay time in seconds
 					15, // offchainDelayedOrderMinAge
 					60, // offchainDelayedOrderMaxAge
