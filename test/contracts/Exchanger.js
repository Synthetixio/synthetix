'use strict';

<<<<<<< HEAD
const { contract, web3, legacy } = require('@nomiclabs/buidler');
=======
const { contract, web3, gasProfile } = require('@nomiclabs/buidler');
>>>>>>> 9ec30e26

const { assert, addSnapshotBeforeRestoreAfterEach } = require('./common');

const { currentTime, fastForward, multiplyDecimal, divideDecimal, toUnit } = require('../utils')();

const { setupAllContracts } = require('./setup');

const {
	setExchangeFee,
	getDecodedLogs,
	decodedEventEqual,
	timeIsClose,
	onlyGivenAddressCanInvoke,
	ensureOnlyExpectedMutativeFunctions,
	setStatus,
} = require('./helpers');

const { toBytes32 } = require('../..');

const bnCloseVariance = '30';

contract('Exchanger (via Synthetix)', async accounts => {
	const [sUSD, sAUD, sEUR, SNX, sBTC, iBTC, sETH] = [
		'sUSD',
		'sAUD',
		'sEUR',
		'SNX',
		'sBTC',
		'iBTC',
		'sETH',
	].map(toBytes32);

	const [, owner, account1, account2, account3] = accounts;

	let synthetix,
		exchangeRates,
		feePool,
		delegateApprovals,
		sUSDContract,
		sAUDContract,
		sEURContract,
		sBTCContract,
		iBTCContract,
		oracle,
		timestamp,
		exchanger,
		exchangeState,
		exchangeFeeRate,
		amountIssued,
		systemStatus;

	before(async () => {
		({
			Exchanger: exchanger,
			Synthetix: synthetix,
			ExchangeRates: exchangeRates,
			ExchangeState: exchangeState,
			FeePool: feePool,
			SystemStatus: systemStatus,
			SynthsUSD: sUSDContract,
			SynthsBTC: sBTCContract,
			SynthsEUR: sEURContract,
			SynthsAUD: sAUDContract,
			SynthiBTC: iBTCContract,
			DelegateApprovals: delegateApprovals,
		} = await setupAllContracts({
			accounts,
			synths: ['sUSD', 'sETH', 'sEUR', 'sAUD', 'sBTC', 'iBTC'],
			contracts: [
				'Exchanger',
				'ExchangeState',
				'ExchangeRates',
				'Issuer', // necessary for synthetix transfers to succeed
				'FeePool',
				'Synthetix',
				'SystemStatus',
				'DelegateApprovals',
			],
		}));

		// Send a price update to guarantee we're not stale.
		oracle = account1;

		// set a 0.5% exchange fee rate (1/200)
		exchangeFeeRate = toUnit('0.005');
		await setExchangeFee({ owner, feePool, exchangeFeeRate });

		amountIssued = toUnit('1000');

		// give the first two accounts 1000 sUSD each
		await sUSDContract.issue(account1, amountIssued);
		await sUSDContract.issue(account2, amountIssued);
	});

	addSnapshotBeforeRestoreAfterEach();

	beforeEach(async () => {
		timestamp = await currentTime();
		await exchangeRates.updateRates(
			[sAUD, sEUR, SNX, sETH, sBTC, iBTC],
			['0.5', '2', '1', '100', '5000', '5000'].map(toUnit),
			timestamp,
			{
				from: oracle,
			}
		);
	});

	it('ensure only known functions are mutative', () => {
		ensureOnlyExpectedMutativeFunctions({
			abi: exchanger.abi,
			ignoreParents: ['MixinResolver'],
			expected: ['settle', 'setWaitingPeriodSecs', 'exchange', 'exchangeOnBehalf'],
		});
	});

	describe('setWaitingPeriodSecs()', () => {
		it('only owner can invoke', async () => {
			await onlyGivenAddressCanInvoke({
				fnc: exchanger.setWaitingPeriodSecs,
				args: ['60'],
				accounts,
				address: owner,
				reason: 'Only the contract owner may perform this action',
			});
		});
		it('owner can invoke and replace', async () => {
			const newPeriod = '90';
			await exchanger.setWaitingPeriodSecs(newPeriod, { from: owner });
			const actual = await exchanger.waitingPeriodSecs();
			assert.equal(actual, newPeriod, 'Configured waiting period is set correctly');
		});
		describe('given it is configured to 90', () => {
			beforeEach(async () => {
				await exchanger.setWaitingPeriodSecs('90', { from: owner });
			});
			describe('and there is an exchange', () => {
				beforeEach(async () => {
					await synthetix.exchange(sUSD, toUnit('100'), sEUR, { from: account1 });
				});
				it('then the maxSecsLeftInWaitingPeriod is close to 90', async () => {
					const maxSecs = await exchanger.maxSecsLeftInWaitingPeriod(account1, sEUR);
					timeIsClose({ actual: maxSecs, expected: 90, variance: 2 });
				});
				describe('and 87 seconds elapses', () => {
					// Note: timestamp accurancy can't be guaranteed, so provide a few seconds of buffer either way
					beforeEach(async () => {
						await fastForward(87);
					});
					describe('when settle() is called', () => {
						it('then it reverts', async () => {
							await assert.revert(
								synthetix.settle(sEUR, { from: account1 }),
								'Cannot settle during waiting period'
							);
						});
						it('and the maxSecsLeftInWaitingPeriod is close to 1', async () => {
							const maxSecs = await exchanger.maxSecsLeftInWaitingPeriod(account1, sEUR);
							timeIsClose({ actual: maxSecs, expected: 1, variance: 2 });
						});
					});
					describe('when a further 5 seconds elapse', () => {
						beforeEach(async () => {
							await fastForward(5);
						});
						describe('when settle() is called', () => {
							it('it successed', async () => {
								await synthetix.settle(sEUR, { from: account1 });
							});
						});
					});
				});
			});
		});
	});

	describe('maxSecsLeftInWaitingPeriod()', () => {
		describe('when the waiting period is configured to 60', () => {
			let waitingPeriodSecs;
			beforeEach(async () => {
				waitingPeriodSecs = '60';
				await exchanger.setWaitingPeriodSecs(waitingPeriodSecs, { from: owner });
			});
			describe('when there are no exchanges', () => {
				it('then it returns 0', async () => {
					const maxSecs = await exchanger.maxSecsLeftInWaitingPeriod(account1, sEUR);
					assert.equal(maxSecs, '0', 'No seconds remaining for exchange');
				});
			});
			describe('when a user with sUSD has performed an exchange into sEUR', () => {
				beforeEach(async () => {
					await synthetix.exchange(sUSD, toUnit('100'), sEUR, { from: account1 });
				});
				it('then fetching maxSecs for that user into sEUR returns 60', async () => {
					const maxSecs = await exchanger.maxSecsLeftInWaitingPeriod(account1, sEUR);
					timeIsClose({ actual: maxSecs, expected: 60, variance: 2 });
				});
				it('and fetching maxSecs for that user into the source synth returns 0', async () => {
					const maxSecs = await exchanger.maxSecsLeftInWaitingPeriod(account1, sUSD);
					assert.equal(maxSecs, '0', 'No waiting period for src synth');
				});
				it('and fetching maxSecs for that user into other synths returns 0', async () => {
					let maxSecs = await exchanger.maxSecsLeftInWaitingPeriod(account1, sBTC);
					assert.equal(maxSecs, '0', 'No waiting period for other synth sBTC');
					maxSecs = await exchanger.maxSecsLeftInWaitingPeriod(account1, iBTC);
					assert.equal(maxSecs, '0', 'No waiting period for other synth iBTC');
				});
				it('and fetching maxSec for other users into that synth are unaffected', async () => {
					let maxSecs = await exchanger.maxSecsLeftInWaitingPeriod(account2, sEUR);
					assert.equal(
						maxSecs,
						'0',
						'Other user: account2 has no waiting period on dest synth of account 1'
					);
					maxSecs = await exchanger.maxSecsLeftInWaitingPeriod(account2, sUSD);
					assert.equal(
						maxSecs,
						'0',
						'Other user: account2 has no waiting period on src synth of account 1'
					);
					maxSecs = await exchanger.maxSecsLeftInWaitingPeriod(account3, sEUR);
					assert.equal(
						maxSecs,
						'0',
						'Other user: account3 has no waiting period on dest synth of acccount 1'
					);
				});

				describe('when 55 seconds has elapsed', () => {
					beforeEach(async () => {
						await fastForward(55);
					});
					it('then it returns 5', async () => {
						const maxSecs = await exchanger.maxSecsLeftInWaitingPeriod(account1, sEUR);
						timeIsClose({ actual: maxSecs, expected: 5, variance: 2 });
					});
					describe('when another user does the same exchange', () => {
						beforeEach(async () => {
							await synthetix.exchange(sUSD, toUnit('100'), sEUR, { from: account2 });
						});
						it('then it still returns 5 for the original user', async () => {
							const maxSecs = await exchanger.maxSecsLeftInWaitingPeriod(account1, sEUR);
							timeIsClose({ actual: maxSecs, expected: 5, variance: 3 });
						});
						it('and yet the new user has 60 secs', async () => {
							const maxSecs = await exchanger.maxSecsLeftInWaitingPeriod(account2, sEUR);
							timeIsClose({ actual: maxSecs, expected: 60, variance: 3 });
						});
					});
					describe('when another 5 seconds elapses', () => {
						beforeEach(async () => {
							await fastForward(5);
						});
						it('then it returns 0', async () => {
							const maxSecs = await exchanger.maxSecsLeftInWaitingPeriod(account1, sEUR);
							assert.equal(maxSecs, '0', 'No time left in waiting period');
						});
						describe('when another 10 seconds elapses', () => {
							beforeEach(async () => {
								await fastForward(10);
							});
							it('then it still returns 0', async () => {
								const maxSecs = await exchanger.maxSecsLeftInWaitingPeriod(account1, sEUR);
								assert.equal(maxSecs, '0', 'No time left in waiting period');
							});
						});
					});
					describe('when the same user exchanges into the new synth', () => {
						beforeEach(async () => {
							await synthetix.exchange(sUSD, toUnit('100'), sEUR, { from: account1 });
						});
						it('then the secs remaining returns 60 again', async () => {
							const maxSecs = await exchanger.maxSecsLeftInWaitingPeriod(account1, sEUR);
							timeIsClose({ actual: maxSecs, expected: 60, variance: 2 });
						});
					});
				});
			});
		});
	});

	describe('feeRateForExchange()', () => {
		let exchangeFeeRate;
		beforeEach(async () => {
			exchangeFeeRate = await feePool.exchangeFeeRate();
		});
		it('for two long synths, returns the regular exchange fee', async () => {
			const actualFeeRate = await exchanger.feeRateForExchange(sEUR, sBTC);
			assert.bnEqual(actualFeeRate, exchangeFeeRate, 'Rate must be the exchange fee rate');
		});
		it('for two inverse synths, returns the regular exchange fee', async () => {
			const actualFeeRate = await exchanger.feeRateForExchange(iBTC, toBytes32('iETH'));
			assert.bnEqual(actualFeeRate, exchangeFeeRate, 'Rate must be the exchange fee rate');
		});
		it('for an inverse synth and sUSD, returns the regular exchange fee', async () => {
			let actualFeeRate = await exchanger.feeRateForExchange(iBTC, sUSD);
			assert.bnEqual(actualFeeRate, exchangeFeeRate, 'Rate must be the exchange fee rate');
			actualFeeRate = await exchanger.feeRateForExchange(sUSD, iBTC);
			assert.bnEqual(actualFeeRate, exchangeFeeRate, 'Rate must be the exchange fee rate');
		});
		it('for an inverse synth and a long synth, returns regular exchange fee', async () => {
			let actualFeeRate = await exchanger.feeRateForExchange(iBTC, sEUR);
			assert.bnEqual(actualFeeRate, exchangeFeeRate, 'Rate must be the exchange fee rate');
			actualFeeRate = await exchanger.feeRateForExchange(sEUR, iBTC);
			assert.bnEqual(actualFeeRate, exchangeFeeRate, 'Rate must be the exchange fee rate');
			actualFeeRate = await exchanger.feeRateForExchange(sBTC, iBTC);
			assert.bnEqual(actualFeeRate, exchangeFeeRate, 'Rate must be the exchange fee rate');
			actualFeeRate = await exchanger.feeRateForExchange(iBTC, sBTC);
			assert.bnEqual(actualFeeRate, exchangeFeeRate, 'Rate must be the exchange fee rate');
		});
	});

	const amountAfterExchageFee = ({ amount }) => {
		return multiplyDecimal(amount, toUnit('1').sub(exchangeFeeRate));
	};

	const calculateExpectedSettlementAmount = ({ amount, oldRate, newRate }) => {
		// Note: exchangeFeeRate is in a parent scope. Tests may mutate it in beforeEach and
		// be assured that this function, when called in a test, will use that mutated value
		const result = multiplyDecimal(amountAfterExchageFee({ amount }), oldRate.sub(newRate));

		return {
			reclaimAmount: result.isNeg() ? new web3.utils.BN(0) : result,
			rebateAmount: result.isNeg() ? result.abs() : new web3.utils.BN(0),
		};
	};

	/**
	 * Ensure a settle() transaction emits the expected events
	 */
	const ensureTxnEmitsSettlementEvents = async ({ hash, synth, expected }) => {
		// Get receipt to collect all transaction events
		const logs = await getDecodedLogs({ hash, contracts: [synthetix, sUSDContract] });

		const currencyKey = await synth.currencyKey();
		// Can only either be reclaim or rebate - not both
		const isReclaim = !expected.reclaimAmount.isZero();
		const expectedAmount = isReclaim ? expected.reclaimAmount : expected.rebateAmount;

		decodedEventEqual({
			log: logs[1], // logs[0] is either an Issued or Burned event
			event: `Exchange${isReclaim ? 'Reclaim' : 'Rebate'}`,
			emittedFrom: await synthetix.proxy(),
			args: [account1, currencyKey, expectedAmount],
			bnCloseVariance,
		});

		// return all logs for any other usage
		return logs;
	};

	describe('settlement', () => {
		describe('suspension conditions', () => {
			const synth = sETH;
			['System', 'Exchange', 'Synth'].forEach(section => {
				describe(`when ${section} is suspended`, () => {
					beforeEach(async () => {
						await setStatus({ owner, systemStatus, section, suspend: true, synth });
					});
					it('then calling settle() reverts', async () => {
						await assert.revert(synthetix.settle(sETH, { from: account1 }), 'Operation prohibited');
					});
					describe(`when ${section} is resumed`, () => {
						beforeEach(async () => {
							await setStatus({ owner, systemStatus, section, suspend: false, synth });
						});
						it('then calling exchange() succeeds', async () => {
							await synthetix.settle(sETH, { from: account1 });
						});
					});
				});
			});
			describe('when Synth(sBTC) is suspended', () => {
				beforeEach(async () => {
					await setStatus({ owner, systemStatus, section: 'Synth', suspend: true, synth: sBTC });
				});
				it('then settling other synths still works', async () => {
					await synthetix.settle(sETH, { from: account1 });
					await synthetix.settle(sAUD, { from: account2 });
				});
			});
		});
		describe('given the sEUR rate is 2, and sETH is 100, sBTC is 9000', () => {
			beforeEach(async () => {
				// set sUSD:sEUR as 2:1, sUSD:sETH at 100:1, sUSD:sBTC at 9000:1
				await exchangeRates.updateRates(
					[sEUR, sETH, sBTC],
					['2', '100', '9000'].map(toUnit),
					timestamp,
					{
						from: oracle,
					}
				);
			});
			describe('and the exchange fee rate is 1% for easier human consumption', () => {
				beforeEach(async () => {
					exchangeFeeRate = toUnit('0.01');
					await setExchangeFee({ owner, feePool, exchangeFeeRate });
				});
				describe('and the waitingPeriodSecs is set to 60', () => {
					beforeEach(async () => {
						await exchanger.setWaitingPeriodSecs('60', { from: owner });
					});
					describe('when the first user exchanges 100 sUSD into sUSD:sEUR at 2:1', () => {
						let amountOfSrcExchanged;
						beforeEach(async () => {
							amountOfSrcExchanged = toUnit('100');
							await synthetix.exchange(sUSD, amountOfSrcExchanged, sEUR, { from: account1 });
						});
						it('then settlement reclaimAmount shows 0 reclaim and 0 refund', async () => {
							const settlement = await exchanger.settlementOwing(account1, sEUR);
							assert.equal(settlement.reclaimAmount, '0', 'Nothing can be reclaimAmount');
							assert.equal(settlement.rebateAmount, '0', 'Nothing can be rebateAmount');
							assert.equal(settlement.numEntries, '1', 'Must be one entry in the settlement queue');
						});
						describe('when settle() is invoked on sEUR', () => {
							it('then it reverts as the waiting period has not ended', async () => {
								await assert.revert(
									synthetix.settle(sEUR, { from: account1 }),
									'Cannot settle during waiting period'
								);
							});
						});
						it('when sEUR is attempted to be exchanged away by the user, it reverts', async () => {
							await assert.revert(
								synthetix.exchange(sEUR, toUnit('1'), sBTC, { from: account1 }),
								'Cannot settle during waiting period'
							);
						});

						describe('when settle() is invoked on the src synth - sUSD', () => {
							it('then it completes with no reclaim or rebate', async () => {
								const txn = await synthetix.settle(sUSD, {
									from: account1,
								});
								assert.equal(
									txn.logs.length,
									0,
									'Must not emit any events as no settlement required'
								);
							});
						});
						describe('when settle() is invoked on sEUR by another user', () => {
							it('then it completes with no reclaim or rebate', async () => {
								const txn = await synthetix.settle(sEUR, {
									from: account2,
								});
								assert.equal(
									txn.logs.length,
									0,
									'Must not emit any events as no settlement required'
								);
							});
						});
						describe('when the price doubles for sUSD:sEUR to 4:1', () => {
							beforeEach(async () => {
								await fastForward(5);
								timestamp = await currentTime();

								await exchangeRates.updateRates([sEUR], ['4'].map(toUnit), timestamp, {
									from: oracle,
								});
							});
							it('then settlement reclaimAmount shows a reclaim of half the entire balance of sEUR', async () => {
								const expected = calculateExpectedSettlementAmount({
									amount: amountOfSrcExchanged,
									oldRate: divideDecimal(1, 2),
									newRate: divideDecimal(1, 4),
								});

								const { reclaimAmount, rebateAmount } = await exchanger.settlementOwing(
									account1,
									sEUR
								);

								assert.bnEqual(rebateAmount, expected.rebateAmount);
								assert.bnEqual(reclaimAmount, expected.reclaimAmount);
							});
							describe('when settle() is invoked', () => {
								it('then it reverts as the waiting period has not ended', async () => {
									await assert.revert(
										synthetix.settle(sEUR, { from: account1 }),
										'Cannot settle during waiting period'
									);
								});
							});
							describe('when another minute passes', () => {
								let expectedSettlement;
								let srcBalanceBeforeExchange;

								beforeEach(async () => {
									await fastForward(60);
									srcBalanceBeforeExchange = await sEURContract.balanceOf(account1);

									expectedSettlement = calculateExpectedSettlementAmount({
										amount: amountOfSrcExchanged,
										oldRate: divideDecimal(1, 2),
										newRate: divideDecimal(1, 4),
									});
								});
								describe('when settle() is invoked', () => {
									it('then it settles with a reclaim', async () => {
										const { tx: hash } = await synthetix.settle(sEUR, {
											from: account1,
										});
										await ensureTxnEmitsSettlementEvents({
											hash,
											synth: sEURContract,
											expected: expectedSettlement,
										});
									});
								});

								// The user has ~49.5 sEUR and has a reclaim of ~24.75 - so 24.75 after settlement
								describe(
									'when an exchange out of sEUR for more than the balance after settlement,' +
										'but less than the total initially',
									() => {
										let txn;
										beforeEach(async () => {
											txn = await synthetix.exchange(sEUR, toUnit('30'), sBTC, {
												from: account1,
											});
										});
										it('then it succeeds, exchanging the entire amount after settlement', async () => {
											const srcBalanceAfterExchange = await sEURContract.balanceOf(account1);
											assert.equal(srcBalanceAfterExchange, '0');

											const decodedLogs = await ensureTxnEmitsSettlementEvents({
												hash: txn.tx,
												synth: sEURContract,
												expected: expectedSettlement,
											});

											decodedEventEqual({
												log: decodedLogs.slice(-1)[0],
												event: 'SynthExchange',
												emittedFrom: await synthetix.proxy(),
												args: [
													account1,
													sEUR,
													srcBalanceBeforeExchange.sub(expectedSettlement.reclaimAmount),
													sBTC,
												],
											});
										});
									}
								);

								describe(
									'when an exchange out of sEUR for more than the balance after settlement,' +
										'and more than the total initially',
									() => {
										let txn;
										beforeEach(async () => {
											txn = await synthetix.exchange(sEUR, toUnit('50'), sBTC, {
												from: account1,
											});
										});
										it('then it succeeds, exchanging the entire amount after settlement', async () => {
											const srcBalanceAfterExchange = await sEURContract.balanceOf(account1);
											assert.equal(srcBalanceAfterExchange, '0');

											const decodedLogs = await ensureTxnEmitsSettlementEvents({
												hash: txn.tx,
												synth: sEURContract,
												expected: expectedSettlement,
											});

											decodedEventEqual({
												log: decodedLogs.slice(-1)[0],
												event: 'SynthExchange',
												emittedFrom: await synthetix.proxy(),
												args: [
													account1,
													sEUR,
													srcBalanceBeforeExchange.sub(expectedSettlement.reclaimAmount),
													sBTC,
												],
											});
										});
									}
								);

								describe('when an exchange out of sEUR for less than the balance after settlement', () => {
									let newAmountToExchange;
									let txn;
									beforeEach(async () => {
										newAmountToExchange = toUnit('10');
										txn = await synthetix.exchange(sEUR, newAmountToExchange, sBTC, {
											from: account1,
										});
									});
									it('then it succeeds, exchanging the amount given', async () => {
										const srcBalanceAfterExchange = await sEURContract.balanceOf(account1);

										assert.bnClose(
											srcBalanceAfterExchange,
											srcBalanceBeforeExchange
												.sub(expectedSettlement.reclaimAmount)
												.sub(newAmountToExchange)
										);

										const decodedLogs = await ensureTxnEmitsSettlementEvents({
											hash: txn.tx,
											synth: sEURContract,
											expected: expectedSettlement,
										});

										decodedEventEqual({
											log: decodedLogs.slice(-1)[0],
											event: 'SynthExchange',
											emittedFrom: await synthetix.proxy(),
											args: [account1, sEUR, newAmountToExchange, sBTC], // amount to exchange must be the reclaim amount
										});
									});
								});
							});
						});
						describe('when the price halves for sUSD:sEUR to 1:1', () => {
							beforeEach(async () => {
								await fastForward(5);

								timestamp = await currentTime();

								await exchangeRates.updateRates([sEUR], ['1'].map(toUnit), timestamp, {
									from: oracle,
								});
							});
							it('then settlement rebateAmount shows a rebate of half the entire balance of sEUR', async () => {
								const expected = calculateExpectedSettlementAmount({
									amount: amountOfSrcExchanged,
									oldRate: divideDecimal(1, 2),
									newRate: divideDecimal(1, 1),
								});

								const { reclaimAmount, rebateAmount } = await exchanger.settlementOwing(
									account1,
									sEUR
								);

								assert.bnEqual(rebateAmount, expected.rebateAmount);
								assert.bnEqual(reclaimAmount, expected.reclaimAmount);
							});
							describe('when settlement is invoked', () => {
								it('then it reverts as the waiting period has not ended', async () => {
									await assert.revert(
										synthetix.settle(sEUR, { from: account1 }),
										'Cannot settle during waiting period'
									);
								});
								describe('when another minute passes', () => {
									let expectedSettlement;
									let srcBalanceBeforeExchange;

									beforeEach(async () => {
										await fastForward(60);
										srcBalanceBeforeExchange = await sEURContract.balanceOf(account1);

										expectedSettlement = calculateExpectedSettlementAmount({
											amount: amountOfSrcExchanged,
											oldRate: divideDecimal(1, 2),
											newRate: divideDecimal(1, 1),
										});
									});

									describe('when settle() is invoked', () => {
										it('then it settles with a rebate', async () => {
											const { tx: hash } = await synthetix.settle(sEUR, {
												from: account1,
											});
											await ensureTxnEmitsSettlementEvents({
												hash,
												synth: sEURContract,
												expected: expectedSettlement,
											});
										});
									});

									// The user has 49.5 sEUR and has a rebate of 49.5 - so 99 after settlement
									describe('when an exchange out of sEUR for their expected balance before exchange', () => {
										let txn;
										beforeEach(async () => {
											txn = await synthetix.exchange(sEUR, toUnit('49.5'), sBTC, {
												from: account1,
											});
										});
										it('then it succeeds, exchanging the entire amount plus the rebate', async () => {
											const srcBalanceAfterExchange = await sEURContract.balanceOf(account1);
											assert.equal(srcBalanceAfterExchange, '0');

											const decodedLogs = await ensureTxnEmitsSettlementEvents({
												hash: txn.tx,
												synth: sEURContract,
												expected: expectedSettlement,
											});

											decodedEventEqual({
												log: decodedLogs.slice(-1)[0],
												event: 'SynthExchange',
												emittedFrom: await synthetix.proxy(),
												args: [
													account1,
													sEUR,
													srcBalanceBeforeExchange.add(expectedSettlement.rebateAmount),
													sBTC,
												],
											});
										});
									});

									describe('when an exchange out of sEUR for some amount less than their balance before exchange', () => {
										let txn;
										beforeEach(async () => {
											txn = await synthetix.exchange(sEUR, toUnit('10'), sBTC, {
												from: account1,
											});
										});
										it('then it succeeds, exchanging the amount plus the rebate', async () => {
											const decodedLogs = await ensureTxnEmitsSettlementEvents({
												hash: txn.tx,
												synth: sEURContract,
												expected: expectedSettlement,
											});

											decodedEventEqual({
												log: decodedLogs.slice(-1)[0],
												event: 'SynthExchange',
												emittedFrom: await synthetix.proxy(),
												args: [
													account1,
													sEUR,
													toUnit('10').add(expectedSettlement.rebateAmount),
													sBTC,
												],
											});
										});
									});
								});
							});
							describe('when the price returns to sUSD:sEUR to 2:1', () => {
								beforeEach(async () => {
									await fastForward(12);

									timestamp = await currentTime();

									await exchangeRates.updateRates([sEUR], ['2'].map(toUnit), timestamp, {
										from: oracle,
									});
								});
								it('then settlement reclaimAmount shows 0 reclaim and 0 refund', async () => {
									const settlement = await exchanger.settlementOwing(account1, sEUR);
									assert.equal(settlement.reclaimAmount, '0', 'Nothing can be reclaimAmount');
									assert.equal(settlement.rebateAmount, '0', 'Nothing can be rebateAmount');
								});
								describe('when another minute elapses and the sETH price changes', () => {
									beforeEach(async () => {
										await fastForward(60);
										timestamp = await currentTime();

										await exchangeRates.updateRates([sEUR], ['3'].map(toUnit), timestamp, {
											from: oracle,
										});
									});
									it('then settlement reclaimAmount still shows 0 reclaim and 0 refund as the timeout period ended', async () => {
										const settlement = await exchanger.settlementOwing(account1, sEUR);
										assert.equal(settlement.reclaimAmount, '0', 'Nothing can be reclaimAmount');
										assert.equal(settlement.rebateAmount, '0', 'Nothing can be rebateAmount');
									});
									describe('when settle() is invoked', () => {
										it('then it settles with no reclaim or rebate', async () => {
											const txn = await synthetix.settle(sEUR, {
												from: account1,
											});
											assert.equal(
												txn.logs.length,
												0,
												'Must not emit any events as no settlement required'
											);
										});
									});
								});
							});
						});
					});
					describe('given the first user has 1000 sEUR', () => {
						beforeEach(async () => {
							await sEURContract.issue(account1, toUnit('1000'));
						});
						describe('when the first user exchanges 100 sEUR into sEUR:sBTC at 9000:2', () => {
							let amountOfSrcExchanged;
							beforeEach(async () => {
								amountOfSrcExchanged = toUnit('100');
								await synthetix.exchange(sEUR, amountOfSrcExchanged, sBTC, { from: account1 });
							});
							it('then settlement reclaimAmount shows 0 reclaim and 0 refund', async () => {
								const settlement = await exchanger.settlementOwing(account1, sBTC);
								assert.equal(settlement.reclaimAmount, '0', 'Nothing can be reclaimAmount');
								assert.equal(settlement.rebateAmount, '0', 'Nothing can be rebateAmount');
								assert.equal(
									settlement.numEntries,
									'1',
									'Must be one entry in the settlement queue'
								);
							});
							describe('when the price doubles for sUSD:sEUR to 4:1', () => {
								beforeEach(async () => {
									await fastForward(5);
									timestamp = await currentTime();

									await exchangeRates.updateRates([sEUR], ['4'].map(toUnit), timestamp, {
										from: oracle,
									});
								});
								it('then settlement shows a rebate rebateAmount', async () => {
									const { reclaimAmount, rebateAmount } = await exchanger.settlementOwing(
										account1,
										sBTC
									);

									const expected = calculateExpectedSettlementAmount({
										amount: amountOfSrcExchanged,
										oldRate: divideDecimal(2, 9000),
										newRate: divideDecimal(4, 9000),
									});

									assert.bnClose(rebateAmount, expected.rebateAmount, bnCloseVariance);
									assert.bnEqual(reclaimAmount, expected.reclaimAmount);
								});
								describe('when settlement is invoked', () => {
									it('then it reverts as the waiting period has not ended', async () => {
										await assert.revert(
											synthetix.settle(sBTC, { from: account1 }),
											'Cannot settle during waiting period'
										);
									});
								});
								describe('when the price gains for sBTC more than the loss of the sEUR change', () => {
									beforeEach(async () => {
										await fastForward(5);
										timestamp = await currentTime();
										await exchangeRates.updateRates([sBTC], ['20000'].map(toUnit), timestamp, {
											from: oracle,
										});
									});
									it('then the reclaimAmount is whats left when subtracting the rebate', async () => {
										const { reclaimAmount, rebateAmount } = await exchanger.settlementOwing(
											account1,
											sBTC
										);

										const expected = calculateExpectedSettlementAmount({
											amount: amountOfSrcExchanged,
											oldRate: divideDecimal(2, 9000),
											newRate: divideDecimal(4, 20000),
										});

										assert.bnEqual(rebateAmount, expected.rebateAmount);
										assert.bnClose(reclaimAmount, expected.reclaimAmount, bnCloseVariance);
									});
									describe('when the same user exchanges some sUSD into sBTC - the same destination', () => {
										let amountOfSrcExchangedSecondary;
										beforeEach(async () => {
											amountOfSrcExchangedSecondary = toUnit('10');
											await synthetix.exchange(sUSD, amountOfSrcExchangedSecondary, sBTC, {
												from: account1,
											});
										});
										it('then the reclaimAmount is unchanged', async () => {
											const {
												reclaimAmount,
												rebateAmount,
												numEntries,
											} = await exchanger.settlementOwing(account1, sBTC);

											const expected = calculateExpectedSettlementAmount({
												amount: amountOfSrcExchanged,
												oldRate: divideDecimal(2, 9000),
												newRate: divideDecimal(4, 20000),
											});

											assert.bnEqual(rebateAmount, expected.rebateAmount);
											assert.bnClose(reclaimAmount, expected.reclaimAmount, bnCloseVariance);
											assert.equal(numEntries, '2', 'Must be two entries in the settlement queue');
										});
										describe('when the price of sBTC lowers, turning the profit to a loss', () => {
											let expectedFromFirst;
											let expectedFromSecond;
											beforeEach(async () => {
												await fastForward(5);
												timestamp = await currentTime();

												await exchangeRates.updateRates([sBTC], ['10000'].map(toUnit), timestamp, {
													from: oracle,
												});

												expectedFromFirst = calculateExpectedSettlementAmount({
													amount: amountOfSrcExchanged,
													oldRate: divideDecimal(2, 9000),
													newRate: divideDecimal(4, 10000),
												});
												expectedFromSecond = calculateExpectedSettlementAmount({
													amount: amountOfSrcExchangedSecondary,
													oldRate: divideDecimal(1, 20000),
													newRate: divideDecimal(1, 10000),
												});
											});
											it('then the rebateAmount calculation of settlementOwing on sBTC includes both exchanges', async () => {
												const { reclaimAmount, rebateAmount } = await exchanger.settlementOwing(
													account1,
													sBTC
												);

												assert.equal(reclaimAmount, '0');

												assert.bnClose(
													rebateAmount,
													expectedFromFirst.rebateAmount.add(expectedFromSecond.rebateAmount),
													bnCloseVariance
												);
											});
											describe('when another minute passes', () => {
												beforeEach(async () => {
													await fastForward(60);
												});
												describe('when settle() is invoked for sBTC', () => {
													it('then it settles with a rebate @gasprofile', async () => {
														const txn = await synthetix.settle(sBTC, {
															from: account1,
														});

														gasProfile(Object.assign({ fnc: 'Synthetix.settle()' }, txn));

														await ensureTxnEmitsSettlementEvents({
															hash: txn.tx,
															synth: sBTCContract,
															expected: {
																reclaimAmount: new web3.utils.BN(0),
																rebateAmount: expectedFromFirst.rebateAmount.add(
																	expectedFromSecond.rebateAmount
																),
															},
														});
													});
												});
											});
										});
									});
								});
							});
						});

						describe('and the max number of exchange entries is 5', () => {
							beforeEach(async () => {
								await exchangeState.setMaxEntriesInQueue('5', { from: owner });
							});
							describe('when a user tries to exchange 100 sEUR into sBTC 5 times', () => {
								beforeEach(async () => {
									const txns = [];
									for (let i = 0; i < 5; i++) {
										txns.push(
											await synthetix.exchange(sEUR, toUnit('100'), sBTC, { from: account1 })
										);
									}
								});
								it('then all succeed', () => {});
								it('when one more is tried, then if fails', async () => {
									await assert.revert(
										synthetix.exchange(sEUR, toUnit('100'), sBTC, { from: account1 }),
										'Max queue length reached'
									);
								});
								describe('when more than 60s elapses', () => {
									beforeEach(async () => {
										await fastForward(70);
									});
									describe('and the user invokes settle() on the dest synth', () => {
										beforeEach(async () => {
											await synthetix.settle(sBTC, { from: account1 });
										});
										it('then when the user performs 5 more exchanges into the same synth, it succeeds', async () => {
											for (let i = 0; i < 5; i++) {
												await synthetix.exchange(sEUR, toUnit('100'), sBTC, { from: account1 });
											}
										});
									});
								});
							});
						});
					});
				});
			});
		});
	});

	describe('calculateAmountAfterSettlement()', () => {
		describe('given a user has 1000 sEUR', () => {
			beforeEach(async () => {
				await sEURContract.issue(account1, toUnit('1000'));
			});
			describe('when calculatAmountAfterSettlement is invoked with and amount < 1000 and no refund', () => {
				let response;
				beforeEach(async () => {
					response = await exchanger.calculateAmountAfterSettlement(
						account1,
						sEUR,
						toUnit('500'),
						'0'
					);
				});
				it('then the response is the given amount of 500', () => {
					assert.bnEqual(response, toUnit('500'));
				});
			});
			describe('when calculatAmountAfterSettlement is invoked with and amount < 1000 and a refund', () => {
				let response;
				beforeEach(async () => {
					response = await exchanger.calculateAmountAfterSettlement(
						account1,
						sEUR,
						toUnit('500'),
						toUnit('25')
					);
				});
				it('then the response is the given amount of 500 plus the refund', () => {
					assert.bnEqual(response, toUnit('525'));
				});
			});
			describe('when calculatAmountAfterSettlement is invoked with and amount > 1000 and no refund', () => {
				let response;
				beforeEach(async () => {
					response = await exchanger.calculateAmountAfterSettlement(
						account1,
						sEUR,
						toUnit('1200'),
						'0'
					);
				});
				it('then the response is the balance of 1000', () => {
					assert.bnEqual(response, toUnit('1000'));
				});
			});
			describe('when calculatAmountAfterSettlement is invoked with and amount > 1000 and a refund', () => {
				let response;
				beforeEach(async () => {
					response = await exchanger.calculateAmountAfterSettlement(
						account1,
						sEUR,
						toUnit('1200'),
						toUnit('50')
					);
				});
				it('then the response is the given amount of 1000 plus the refund', () => {
					assert.bnEqual(response, toUnit('1050'));
				});
			});
		});
	});

	describe('exchange()', () => {
		it('exchange() cannot be invoked directly by any account', async () => {
			await onlyGivenAddressCanInvoke({
				fnc: exchanger.exchange,
				accounts,
				args: [account1, sUSD, toUnit('100'), sAUD, account1],
				reason: 'Only synthetix or a synth contract can perform this action',
			});
		});

		describe('suspension conditions on Synthetix.exchange()', () => {
			const synth = sETH;
			['System', 'Exchange', 'Synth'].forEach(section => {
				describe(`when ${section} is suspended`, () => {
					beforeEach(async () => {
						await setStatus({ owner, systemStatus, section, suspend: true, synth });
					});
					it('then calling exchange() reverts', async () => {
						await assert.revert(
							synthetix.exchange(sUSD, toUnit('1'), sETH, { from: account1 }),
							'Operation prohibited'
						);
					});
					describe(`when ${section} is resumed`, () => {
						beforeEach(async () => {
							await setStatus({ owner, systemStatus, section, suspend: false, synth });
						});
						it('then calling exchange() succeeds', async () => {
							await synthetix.exchange(sUSD, toUnit('1'), sETH, { from: account1 });
						});
					});
				});
			});
			describe('when Synth(sBTC) is suspended', () => {
				beforeEach(async () => {
					// issue sAUD to test non-sUSD exchanges
					await sAUDContract.issue(account2, toUnit('100'));

					await setStatus({ owner, systemStatus, section: 'Synth', suspend: true, synth: sBTC });
				});
				it('then exchanging other synths still works', async () => {
					await synthetix.exchange(sUSD, toUnit('1'), sETH, { from: account1 });
					await synthetix.exchange(sAUD, toUnit('1'), sETH, { from: account2 });
				});
			});
		});

		describe('when a user has 1000 sUSD', () => {
			// already issued in the top-level beforeEach

			it('should allow a user to exchange the synths they hold in one flavour for another', async () => {
				// Exchange sUSD to sAUD
				await synthetix.exchange(sUSD, amountIssued, sAUD, { from: account1 });

				// Get the exchange fee in USD
				const exchangeFeeUSD = await feePool.exchangeFeeIncurred(amountIssued);

				// how much sAUD the user is supposed to get
				const effectiveValue = await exchangeRates.effectiveValue(sUSD, amountIssued, sAUD);

				// chargeFee = true so we need to minus the fees for this exchange
				const effectiveValueMinusFees = await feePool.amountReceivedFromExchange(effectiveValue);

				// Assert we have the correct AUD value - exchange fee
				const sAUDBalance = await sAUDContract.balanceOf(account1);
				assert.bnEqual(effectiveValueMinusFees, sAUDBalance);

				// Assert we have the exchange fee to distribute
				const feePeriodZero = await feePool.recentFeePeriods(0);
				assert.bnEqual(exchangeFeeUSD, feePeriodZero.feesToDistribute);
			});

			it('should emit a SynthExchange event @gasprofile', async () => {
				// Exchange sUSD to sAUD
				const txn = await synthetix.exchange(sUSD, amountIssued, sAUD, {
					from: account1,
				});

				gasProfile(Object.assign({ fnc: 'Synthetix.exchange' }, txn));

				const sAUDBalance = await sAUDContract.balanceOf(account1);

				const synthExchangeEvent = txn.logs.find(log => log.event === 'SynthExchange');
				assert.eventEqual(synthExchangeEvent, 'SynthExchange', {
					account: account1,
					fromCurrencyKey: toBytes32('sUSD'),
					fromAmount: amountIssued,
					toCurrencyKey: toBytes32('sAUD'),
					toAmount: sAUDBalance,
					toAddress: account1,
				});
			});

			it('when a user tries to exchange more than they have, then it fails', async () => {
				await assert.revert(
					synthetix.exchange(sAUD, toUnit('1'), sUSD, {
						from: account1,
					}),
					// Legacy safe math had no revert reasons
					!legacy ? 'SafeMath: subtraction overflow' : undefined
				);
			});

			it('when a user tries to exchange more than they have, then it fails', async () => {
				await assert.revert(
					synthetix.exchange(sUSD, toUnit('1001'), sAUD, {
						from: account1,
					}),
					// Legacy safe math had no revert reasons
					!legacy ? 'SafeMath: subtraction overflow' : undefined
				);
			});

			['exchange', 'exchangeOnBehalf'].forEach(type => {
				describe(`rate stale scenarios for ${type}`, () => {
					const exchange = ({ from, to, amount }) => {
						if (type === 'exchange')
							return synthetix.exchange(from, amount, to, { from: account1 });
						else return synthetix.exchangeOnBehalf(account1, from, amount, to, { from: account2 });
					};

					beforeEach(async () => {
						await delegateApprovals.approveExchangeOnBehalf(account2, { from: account1 });
					});
					describe('when rates have gone stale for all synths', () => {
						beforeEach(async () => {
							await fastForward(
								(await exchangeRates.rateStalePeriod()).add(web3.utils.toBN('300'))
							);
						});
						it(`attempting to ${type} from sUSD into sAUD reverts with dest stale`, async () => {
							await assert.revert(
								exchange({ from: sUSD, amount: amountIssued, to: sAUD }),
								'Dest rate stale or not found'
							);
						});
						it('settling still works ', async () => {
							await synthetix.settle(sAUD, { from: account1 });
						});
						describe('when that synth has a fresh rate', () => {
							beforeEach(async () => {
								const timestamp = await currentTime();

								await exchangeRates.updateRates([sAUD], ['0.75'].map(toUnit), timestamp, {
									from: oracle,
								});
							});
							describe(`when the user ${type} into that synth`, () => {
								beforeEach(async () => {
									await exchange({ from: sUSD, amount: amountIssued, to: sAUD });
								});
								describe('after the waiting period expires and the synth has gone stale', () => {
									beforeEach(async () => {
										await fastForward(
											(await exchangeRates.rateStalePeriod()).add(web3.utils.toBN('300'))
										);
									});
									it(`${type} back to sUSD fails as the source has no rate`, async () => {
										await assert.revert(
											exchange({ from: sAUD, amount: amountIssued, to: sUSD }),
											'Source rate stale or not found'
										);
									});
								});
							});
						});
					});
				});
			});

			describe('exchanging on behalf', async () => {
				const authoriser = account1;
				const delegate = account2;

				it('exchangeOnBehalf() cannot be invoked directly by any account via Exchanger', async () => {
					await onlyGivenAddressCanInvoke({
						fnc: exchanger.exchangeOnBehalf,
						accounts,
						args: [authoriser, delegate, sUSD, toUnit('100'), sAUD],
						reason: 'Only synthetix or a synth contract can perform this action',
					});
				});

				describe('when not approved it should revert on', async () => {
					it('exchangeOnBehalf', async () => {
						await assert.revert(
							synthetix.exchangeOnBehalf(authoriser, sAUD, toUnit('1'), sUSD, { from: delegate }),
							'Not approved to act on behalf'
						);
					});
				});
				describe('when delegate address approved to exchangeOnBehalf', async () => {
					// (sUSD amount issued earlier in top-level beforeEach)
					beforeEach(async () => {
						await delegateApprovals.approveExchangeOnBehalf(delegate, { from: authoriser });
					});
					describe('suspension conditions on Synthetix.exchangeOnBehalf()', () => {
						const synth = sAUD;
						['System', 'Exchange', 'Synth'].forEach(section => {
							describe(`when ${section} is suspended`, () => {
								beforeEach(async () => {
									await setStatus({ owner, systemStatus, section, suspend: true, synth });
								});
								it('then calling exchange() reverts', async () => {
									await assert.revert(
										synthetix.exchangeOnBehalf(authoriser, sUSD, amountIssued, sAUD, {
											from: delegate,
										}),
										'Operation prohibited'
									);
								});
								describe(`when ${section} is resumed`, () => {
									beforeEach(async () => {
										await setStatus({ owner, systemStatus, section, suspend: false, synth });
									});
									it('then calling exchange() succeeds', async () => {
										await synthetix.exchangeOnBehalf(authoriser, sUSD, amountIssued, sAUD, {
											from: delegate,
										});
									});
								});
							});
						});
						describe('when Synth(sBTC) is suspended', () => {
							beforeEach(async () => {
								await setStatus({
									owner,
									systemStatus,
									section: 'Synth',
									suspend: true,
									synth: sBTC,
								});
							});
							it('then exchanging other synths on behalf still works', async () => {
								await synthetix.exchangeOnBehalf(authoriser, sUSD, amountIssued, sAUD, {
									from: delegate,
								});
							});
						});
					});

					it('should revert if non-delegate invokes exchangeOnBehalf', async () => {
						await onlyGivenAddressCanInvoke({
							fnc: synthetix.exchangeOnBehalf,
							args: [authoriser, sUSD, amountIssued, sAUD],
							accounts,
							address: delegate,
							reason: 'Not approved to act on behalf',
						});
					});
					it('should exchangeOnBehalf and authoriser recieves the destSynth', async () => {
						// Exchange sUSD to sAUD
						await synthetix.exchangeOnBehalf(authoriser, sUSD, amountIssued, sAUD, {
							from: delegate,
						});

						// Get the exchange fee in USD
						const exchangeFeeUSD = await feePool.exchangeFeeIncurred(amountIssued);

						// how much sAUD the user is supposed to get
						const effectiveValue = await exchangeRates.effectiveValue(sUSD, amountIssued, sAUD);

						// chargeFee = true so we need to minus the fees for this exchange
						const effectiveValueMinusFees = await feePool.amountReceivedFromExchange(
							effectiveValue
						);

						// Assert we have the correct AUD value - exchange fee
						const sAUDBalance = await sAUDContract.balanceOf(authoriser);
						assert.bnEqual(effectiveValueMinusFees, sAUDBalance);

						// Assert we have the exchange fee to distribute
						const feePeriodZero = await feePool.recentFeePeriods(0);
						assert.bnEqual(exchangeFeeUSD, feePeriodZero.feesToDistribute);
					});
				});
			});
		});

		describe('when dealing with inverted synths', () => {
			describe('when the iBTC synth is set with inverse pricing', () => {
				const iBTCEntryPoint = toUnit(4000);
				beforeEach(async () => {
					exchangeRates.setInversePricing(
						iBTC,
						iBTCEntryPoint,
						toUnit(6500),
						toUnit(1000),
						false,
						false,
						{
							from: owner,
						}
					);
				});
				describe('when a user holds holds 100,000 SNX', () => {
					beforeEach(async () => {
						await synthetix.transfer(account1, toUnit(1e5), {
							from: owner,
						});
					});

					describe('when a price within bounds for iBTC is received', () => {
						const iBTCPrice = toUnit(6000);
						beforeEach(async () => {
							await exchangeRates.updateRates([iBTC], [iBTCPrice], timestamp, {
								from: oracle,
							});
						});
						describe('when the user tries to mint 1% of their SNX value', () => {
							const amountIssued = toUnit(1e3);
							beforeEach(async () => {
								// Issue
								await sUSDContract.issue(account1, amountIssued);
							});
							describe('when the user tries to exchange some sUSD into iBTC', () => {
								const assertExchangeSucceeded = async ({
									amountExchanged,
									txn,
									exchangeFeeRateMultiplier = 1,
									from = sUSD,
									to = iBTC,
									toContract = iBTCContract,
									prevBalance,
								}) => {
									// Note: this presumes balance was empty before the exchange - won't work when
									// exchanging into sUSD as there is an existing sUSD balance from minting
									const exchangeFeeRate = await feePool.exchangeFeeRate();
									const actualExchangeFee = multiplyDecimal(
										exchangeFeeRate,
										toUnit(exchangeFeeRateMultiplier)
									);
									const balance = await toContract.balanceOf(account1);
									const effectiveValue = await exchangeRates.effectiveValue(
										from,
										amountExchanged,
										to
									);
									const effectiveValueMinusFees = effectiveValue.sub(
										multiplyDecimal(effectiveValue, actualExchangeFee)
									);

									const balanceFromExchange = prevBalance ? balance.sub(prevBalance) : balance;

									assert.bnEqual(balanceFromExchange, effectiveValueMinusFees);

									// check logs
									const synthExchangeEvent = txn.logs.find(log => log.event === 'SynthExchange');

									assert.eventEqual(synthExchangeEvent, 'SynthExchange', {
										fromCurrencyKey: from,
										fromAmount: amountExchanged,
										toCurrencyKey: to,
										toAmount: effectiveValueMinusFees,
										toAddress: account1,
									});
								};
								let exchangeTxns;
								const amountExchanged = toUnit(1e2);
								beforeEach(async () => {
									exchangeTxns = [];
									exchangeTxns.push(
										await synthetix.exchange(sUSD, amountExchanged, iBTC, {
											from: account1,
										})
									);
								});
								it('then it exchanges correctly into iBTC', async () => {
									await assertExchangeSucceeded({
										amountExchanged,
										txn: exchangeTxns[0],
										from: sUSD,
										to: iBTC,
										toContract: iBTCContract,
									});
								});
								describe('when the user tries to exchange some iBTC into another synth', () => {
									const newAmountExchanged = toUnit(0.003); // current iBTC balance is a bit under 0.05

									beforeEach(async () => {
										await fastForward(500); // fast forward through waiting period
										exchangeTxns.push(
											await synthetix.exchange(iBTC, newAmountExchanged, sAUD, {
												from: account1,
											})
										);
									});
									it('then it exchanges correctly out of iBTC', async () => {
										await assertExchangeSucceeded({
											amountExchanged: newAmountExchanged,
											txn: exchangeTxns[1],
											from: iBTC,
											to: sAUD,
											toContract: sAUDContract,
											exchangeFeeRateMultiplier: 1,
										});
									});

									describe('when a price outside of bounds for iBTC is received', () => {
										const newiBTCPrice = toUnit(7500);
										beforeEach(async () => {
											const newTimestamp = await currentTime();
											await exchangeRates.updateRates([iBTC], [newiBTCPrice], newTimestamp, {
												from: oracle,
											});
										});
										describe('when the user tries to exchange some iBTC again', () => {
											beforeEach(async () => {
												await fastForward(500); // fast forward through waiting period

												exchangeTxns.push(
													await synthetix.exchange(iBTC, toUnit(0.001), sEUR, {
														from: account1,
													})
												);
											});
											it('then it still exchanges correctly into iBTC even when frozen', async () => {
												await assertExchangeSucceeded({
													amountExchanged: toUnit(0.001),
													txn: exchangeTxns[2],
													from: iBTC,
													to: sEUR,
													toContract: sEURContract,
													exchangeFeeRateMultiplier: 1,
												});
											});
										});
										describe('when the user tries to exchange iBTC into another synth', () => {
											beforeEach(async () => {
												await fastForward(500); // fast forward through waiting period

												exchangeTxns.push(
													await synthetix.exchange(iBTC, newAmountExchanged, sEUR, {
														from: account1,
													})
												);
											});
											it('then it exchanges correctly out of iBTC, even while frozen', async () => {
												await assertExchangeSucceeded({
													amountExchanged: newAmountExchanged,
													txn: exchangeTxns[2],
													from: iBTC,
													to: sEUR,
													toContract: sEURContract,
													exchangeFeeRateMultiplier: 1,
												});
											});
										});
									});
								});
								describe('doubling of fees for swing trades', () => {
									const iBTCexchangeAmount = toUnit(0.002); // current iBTC balance is a bit under 0.05
									let txn;
									describe('when the user tries to exchange some short iBTC into long sBTC', () => {
										beforeEach(async () => {
											await fastForward(500); // fast forward through waiting period

											txn = await synthetix.exchange(iBTC, iBTCexchangeAmount, sBTC, {
												from: account1,
											});
										});
										it('then it exchanges correctly from iBTC to sBTC, not doubling the fee', async () => {
											await assertExchangeSucceeded({
												amountExchanged: iBTCexchangeAmount,
												txn,
												exchangeFeeRateMultiplier: 1,
												from: iBTC,
												to: sBTC,
												toContract: sBTCContract,
											});
										});
										describe('when the user tries to exchange some short iBTC into sEUR', () => {
											beforeEach(async () => {
												await fastForward(500); // fast forward through waiting period

												txn = await synthetix.exchange(iBTC, iBTCexchangeAmount, sEUR, {
													from: account1,
												});
											});
											it('then it exchanges correctly from iBTC to sEUR, not doubling the fee', async () => {
												await assertExchangeSucceeded({
													amountExchanged: iBTCexchangeAmount,
													txn,
													exchangeFeeRateMultiplier: 1,
													from: iBTC,
													to: sEUR,
													toContract: sEURContract,
												});
											});
											describe('when the user tries to exchange some sEUR for iBTC', () => {
												const sEURExchangeAmount = toUnit(0.001);
												let prevBalance;
												beforeEach(async () => {
													await fastForward(500); // fast forward through waiting period

													prevBalance = await iBTCContract.balanceOf(account1);
													txn = await synthetix.exchange(sEUR, sEURExchangeAmount, iBTC, {
														from: account1,
													});
												});
												it('then it exchanges correctly from sEUR to iBTC, not doubling the fee', async () => {
													await assertExchangeSucceeded({
														amountExchanged: sEURExchangeAmount,
														txn,
														exchangeFeeRateMultiplier: 1,
														from: sEUR,
														to: iBTC,
														toContract: iBTCContract,
														prevBalance,
													});
												});
											});
										});
									});
									describe('when the user tries to exchange some short iBTC for sUSD', () => {
										let prevBalance;

										beforeEach(async () => {
											await fastForward(500); // fast forward through waiting period

											prevBalance = await sUSDContract.balanceOf(account1);
											txn = await synthetix.exchange(iBTC, iBTCexchangeAmount, sUSD, {
												from: account1,
											});
										});
										it('then it exchanges correctly out of iBTC, with the regular fee', async () => {
											await assertExchangeSucceeded({
												amountExchanged: iBTCexchangeAmount,
												txn,
												from: iBTC,
												to: sUSD,
												toContract: sUSDContract,
												prevBalance,
											});
										});
									});
								});
							});
						});
					});
				});
			});
		});
	});
});<|MERGE_RESOLUTION|>--- conflicted
+++ resolved
@@ -1,10 +1,6 @@
 'use strict';
 
-<<<<<<< HEAD
-const { contract, web3, legacy } = require('@nomiclabs/buidler');
-=======
-const { contract, web3, gasProfile } = require('@nomiclabs/buidler');
->>>>>>> 9ec30e26
+const { contract, web3, legacy, gasProfile } = require('@nomiclabs/buidler');
 
 const { assert, addSnapshotBeforeRestoreAfterEach } = require('./common');
 
