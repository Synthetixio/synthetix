'use strict';

const { contract, web3, legacy } = require('@nomiclabs/buidler');

const { assert, addSnapshotBeforeRestoreAfterEach } = require('./common');

const { currentTime, fastForward, multiplyDecimal, divideDecimal, toUnit } = require('../utils')();

const { setupAllContracts } = require('./setup');

const {
	setExchangeFeeRateForSynths,
	getDecodedLogs,
	decodedEventEqual,
	timeIsClose,
	onlyGivenAddressCanInvoke,
	ensureOnlyExpectedMutativeFunctions,
	setStatus,
} = require('./helpers');

const { toBytes32 } = require('../..');

const bnCloseVariance = '30';

contract('Exchanger (via Synthetix)', async accounts => {
	const [sUSD, sAUD, sEUR, SNX, sBTC, iBTC, sETH, iETH] = [
		'sUSD',
		'sAUD',
		'sEUR',
		'SNX',
		'sBTC',
		'iBTC',
		'sETH',
		'iETH',
	].map(toBytes32);

	const synthKeys = [sUSD, sAUD, sEUR, sBTC, iBTC, sETH, iETH];

	const [, owner, account1, account2, account3] = accounts;

	let synthetix,
		exchangeRates,
		feePool,
		delegateApprovals,
		sUSDContract,
		sAUDContract,
		sEURContract,
		sBTCContract,
		iBTCContract,
		sETHContract,
		oracle,
		timestamp,
		exchanger,
		exchangeState,
		exchangeFeeRate,
		amountIssued,
		systemStatus;

	before(async () => {
		({
			Exchanger: exchanger,
			Synthetix: synthetix,
			ExchangeRates: exchangeRates,
			ExchangeState: exchangeState,
			FeePool: feePool,
			SystemStatus: systemStatus,
			SynthsUSD: sUSDContract,
			SynthsBTC: sBTCContract,
			SynthsEUR: sEURContract,
			SynthsAUD: sAUDContract,
			SynthiBTC: iBTCContract,
			SynthsETH: sETHContract,
			DelegateApprovals: delegateApprovals,
		} = await setupAllContracts({
			accounts,
			synths: ['sUSD', 'sETH', 'sEUR', 'sAUD', 'sBTC', 'iBTC'],
			contracts: [
				'Exchanger',
				'ExchangeState',
				'ExchangeRates',
				'Issuer', // necessary for synthetix transfers to succeed
				'FeePool',
				'FeePoolEternalStorage',
				'Synthetix',
				'SystemStatus',
				'DelegateApprovals',
			],
		}));

		// Send a price update to guarantee we're not stale.
		oracle = account1;

		amountIssued = toUnit('1000');

		// give the first two accounts 1000 sUSD each
		await sUSDContract.issue(account1, amountIssued);
		await sUSDContract.issue(account2, amountIssued);
	});

	addSnapshotBeforeRestoreAfterEach();

	beforeEach(async () => {
		timestamp = await currentTime();
		await exchangeRates.updateRates(
			[sAUD, sEUR, SNX, sETH, sBTC, iBTC],
			['0.5', '2', '1', '100', '5000', '2500'].map(toUnit),
			timestamp,
			{
				from: oracle,
			}
		);

		// set a 0.5% exchange fee rate (1/200)
		exchangeFeeRate = toUnit('0.005');
		await setExchangeFeeRateForSynths({
			owner,
			feePool,
			synthKeys,
			exchangeFeeRates: synthKeys.map(() => exchangeFeeRate),
		});
	});

	it('ensure only known functions are mutative', () => {
		ensureOnlyExpectedMutativeFunctions({
			abi: exchanger.abi,
			ignoreParents: ['MixinResolver'],
			expected: [
				'exchange',
				'exchangeOnBehalf',
				'suspendSynthWithInvalidPrice',
				'settle',
				'setWaitingPeriodSecs',
				'setPriceDeviationThreshold',
			],
		});
	});

	describe('setWaitingPeriodSecs()', () => {
		it('only owner can invoke', async () => {
			await onlyGivenAddressCanInvoke({
				fnc: exchanger.setWaitingPeriodSecs,
				args: ['60'],
				accounts,
				address: owner,
				reason: 'Only the contract owner may perform this action',
			});
		});
		it('the owner can invoke and replace with emitted event', async () => {
			const newPeriod = '90';
			const txn = await exchanger.setWaitingPeriodSecs(newPeriod, { from: owner });
			const actual = await exchanger.waitingPeriodSecs();
			assert.equal(actual, newPeriod, 'Configured waiting period is set correctly');
			assert.eventEqual(txn, 'WaitingPeriodSecsUpdated', [newPeriod]);
		});
		describe('given it is configured to 90', () => {
			beforeEach(async () => {
				await exchanger.setWaitingPeriodSecs('90', { from: owner });
			});
			describe('and there is an exchange', () => {
				beforeEach(async () => {
					await synthetix.exchange(sUSD, toUnit('100'), sEUR, { from: account1 });
				});
				it('then the maxSecsLeftInWaitingPeriod is close to 90', async () => {
					const maxSecs = await exchanger.maxSecsLeftInWaitingPeriod(account1, sEUR);
					timeIsClose({ actual: maxSecs, expected: 90, variance: 2 });
				});
				describe('and 87 seconds elapses', () => {
					// Note: timestamp accurancy can't be guaranteed, so provide a few seconds of buffer either way
					beforeEach(async () => {
						await fastForward(87);
					});
					describe('when settle() is called', () => {
						it('then it reverts', async () => {
							await assert.revert(
								synthetix.settle(sEUR, { from: account1 }),
								'Cannot settle during waiting period'
							);
						});
						it('and the maxSecsLeftInWaitingPeriod is close to 1', async () => {
							const maxSecs = await exchanger.maxSecsLeftInWaitingPeriod(account1, sEUR);
							timeIsClose({ actual: maxSecs, expected: 1, variance: 2 });
						});
					});
					describe('when a further 5 seconds elapse', () => {
						beforeEach(async () => {
							await fastForward(5);
						});
						describe('when settle() is called', () => {
							it('it successed', async () => {
								await synthetix.settle(sEUR, { from: account1 });
							});
						});
					});
				});
			});
		});
	});

	describe('setPriceDeviationThreshold()', () => {
		it('only owner can invoke', async () => {
			await onlyGivenAddressCanInvoke({
				fnc: exchanger.setPriceDeviationThreshold,
				args: [toUnit('0.5')],
				accounts,
				address: owner,
				reason: 'Only the contract owner may perform this action',
			});
		});
		it('the default is factor 2', async () => {
			assert.bnEqual(await exchanger.priceDeviationThreshold(), toUnit('2'));
		});
		it('the owner can update with emitted event', async () => {
			const newThreshold = toUnit('0.5');
			const txn = await exchanger.setPriceDeviationThreshold(newThreshold, { from: owner });
			assert.bnEqual(await exchanger.priceDeviationThreshold(), newThreshold);
			assert.eventEqual(txn, 'PriceDeviationThresholdUpdated', [newThreshold]);
		});
	});

	describe('maxSecsLeftInWaitingPeriod()', () => {
		describe('when the waiting period is configured to 60', () => {
			let waitingPeriodSecs;
			beforeEach(async () => {
				waitingPeriodSecs = '60';
				await exchanger.setWaitingPeriodSecs(waitingPeriodSecs, { from: owner });
			});
			describe('when there are no exchanges', () => {
				it('then it returns 0', async () => {
					const maxSecs = await exchanger.maxSecsLeftInWaitingPeriod(account1, sEUR);
					assert.equal(maxSecs, '0', 'No seconds remaining for exchange');
				});
			});
			describe('when a user with sUSD has performed an exchange into sEUR', () => {
				beforeEach(async () => {
					await synthetix.exchange(sUSD, toUnit('100'), sEUR, { from: account1 });
				});
				it('then fetching maxSecs for that user into sEUR returns 60', async () => {
					const maxSecs = await exchanger.maxSecsLeftInWaitingPeriod(account1, sEUR);
					timeIsClose({ actual: maxSecs, expected: 60, variance: 2 });
				});
				it('and fetching maxSecs for that user into the source synth returns 0', async () => {
					const maxSecs = await exchanger.maxSecsLeftInWaitingPeriod(account1, sUSD);
					assert.equal(maxSecs, '0', 'No waiting period for src synth');
				});
				it('and fetching maxSecs for that user into other synths returns 0', async () => {
					let maxSecs = await exchanger.maxSecsLeftInWaitingPeriod(account1, sBTC);
					assert.equal(maxSecs, '0', 'No waiting period for other synth sBTC');
					maxSecs = await exchanger.maxSecsLeftInWaitingPeriod(account1, iBTC);
					assert.equal(maxSecs, '0', 'No waiting period for other synth iBTC');
				});
				it('and fetching maxSec for other users into that synth are unaffected', async () => {
					let maxSecs = await exchanger.maxSecsLeftInWaitingPeriod(account2, sEUR);
					assert.equal(
						maxSecs,
						'0',
						'Other user: account2 has no waiting period on dest synth of account 1'
					);
					maxSecs = await exchanger.maxSecsLeftInWaitingPeriod(account2, sUSD);
					assert.equal(
						maxSecs,
						'0',
						'Other user: account2 has no waiting period on src synth of account 1'
					);
					maxSecs = await exchanger.maxSecsLeftInWaitingPeriod(account3, sEUR);
					assert.equal(
						maxSecs,
						'0',
						'Other user: account3 has no waiting period on dest synth of acccount 1'
					);
				});

				describe('when 55 seconds has elapsed', () => {
					beforeEach(async () => {
						await fastForward(55);
					});
					it('then it returns 5', async () => {
						const maxSecs = await exchanger.maxSecsLeftInWaitingPeriod(account1, sEUR);
						timeIsClose({ actual: maxSecs, expected: 5, variance: 2 });
					});
					describe('when another user does the same exchange', () => {
						beforeEach(async () => {
							await synthetix.exchange(sUSD, toUnit('100'), sEUR, { from: account2 });
						});
						it('then it still returns 5 for the original user', async () => {
							const maxSecs = await exchanger.maxSecsLeftInWaitingPeriod(account1, sEUR);
							timeIsClose({ actual: maxSecs, expected: 5, variance: 3 });
						});
						it('and yet the new user has 60 secs', async () => {
							const maxSecs = await exchanger.maxSecsLeftInWaitingPeriod(account2, sEUR);
							timeIsClose({ actual: maxSecs, expected: 60, variance: 3 });
						});
					});
					describe('when another 5 seconds elapses', () => {
						beforeEach(async () => {
							await fastForward(5);
						});
						it('then it returns 0', async () => {
							const maxSecs = await exchanger.maxSecsLeftInWaitingPeriod(account1, sEUR);
							assert.equal(maxSecs, '0', 'No time left in waiting period');
						});
						describe('when another 10 seconds elapses', () => {
							beforeEach(async () => {
								await fastForward(10);
							});
							it('then it still returns 0', async () => {
								const maxSecs = await exchanger.maxSecsLeftInWaitingPeriod(account1, sEUR);
								assert.equal(maxSecs, '0', 'No time left in waiting period');
							});
						});
					});
					describe('when the same user exchanges into the new synth', () => {
						beforeEach(async () => {
							await synthetix.exchange(sUSD, toUnit('100'), sEUR, { from: account1 });
						});
						it('then the secs remaining returns 60 again', async () => {
							const maxSecs = await exchanger.maxSecsLeftInWaitingPeriod(account1, sEUR);
							timeIsClose({ actual: maxSecs, expected: 60, variance: 2 });
						});
					});
				});
			});
		});
	});

	describe('Given exchangeFeeRates are configured and when calling feeRateForExchange()', () => {
		it('for two long synths, returns the regular exchange fee', async () => {
			exchangeFeeRate = await feePool.getExchangeFeeRateForSynth(sBTC);

			const actualFeeRate = await exchanger.feeRateForExchange(sEUR, sBTC);
			assert.bnEqual(actualFeeRate, exchangeFeeRate, 'Rate must be the exchange fee rate');
		});
		it('for two inverse synths, returns the regular exchange fee', async () => {
			exchangeFeeRate = await feePool.getExchangeFeeRateForSynth(iETH);

			const actualFeeRate = await exchanger.feeRateForExchange(iBTC, iETH);
			assert.bnEqual(actualFeeRate, exchangeFeeRate, 'Rate must be the exchange fee rate');
		});
		it('for an inverse synth and sUSD, returns the regular exchange fee', async () => {
			exchangeFeeRate = await feePool.getExchangeFeeRateForSynth(sUSD);

			let actualFeeRate = await exchanger.feeRateForExchange(iBTC, sUSD);
			assert.bnEqual(actualFeeRate, exchangeFeeRate, 'Rate must be the exchange fee rate');

			exchangeFeeRate = await feePool.getExchangeFeeRateForSynth(iBTC);
			actualFeeRate = await exchanger.feeRateForExchange(sUSD, iBTC);
			assert.bnEqual(actualFeeRate, exchangeFeeRate, 'Rate must be the exchange fee rate');
		});
		it('for an inverse synth and a long synth, returns regular exchange fee', async () => {
			let actualFeeRate = await exchanger.feeRateForExchange(iBTC, sEUR);
			exchangeFeeRate = await feePool.getExchangeFeeRateForSynth(sEUR);
			assert.bnEqual(actualFeeRate, exchangeFeeRate, 'Rate must be the exchange fee rate');
			actualFeeRate = await exchanger.feeRateForExchange(sEUR, iBTC);
			exchangeFeeRate = await feePool.getExchangeFeeRateForSynth(iBTC);
			assert.bnEqual(actualFeeRate, exchangeFeeRate, 'Rate must be the exchange fee rate');
			actualFeeRate = await exchanger.feeRateForExchange(sBTC, iBTC);
			exchangeFeeRate = await feePool.getExchangeFeeRateForSynth(iBTC);
			assert.bnEqual(actualFeeRate, exchangeFeeRate, 'Rate must be the exchange fee rate');
			actualFeeRate = await exchanger.feeRateForExchange(iBTC, sBTC);
			exchangeFeeRate = await feePool.getExchangeFeeRateForSynth(sBTC);
			assert.bnEqual(actualFeeRate, exchangeFeeRate, 'Rate must be the exchange fee rate');
		});
	});

	describe('given exchange fee rates are configured into categories', () => {
		const bipsFX = toUnit('0.01');
		const bipsCrypto = toUnit('0.02');
		const bipsInverse = toUnit('0.03');
		beforeEach(async () => {
			await feePool.setExchangeFeeRateForSynths(
				[sAUD, sEUR, sETH, sBTC, iBTC],
				[bipsFX, bipsFX, bipsCrypto, bipsCrypto, bipsInverse],
				{
					from: owner,
				}
			);
		});
		describe('when calling getAmountsForExchange', () => {
			describe('and the destination is a crypto synth', () => {
				let received;
				let destinationFee;
				let feeRate;
				beforeEach(async () => {
					await synthetix.exchange(sUSD, amountIssued, sBTC, { from: account1 });
					const { amountReceived, fee, exchangeFeeRate } = await exchanger.getAmountsForExchange(
						amountIssued,
						sUSD,
						sBTC
					);
					received = amountReceived;
					destinationFee = fee;
					feeRate = exchangeFeeRate;
				});
				it('then return the amountReceived', async () => {
					const sBTCBalance = await sBTCContract.balanceOf(account1);
					assert.bnEqual(received, sBTCBalance);
				});
				it('then return the fee', async () => {
					const effectiveValue = await exchangeRates.effectiveValue(sUSD, amountIssued, sBTC);
					assert.bnEqual(destinationFee, exchangeFeeIncurred(effectiveValue, bipsCrypto));
				});
				it('then return the feeRate', async () => {
					const exchangeFeeRate = await exchanger.feeRateForExchange(sUSD, sBTC);
					assert.bnEqual(feeRate, exchangeFeeRate);
				});
			});

			describe('and the destination is a fiat synth', () => {
				let received;
				let destinationFee;
				let feeRate;
				beforeEach(async () => {
					await synthetix.exchange(sUSD, amountIssued, sEUR, { from: account1 });
					const { amountReceived, fee, exchangeFeeRate } = await exchanger.getAmountsForExchange(
						amountIssued,
						sUSD,
						sEUR
					);
					received = amountReceived;
					destinationFee = fee;
					feeRate = exchangeFeeRate;
				});
				it('then return the amountReceived', async () => {
					const sEURBalance = await sEURContract.balanceOf(account1);
					assert.bnEqual(received, sEURBalance);
				});
				it('then return the fee', async () => {
					const effectiveValue = await exchangeRates.effectiveValue(sUSD, amountIssued, sEUR);
					assert.bnEqual(destinationFee, exchangeFeeIncurred(effectiveValue, bipsFX));
				});
				it('then return the feeRate', async () => {
					const exchangeFeeRate = await exchanger.feeRateForExchange(sUSD, sEUR);
					assert.bnEqual(feeRate, exchangeFeeRate);
				});
			});

			describe('and the destination is an inverse synth', () => {
				let received;
				let destinationFee;
				let feeRate;
				beforeEach(async () => {
					await synthetix.exchange(sUSD, amountIssued, iBTC, { from: account1 });
					const { amountReceived, fee, exchangeFeeRate } = await exchanger.getAmountsForExchange(
						amountIssued,
						sUSD,
						iBTC
					);
					received = amountReceived;
					destinationFee = fee;
					feeRate = exchangeFeeRate;
				});
				it('then return the amountReceived', async () => {
					const iBTCBalance = await iBTCContract.balanceOf(account1);
					assert.bnEqual(received, iBTCBalance);
				});
				it('then return the fee', async () => {
					const effectiveValue = await exchangeRates.effectiveValue(sUSD, amountIssued, iBTC);
					assert.bnEqual(destinationFee, exchangeFeeIncurred(effectiveValue, bipsInverse));
				});
				it('then return the feeRate', async () => {
					const exchangeFeeRate = await exchanger.feeRateForExchange(sUSD, iBTC);
					assert.bnEqual(feeRate, exchangeFeeRate);
				});
			});

			describe('when tripling an exchange rate', () => {
				const amount = toUnit('1000');
				const factor = toUnit('3');

				let orgininalFee;
				let orginalFeeRate;
				beforeEach(async () => {
					const { fee, exchangeFeeRate } = await exchanger.getAmountsForExchange(
						amount,
						sUSD,
						sAUD
					);
					orgininalFee = fee;
					orginalFeeRate = exchangeFeeRate;

					await feePool.setExchangeFeeRateForSynths([sAUD], [multiplyDecimal(bipsFX, factor)], {
						from: owner,
					});
				});
				it('then return the fee tripled', async () => {
					const { fee } = await exchanger.getAmountsForExchange(amount, sUSD, sAUD);
					assert.bnEqual(fee, multiplyDecimal(orgininalFee, factor));
				});
				it('then return the feeRate tripled', async () => {
					const { exchangeFeeRate } = await exchanger.getAmountsForExchange(amount, sUSD, sAUD);
					assert.bnEqual(exchangeFeeRate, multiplyDecimal(orginalFeeRate, factor));
				});
				it('then return the amountReceived less triple the fee', async () => {
					const { amountReceived } = await exchanger.getAmountsForExchange(amount, sUSD, sAUD);
					const tripleFee = multiplyDecimal(orgininalFee, factor);
					const effectiveValue = await exchangeRates.effectiveValue(sUSD, amount, sAUD);
					assert.bnEqual(amountReceived, effectiveValue.sub(tripleFee));
				});
			});
		});
	});

	const exchangeFeeIncurred = (amountToExchange, exchangeFeeRate) => {
		return multiplyDecimal(amountToExchange, exchangeFeeRate);
	};

	const amountAfterExchangeFee = ({ amount }) => {
		return multiplyDecimal(amount, toUnit('1').sub(exchangeFeeRate));
	};

	const calculateExpectedSettlementAmount = ({ amount, oldRate, newRate }) => {
		// Note: exchangeFeeRate is in a parent scope. Tests may mutate it in beforeEach and
		// be assured that this function, when called in a test, will use that mutated value
		const result = multiplyDecimal(amountAfterExchangeFee({ amount }), oldRate.sub(newRate));
		return {
			reclaimAmount: result.isNeg() ? new web3.utils.BN(0) : result,
			rebateAmount: result.isNeg() ? result.abs() : new web3.utils.BN(0),
		};
	};

	/**
	 * Ensure a settle() transaction emits the expected events
	 */
	const ensureTxnEmitsSettlementEvents = async ({ hash, synth, expected }) => {
		// Get receipt to collect all transaction events
		const logs = await getDecodedLogs({ hash, contracts: [synthetix, exchanger, sUSDContract] });

		const currencyKey = await synth.currencyKey();
		// Can only either be reclaim or rebate - not both
		const isReclaim = !expected.reclaimAmount.isZero();
		const expectedAmount = isReclaim ? expected.reclaimAmount : expected.rebateAmount;

		const eventName = `Exchange${isReclaim ? 'Reclaim' : 'Rebate'}`;
		decodedEventEqual({
			log: logs.find(({ name }) => name === eventName), // logs[0] is individual reclaim/rebate events, logs[1] is either an Issued or Burned event
			event: eventName,
			emittedFrom: await synthetix.proxy(),
			args: [account1, currencyKey, expectedAmount],
			bnCloseVariance,
		});

		// return all logs for any other usage
		return logs;
	};

	describe('settlement', () => {
		describe('suspension conditions', () => {
			const synth = sETH;
			['System', 'Exchange', 'Synth'].forEach(section => {
				describe(`when ${section} is suspended`, () => {
					beforeEach(async () => {
						await setStatus({ owner, systemStatus, section, suspend: true, synth });
					});
					it('then calling settle() reverts', async () => {
						await assert.revert(synthetix.settle(sETH, { from: account1 }), 'Operation prohibited');
					});
					describe(`when ${section} is resumed`, () => {
						beforeEach(async () => {
							await setStatus({ owner, systemStatus, section, suspend: false, synth });
						});
						it('then calling exchange() succeeds', async () => {
							await synthetix.settle(sETH, { from: account1 });
						});
					});
				});
			});
			describe('when Synth(sBTC) is suspended', () => {
				beforeEach(async () => {
					await setStatus({ owner, systemStatus, section: 'Synth', suspend: true, synth: sBTC });
				});
				it('then settling other synths still works', async () => {
					await synthetix.settle(sETH, { from: account1 });
					await synthetix.settle(sAUD, { from: account2 });
				});
			});
		});
		describe('given the sEUR rate is 2, and sETH is 100, sBTC is 9000', () => {
			beforeEach(async () => {
				// set sUSD:sEUR as 2:1, sUSD:sETH at 100:1, sUSD:sBTC at 9000:1
				await exchangeRates.updateRates(
					[sEUR, sETH, sBTC],
					['2', '100', '9000'].map(toUnit),
					timestamp,
					{
						from: oracle,
					}
				);
			});
			describe('and the exchange fee rate is 1% for easier human consumption', () => {
				beforeEach(async () => {
					// Warning: this is mutating the global exchangeFeeRate for this test block and will be reset when out of scope
					exchangeFeeRate = toUnit('0.01');
					await setExchangeFeeRateForSynths({
						owner,
						feePool,
						synthKeys,
						exchangeFeeRates: synthKeys.map(() => exchangeFeeRate),
					});
				});
				describe('and the waitingPeriodSecs is set to 60', () => {
					beforeEach(async () => {
						await exchanger.setWaitingPeriodSecs('60', { from: owner });
					});
					describe('various rebate & reclaim scenarios', () => {
						describe('and the priceDeviationThreshold is set to a factor of 2.5', () => {
							beforeEach(async () => {
								// prevent circuit breaker from firing for doubling or halving rates by upping the threshold difference to 2.5
								await exchanger.setPriceDeviationThreshold(toUnit('2.5'), { from: owner });
							});
							describe('when the first user exchanges 100 sUSD into sUSD:sEUR at 2:1', () => {
								let amountOfSrcExchanged;
								let exchangeTime;
								let exchangeTransaction;
								beforeEach(async () => {
									amountOfSrcExchanged = toUnit('100');
									exchangeTime = await currentTime();
									exchangeTransaction = await synthetix.exchange(sUSD, amountOfSrcExchanged, sEUR, {
										from: account1,
									});

									const { amountReceived, exchangeFeeRate } = await exchanger.getAmountsForExchange(
										amountOfSrcExchanged,
										sUSD,
										sEUR
									);

									const logs = await getDecodedLogs({
										hash: exchangeTransaction.tx,
										contracts: [synthetix, exchanger, sUSDContract],
									});

									// ExchangeEntryAppended is emitted for exchange
									decodedEventEqual({
										log: logs.find(({ name }) => name === 'ExchangeEntryAppended'),
										event: 'ExchangeEntryAppended',
										emittedFrom: exchanger.address,
										args: [
											account1,
											sUSD,
											amountOfSrcExchanged,
											sEUR,
											amountReceived,
											exchangeFeeRate,
											new web3.utils.BN(1),
											new web3.utils.BN(2),
										],
										bnCloseVariance,
									});
								});
								it('then settlement reclaimAmount shows 0 reclaim and 0 refund', async () => {
									const settlement = await exchanger.settlementOwing(account1, sEUR);
									assert.equal(settlement.reclaimAmount, '0', 'Nothing can be reclaimAmount');
									assert.equal(settlement.rebateAmount, '0', 'Nothing can be rebateAmount');
									assert.equal(
										settlement.numEntries,
										'1',
										'Must be one entry in the settlement queue'
									);
								});
								describe('when settle() is invoked on sEUR', () => {
									it('then it reverts as the waiting period has not ended', async () => {
										await assert.revert(
											synthetix.settle(sEUR, { from: account1 }),
											'Cannot settle during waiting period'
										);
									});
								});
								it('when sEUR is attempted to be exchanged away by the user, it reverts', async () => {
									await assert.revert(
										synthetix.exchange(sEUR, toUnit('1'), sBTC, { from: account1 }),
										'Cannot settle during waiting period'
									);
								});

								describe('when settle() is invoked on the src synth - sUSD', () => {
									it('then it completes with no reclaim or rebate', async () => {
										const txn = await synthetix.settle(sUSD, {
											from: account1,
										});
										assert.equal(
											txn.logs.length,
											0,
											'Must not emit any events as no settlement required'
										);
									});
								});
								describe('when settle() is invoked on sEUR by another user', () => {
									it('then it completes with no reclaim or rebate', async () => {
										const txn = await synthetix.settle(sEUR, {
											from: account2,
										});
										assert.equal(
											txn.logs.length,
											0,
											'Must not emit any events as no settlement required'
										);
									});
								});
								describe('when the price doubles for sUSD:sEUR to 4:1', () => {
									beforeEach(async () => {
										await fastForward(5);
										timestamp = await currentTime();

										await exchangeRates.updateRates([sEUR], ['4'].map(toUnit), timestamp, {
											from: oracle,
										});
									});
									it('then settlement reclaimAmount shows a reclaim of half the entire balance of sEUR', async () => {
										const expected = calculateExpectedSettlementAmount({
											amount: amountOfSrcExchanged,
											oldRate: divideDecimal(1, 2),
											newRate: divideDecimal(1, 4),
										});

										const { reclaimAmount, rebateAmount } = await exchanger.settlementOwing(
											account1,
											sEUR
										);

										assert.bnEqual(rebateAmount, expected.rebateAmount);
										assert.bnEqual(reclaimAmount, expected.reclaimAmount);
									});
									describe('when settle() is invoked', () => {
										it('then it reverts as the waiting period has not ended', async () => {
											await assert.revert(
												synthetix.settle(sEUR, { from: account1 }),
												'Cannot settle during waiting period'
											);
										});
									});
									describe('when another minute passes', () => {
										let expectedSettlement;
										let srcBalanceBeforeExchange;

										beforeEach(async () => {
											await fastForward(60);
											srcBalanceBeforeExchange = await sEURContract.balanceOf(account1);

											expectedSettlement = calculateExpectedSettlementAmount({
												amount: amountOfSrcExchanged,
												oldRate: divideDecimal(1, 2),
												newRate: divideDecimal(1, 4),
											});
										});
										describe('when settle() is invoked', () => {
											let transaction;
											beforeEach(async () => {
												transaction = await synthetix.settle(sEUR, {
													from: account1,
												});
											});
											it('then it settles with a reclaim', async () => {
												await ensureTxnEmitsSettlementEvents({
													hash: transaction.tx,
													synth: sEURContract,
													expected: expectedSettlement,
												});
											});
											it('then it settles with a ExchangeEntrySettled event with reclaim', async () => {
												const logs = await getDecodedLogs({
													hash: transaction.tx,
													contracts: [synthetix, exchanger, sUSDContract],
												});

												decodedEventEqual({
													log: logs.find(({ name }) => name === 'ExchangeEntrySettled'),
													event: 'ExchangeEntrySettled',
													emittedFrom: exchanger.address,
													args: [
														account1,
														sUSD,
														amountOfSrcExchanged,
														sEUR,
														expectedSettlement.reclaimAmount,
														new web3.utils.BN(0),
														new web3.utils.BN(1),
														new web3.utils.BN(3),
														exchangeTime + 1,
													],
													bnCloseVariance,
												});
											});
										});
										describe('when settle() is invoked and the exchange fee rate has changed', () => {
											beforeEach(async () => {
												feePool.setExchangeFeeRateForSynths([sBTC], [toUnit('0.1')], {
													from: owner,
												});
											});
											it('then it settles with a reclaim', async () => {
												const { tx: hash } = await synthetix.settle(sEUR, {
													from: account1,
												});
												await ensureTxnEmitsSettlementEvents({
													hash,
													synth: sEURContract,
													expected: expectedSettlement,
												});
											});
										});

										// The user has ~49.5 sEUR and has a reclaim of ~24.75 - so 24.75 after settlement
										describe(
											'when an exchange out of sEUR for more than the balance after settlement,' +
												'but less than the total initially',
											() => {
												let txn;
												beforeEach(async () => {
													txn = await synthetix.exchange(sEUR, toUnit('30'), sBTC, {
														from: account1,
													});
												});
												it('then it succeeds, exchanging the entire amount after settlement', async () => {
													const srcBalanceAfterExchange = await sEURContract.balanceOf(account1);
													assert.equal(srcBalanceAfterExchange, '0');

													const decodedLogs = await ensureTxnEmitsSettlementEvents({
														hash: txn.tx,
														synth: sEURContract,
														expected: expectedSettlement,
													});

													decodedEventEqual({
														log: decodedLogs.find(({ name }) => name === 'SynthExchange'),
														event: 'SynthExchange',
														emittedFrom: await synthetix.proxy(),
														args: [
															account1,
															sEUR,
															srcBalanceBeforeExchange.sub(expectedSettlement.reclaimAmount),
															sBTC,
														],
													});
												});
											}
										);

										describe(
											'when an exchange out of sEUR for more than the balance after settlement,' +
												'and more than the total initially and the exchangefee rate changed',
											() => {
												let txn;
												beforeEach(async () => {
													txn = await synthetix.exchange(sEUR, toUnit('50'), sBTC, {
														from: account1,
													});
													feePool.setExchangeFeeRateForSynths([sBTC], [toUnit('0.1')], {
														from: owner,
													});
												});
												it('then it succeeds, exchanging the entire amount after settlement', async () => {
													const srcBalanceAfterExchange = await sEURContract.balanceOf(account1);
													assert.equal(srcBalanceAfterExchange, '0');

													const decodedLogs = await ensureTxnEmitsSettlementEvents({
														hash: txn.tx,
														synth: sEURContract,
														expected: expectedSettlement,
													});

													decodedEventEqual({
														log: decodedLogs.find(({ name }) => name === 'SynthExchange'),
														event: 'SynthExchange',
														emittedFrom: await synthetix.proxy(),
														args: [
															account1,
															sEUR,
															srcBalanceBeforeExchange.sub(expectedSettlement.reclaimAmount),
															sBTC,
														],
													});
												});
											}
										);

										describe('when an exchange out of sEUR for less than the balance after settlement', () => {
											let newAmountToExchange;
											let txn;
											beforeEach(async () => {
												newAmountToExchange = toUnit('10');
												txn = await synthetix.exchange(sEUR, newAmountToExchange, sBTC, {
													from: account1,
												});
											});
											it('then it succeeds, exchanging the amount given', async () => {
												const srcBalanceAfterExchange = await sEURContract.balanceOf(account1);

												assert.bnClose(
													srcBalanceAfterExchange,
													srcBalanceBeforeExchange
														.sub(expectedSettlement.reclaimAmount)
														.sub(newAmountToExchange)
												);

												const decodedLogs = await ensureTxnEmitsSettlementEvents({
													hash: txn.tx,
													synth: sEURContract,
													expected: expectedSettlement,
												});

<<<<<<< HEAD
												decodedEventEqual({
													log: decodedLogs.find(({ name }) => name === 'SynthExchange'),
													event: 'SynthExchange',
													emittedFrom: await synthetix.proxy(),
													args: [account1, sEUR, newAmountToExchange, sBTC], // amount to exchange must be the reclaim amount
												});
											});
										});
									});
=======
								assert.bnEqual(rebateAmount, expected.rebateAmount);
								assert.bnEqual(reclaimAmount, expected.reclaimAmount);
							});
							describe('when the user makes a 2nd exchange of 100 sUSD into sUSD:sEUR at 1:1', () => {
								beforeEach(async () => {
									// fast forward 60 seconds so 1st exchange is using first rate
									await fastForward(60);

									await synthetix.exchange(sUSD, amountOfSrcExchanged, sEUR, {
										from: account1,
									});
								});
								describe('and then the price increases for sUSD:sEUR to 2:1', () => {
									beforeEach(async () => {
										await fastForward(5);

										timestamp = await currentTime();

										await exchangeRates.updateRates([sEUR], ['2'].map(toUnit), timestamp, {
											from: oracle,
										});
									});
									describe('when settlement is invoked', () => {
										describe('when another minute passes', () => {
											let expectedSettlementReclaim;
											let expectedSettlementRebate;
											beforeEach(async () => {
												await fastForward(60);

												expectedSettlementRebate = calculateExpectedSettlementAmount({
													amount: amountOfSrcExchanged,
													oldRate: divideDecimal(1, 2),
													newRate: divideDecimal(1, 1),
												});

												expectedSettlementReclaim = calculateExpectedSettlementAmount({
													amount: amountOfSrcExchanged,
													oldRate: divideDecimal(1, 1),
													newRate: divideDecimal(1, 2),
												});
											});

											describe('when settle() is invoked', () => {
												let transaction;
												beforeEach(async () => {
													transaction = await synthetix.settle(sEUR, {
														from: account1,
													});
												});
												it('then it settles with two ExchangeEntrySettled events one for reclaim and one for rebate', async () => {
													const logs = await getDecodedLogs({
														hash: transaction.tx,
														contracts: [synthetix, exchanger, sUSDContract],
													});

													// check the rebate event first
													decodedEventEqual({
														log: logs.filter(({ name }) => name === 'ExchangeEntrySettled')[0],
														event: 'ExchangeEntrySettled',
														emittedFrom: exchanger.address,
														args: [
															account1,
															sUSD,
															amountOfSrcExchanged,
															sEUR,
															new web3.utils.BN(0),
															expectedSettlementRebate.rebateAmount,
															new web3.utils.BN(1),
															new web3.utils.BN(2),
															exchangeTime + 1,
														],
														bnCloseVariance,
													});

													// check the reclaim event
													decodedEventEqual({
														log: logs.filter(({ name }) => name === 'ExchangeEntrySettled')[1],
														event: 'ExchangeEntrySettled',
														emittedFrom: exchanger.address,
														args: [
															account1,
															sUSD,
															amountOfSrcExchanged,
															sEUR,
															expectedSettlementReclaim.reclaimAmount,
															new web3.utils.BN(0),
															new web3.utils.BN(1),
															new web3.utils.BN(2),
														],
														bnCloseVariance,
													});
												});
											});
										});
									});
								});
							});
							describe('when settlement is invoked', () => {
								it('then it reverts as the waiting period has not ended', async () => {
									await assert.revert(
										synthetix.settle(sEUR, { from: account1 }),
										'Cannot settle during waiting period'
									);
>>>>>>> 28623d6e
								});
								describe('when the price halves for sUSD:sEUR to 1:1', () => {
									beforeEach(async () => {
										await fastForward(5);

										timestamp = await currentTime();

										await exchangeRates.updateRates([sEUR], ['1'].map(toUnit), timestamp, {
											from: oracle,
										});
									});
									it('then settlement rebateAmount shows a rebate of half the entire balance of sEUR', async () => {
										const expected = calculateExpectedSettlementAmount({
											amount: amountOfSrcExchanged,
											oldRate: divideDecimal(1, 2),
											newRate: divideDecimal(1, 1),
										});

										const { reclaimAmount, rebateAmount } = await exchanger.settlementOwing(
											account1,
											sEUR
										);

										assert.bnEqual(rebateAmount, expected.rebateAmount);
										assert.bnEqual(reclaimAmount, expected.reclaimAmount);
									});
									describe('when settlement is invoked', () => {
										it('then it reverts as the waiting period has not ended', async () => {
											await assert.revert(
												synthetix.settle(sEUR, { from: account1 }),
												'Cannot settle during waiting period'
											);
										});
										describe('when another minute passes', () => {
											let expectedSettlement;
											let srcBalanceBeforeExchange;

											beforeEach(async () => {
												await fastForward(60);
												srcBalanceBeforeExchange = await sEURContract.balanceOf(account1);

												expectedSettlement = calculateExpectedSettlementAmount({
													amount: amountOfSrcExchanged,
													oldRate: divideDecimal(1, 2),
													newRate: divideDecimal(1, 1),
												});
											});

											describe('when settle() is invoked', () => {
												let transaction;
												beforeEach(async () => {
													transaction = await synthetix.settle(sEUR, {
														from: account1,
													});
												});
												it('then it settles with a rebate', async () => {
													await ensureTxnEmitsSettlementEvents({
														hash: transaction.tx,
														synth: sEURContract,
														expected: expectedSettlement,
													});
												});
												it('then it settles with a ExchangeEntrySettled event with rebate', async () => {
													const logs = await getDecodedLogs({
														hash: transaction.tx,
														contracts: [synthetix, exchanger, sUSDContract],
													});

													decodedEventEqual({
														log: logs.find(({ name }) => name === 'ExchangeEntrySettled'),
														event: 'ExchangeEntrySettled',
														emittedFrom: exchanger.address,
														args: [
															account1,
															sUSD,
															amountOfSrcExchanged,
															sEUR,
															new web3.utils.BN(0),
															expectedSettlement.rebateAmount,
															new web3.utils.BN(1),
															new web3.utils.BN(2),
															exchangeTime + 1,
														],
														bnCloseVariance,
													});
												});
											});

											// The user has 49.5 sEUR and has a rebate of 49.5 - so 99 after settlement
											describe('when an exchange out of sEUR for their expected balance before exchange', () => {
												let txn;
												beforeEach(async () => {
													txn = await synthetix.exchange(sEUR, toUnit('49.5'), sBTC, {
														from: account1,
													});
												});
												it('then it succeeds, exchanging the entire amount plus the rebate', async () => {
													const srcBalanceAfterExchange = await sEURContract.balanceOf(account1);
													assert.equal(srcBalanceAfterExchange, '0');

													const decodedLogs = await ensureTxnEmitsSettlementEvents({
														hash: txn.tx,
														synth: sEURContract,
														expected: expectedSettlement,
													});

													decodedEventEqual({
														log: decodedLogs.find(({ name }) => name === 'SynthExchange'),
														event: 'SynthExchange',
														emittedFrom: await synthetix.proxy(),
														args: [
															account1,
															sEUR,
															srcBalanceBeforeExchange.add(expectedSettlement.rebateAmount),
															sBTC,
														],
													});
												});
											});

											describe('when an exchange out of sEUR for some amount less than their balance before exchange', () => {
												let txn;
												beforeEach(async () => {
													txn = await synthetix.exchange(sEUR, toUnit('10'), sBTC, {
														from: account1,
													});
												});
												it('then it succeeds, exchanging the amount plus the rebate', async () => {
													const decodedLogs = await ensureTxnEmitsSettlementEvents({
														hash: txn.tx,
														synth: sEURContract,
														expected: expectedSettlement,
													});

													decodedEventEqual({
														log: decodedLogs.find(({ name }) => name === 'SynthExchange'),
														event: 'SynthExchange',
														emittedFrom: await synthetix.proxy(),
														args: [
															account1,
															sEUR,
															toUnit('10').add(expectedSettlement.rebateAmount),
															sBTC,
														],
													});
												});
											});
										});
									});
									describe('when the price returns to sUSD:sEUR to 2:1', () => {
										beforeEach(async () => {
											await fastForward(12);

											timestamp = await currentTime();

											await exchangeRates.updateRates([sEUR], ['2'].map(toUnit), timestamp, {
												from: oracle,
											});
										});
										it('then settlement reclaimAmount shows 0 reclaim and 0 refund', async () => {
											const settlement = await exchanger.settlementOwing(account1, sEUR);
											assert.equal(settlement.reclaimAmount, '0', 'Nothing can be reclaimAmount');
											assert.equal(settlement.rebateAmount, '0', 'Nothing can be rebateAmount');
										});
										describe('when another minute elapses and the sETH price changes', () => {
											beforeEach(async () => {
												await fastForward(60);
												timestamp = await currentTime();

												await exchangeRates.updateRates([sEUR], ['3'].map(toUnit), timestamp, {
													from: oracle,
												});
											});
											it('then settlement reclaimAmount still shows 0 reclaim and 0 refund as the timeout period ended', async () => {
												const settlement = await exchanger.settlementOwing(account1, sEUR);
												assert.equal(settlement.reclaimAmount, '0', 'Nothing can be reclaimAmount');
												assert.equal(settlement.rebateAmount, '0', 'Nothing can be rebateAmount');
											});
											describe('when settle() is invoked', () => {
												it('then it settles with no reclaim or rebate', async () => {
													const txn = await synthetix.settle(sEUR, {
														from: account1,
													});
													assert.equal(
														txn.logs.length,
														0,
														'Must not emit any events as no settlement required'
													);
												});
											});
										});
									});
								});
							});
							describe('given the first user has 1000 sEUR', () => {
								beforeEach(async () => {
									await sEURContract.issue(account1, toUnit('1000'));
								});
								describe('when the first user exchanges 100 sEUR into sEUR:sBTC at 9000:2', () => {
									let amountOfSrcExchanged;
									beforeEach(async () => {
										amountOfSrcExchanged = toUnit('100');
										await synthetix.exchange(sEUR, amountOfSrcExchanged, sBTC, { from: account1 });
									});
									it('then settlement reclaimAmount shows 0 reclaim and 0 refund', async () => {
										const settlement = await exchanger.settlementOwing(account1, sBTC);
										assert.equal(settlement.reclaimAmount, '0', 'Nothing can be reclaimAmount');
										assert.equal(settlement.rebateAmount, '0', 'Nothing can be rebateAmount');
										assert.equal(
											settlement.numEntries,
											'1',
											'Must be one entry in the settlement queue'
										);
									});
									describe('when the price doubles for sUSD:sEUR to 4:1', () => {
										beforeEach(async () => {
											await fastForward(5);
											timestamp = await currentTime();

											await exchangeRates.updateRates([sEUR], ['4'].map(toUnit), timestamp, {
												from: oracle,
											});
										});
										it('then settlement shows a rebate rebateAmount', async () => {
											const { reclaimAmount, rebateAmount } = await exchanger.settlementOwing(
												account1,
												sBTC
											);

											const expected = calculateExpectedSettlementAmount({
												amount: amountOfSrcExchanged,
												oldRate: divideDecimal(2, 9000),
												newRate: divideDecimal(4, 9000),
											});

											assert.bnClose(rebateAmount, expected.rebateAmount, bnCloseVariance);
											assert.bnEqual(reclaimAmount, expected.reclaimAmount);
										});
										describe('when settlement is invoked', () => {
											it('then it reverts as the waiting period has not ended', async () => {
												await assert.revert(
													synthetix.settle(sBTC, { from: account1 }),
													'Cannot settle during waiting period'
												);
											});
										});
										describe('when the price gains for sBTC more than the loss of the sEUR change', () => {
											beforeEach(async () => {
												await fastForward(5);
												timestamp = await currentTime();
												await exchangeRates.updateRates([sBTC], ['20000'].map(toUnit), timestamp, {
													from: oracle,
												});
											});
											it('then the reclaimAmount is whats left when subtracting the rebate', async () => {
												const { reclaimAmount, rebateAmount } = await exchanger.settlementOwing(
													account1,
													sBTC
												);

												const expected = calculateExpectedSettlementAmount({
													amount: amountOfSrcExchanged,
													oldRate: divideDecimal(2, 9000),
													newRate: divideDecimal(4, 20000),
												});

												assert.bnEqual(rebateAmount, expected.rebateAmount);
												assert.bnClose(reclaimAmount, expected.reclaimAmount, bnCloseVariance);
											});
											describe('when the same user exchanges some sUSD into sBTC - the same destination', () => {
												let amountOfSrcExchangedSecondary;
												beforeEach(async () => {
													amountOfSrcExchangedSecondary = toUnit('10');
													await synthetix.exchange(sUSD, amountOfSrcExchangedSecondary, sBTC, {
														from: account1,
													});
												});
												it('then the reclaimAmount is unchanged', async () => {
													const {
														reclaimAmount,
														rebateAmount,
														numEntries,
													} = await exchanger.settlementOwing(account1, sBTC);

													const expected = calculateExpectedSettlementAmount({
														amount: amountOfSrcExchanged,
														oldRate: divideDecimal(2, 9000),
														newRate: divideDecimal(4, 20000),
													});

													assert.bnEqual(rebateAmount, expected.rebateAmount);
													assert.bnClose(reclaimAmount, expected.reclaimAmount, bnCloseVariance);
													assert.equal(
														numEntries,
														'2',
														'Must be two entries in the settlement queue'
													);
												});
												describe('when the price of sBTC lowers, turning the profit to a loss', () => {
													let expectedFromFirst;
													let expectedFromSecond;
													beforeEach(async () => {
														await fastForward(5);
														timestamp = await currentTime();

														await exchangeRates.updateRates(
															[sBTC],
															['10000'].map(toUnit),
															timestamp,
															{
																from: oracle,
															}
														);

														expectedFromFirst = calculateExpectedSettlementAmount({
															amount: amountOfSrcExchanged,
															oldRate: divideDecimal(2, 9000),
															newRate: divideDecimal(4, 10000),
														});
														expectedFromSecond = calculateExpectedSettlementAmount({
															amount: amountOfSrcExchangedSecondary,
															oldRate: divideDecimal(1, 20000),
															newRate: divideDecimal(1, 10000),
														});
													});
													it('then the rebateAmount calculation of settlementOwing on sBTC includes both exchanges', async () => {
														const { reclaimAmount, rebateAmount } = await exchanger.settlementOwing(
															account1,
															sBTC
														);

														assert.equal(reclaimAmount, '0');

														assert.bnClose(
															rebateAmount,
															expectedFromFirst.rebateAmount.add(expectedFromSecond.rebateAmount),
															bnCloseVariance
														);
													});
													describe('when another minute passes', () => {
														beforeEach(async () => {
															await fastForward(60);
														});
														describe('when settle() is invoked for sBTC', () => {
															it('then it settles with a rebate @gasprofile', async () => {
																const txn = await synthetix.settle(sBTC, {
																	from: account1,
																});

																await ensureTxnEmitsSettlementEvents({
																	hash: txn.tx,
																	synth: sBTCContract,
																	expected: {
																		reclaimAmount: new web3.utils.BN(0),
																		rebateAmount: expectedFromFirst.rebateAmount.add(
																			expectedFromSecond.rebateAmount
																		),
																	},
																});
															});
														});
													});
													describe('when another minute passes and the exchange fee rate has increased', () => {
														beforeEach(async () => {
															await fastForward(60);
															feePool.setExchangeFeeRateForSynths([sBTC], [toUnit('0.1')], {
																from: owner,
															});
														});
														describe('when settle() is invoked for sBTC', () => {
															it('then it settles with a rebate using the exchange fee rate at time of trade', async () => {
																const { tx: hash } = await synthetix.settle(sBTC, {
																	from: account1,
																});

																await ensureTxnEmitsSettlementEvents({
																	hash,
																	synth: sBTCContract,
																	expected: {
																		reclaimAmount: new web3.utils.BN(0),
																		rebateAmount: expectedFromFirst.rebateAmount.add(
																			expectedFromSecond.rebateAmount
																		),
																	},
																});
															});
														});
													});
												});
											});
										});
									});
								});

								describe('and the max number of exchange entries is 5', () => {
									beforeEach(async () => {
										await exchangeState.setMaxEntriesInQueue('5', { from: owner });
									});
									describe('when a user tries to exchange 100 sEUR into sBTC 5 times', () => {
										beforeEach(async () => {
											const txns = [];
											for (let i = 0; i < 5; i++) {
												txns.push(
													await synthetix.exchange(sEUR, toUnit('100'), sBTC, { from: account1 })
												);
											}
										});
										it('then all succeed', () => {});
										it('when one more is tried, then if fails', async () => {
											await assert.revert(
												synthetix.exchange(sEUR, toUnit('100'), sBTC, { from: account1 }),
												'Max queue length reached'
											);
										});
										describe('when more than 60s elapses', () => {
											beforeEach(async () => {
												await fastForward(70);
											});
											describe('and the user invokes settle() on the dest synth', () => {
												beforeEach(async () => {
													await synthetix.settle(sBTC, { from: account1 });
												});
												it('then when the user performs 5 more exchanges into the same synth, it succeeds', async () => {
													for (let i = 0; i < 5; i++) {
														await synthetix.exchange(sEUR, toUnit('100'), sBTC, { from: account1 });
													}
												});
											});
										});
									});
								});
							});
						});
					});
				});
			});
		});
	});

	describe('calculateAmountAfterSettlement()', () => {
		describe('given a user has 1000 sEUR', () => {
			beforeEach(async () => {
				await sEURContract.issue(account1, toUnit('1000'));
			});
			describe('when calculatAmountAfterSettlement is invoked with and amount < 1000 and no refund', () => {
				let response;
				beforeEach(async () => {
					response = await exchanger.calculateAmountAfterSettlement(
						account1,
						sEUR,
						toUnit('500'),
						'0'
					);
				});
				it('then the response is the given amount of 500', () => {
					assert.bnEqual(response, toUnit('500'));
				});
			});
			describe('when calculatAmountAfterSettlement is invoked with and amount < 1000 and a refund', () => {
				let response;
				beforeEach(async () => {
					response = await exchanger.calculateAmountAfterSettlement(
						account1,
						sEUR,
						toUnit('500'),
						toUnit('25')
					);
				});
				it('then the response is the given amount of 500 plus the refund', () => {
					assert.bnEqual(response, toUnit('525'));
				});
			});
			describe('when calculatAmountAfterSettlement is invoked with and amount > 1000 and no refund', () => {
				let response;
				beforeEach(async () => {
					response = await exchanger.calculateAmountAfterSettlement(
						account1,
						sEUR,
						toUnit('1200'),
						'0'
					);
				});
				it('then the response is the balance of 1000', () => {
					assert.bnEqual(response, toUnit('1000'));
				});
			});
			describe('when calculatAmountAfterSettlement is invoked with and amount > 1000 and a refund', () => {
				let response;
				beforeEach(async () => {
					response = await exchanger.calculateAmountAfterSettlement(
						account1,
						sEUR,
						toUnit('1200'),
						toUnit('50')
					);
				});
				it('then the response is the given amount of 1000 plus the refund', () => {
					assert.bnEqual(response, toUnit('1050'));
				});
			});
		});
	});

	describe('exchange()', () => {
		it('exchange() cannot be invoked directly by any account', async () => {
			await onlyGivenAddressCanInvoke({
				fnc: exchanger.exchange,
				accounts,
				args: [account1, sUSD, toUnit('100'), sAUD, account1],
				reason: 'Only synthetix or a synth contract can perform this action',
			});
		});

		describe('suspension conditions on Synthetix.exchange()', () => {
			const synth = sETH;
			['System', 'Exchange', 'Synth'].forEach(section => {
				describe(`when ${section} is suspended`, () => {
					beforeEach(async () => {
						await setStatus({ owner, systemStatus, section, suspend: true, synth });
					});
					it('then calling exchange() reverts', async () => {
						await assert.revert(
							synthetix.exchange(sUSD, toUnit('1'), sETH, { from: account1 }),
							'Operation prohibited'
						);
					});
					describe(`when ${section} is resumed`, () => {
						beforeEach(async () => {
							await setStatus({ owner, systemStatus, section, suspend: false, synth });
						});
						it('then calling exchange() succeeds', async () => {
							await synthetix.exchange(sUSD, toUnit('1'), sETH, { from: account1 });
						});
					});
				});
			});
			describe('when Synth(sBTC) is suspended', () => {
				beforeEach(async () => {
					// issue sAUD to test non-sUSD exchanges
					await sAUDContract.issue(account2, toUnit('100'));

					await setStatus({ owner, systemStatus, section: 'Synth', suspend: true, synth: sBTC });
				});
				it('then exchanging other synths still works', async () => {
					await synthetix.exchange(sUSD, toUnit('1'), sETH, { from: account1 });
					await synthetix.exchange(sAUD, toUnit('1'), sETH, { from: account2 });
				});
			});
		});

		describe('various exchange scenarios', () => {
			describe('when a user has 1000 sUSD', () => {
				// already issued in the top-level beforeEach

				it('should allow a user to exchange the synths they hold in one flavour for another', async () => {
					// Exchange sUSD to sAUD
					await synthetix.exchange(sUSD, amountIssued, sAUD, { from: account1 });

					// Get the exchange amounts
					const { amountReceived, fee, exchangeFeeRate } = await exchanger.getAmountsForExchange(
						amountIssued,
						sUSD,
						sAUD
					);

					// Assert we have the correct AUD value - exchange fee
					const sAUDBalance = await sAUDContract.balanceOf(account1);
					assert.bnEqual(amountReceived, sAUDBalance);

					// Assert we have the exchange fee to distribute
					const feePeriodZero = await feePool.recentFeePeriods(0);
					const usdFeeAmount = await exchangeRates.effectiveValue(sAUD, fee, sUSD);
					assert.bnEqual(usdFeeAmount, feePeriodZero.feesToDistribute);

					// Assert we have the exchangeFeeRate
					const exchangeFeeRatesAUD = await feePool.getExchangeFeeRateForSynth(sAUD);
					assert.bnEqual(exchangeFeeRate, exchangeFeeRatesAUD);
				});

				it('should emit a SynthExchange event @gasprofile', async () => {
					// Exchange sUSD to sAUD
					const txn = await synthetix.exchange(sUSD, amountIssued, sAUD, {
						from: account1,
					});

					const sAUDBalance = await sAUDContract.balanceOf(account1);

					const synthExchangeEvent = txn.logs.find(log => log.event === 'SynthExchange');
					assert.eventEqual(synthExchangeEvent, 'SynthExchange', {
						account: account1,
						fromCurrencyKey: toBytes32('sUSD'),
						fromAmount: amountIssued,
						toCurrencyKey: toBytes32('sAUD'),
						toAmount: sAUDBalance,
						toAddress: account1,
					});
				});

				it('when a user tries to exchange more than they have, then it fails', async () => {
					await assert.revert(
						synthetix.exchange(sAUD, toUnit('1'), sUSD, {
							from: account1,
						}),
						// Legacy safe math had no revert reasons
						!legacy ? 'SafeMath: subtraction overflow' : undefined
					);
				});

				it('when a user tries to exchange more than they have, then it fails', async () => {
					await assert.revert(
						synthetix.exchange(sUSD, toUnit('1001'), sAUD, {
							from: account1,
						}),
						// Legacy safe math had no revert reasons
						!legacy ? 'SafeMath: subtraction overflow' : undefined
					);
				});

				['exchange', 'exchangeOnBehalf'].forEach(type => {
					describe(`rate stale scenarios for ${type}`, () => {
						const exchange = ({ from, to, amount }) => {
							if (type === 'exchange')
								return synthetix.exchange(from, amount, to, { from: account1 });
							else
								return synthetix.exchangeOnBehalf(account1, from, amount, to, { from: account2 });
						};

						beforeEach(async () => {
							await delegateApprovals.approveExchangeOnBehalf(account2, { from: account1 });
						});
						describe('when rates have gone stale for all synths', () => {
							beforeEach(async () => {
								await fastForward(
									(await exchangeRates.rateStalePeriod()).add(web3.utils.toBN('300'))
								);
							});
							it(`attempting to ${type} from sUSD into sAUD reverts with dest stale`, async () => {
								await assert.revert(
									exchange({ from: sUSD, amount: amountIssued, to: sAUD }),
									'Src/dest rate stale or not found'
								);
							});
							it('settling still works ', async () => {
								await synthetix.settle(sAUD, { from: account1 });
							});
							describe('when that synth has a fresh rate', () => {
								beforeEach(async () => {
									const timestamp = await currentTime();

									await exchangeRates.updateRates([sAUD], ['0.75'].map(toUnit), timestamp, {
										from: oracle,
									});
								});
								describe(`when the user ${type} into that synth`, () => {
									beforeEach(async () => {
										await exchange({ from: sUSD, amount: amountIssued, to: sAUD });
									});
									describe('after the waiting period expires and the synth has gone stale', () => {
										beforeEach(async () => {
											await fastForward(
												(await exchangeRates.rateStalePeriod()).add(web3.utils.toBN('300'))
											);
										});
										it(`${type} back to sUSD fails as the source has no rate`, async () => {
											await assert.revert(
												exchange({ from: sAUD, amount: amountIssued, to: sUSD }),
												'Src/dest rate stale or not found'
											);
										});
									});
								});
							});
						});
					});
				});

				describe('exchanging on behalf', async () => {
					const authoriser = account1;
					const delegate = account2;

					it('exchangeOnBehalf() cannot be invoked directly by any account via Exchanger', async () => {
						await onlyGivenAddressCanInvoke({
							fnc: exchanger.exchangeOnBehalf,
							accounts,
							args: [authoriser, delegate, sUSD, toUnit('100'), sAUD],
							reason: 'Only synthetix or a synth contract can perform this action',
						});
					});

					describe('when not approved it should revert on', async () => {
						it('exchangeOnBehalf', async () => {
							await assert.revert(
								synthetix.exchangeOnBehalf(authoriser, sAUD, toUnit('1'), sUSD, { from: delegate }),
								'Not approved to act on behalf'
							);
						});
					});
					describe('when delegate address approved to exchangeOnBehalf', async () => {
						// (sUSD amount issued earlier in top-level beforeEach)
						beforeEach(async () => {
							await delegateApprovals.approveExchangeOnBehalf(delegate, { from: authoriser });
						});
						describe('suspension conditions on Synthetix.exchangeOnBehalf()', () => {
							const synth = sAUD;
							['System', 'Exchange', 'Synth'].forEach(section => {
								describe(`when ${section} is suspended`, () => {
									beforeEach(async () => {
										await setStatus({ owner, systemStatus, section, suspend: true, synth });
									});
									it('then calling exchange() reverts', async () => {
										await assert.revert(
											synthetix.exchangeOnBehalf(authoriser, sUSD, amountIssued, sAUD, {
												from: delegate,
											}),
											'Operation prohibited'
										);
									});
									describe(`when ${section} is resumed`, () => {
										beforeEach(async () => {
											await setStatus({ owner, systemStatus, section, suspend: false, synth });
										});
										it('then calling exchange() succeeds', async () => {
											await synthetix.exchangeOnBehalf(authoriser, sUSD, amountIssued, sAUD, {
												from: delegate,
											});
										});
									});
								});
							});
							describe('when Synth(sBTC) is suspended', () => {
								beforeEach(async () => {
									await setStatus({
										owner,
										systemStatus,
										section: 'Synth',
										suspend: true,
										synth: sBTC,
									});
								});
								it('then exchanging other synths on behalf still works', async () => {
									await synthetix.exchangeOnBehalf(authoriser, sUSD, amountIssued, sAUD, {
										from: delegate,
									});
								});
							});
						});

						it('should revert if non-delegate invokes exchangeOnBehalf', async () => {
							await onlyGivenAddressCanInvoke({
								fnc: synthetix.exchangeOnBehalf,
								args: [authoriser, sUSD, amountIssued, sAUD],
								accounts,
								address: delegate,
								reason: 'Not approved to act on behalf',
							});
						});
						it('should exchangeOnBehalf and authoriser recieves the destSynth', async () => {
							// Exchange sUSD to sAUD
							await synthetix.exchangeOnBehalf(authoriser, sUSD, amountIssued, sAUD, {
								from: delegate,
							});

							const { amountReceived, fee } = await exchanger.getAmountsForExchange(
								amountIssued,
								sUSD,
								sAUD
							);

							// Assert we have the correct AUD value - exchange fee
							const sAUDBalance = await sAUDContract.balanceOf(authoriser);
							assert.bnEqual(amountReceived, sAUDBalance);

							// Assert we have the exchange fee to distribute
							const feePeriodZero = await feePool.recentFeePeriods(0);
							const usdFeeAmount = await exchangeRates.effectiveValue(sAUD, fee, sUSD);
							assert.bnEqual(usdFeeAmount, feePeriodZero.feesToDistribute);
						});
					});
				});
			});
		});

		describe('when dealing with inverted synths', () => {
			describe('when price spike deviation is set to a factor of 2.5', () => {
				beforeEach(async () => {
					await exchanger.setPriceDeviationThreshold(toUnit('2.5'), { from: owner });
				});
				describe('when the iBTC synth is set with inverse pricing', () => {
					const iBTCEntryPoint = toUnit(4000);
					beforeEach(async () => {
						exchangeRates.setInversePricing(
							iBTC,
							iBTCEntryPoint,
							toUnit(6500),
							toUnit(1000),
							false,
							false,
							{
								from: owner,
							}
						);
					});
					describe('when a user holds holds 100,000 SNX', () => {
						beforeEach(async () => {
							await synthetix.transfer(account1, toUnit(1e5), {
								from: owner,
							});
						});

						describe('when a price within bounds for iBTC is received', () => {
							const iBTCPrice = toUnit(6000);
							beforeEach(async () => {
								await exchangeRates.updateRates([iBTC], [iBTCPrice], timestamp, {
									from: oracle,
								});
							});
							describe('when the user tries to mint 1% of their SNX value', () => {
								const amountIssued = toUnit(1e3);
								beforeEach(async () => {
									// Issue
									await sUSDContract.issue(account1, amountIssued);
								});
								describe('when the user tries to exchange some sUSD into iBTC', () => {
									const assertExchangeSucceeded = async ({
										amountExchanged,
										txn,
										exchangeFeeRateMultiplier = 1,
										from = sUSD,
										to = iBTC,
										toContract = iBTCContract,
										prevBalance,
									}) => {
										// Note: this presumes balance was empty before the exchange - won't work when
										// exchanging into sUSD as there is an existing sUSD balance from minting
										const exchangeFeeRate = await exchanger.feeRateForExchange(sUSD, iBTC);
										const actualExchangeFee = multiplyDecimal(
											exchangeFeeRate,
											toUnit(exchangeFeeRateMultiplier)
										);
										const balance = await toContract.balanceOf(account1);
										const effectiveValue = await exchangeRates.effectiveValue(
											from,
											amountExchanged,
											to
										);
										const effectiveValueMinusFees = effectiveValue.sub(
											multiplyDecimal(effectiveValue, actualExchangeFee)
										);

										const balanceFromExchange = prevBalance ? balance.sub(prevBalance) : balance;

										assert.bnEqual(balanceFromExchange, effectiveValueMinusFees);

										// check logs
										const synthExchangeEvent = txn.logs.find(log => log.event === 'SynthExchange');

										assert.eventEqual(synthExchangeEvent, 'SynthExchange', {
											fromCurrencyKey: from,
											fromAmount: amountExchanged,
											toCurrencyKey: to,
											toAmount: effectiveValueMinusFees,
											toAddress: account1,
										});
									};
									let exchangeTxns;
									const amountExchanged = toUnit(1e2);
									beforeEach(async () => {
										exchangeTxns = [];
										exchangeTxns.push(
											await synthetix.exchange(sUSD, amountExchanged, iBTC, {
												from: account1,
											})
										);
									});
									it('then it exchanges correctly into iBTC', async () => {
										await assertExchangeSucceeded({
											amountExchanged,
											txn: exchangeTxns[0],
											from: sUSD,
											to: iBTC,
											toContract: iBTCContract,
										});
									});
									describe('when the user tries to exchange some iBTC into another synth', () => {
										const newAmountExchanged = toUnit(0.003); // current iBTC balance is a bit under 0.05

										beforeEach(async () => {
											await fastForward(500); // fast forward through waiting period
											exchangeTxns.push(
												await synthetix.exchange(iBTC, newAmountExchanged, sAUD, {
													from: account1,
												})
											);
										});
										it('then it exchanges correctly out of iBTC', async () => {
											await assertExchangeSucceeded({
												amountExchanged: newAmountExchanged,
												txn: exchangeTxns[1],
												from: iBTC,
												to: sAUD,
												toContract: sAUDContract,
												exchangeFeeRateMultiplier: 1,
											});
										});

										describe('when a price outside of bounds for iBTC is received', () => {
											const newiBTCPrice = toUnit(7500);
											beforeEach(async () => {
												// prevent price spike from being hit
												const newTimestamp = await currentTime();
												await exchangeRates.updateRates([iBTC], [newiBTCPrice], newTimestamp, {
													from: oracle,
												});
											});
											describe('when the user tries to exchange some iBTC again', () => {
												beforeEach(async () => {
													await fastForward(500); // fast forward through waiting period

													exchangeTxns.push(
														await synthetix.exchange(iBTC, toUnit(0.001), sEUR, {
															from: account1,
														})
													);
												});
												it('then it still exchanges correctly into iBTC even when frozen', async () => {
													await assertExchangeSucceeded({
														amountExchanged: toUnit(0.001),
														txn: exchangeTxns[2],
														from: iBTC,
														to: sEUR,
														toContract: sEURContract,
														exchangeFeeRateMultiplier: 1,
													});
												});
											});
											describe('when the user tries to exchange iBTC into another synth', () => {
												beforeEach(async () => {
													await fastForward(500); // fast forward through waiting period

													exchangeTxns.push(
														await synthetix.exchange(iBTC, newAmountExchanged, sEUR, {
															from: account1,
														})
													);
												});
												it('then it exchanges correctly out of iBTC, even while frozen', async () => {
													await assertExchangeSucceeded({
														amountExchanged: newAmountExchanged,
														txn: exchangeTxns[2],
														from: iBTC,
														to: sEUR,
														toContract: sEURContract,
														exchangeFeeRateMultiplier: 1,
													});
												});
											});
										});
									});
									describe('doubling of fees for swing trades', () => {
										const iBTCexchangeAmount = toUnit(0.002); // current iBTC balance is a bit under 0.05
										let txn;
										describe('when the user tries to exchange some short iBTC into long sBTC', () => {
											beforeEach(async () => {
												await fastForward(500); // fast forward through waiting period

												txn = await synthetix.exchange(iBTC, iBTCexchangeAmount, sBTC, {
													from: account1,
												});
											});
											it('then it exchanges correctly from iBTC to sBTC, not doubling the fee', async () => {
												await assertExchangeSucceeded({
													amountExchanged: iBTCexchangeAmount,
													txn,
													exchangeFeeRateMultiplier: 1,
													from: iBTC,
													to: sBTC,
													toContract: sBTCContract,
												});
											});
											describe('when the user tries to exchange some short iBTC into sEUR', () => {
												beforeEach(async () => {
													await fastForward(500); // fast forward through waiting period

													txn = await synthetix.exchange(iBTC, iBTCexchangeAmount, sEUR, {
														from: account1,
													});
												});
												it('then it exchanges correctly from iBTC to sEUR, not doubling the fee', async () => {
													await assertExchangeSucceeded({
														amountExchanged: iBTCexchangeAmount,
														txn,
														exchangeFeeRateMultiplier: 1,
														from: iBTC,
														to: sEUR,
														toContract: sEURContract,
													});
												});
												describe('when the user tries to exchange some sEUR for iBTC', () => {
													const sEURExchangeAmount = toUnit(0.001);
													let prevBalance;
													beforeEach(async () => {
														await fastForward(500); // fast forward through waiting period

														prevBalance = await iBTCContract.balanceOf(account1);
														txn = await synthetix.exchange(sEUR, sEURExchangeAmount, iBTC, {
															from: account1,
														});
													});
													it('then it exchanges correctly from sEUR to iBTC, not doubling the fee', async () => {
														await assertExchangeSucceeded({
															amountExchanged: sEURExchangeAmount,
															txn,
															exchangeFeeRateMultiplier: 1,
															from: sEUR,
															to: iBTC,
															toContract: iBTCContract,
															prevBalance,
														});
													});
												});
											});
										});
										describe('when the user tries to exchange some short iBTC for sUSD', () => {
											let prevBalance;

											beforeEach(async () => {
												await fastForward(500); // fast forward through waiting period

												prevBalance = await sUSDContract.balanceOf(account1);
												txn = await synthetix.exchange(iBTC, iBTCexchangeAmount, sUSD, {
													from: account1,
												});
											});
											it('then it exchanges correctly out of iBTC, with the regular fee', async () => {
												await assertExchangeSucceeded({
													amountExchanged: iBTCexchangeAmount,
													txn,
													from: iBTC,
													to: sUSD,
													toContract: sUSDContract,
													prevBalance,
												});
											});
										});
									});
								});
							});
						});
					});
				});
			});
		});
	});

	describe('priceSpikeDeviation', () => {
		const baseRate = 100;
		describe(`when the price of sETH is ${baseRate}`, () => {
			beforeEach(async () => {
				await exchangeRates.updateRates([sETH], [toUnit(baseRate.toString())], timestamp, {
					from: oracle,
				});
			});
			describe('when price spike deviation is set to a factor of 2', () => {
				const baseFactor = 2;
				beforeEach(async () => {
					await exchanger.setPriceDeviationThreshold(toUnit(baseFactor.toString()), {
						from: owner,
					});
				});
				describe('suspension triggered via exchanging', () => {
					describe('given the user has some sETH', () => {
						beforeEach(async () => {
							await sETHContract.issue(account1, toUnit('1'));
						});

						const assertSpike = ({ from, to, target, factor, spikeExpected }) => {
							const rate = Math.abs(
								(factor > 0 ? baseRate * factor : baseRate / factor).toFixed(2)
							);
							describe(`when the rate of ${web3.utils.hexToAscii(
								target
							)} is ${rate} (factor: ${factor})`, () => {
								beforeEach(async () => {
									await exchangeRates.updateRates([target], [toUnit(rate)], timestamp, {
										from: oracle,
									});
								});
								describe(`when a user exchanges`, () => {
									let logs;

									beforeEach(async () => {
										const { tx: hash } = await synthetix.exchange(from, toUnit('0.01'), to, {
											from: account1,
										});
										logs = await getDecodedLogs({
											hash,
											contracts: [synthetix, exchanger, systemStatus],
										});
									});
									if (Math.abs(factor) >= baseFactor || spikeExpected) {
										it('then the synth is suspended', async () => {
											const { suspended, reason } = await systemStatus.synthSuspension(target);
											assert.ok(suspended);
											assert.equal(reason, '65');
										});
										it('and no exchange took place', async () => {
											assert.ok(!logs.some(({ name } = {}) => name === 'SynthExchange'));
										});
									} else {
										it('then neither synth is suspended', async () => {
											const suspensions = await Promise.all([
												systemStatus.synthSuspension(from),
												systemStatus.synthSuspension(to),
											]);
											assert.ok(!suspensions[0].suspended);
											assert.ok(!suspensions[1].suspended);
										});
										it('and an exchange took place', async () => {
											assert.ok(logs.some(({ name } = {}) => name === 'SynthExchange'));
										});
									}
								});
							});
						};

						const assertRange = ({ from, to, target }) => {
							[1, -1].forEach(multiplier => {
								describe(`${multiplier > 0 ? 'upwards' : 'downwards'} movement`, () => {
									// below threshold
									assertSpike({
										from,
										to,
										target,
										factor: 1.99 * multiplier,
									});

									// on threshold
									assertSpike({
										from,
										to,
										target,
										factor: 2 * multiplier,
									});

									// over threshold
									assertSpike({
										from,
										to,
										target,
										factor: 3 * multiplier,
									});
								});
							});
						};

						const assertBothSidesOfTheExchange = () => {
							describe('on the dest side', () => {
								assertRange({ from: sUSD, to: sETH, target: sETH });
							});

							describe('on the src side', () => {
								assertRange({ from: sETH, to: sAUD, target: sETH });
							});
						};

						describe('with no prior exchange history', () => {
							assertBothSidesOfTheExchange();

							describe('when a recent price rate is set way outside of the threshold', () => {
								beforeEach(async () => {
									await fastForward(10);
									await exchangeRates.updateRates([sETH], [toUnit('1000')], await currentTime(), {
										from: oracle,
									});
								});
								describe('and then put back to normal', () => {
									beforeEach(async () => {
										await fastForward(10);
										await exchangeRates.updateRates(
											[sETH],
											[baseRate.toString()],
											await currentTime(),
											{
												from: oracle,
											}
										);
									});
									assertSpike({
										from: sUSD,
										to: sETH,
										target: sETH,
										factor: 1,
										spikeExpected: true,
									});
								});
							});
						});

						describe('with a prior exchange from another user into the source', () => {
							beforeEach(async () => {
								await synthetix.exchange(sUSD, toUnit('1'), sETH, { from: account2 });
							});

							assertBothSidesOfTheExchange();
						});

						describe('with a prior exchange from another user out of the source', () => {
							beforeEach(async () => {
								await sETHContract.issue(account2, toUnit('1'));
								await synthetix.exchange(sETH, toUnit('1'), sAUD, { from: account2 });
							});

							assertBothSidesOfTheExchange();
						});
					});
				});

				describe('suspension invoked by anyone via suspendSynthWithInvalidPrice()', () => {});

				describe('via settlement', () => {
					describe('with price spike deviation', () => {
						describe('when price spike deviation is a factor of 2', () => {
							describe('when a user exchange 100 sUSD into sETH', () => {
								describe('and the sETH rate moves up by a factor of 2 to 200', () => {
									it('then settlement should be 0 as a spike is detected');
								});
								describe('and the sETH rates moves down by a factor of 2 to 50', () => {
									it('then settlement should be 0 as a spike is detected');
								});
							});
						});
					});
				});
			});
		});
	});
});<|MERGE_RESOLUTION|>--- conflicted
+++ resolved
@@ -897,7 +897,6 @@
 													expected: expectedSettlement,
 												});
 
-<<<<<<< HEAD
 												decodedEventEqual({
 													log: decodedLogs.find(({ name }) => name === 'SynthExchange'),
 													event: 'SynthExchange',
@@ -907,111 +906,6 @@
 											});
 										});
 									});
-=======
-								assert.bnEqual(rebateAmount, expected.rebateAmount);
-								assert.bnEqual(reclaimAmount, expected.reclaimAmount);
-							});
-							describe('when the user makes a 2nd exchange of 100 sUSD into sUSD:sEUR at 1:1', () => {
-								beforeEach(async () => {
-									// fast forward 60 seconds so 1st exchange is using first rate
-									await fastForward(60);
-
-									await synthetix.exchange(sUSD, amountOfSrcExchanged, sEUR, {
-										from: account1,
-									});
-								});
-								describe('and then the price increases for sUSD:sEUR to 2:1', () => {
-									beforeEach(async () => {
-										await fastForward(5);
-
-										timestamp = await currentTime();
-
-										await exchangeRates.updateRates([sEUR], ['2'].map(toUnit), timestamp, {
-											from: oracle,
-										});
-									});
-									describe('when settlement is invoked', () => {
-										describe('when another minute passes', () => {
-											let expectedSettlementReclaim;
-											let expectedSettlementRebate;
-											beforeEach(async () => {
-												await fastForward(60);
-
-												expectedSettlementRebate = calculateExpectedSettlementAmount({
-													amount: amountOfSrcExchanged,
-													oldRate: divideDecimal(1, 2),
-													newRate: divideDecimal(1, 1),
-												});
-
-												expectedSettlementReclaim = calculateExpectedSettlementAmount({
-													amount: amountOfSrcExchanged,
-													oldRate: divideDecimal(1, 1),
-													newRate: divideDecimal(1, 2),
-												});
-											});
-
-											describe('when settle() is invoked', () => {
-												let transaction;
-												beforeEach(async () => {
-													transaction = await synthetix.settle(sEUR, {
-														from: account1,
-													});
-												});
-												it('then it settles with two ExchangeEntrySettled events one for reclaim and one for rebate', async () => {
-													const logs = await getDecodedLogs({
-														hash: transaction.tx,
-														contracts: [synthetix, exchanger, sUSDContract],
-													});
-
-													// check the rebate event first
-													decodedEventEqual({
-														log: logs.filter(({ name }) => name === 'ExchangeEntrySettled')[0],
-														event: 'ExchangeEntrySettled',
-														emittedFrom: exchanger.address,
-														args: [
-															account1,
-															sUSD,
-															amountOfSrcExchanged,
-															sEUR,
-															new web3.utils.BN(0),
-															expectedSettlementRebate.rebateAmount,
-															new web3.utils.BN(1),
-															new web3.utils.BN(2),
-															exchangeTime + 1,
-														],
-														bnCloseVariance,
-													});
-
-													// check the reclaim event
-													decodedEventEqual({
-														log: logs.filter(({ name }) => name === 'ExchangeEntrySettled')[1],
-														event: 'ExchangeEntrySettled',
-														emittedFrom: exchanger.address,
-														args: [
-															account1,
-															sUSD,
-															amountOfSrcExchanged,
-															sEUR,
-															expectedSettlementReclaim.reclaimAmount,
-															new web3.utils.BN(0),
-															new web3.utils.BN(1),
-															new web3.utils.BN(2),
-														],
-														bnCloseVariance,
-													});
-												});
-											});
-										});
-									});
-								});
-							});
-							describe('when settlement is invoked', () => {
-								it('then it reverts as the waiting period has not ended', async () => {
-									await assert.revert(
-										synthetix.settle(sEUR, { from: account1 }),
-										'Cannot settle during waiting period'
-									);
->>>>>>> 28623d6e
 								});
 								describe('when the price halves for sUSD:sEUR to 1:1', () => {
 									beforeEach(async () => {
@@ -1037,6 +931,100 @@
 
 										assert.bnEqual(rebateAmount, expected.rebateAmount);
 										assert.bnEqual(reclaimAmount, expected.reclaimAmount);
+									});
+									describe('when the user makes a 2nd exchange of 100 sUSD into sUSD:sEUR at 1:1', () => {
+										beforeEach(async () => {
+											// fast forward 60 seconds so 1st exchange is using first rate
+											await fastForward(60);
+
+											await synthetix.exchange(sUSD, amountOfSrcExchanged, sEUR, {
+												from: account1,
+											});
+										});
+										describe('and then the price increases for sUSD:sEUR to 2:1', () => {
+											beforeEach(async () => {
+												await fastForward(5);
+
+												timestamp = await currentTime();
+
+												await exchangeRates.updateRates([sEUR], ['2'].map(toUnit), timestamp, {
+													from: oracle,
+												});
+											});
+											describe('when settlement is invoked', () => {
+												describe('when another minute passes', () => {
+													let expectedSettlementReclaim;
+													let expectedSettlementRebate;
+													beforeEach(async () => {
+														await fastForward(60);
+
+														expectedSettlementRebate = calculateExpectedSettlementAmount({
+															amount: amountOfSrcExchanged,
+															oldRate: divideDecimal(1, 2),
+															newRate: divideDecimal(1, 1),
+														});
+
+														expectedSettlementReclaim = calculateExpectedSettlementAmount({
+															amount: amountOfSrcExchanged,
+															oldRate: divideDecimal(1, 1),
+															newRate: divideDecimal(1, 2),
+														});
+													});
+
+													describe('when settle() is invoked', () => {
+														let transaction;
+														beforeEach(async () => {
+															transaction = await synthetix.settle(sEUR, {
+																from: account1,
+															});
+														});
+														it('then it settles with two ExchangeEntrySettled events one for reclaim and one for rebate', async () => {
+															const logs = await getDecodedLogs({
+																hash: transaction.tx,
+																contracts: [synthetix, exchanger, sUSDContract],
+															});
+
+															// check the rebate event first
+															decodedEventEqual({
+																log: logs.filter(({ name }) => name === 'ExchangeEntrySettled')[0],
+																event: 'ExchangeEntrySettled',
+																emittedFrom: exchanger.address,
+																args: [
+																	account1,
+																	sUSD,
+																	amountOfSrcExchanged,
+																	sEUR,
+																	new web3.utils.BN(0),
+																	expectedSettlementRebate.rebateAmount,
+																	new web3.utils.BN(1),
+																	new web3.utils.BN(2),
+																	exchangeTime + 1,
+																],
+																bnCloseVariance,
+															});
+
+															// check the reclaim event
+															decodedEventEqual({
+																log: logs.filter(({ name }) => name === 'ExchangeEntrySettled')[1],
+																event: 'ExchangeEntrySettled',
+																emittedFrom: exchanger.address,
+																args: [
+																	account1,
+																	sUSD,
+																	amountOfSrcExchanged,
+																	sEUR,
+																	expectedSettlementReclaim.reclaimAmount,
+																	new web3.utils.BN(0),
+																	new web3.utils.BN(1),
+																	new web3.utils.BN(2),
+																],
+																bnCloseVariance,
+															});
+														});
+													});
+												});
+											});
+										});
 									});
 									describe('when settlement is invoked', () => {
 										it('then it reverts as the waiting period has not ended', async () => {
