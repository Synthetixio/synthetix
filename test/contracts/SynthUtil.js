'use strict';

const { contract } = require('hardhat');
const { assert, addSnapshotBeforeRestoreAfterEach } = require('./common');
<<<<<<< HEAD
const {
	toBytes32,
	defaults: { DYNAMIC_FEE_ROUNDS },
	constants: { ZERO_BYTES32 },
} = require('../..');
=======
const { toBytes32 } = require('../..');
>>>>>>> 509688a0
const { toUnit, currentTime } = require('../utils')();
const { setExchangeFeeRateForSynths } = require('./helpers');

const { setupAllContracts } = require('./setup');

contract('SynthUtil', accounts => {
	const [, ownerAccount, oracle, account2] = accounts;
	let synthUtil, sUSDContract, synthetix, exchangeRates, timestamp, systemSettings, debtCache;

	const [sUSD, sBTC, iBTC] = ['sUSD', 'sBTC', 'iBTC'].map(toBytes32);
	const synthKeys = [sUSD, sBTC, iBTC];
	const synthPrices = [toUnit('1'), toUnit('5000'), toUnit('5000')];

	before(async () => {
		({
			SynthUtil: synthUtil,
			SynthsUSD: sUSDContract,
			Synthetix: synthetix,
			ExchangeRates: exchangeRates,
			SystemSettings: systemSettings,
			DebtCache: debtCache,
		} = await setupAllContracts({
			accounts,
			synths: ['sUSD', 'sBTC', 'iBTC'],
			contracts: [
				'SynthUtil',
				'Synthetix',
				'Exchanger',
				'ExchangeRates',
				'ExchangeState',
				'FeePoolState',
				'FeePoolEternalStorage',
				'SystemSettings',
				'DebtCache',
				'Issuer',
				'CollateralManager',
				'RewardEscrowV2', // required for issuer._collateral to read collateral
			],
		}));
	});

	addSnapshotBeforeRestoreAfterEach();

	beforeEach(async () => {
		timestamp = await currentTime();
		for (let i = 0; i < DYNAMIC_FEE_ROUNDS; i++) {
			await exchangeRates.updateRates([sBTC, iBTC], ['5000', '5000'].map(toUnit), timestamp, {
				from: oracle,
			});
		}
		await debtCache.takeDebtSnapshot();

		// set a 0% default exchange fee rate for test purpose
		const exchangeFeeRate = toUnit('0');
		await setExchangeFeeRateForSynths({
			owner: ownerAccount,
			systemSettings,
			synthKeys,
			exchangeFeeRates: synthKeys.map(() => exchangeFeeRate),
		});
	});

	describe('given an instance', () => {
		const sUSDMinted = toUnit('10000');
		const amountToExchange = toUnit('50');
		const sUSDAmount = toUnit('100');
		beforeEach(async () => {
			await synthetix.issueSynths(sUSDMinted, {
				from: ownerAccount,
			});
			await sUSDContract.transfer(account2, sUSDAmount, { from: ownerAccount });
			await synthetix.exchange(sUSD, amountToExchange, sBTC, { from: account2 });
		});
		describe('totalSynthsInKey', () => {
			it('should return the total balance of synths into the specified currency key', async () => {
				assert.bnEqual(await synthUtil.totalSynthsInKey(account2, sUSD), sUSDAmount);
			});
		});
		describe('synthsBalances', () => {
			it('should return the balance and its value in sUSD for every synth in the wallet', async () => {
				const effectiveValue = await exchangeRates.effectiveValue(sUSD, amountToExchange, sBTC);
				assert.deepEqual(await synthUtil.synthsBalances(account2), [
					[sUSD, sBTC, iBTC],
					[toUnit('50'), effectiveValue, 0],
					[toUnit('50'), toUnit('50'), 0],
				]);
			});
		});
		describe('synthsRates', () => {
			it('should return the correct synth rates', async () => {
				assert.deepEqual(await synthUtil.synthsRates(), [synthKeys, synthPrices]);
			});
		});
		describe('synthsTotalSupplies', () => {
			it('should return the correct synth total supplies', async () => {
				const effectiveValue = await exchangeRates.effectiveValue(sUSD, amountToExchange, sBTC);
				assert.deepEqual(await synthUtil.synthsTotalSupplies(), [
					synthKeys,
					[sUSDMinted.sub(amountToExchange), effectiveValue, 0],
					[sUSDMinted.sub(amountToExchange), amountToExchange, 0],
				]);
			});
		});
	});
});<|MERGE_RESOLUTION|>--- conflicted
+++ resolved
@@ -2,15 +2,10 @@
 
 const { contract } = require('hardhat');
 const { assert, addSnapshotBeforeRestoreAfterEach } = require('./common');
-<<<<<<< HEAD
 const {
 	toBytes32,
 	defaults: { DYNAMIC_FEE_ROUNDS },
-	constants: { ZERO_BYTES32 },
 } = require('../..');
-=======
-const { toBytes32 } = require('../..');
->>>>>>> 509688a0
 const { toUnit, currentTime } = require('../utils')();
 const { setExchangeFeeRateForSynths } = require('./helpers');
 
