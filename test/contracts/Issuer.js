--- conflicted
+++ resolved
@@ -1,6 +1,6 @@
 'use strict';
 
-const { artifacts, contract, web3, legacy, gasProfile } = require('@nomiclabs/buidler');
+const { artifacts, contract, web3, legacy } = require('@nomiclabs/buidler');
 
 const { assert, addSnapshotBeforeRestoreAfterEach } = require('./common');
 
@@ -1061,7 +1061,6 @@
 			assert.bnClose(balanceOfAccount1AfterBurn, amountTransferred, '1000');
 		});
 
-<<<<<<< HEAD
 		it("should successfully burn all user's synths @gasprofile", async () => {
 			// Give some SNX to account1
 			await synthetix.transfer(account1, toUnit('10000'), {
@@ -1069,14 +1068,12 @@
 			});
 
 			// Issue
-			const issueTxn = await synthetix.issueSynths(toUnit('199'), { from: account1 });
-			gasProfile(Object.assign({ fnc: 'Synthetix.issueSynths()' }, issueTxn));
+			await synthetix.issueSynths(toUnit('199'), { from: account1 });
 
 			// Then try to burn them all. Only 10 synths (and fees) should be gone.
-			const burnTxn = await synthetix.burnSynths(await sUSDContract.balanceOf(account1), {
+			await synthetix.burnSynths(await sUSDContract.balanceOf(account1), {
 				from: account1,
 			});
-			gasProfile(Object.assign({ fnc: 'Synthetix.burnSynths()' }, burnTxn));
 
 			assert.bnEqual(await sUSDContract.balanceOf(account1), web3.utils.toBN(0));
 		});
@@ -1089,46 +1086,38 @@
 			await synthetix.transfer(account2, toUnit('200000'), {
 				from: owner,
 			});
-=======
-	it("should successfully burn all user's synths @gasprofile", async () => {
-		// Give some SNX to account1
-		await synthetix.transfer(account1, toUnit('10000'), {
-			from: owner,
-		});
->>>>>>> 3f9e6489
-
-		// Issue
-		await synthetix.issueSynths(toUnit('199'), { from: account1 });
-
-		// Then try to burn them all. Only 10 synths (and fees) should be gone.
-		await synthetix.burnSynths(await sUSDContract.balanceOf(account1), {
-			from: account1,
-		});
-
-		assert.bnEqual(await sUSDContract.balanceOf(account1), web3.utils.toBN(0));
-	});
-
-	it('should burn the correct amount of synths', async () => {
-		// Give some SNX to account1
-		await synthetix.transfer(account1, toUnit('200000'), {
-			from: owner,
-		});
-		await synthetix.transfer(account2, toUnit('200000'), {
-			from: owner,
-		});
-
-		// Issue
-		const issuedSynthsPt1 = toUnit('2000');
-		const issuedSynthsPt2 = toUnit('2000');
-		await synthetix.issueSynths(issuedSynthsPt1, { from: account1 });
-		await synthetix.issueSynths(issuedSynthsPt2, { from: account1 });
-		await synthetix.issueSynths(toUnit('1000'), { from: account2 });
-
-		const debt = await synthetix.debtBalanceOf(account1, sUSD);
-		assert.bnClose(debt, toUnit('4000'));
-	});
-
-<<<<<<< HEAD
+
+			// Issue
+			await synthetix.issueSynths(toUnit('199'), { from: account1 });
+
+			// Then try to burn them all. Only 10 synths (and fees) should be gone.
+			await synthetix.burnSynths(await sUSDContract.balanceOf(account1), {
+				from: account1,
+			});
+
+			assert.bnEqual(await sUSDContract.balanceOf(account1), web3.utils.toBN(0));
+		});
+
+		it('should burn the correct amount of synths', async () => {
+			// Give some SNX to account1
+			await synthetix.transfer(account1, toUnit('200000'), {
+				from: owner,
+			});
+			await synthetix.transfer(account2, toUnit('200000'), {
+				from: owner,
+			});
+
+			// Issue
+			const issuedSynthsPt1 = toUnit('2000');
+			const issuedSynthsPt2 = toUnit('2000');
+			await synthetix.issueSynths(issuedSynthsPt1, { from: account1 });
+			await synthetix.issueSynths(issuedSynthsPt2, { from: account1 });
+			await synthetix.issueSynths(toUnit('1000'), { from: account2 });
+
+			const debt = await synthetix.debtBalanceOf(account1, sUSD);
+			assert.bnClose(debt, toUnit('4000'));
+		});
+
 		describe('debt calculation in multi-issuance scenarios', () => {
 			it('should correctly calculate debt in a multi-issuance multi-burn scenario @gasprofile', async () => {
 				// Give some SNX to account1
@@ -1152,15 +1141,11 @@
 
 				await synthetix.issueSynths(issuedSynths1, { from: account1 });
 				await synthetix.issueSynths(issuedSynths2, { from: account2 });
-				const issueTxn = await synthetix.issueSynths(issuedSynths3, { from: account3 });
-
-				gasProfile(Object.assign({ fnc: 'Synthetix.issueSynths() (3rd of 3)' }, issueTxn));
+				await synthetix.issueSynths(issuedSynths3, { from: account3 });
 
 				await synthetix.burnSynths(burnAllSynths, { from: account1 });
 				await synthetix.burnSynths(burnAllSynths, { from: account2 });
-				const burnTxn = await synthetix.burnSynths(burnAllSynths, { from: account3 });
-
-				gasProfile(Object.assign({ fnc: 'Synthetix.burnSynths() (3rd of 3)' }, burnTxn));
+				await synthetix.burnSynths(burnAllSynths, { from: account3 });
 
 				const debtBalance1After = await synthetix.debtBalanceOf(account1, sUSD);
 				const debtBalance2After = await synthetix.debtBalanceOf(account2, sUSD);
@@ -1546,10 +1531,6 @@
 		});
 
 		it('should correctly calculate debt in a multi-issuance multi-burn scenario', async () => {
-=======
-	describe('debt calculation in multi-issuance scenarios', () => {
-		it('should correctly calculate debt in a multi-issuance multi-burn scenario @gasprofile', async () => {
->>>>>>> 3f9e6489
 			// Give some SNX to account1
 			await synthetix.transfer(account1, toUnit('500000'), {
 				from: owner,
