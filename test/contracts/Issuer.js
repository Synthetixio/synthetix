'use strict';

<<<<<<< HEAD
const { artifacts, contract, web3, legacy } = require('@nomiclabs/buidler');
=======
const { contract, web3, legacy } = require('@nomiclabs/buidler');
>>>>>>> dea50228

const { assert, addSnapshotBeforeRestoreAfterEach } = require('./common');

const { setupAllContracts } = require('./setup');

const MockEtherCollateral = artifacts.require('MockEtherCollateral');

const { currentTime, multiplyDecimal, divideDecimal, toUnit, fastForward } = require('../utils')();

const {
	setExchangeWaitingPeriod,
	setExchangeFee,
	getDecodedLogs,
	decodedEventEqual,
	onlyGivenAddressCanInvoke,
	ensureOnlyExpectedMutativeFunctions,
	setStatus,
} = require('./helpers');

const { toBytes32 } = require('../..');

contract('Issuer (via Synthetix)', async accounts => {
	const [sUSD, sAUD, sEUR, SNX, sETH] = ['sUSD', 'sAUD', 'sEUR', 'SNX', 'sETH'].map(toBytes32);

	const [, owner, oracle, account1, account2, account3, account6] = accounts;

	let synthetix,
		systemStatus,
		synthetixState,
		delegateApprovals,
		exchangeRates,
		feePool,
		sUSDContract,
		sETHContract,
		sEURContract,
		sAUDContract,
		escrow,
		rewardEscrow,
		exchanger,
		timestamp,
		issuer,
<<<<<<< HEAD
		synths,
		addressResolver;
=======
		synths;
>>>>>>> dea50228

	const getRemainingIssuableSynths = async account =>
		(await synthetix.remainingIssuableSynths(account))[0];

	// run this once before all tests to prepare our environment, snapshots on beforeEach will take
	// care of resetting to this state
	before(async () => {
<<<<<<< HEAD
		synths = ['sUSD', 'sAUD', 'sEUR', 'sETH'];
=======
		synths = ['sUSD', 'sAUD', 'sEUR'];
>>>>>>> dea50228
		({
			Synthetix: synthetix,
			SynthetixState: synthetixState,
			SystemStatus: systemStatus,
			ExchangeRates: exchangeRates,
			SynthetixEscrow: escrow,
			RewardEscrow: rewardEscrow,
			SynthsUSD: sUSDContract,
			SynthsETH: sETHContract,
			SynthsAUD: sAUDContract,
			SynthsEUR: sEURContract,
			Issuer: issuer,
			FeePool: feePool,
			Exchanger: exchanger,
			DelegateApprovals: delegateApprovals,
			AddressResolver: addressResolver,
		} = await setupAllContracts({
			accounts,
			synths,
			contracts: [
				'Synthetix',
				'ExchangeRates',
				'FeePool',
				'AddressResolver',
				'RewardEscrow',
				'SynthetixEscrow',
				'Issuer',
				'Exchanger', // necessary for burnSynths to check settlement of sUSD
				'IssuanceEternalStorage', // required to ensure issuing and burning succeed
				'DelegateApprovals', // necessary for *OnBehalf functions
			],
		}));

		// check default min stake time is set 24hrs
		const defaultMinStakeTime = 86400;
		assert.bnEqual(defaultMinStakeTime, await issuer.minimumStakeTime());

		// set minimumStakeTime on issue and burning to 0
		await issuer.setMinimumStakeTime(0, { from: owner });
	});

	addSnapshotBeforeRestoreAfterEach();

	beforeEach(async () => {
		timestamp = await currentTime();

		await exchangeRates.updateRates(
			[sAUD, sEUR, SNX, sETH],
			['0.5', '1.25', '0.1', '200'].map(toUnit),
			timestamp,
			{ from: oracle }
		);
	});

	it('ensure only known functions are mutative', () => {
		ensureOnlyExpectedMutativeFunctions({
			abi: issuer.abi,
			ignoreParents: ['MixinResolver'],
			expected: [
				'issueSynths',
				'issueSynthsOnBehalf',
				'issueMaxSynths',
				'issueMaxSynthsOnBehalf',
				'burnSynths',
				'burnSynthsOnBehalf',
				'burnSynthsToTarget',
				'burnSynthsToTargetOnBehalf',
				'setMinimumStakeTime',
			],
		});
	});

	describe('protected methods', () => {
		it('issueSynths() cannot be invoked directly by a user', async () => {
			await onlyGivenAddressCanInvoke({
				fnc: issuer.issueSynths,
				args: [account1, toUnit('1')],
				accounts,
				reason: 'Only the synthetix contract can perform this action',
			});
		});
		it('issueSynthsOnBehalf() cannot be invoked directly by a user', async () => {
			await onlyGivenAddressCanInvoke({
				fnc: issuer.issueSynthsOnBehalf,
				args: [account1, account2, toUnit('1')],
				accounts,
				reason: 'Only the synthetix contract can perform this action',
			});
		});
		it('issueMaxSynths() cannot be invoked directly by a user', async () => {
			await onlyGivenAddressCanInvoke({
				fnc: issuer.issueMaxSynths,
				args: [account1],
				accounts,
				reason: 'Only the synthetix contract can perform this action',
			});
		});
		it('issueMaxSynthsOnBehalf() cannot be invoked directly by a user', async () => {
			await onlyGivenAddressCanInvoke({
				fnc: issuer.issueMaxSynthsOnBehalf,
				args: [account1, account2],
				accounts,
				reason: 'Only the synthetix contract can perform this action',
			});
		});
		it('burnSynths() cannot be invoked directly by a user', async () => {
			await onlyGivenAddressCanInvoke({
				fnc: issuer.burnSynths,
				args: [account1, toUnit('1')],
				accounts,
				reason: 'Only the synthetix contract can perform this action',
			});
		});
		it('burnSynthsOnBehalf() cannot be invoked directly by a user', async () => {
			await onlyGivenAddressCanInvoke({
				fnc: issuer.burnSynthsOnBehalf,
				args: [account1, account2, toUnit('1')],
				accounts,
				reason: 'Only the synthetix contract can perform this action',
			});
		});
		it('burnSynthsToTarget() cannot be invoked directly by a user', async () => {
			await onlyGivenAddressCanInvoke({
				fnc: issuer.burnSynthsToTarget,
				args: [account1],
				accounts,
				reason: 'Only the synthetix contract can perform this action',
			});
		});
		it('burnSynthsToTargetOnBehalf() cannot be invoked directly by a user', async () => {
			await onlyGivenAddressCanInvoke({
				fnc: issuer.burnSynthsToTargetOnBehalf,
				args: [account1, account2],
				accounts,
				reason: 'Only the synthetix contract can perform this action',
			});
		});
		it('setMinimumStakeTime() can only be invoked by owner', async () => {
			await onlyGivenAddressCanInvoke({
				fnc: issuer.setMinimumStakeTime,
				args: [1],
				address: owner,
				accounts,
				reason: 'Only the contract owner may perform this action',
			});
		});
	});

	describe('minimumStakeTime - recording last issue and burn timestamp', async () => {
		let now;

		beforeEach(async () => {
			// Give some SNX to account1
			await synthetix.transfer(account1, toUnit('1000'), { from: owner });

			now = await currentTime();
		});
		it('should revert if setMinimumStakeTime > than 1 week', async () => {
			const week = 604800;

			// revert if setting minimumStakeTime greater than 1 week
			await assert.revert(
				issuer.setMinimumStakeTime(week + 1, { from: owner }),
				'stake time exceed maximum 1 week'
			);
		});
		it('should allow setMinimumStakeTime less than equal 1 week', async () => {
			const week = 604800;

			await issuer.setMinimumStakeTime(week, { from: owner });
		});
		it('should issue synths and store issue timestamp after now', async () => {
			// issue synths
			await synthetix.issueSynths(web3.utils.toBN('5'), { from: account1 });

			// issue timestamp should be greater than now in future
			const issueTimestamp = await issuer.lastIssueEvent(owner);
			assert.ok(issueTimestamp.gte(now));
		});

		describe('require wait time on next burn synth after minting', async () => {
			it('should revert when burning any synths within minStakeTime', async () => {
				// set minimumStakeTime
				await issuer.setMinimumStakeTime(60 * 60 * 8, { from: owner });

				// issue synths first
				await synthetix.issueSynths(web3.utils.toBN('5'), { from: account1 });

				await assert.revert(
					synthetix.burnSynths(web3.utils.toBN('5'), { from: account1 }),
					'Minimum stake time not reached'
				);
			});
			it('should set minStakeTime to 120 seconds and able to burn after wait time', async () => {
				// set minimumStakeTime
				await issuer.setMinimumStakeTime(120, { from: owner });

				// issue synths first
				await synthetix.issueSynths(web3.utils.toBN('5'), { from: account1 });

				// fastForward 30 seconds
				await fastForward(10);

				await assert.revert(
					synthetix.burnSynths(web3.utils.toBN('5'), { from: account1 }),
					'Minimum stake time not reached'
				);

				// fastForward 115 seconds
				await fastForward(125);

				// burn synths
				await synthetix.burnSynths(web3.utils.toBN('5'), { from: account1 });
			});
		});
	});

	describe('totalIssuedSynths()', () => {
		it('should correctly calculate the total issued synths in a single currency', async () => {
			// Send a price update to give the synth rates
			await exchangeRates.updateRates(
				[sAUD, sEUR, sETH],
				['0.5', '1.25', '100'].map(toUnit),
				timestamp,
				{ from: oracle }
			);
			// as our synths are mocks, let's issue some amount to users
			await sUSDContract.issue(account1, toUnit('1000'));
			await sUSDContract.issue(account2, toUnit('100'));
			await sUSDContract.issue(account3, toUnit('10'));
			await sUSDContract.issue(account1, toUnit('1'));

			assert.bnEqual(await synthetix.totalIssuedSynths(sUSD), toUnit('1111'));
		});

		it('should correctly calculate the total issued synths in multiple currencies', async () => {
			// Send a price update to give the synth rates
			await exchangeRates.updateRates(
				[sAUD, sEUR, sETH],
				['0.5', '1.25', '100'].map(toUnit),
				timestamp,
				{ from: oracle }
			);

			// as our synths are mocks, let's issue some amount to users

			await sUSDContract.issue(account1, toUnit('1000'));

			await sAUDContract.issue(account1, toUnit('1000')); // 500 sUSD worth
			await sAUDContract.issue(account2, toUnit('1000')); // 500 sUSD worth

			await sEURContract.issue(account3, toUnit('80')); // 100 sUSD worth

			await sETHContract.issue(account1, toUnit('1')); // 100 sUSD worth

			assert.bnEqual(await synthetix.totalIssuedSynths(sUSD), toUnit('2200'));
		});
	});

	describe('debtBalance()', () => {
		it('should not change debt balance % if exchange rates change', async () => {
			let newAUDRate = toUnit('0.5');
			let timestamp = await currentTime();
			await exchangeRates.updateRates([sAUD], [newAUDRate], timestamp, { from: oracle });

			await synthetix.transfer(account1, toUnit('20000'), {
				from: owner,
			});
			await synthetix.transfer(account2, toUnit('20000'), {
				from: owner,
			});

			const amountIssuedAcc1 = toUnit('30');
			const amountIssuedAcc2 = toUnit('50');
			await synthetix.issueSynths(amountIssuedAcc1, { from: account1 });
			await synthetix.issueSynths(amountIssuedAcc2, { from: account2 });
			await synthetix.exchange(sUSD, amountIssuedAcc2, sAUD, { from: account2 });

			const PRECISE_UNIT = web3.utils.toWei(web3.utils.toBN('1'), 'gether');
			let totalIssuedSynthsUSD = await synthetix.totalIssuedSynths(sUSD);
			const account1DebtRatio = divideDecimal(amountIssuedAcc1, totalIssuedSynthsUSD, PRECISE_UNIT);
			const account2DebtRatio = divideDecimal(amountIssuedAcc2, totalIssuedSynthsUSD, PRECISE_UNIT);

			timestamp = await currentTime();
			newAUDRate = toUnit('1.85');
			await exchangeRates.updateRates([sAUD], [newAUDRate], timestamp, { from: oracle });

			totalIssuedSynthsUSD = await synthetix.totalIssuedSynths(sUSD);
			const conversionFactor = web3.utils.toBN(1000000000);
			const expectedDebtAccount1 = multiplyDecimal(
				account1DebtRatio,
				totalIssuedSynthsUSD.mul(conversionFactor),
				PRECISE_UNIT
			).div(conversionFactor);
			const expectedDebtAccount2 = multiplyDecimal(
				account2DebtRatio,
				totalIssuedSynthsUSD.mul(conversionFactor),
				PRECISE_UNIT
			).div(conversionFactor);

			assert.bnClose(await synthetix.debtBalanceOf(account1, sUSD), expectedDebtAccount1);
			assert.bnClose(await synthetix.debtBalanceOf(account2, sUSD), expectedDebtAccount2);
		});

		it("should correctly calculate a user's debt balance without prior issuance", async () => {
			await synthetix.transfer(account1, toUnit('200000'), {
				from: owner,
			});
			await synthetix.transfer(account2, toUnit('10000'), {
				from: owner,
			});

			const debt1 = await synthetix.debtBalanceOf(account1, toBytes32('sUSD'));
			const debt2 = await synthetix.debtBalanceOf(account2, toBytes32('sUSD'));
			assert.bnEqual(debt1, 0);
			assert.bnEqual(debt2, 0);
		});

		it("should correctly calculate a user's debt balance with prior issuance", async () => {
			// Give some SNX to account1
			await synthetix.transfer(account1, toUnit('200000'), {
				from: owner,
			});

			// Issue
			const issuedSynths = toUnit('1001');
			await synthetix.issueSynths(issuedSynths, { from: account1 });

			const debt = await synthetix.debtBalanceOf(account1, toBytes32('sUSD'));
			assert.bnEqual(debt, issuedSynths);
		});
	});

	describe('remainingIssuableSynths()', () => {
		it("should correctly calculate a user's remaining issuable synths with prior issuance", async () => {
			const snx2usdRate = await exchangeRates.rateForCurrency(SNX);
			const issuanceRatio = await synthetixState.issuanceRatio();

			const issuedSynthetixs = web3.utils.toBN('200012');
			await synthetix.transfer(account1, toUnit(issuedSynthetixs), {
				from: owner,
			});

			// Issue
			const amountIssued = toUnit('2011');
			await synthetix.issueSynths(amountIssued, { from: account1 });

			const expectedIssuableSynths = multiplyDecimal(
				toUnit(issuedSynthetixs),
				multiplyDecimal(snx2usdRate, issuanceRatio)
			).sub(amountIssued);

			const remainingIssuable = await getRemainingIssuableSynths(account1);
			assert.bnEqual(remainingIssuable, expectedIssuableSynths);
		});

		it("should correctly calculate a user's remaining issuable synths without prior issuance", async () => {
			const snx2usdRate = await exchangeRates.rateForCurrency(SNX);
			const issuanceRatio = await synthetixState.issuanceRatio();

			const issuedSynthetixs = web3.utils.toBN('20');
			await synthetix.transfer(account1, toUnit(issuedSynthetixs), {
				from: owner,
			});

			const expectedIssuableSynths = multiplyDecimal(
				toUnit(issuedSynthetixs),
				multiplyDecimal(snx2usdRate, issuanceRatio)
			);

			const remainingIssuable = await getRemainingIssuableSynths(account1);
			assert.bnEqual(remainingIssuable, expectedIssuableSynths);
		});
	});

	describe('maxIssuableSynths()', () => {
		it("should correctly calculate a user's maximum issuable synths without prior issuance", async () => {
			const rate = await exchangeRates.rateForCurrency(toBytes32('SNX'));
			const issuedSynthetixs = web3.utils.toBN('200000');
			await synthetix.transfer(account1, toUnit(issuedSynthetixs), {
				from: owner,
			});
			const issuanceRatio = await synthetixState.issuanceRatio();

			const expectedIssuableSynths = multiplyDecimal(
				toUnit(issuedSynthetixs),
				multiplyDecimal(rate, issuanceRatio)
			);
			const maxIssuableSynths = await synthetix.maxIssuableSynths(account1);

			assert.bnEqual(expectedIssuableSynths, maxIssuableSynths);
		});

		it("should correctly calculate a user's maximum issuable synths without any SNX", async () => {
			const maxIssuableSynths = await synthetix.maxIssuableSynths(account1);
			assert.bnEqual(0, maxIssuableSynths);
		});

		it("should correctly calculate a user's maximum issuable synths with prior issuance", async () => {
			const snx2usdRate = await exchangeRates.rateForCurrency(SNX);

			const issuedSynthetixs = web3.utils.toBN('320001');
			await synthetix.transfer(account1, toUnit(issuedSynthetixs), {
				from: owner,
			});

			const issuanceRatio = await synthetixState.issuanceRatio();
			const amountIssued = web3.utils.toBN('1234');
			await synthetix.issueSynths(toUnit(amountIssued), { from: account1 });

			const expectedIssuableSynths = multiplyDecimal(
				toUnit(issuedSynthetixs),
				multiplyDecimal(snx2usdRate, issuanceRatio)
			);

			const maxIssuableSynths = await synthetix.maxIssuableSynths(account1);
			assert.bnEqual(expectedIssuableSynths, maxIssuableSynths);
		});
	});

	describe('issuance', () => {
		describe('potential blocking conditions', () => {
			beforeEach(async () => {
				// ensure user has synths to issue from
				await synthetix.transfer(account1, toUnit('1000'), { from: owner });
			});

			['System', 'Issuance'].forEach(section => {
				describe(`when ${section} is suspended`, () => {
					beforeEach(async () => {
						await setStatus({ owner, systemStatus, section, suspend: true });
					});
					it('then calling issue() reverts', async () => {
						await assert.revert(
							synthetix.issueSynths(toUnit('1'), { from: account1 }),
							'Operation prohibited'
						);
<<<<<<< HEAD
					});
					it('and calling issueMaxSynths() reverts', async () => {
						await assert.revert(
							synthetix.issueMaxSynths({ from: account1 }),
							'Operation prohibited'
						);
					});
=======
					});
					it('and calling issueMaxSynths() reverts', async () => {
						await assert.revert(
							synthetix.issueMaxSynths({ from: account1 }),
							'Operation prohibited'
						);
					});
>>>>>>> dea50228
					describe(`when ${section} is resumed`, () => {
						beforeEach(async () => {
							await setStatus({ owner, systemStatus, section, suspend: false });
						});
						it('then calling issue() succeeds', async () => {
							await synthetix.issueSynths(toUnit('1'), { from: account1 });
						});
						it('and calling issueMaxSynths() succeeds', async () => {
							await synthetix.issueMaxSynths({ from: account1 });
						});
					});
				});
			});
			['SNX', 'sAUD', ['SNX', 'sAUD'], 'none'].forEach(type => {
				describe(`when ${type} is stale`, () => {
					beforeEach(async () => {
						await fastForward((await exchangeRates.rateStalePeriod()).add(web3.utils.toBN('300')));

						// set all rates minus those to ignore
						const ratesToUpdate = ['SNX']
							.concat(synths)
							.filter(key => key !== 'sUSD' && ![].concat(type).includes(key));

						const timestamp = await currentTime();

						await exchangeRates.updateRates(
							ratesToUpdate.map(toBytes32),
							ratesToUpdate.map(() => toUnit('1')),
							timestamp,
							{
								from: oracle,
							}
						);
					});

					if (type === 'none') {
						it('then calling issueSynths succeeds', async () => {
							await synthetix.issueSynths(toUnit('1'), { from: account1 });
						});
						it('and calling issueMaxSynths() succeeds', async () => {
							await synthetix.issueMaxSynths({ from: account1 });
						});
					} else {
						it('reverts on issueSynths()', async () => {
							await assert.revert(
								synthetix.issueSynths(toUnit('1'), { from: account1 }),
								'A synth or SNX rate is stale'
							);
						});
						it('reverts on issueMaxSynths()', async () => {
							await assert.revert(
								synthetix.issueMaxSynths({ from: account1 }),
								'A synth or SNX rate is stale'
							);
						});
					}
				});
			});
		});
		it('should allow the issuance of a small amount of synths', async () => {
			// Give some SNX to account1
			await synthetix.transfer(account1, toUnit('1000'), { from: owner });

			// account1 should be able to issue
			// Note: If a too small amount of synths are issued here, the amount may be
			// rounded to 0 in the debt register. This will revert. As such, there is a minimum
			// number of synths that need to be issued each time issue is invoked. The exact
			// amount depends on the Synth exchange rate and the total supply.
			await synthetix.issueSynths(web3.utils.toBN('5'), { from: account1 });
		});

		it('should be possible to issue the maximum amount of synths via issueSynths', async () => {
			// Give some SNX to account1
			await synthetix.transfer(account1, toUnit('1000'), { from: owner });

			const maxSynths = await synthetix.maxIssuableSynths(account1);

			// account1 should be able to issue
			await synthetix.issueSynths(maxSynths, { from: account1 });
		});

		it('should allow an issuer to issue synths in one flavour', async () => {
			// Give some SNX to account1
			await synthetix.transfer(account1, toUnit('1000'), { from: owner });

			// account1 should be able to issue
			await synthetix.issueSynths(toUnit('10'), { from: account1 });

			// There should be 10 sUSD of value in the system
			assert.bnEqual(await synthetix.totalIssuedSynths(sUSD), toUnit('10'));

			// And account1 should own 100% of the debt.
			assert.bnEqual(await synthetix.totalIssuedSynths(sUSD), toUnit('10'));
			assert.bnEqual(await synthetix.debtBalanceOf(account1, sUSD), toUnit('10'));
		});

		// TODO: Check that the rounding errors are acceptable
		it('should allow two issuers to issue synths in one flavour', async () => {
			// Give some SNX to account1 and account2
			await synthetix.transfer(account1, toUnit('10000'), {
				from: owner,
			});
			await synthetix.transfer(account2, toUnit('10000'), {
				from: owner,
			});

			// Issue
			await synthetix.issueSynths(toUnit('10'), { from: account1 });
			await synthetix.issueSynths(toUnit('20'), { from: account2 });

			// There should be 30sUSD of value in the system
			assert.bnEqual(await synthetix.totalIssuedSynths(sUSD), toUnit('30'));

			// And the debt should be split 50/50.
			// But there's a small rounding error.
			// This is ok, as when the last person exits the system, their debt percentage is always 100% so
			// these rounding errors don't cause the system to be out of balance.
			assert.bnClose(await synthetix.debtBalanceOf(account1, sUSD), toUnit('10'));
			assert.bnClose(await synthetix.debtBalanceOf(account2, sUSD), toUnit('20'));
		});

		it('should allow multi-issuance in one flavour', async () => {
			// Give some SNX to account1 and account2
			await synthetix.transfer(account1, toUnit('10000'), {
				from: owner,
			});
			await synthetix.transfer(account2, toUnit('10000'), {
				from: owner,
			});

			// Issue
			await synthetix.issueSynths(toUnit('10'), { from: account1 });
			await synthetix.issueSynths(toUnit('20'), { from: account2 });
			await synthetix.issueSynths(toUnit('10'), { from: account1 });

			// There should be 40 sUSD of value in the system
			assert.bnEqual(await synthetix.totalIssuedSynths(sUSD), toUnit('40'));

			// And the debt should be split 50/50.
			// But there's a small rounding error.
			// This is ok, as when the last person exits the system, their debt percentage is always 100% so
			// these rounding errors don't cause the system to be out of balance.
			assert.bnClose(await synthetix.debtBalanceOf(account1, sUSD), toUnit('20'));
			assert.bnClose(await synthetix.debtBalanceOf(account2, sUSD), toUnit('20'));
		});

		describe('issueMaxSynths', () => {
			it('should allow an issuer to issue max synths in one flavour', async () => {
				// Give some SNX to account1
				await synthetix.transfer(account1, toUnit('10000'), {
					from: owner,
				});

				// Issue
				await synthetix.issueMaxSynths({ from: account1 });

				// There should be 200 sUSD of value in the system
				assert.bnEqual(await synthetix.totalIssuedSynths(sUSD), toUnit('200'));

				// And account1 should own all of it.
				assert.bnEqual(await synthetix.debtBalanceOf(account1, sUSD), toUnit('200'));
			});
		});

		it('should allow an issuer to issue max synths via the standard issue call', async () => {
			// Give some SNX to account1
			await synthetix.transfer(account1, toUnit('10000'), {
				from: owner,
			});

			// Determine maximum amount that can be issued.
			const maxIssuable = await synthetix.maxIssuableSynths(account1);

			// Issue
			await synthetix.issueSynths(maxIssuable, { from: account1 });

			// There should be 200 sUSD of value in the system
			assert.bnEqual(await synthetix.totalIssuedSynths(sUSD), toUnit('200'));

			// And account1 should own all of it.
			assert.bnEqual(await synthetix.debtBalanceOf(account1, sUSD), toUnit('200'));
		});

		it('should disallow an issuer from issuing synths beyond their remainingIssuableSynths', async () => {
			// Give some SNX to account1
			await synthetix.transfer(account1, toUnit('10000'), {
				from: owner,
			});

			// They should now be able to issue sUSD
			const issuableSynths = await getRemainingIssuableSynths(account1);
			assert.bnEqual(issuableSynths, toUnit('200'));

			// Issue that amount.
			await synthetix.issueSynths(issuableSynths, { from: account1 });

			// They should now have 0 issuable synths.
			assert.bnEqual(await getRemainingIssuableSynths(account1), '0');

			// And trying to issue the smallest possible unit of one should fail.
			await assert.revert(synthetix.issueSynths('1', { from: account1 }), 'Amount too large');
		});
	});

	describe('burning', () => {
		describe('potential blocking conditions', () => {
			beforeEach(async () => {
				// ensure user has synths to burb
				await synthetix.transfer(account1, toUnit('1000'), { from: owner });
				await synthetix.issueMaxSynths({ from: account1 });
			});
			['System', 'Issuance'].forEach(section => {
				describe(`when ${section} is suspended`, () => {
					beforeEach(async () => {
						await setStatus({ owner, systemStatus, section, suspend: true });
					});
					it('then calling burn() reverts', async () => {
						await assert.revert(
							synthetix.burnSynths(toUnit('1'), { from: account1 }),
							'Operation prohibited'
						);
					});
					it('and calling burnSynthsToTarget() reverts', async () => {
						await assert.revert(
							synthetix.burnSynthsToTarget({ from: account1 }),
							'Operation prohibited'
						);
					});
					describe(`when ${section} is resumed`, () => {
						beforeEach(async () => {
							await setStatus({ owner, systemStatus, section, suspend: false });
						});
						it('then calling burnSynths() succeeds', async () => {
							await synthetix.burnSynths(toUnit('1'), { from: account1 });
						});
						it('and calling burnSynthsToTarget() succeeds', async () => {
							await synthetix.burnSynthsToTarget({ from: account1 });
						});
					});
				});
			});

			['SNX', 'sAUD', ['SNX', 'sAUD'], 'none'].forEach(type => {
				describe(`when ${type} is stale`, () => {
					beforeEach(async () => {
						await fastForward((await exchangeRates.rateStalePeriod()).add(web3.utils.toBN('300')));

						// set all rates minus those to ignore
						const ratesToUpdate = ['SNX']
							.concat(synths)
							.filter(key => key !== 'sUSD' && ![].concat(type).includes(key));

						const timestamp = await currentTime();

						await exchangeRates.updateRates(
							ratesToUpdate.map(toBytes32),
							ratesToUpdate.map(rate => toUnit(rate === 'SNX' ? '0.1' : '1')),
							timestamp,
							{
								from: oracle,
							}
						);
					});

					if (type === 'none') {
						it('then calling burnSynths() succeeds', async () => {
							await synthetix.burnSynths(toUnit('1'), { from: account1 });
						});
						it('and calling burnSynthsToTarget() succeeds', async () => {
							await synthetix.burnSynthsToTarget({ from: account1 });
						});
					} else {
						it('then calling burn() reverts', async () => {
							await assert.revert(
								synthetix.burnSynths(toUnit('1'), { from: account1 }),
								'A synth or SNX rate is stale'
							);
						});
						it('and calling burnSynthsToTarget() reverts', async () => {
							await assert.revert(
								synthetix.burnSynthsToTarget({ from: account1 }),
								'A synth or SNX rate is stale'
							);
						});
					}
				});
			});
		});

		it('should allow an issuer with outstanding debt to burn synths and decrease debt', async () => {
			// Give some SNX to account1
			await synthetix.transfer(account1, toUnit('10000'), {
				from: owner,
			});

			// Issue
			await synthetix.issueMaxSynths({ from: account1 });

			// account1 should now have 200 sUSD of debt.
			assert.bnEqual(await synthetix.debtBalanceOf(account1, sUSD), toUnit('200'));

			// Burn 100 sUSD
			await synthetix.burnSynths(toUnit('100'), { from: account1 });

			// account1 should now have 100 sUSD of debt.
			assert.bnEqual(await synthetix.debtBalanceOf(account1, sUSD), toUnit('100'));
		});

		it('should disallow an issuer without outstanding debt from burning synths', async () => {
			// Give some SNX to account1
			await synthetix.transfer(account1, toUnit('10000'), {
				from: owner,
			});

			// Issue
			await synthetix.issueMaxSynths({ from: account1 });

			// account2 should not have anything and can't burn.
			await assert.revert(
				synthetix.burnSynths(toUnit('10'), { from: account2 }),
				'No debt to forgive'
			);

			// And even when we give account2 synths, it should not be able to burn.
			await sUSDContract.transfer(account2, toUnit('100'), {
				from: account1,
			});

			await assert.revert(
				synthetix.burnSynths(toUnit('10'), { from: account2 }),
				'No debt to forgive'
			);
		});

		it('should revert when trying to burn synths that do not exist', async () => {
			// Give some SNX to account1
			await synthetix.transfer(account1, toUnit('10000'), {
				from: owner,
			});

			// Issue
			await synthetix.issueMaxSynths({ from: account1 });

			// Transfer all newly issued synths to account2
			await sUSDContract.transfer(account2, toUnit('200'), {
				from: account1,
			});

			const debtBefore = await synthetix.debtBalanceOf(account1, sUSD);

			assert.ok(!debtBefore.isNeg());

			// Burning any amount of sUSD beyond what is owned will cause a revert
			await assert.revert(
				synthetix.burnSynths('1', { from: account1 }),
				// Legacy safe math had no revert reasons
				!legacy ? 'SafeMath: subtraction overflow' : undefined
			);
		});

		it("should only burn up to a user's actual debt level", async () => {
			// Give some SNX to account1
			await synthetix.transfer(account1, toUnit('10000'), {
				from: owner,
			});
			await synthetix.transfer(account2, toUnit('10000'), {
				from: owner,
			});

			// Issue
			const fullAmount = toUnit('210');
			const account1Payment = toUnit('10');
			const account2Payment = fullAmount.sub(account1Payment);
			await synthetix.issueSynths(account1Payment, { from: account1 });
			await synthetix.issueSynths(account2Payment, { from: account2 });

			// Transfer all of account2's synths to account1
			const amountTransferred = toUnit('200');
			await sUSDContract.transfer(account1, amountTransferred, {
				from: account2,
			});
			// return;

			const balanceOfAccount1 = await sUSDContract.balanceOf(account1);

			// Then try to burn them all. Only 10 synths (and fees) should be gone.
			await synthetix.burnSynths(balanceOfAccount1, { from: account1 });
			const balanceOfAccount1AfterBurn = await sUSDContract.balanceOf(account1);

			// console.log('##### txn', txn);
			// for (let i = 0; i < txn.logs.length; i++) {
			// 	const result = txn.logs[i].args;
			// 	// console.log('##### txn ???', result);
			// 	for (let j = 0; j < result.__length__; j++) {
			// 		if (txn.logs[i].event === 'SomethingElse' && j === 0) {
			// 			console.log(`##### txn ${i} str`, web3.utils.hexToAscii(txn.logs[i].args[j]));
			// 		} else {
			// 			console.log(`##### txn ${i}`, txn.logs[i].args[j].toString());
			// 		}
			// 	}
			// }

			// Recording debts in the debt ledger reduces accuracy.
			//   Let's allow for a 1000 margin of error.
			assert.bnClose(balanceOfAccount1AfterBurn, amountTransferred, '1000');
		});

<<<<<<< HEAD
		// TEST CONDITION - TEMP
=======
>>>>>>> dea50228
		it("should successfully burn all user's synths", async () => {
			// Give some SNX to account1
			await synthetix.transfer(account1, toUnit('10000'), {
				from: owner,
			});

			// Issue
			await synthetix.issueSynths(toUnit('199'), { from: account1 });

			// Then try to burn them all. Only 10 synths (and fees) should be gone.
			await synthetix.burnSynths(await sUSDContract.balanceOf(account1), { from: account1 });
			assert.bnEqual(await sUSDContract.balanceOf(account1), web3.utils.toBN(0));
		});

		it('should burn the correct amount of synths', async () => {
			// Give some SNX to account1
			await synthetix.transfer(account1, toUnit('400000'), {
				from: owner,
			});

			// Issue
			await synthetix.issueSynths(toUnit('3987'), { from: account1 });

			// Then try to burn some of them. There should be 3000 left.
			await synthetix.burnSynths(toUnit('987'), { from: account1 });
			assert.bnEqual(await sUSDContract.balanceOf(account1), toUnit('3000'));
		});

		it("should successfully burn all user's synths even with transfer", async () => {
			// Give some SNX to account1
			await synthetix.transfer(account1, toUnit('300000'), {
				from: owner,
			});

			// Issue
			const amountIssued = toUnit('2000');
			await synthetix.issueSynths(amountIssued, { from: account1 });

			// Transfer account1's synths to account2 and back
			const amountToTransfer = toUnit('1800');
			await sUSDContract.transfer(account2, amountToTransfer, {
				from: account1,
			});
			await sUSDContract.transfer(account1, amountToTransfer, {
				from: account2,
			});

			// Now burn 1000 and check we end up with the right amount
			await synthetix.burnSynths(toUnit('1000'), { from: account1 });
			assert.bnEqual(await sUSDContract.balanceOf(account1), amountIssued.sub(toUnit('1000')));
		});

		it('should allow the last user in the system to burn all their synths to release their synthetix', async () => {
			// Give some SNX to account1
			await synthetix.transfer(account1, toUnit('500000'), {
				from: owner,
			});
			await synthetix.transfer(account2, toUnit('140000'), {
				from: owner,
			});
			await synthetix.transfer(account3, toUnit('1400000'), {
				from: owner,
			});

			// Issue
			const issuedSynths1 = toUnit('2000');
			const issuedSynths2 = toUnit('2000');
			const issuedSynths3 = toUnit('2000');

			// Send more than their synth balance to burn all
			const burnAllSynths = toUnit('2050');

			await synthetix.issueSynths(issuedSynths1, { from: account1 });
			await synthetix.issueSynths(issuedSynths2, { from: account2 });
			await synthetix.issueSynths(issuedSynths3, { from: account3 });

			await synthetix.burnSynths(burnAllSynths, { from: account1 });
			await synthetix.burnSynths(burnAllSynths, { from: account2 });
			await synthetix.burnSynths(burnAllSynths, { from: account3 });

			const debtBalance1After = await synthetix.debtBalanceOf(account1, sUSD);
			const debtBalance2After = await synthetix.debtBalanceOf(account2, sUSD);
			const debtBalance3After = await synthetix.debtBalanceOf(account3, sUSD);

			assert.bnEqual(debtBalance1After, '0');
			assert.bnEqual(debtBalance2After, '0');
			assert.bnEqual(debtBalance3After, '0');
		});

		it('should allow user to burn all synths issued even after other users have issued', async () => {
			// Give some SNX to account1
			await synthetix.transfer(account1, toUnit('500000'), {
				from: owner,
			});
			await synthetix.transfer(account2, toUnit('140000'), {
				from: owner,
			});
			await synthetix.transfer(account3, toUnit('1400000'), {
				from: owner,
			});

			// Issue
			const issuedSynths1 = toUnit('2000');
			const issuedSynths2 = toUnit('2000');
			const issuedSynths3 = toUnit('2000');

			await synthetix.issueSynths(issuedSynths1, { from: account1 });
			await synthetix.issueSynths(issuedSynths2, { from: account2 });
			await synthetix.issueSynths(issuedSynths3, { from: account3 });

			const debtBalanceBefore = await synthetix.debtBalanceOf(account1, sUSD);
			await synthetix.burnSynths(debtBalanceBefore, { from: account1 });
			const debtBalanceAfter = await synthetix.debtBalanceOf(account1, sUSD);

			assert.bnEqual(debtBalanceAfter, '0');
		});

		it('should allow a user to burn up to their balance if they try too burn too much', async () => {
			// Give some SNX to account1
			await synthetix.transfer(account1, toUnit('500000'), {
				from: owner,
			});

			// Issue
			const issuedSynths1 = toUnit('10');

			await synthetix.issueSynths(issuedSynths1, { from: account1 });
			await synthetix.burnSynths(issuedSynths1.add(toUnit('9000')), {
				from: account1,
			});
			const debtBalanceAfter = await synthetix.debtBalanceOf(account1, sUSD);
<<<<<<< HEAD

			assert.bnEqual(debtBalanceAfter, '0');
		});

		it('should allow users to burn their debt and adjust the debtBalanceOf correctly for remaining users', async () => {
			// Give some SNX to account1
			await synthetix.transfer(account1, toUnit('40000000'), {
				from: owner,
			});
			await synthetix.transfer(account2, toUnit('40000000'), {
				from: owner,
			});

			// Issue
			const issuedSynths1 = toUnit('150000');
			const issuedSynths2 = toUnit('50000');

			await synthetix.issueSynths(issuedSynths1, { from: account1 });
			await synthetix.issueSynths(issuedSynths2, { from: account2 });

			let debtBalance1After = await synthetix.debtBalanceOf(account1, sUSD);
			let debtBalance2After = await synthetix.debtBalanceOf(account2, sUSD);

			// debtBalanceOf has rounding error but is within tolerance
			assert.bnClose(debtBalance1After, toUnit('150000'));
			assert.bnClose(debtBalance2After, toUnit('50000'));

			// Account 1 burns 100,000
			await synthetix.burnSynths(toUnit('100000'), { from: account1 });

			debtBalance1After = await synthetix.debtBalanceOf(account1, sUSD);
			debtBalance2After = await synthetix.debtBalanceOf(account2, sUSD);

			assert.bnClose(debtBalance1After, toUnit('50000'));
			assert.bnClose(debtBalance2After, toUnit('50000'));
		});

		it('should revert if sender tries to issue synths with 0 amount', async () => {
			// Issue 0 amount of synth
			const issuedSynths1 = toUnit('0');

			await assert.revert(
				synthetix.issueSynths(issuedSynths1, { from: account1 }),
				// Legacy safe math had no revert reasons
				!legacy ? 'SafeMath: division by zero' : undefined
			);
		});

		describe('burnSynthsToTarget', () => {
			beforeEach(async () => {
				// Give some SNX to account1
				await synthetix.transfer(account1, toUnit('40000'), {
					from: owner,
				});
				// Set SNX price to 1
				await exchangeRates.updateRates([SNX], ['1'].map(toUnit), timestamp, {
					from: oracle,
				});
				// Issue
				await synthetix.issueMaxSynths({ from: account1 });
				assert.bnClose(await synthetix.debtBalanceOf(account1, sUSD), toUnit('8000'));

				// Set minimumStakeTime to 1 hour
				await issuer.setMinimumStakeTime(60 * 60, { from: owner });
			});

			describe('when the SNX price drops 50%', () => {
				let maxIssuableSynths;
				beforeEach(async () => {
					await exchangeRates.updateRates([SNX], ['.5'].map(toUnit), timestamp, {
						from: oracle,
					});
					maxIssuableSynths = await synthetix.maxIssuableSynths(account1);
					assert.equal(await feePool.isFeesClaimable(account1), false);
				});

				it('then the maxIssuableSynths drops 50%', async () => {
					assert.bnClose(maxIssuableSynths, toUnit('4000'));
				});
				it('then calling burnSynthsToTarget() reduces sUSD to c-ratio target', async () => {
					await synthetix.burnSynthsToTarget({ from: account1 });
					assert.bnClose(await synthetix.debtBalanceOf(account1, sUSD), toUnit('4000'));
				});
				it('then fees are claimable', async () => {
					await synthetix.burnSynthsToTarget({ from: account1 });
					assert.equal(await feePool.isFeesClaimable(account1), true);
				});
			});

			describe('when the SNX price drops 10%', () => {
				let maxIssuableSynths;
				beforeEach(async () => {
					await exchangeRates.updateRates([SNX], ['.9'].map(toUnit), timestamp, {
						from: oracle,
					});
					maxIssuableSynths = await synthetix.maxIssuableSynths(account1);
				});

				it('then the maxIssuableSynths drops 10%', async () => {
					assert.bnEqual(maxIssuableSynths, toUnit('7200'));
				});
				it('then calling burnSynthsToTarget() reduces sUSD to c-ratio target', async () => {
					await synthetix.burnSynthsToTarget({ from: account1 });
					assert.bnEqual(await synthetix.debtBalanceOf(account1, sUSD), toUnit('7200'));
				});
				it('then fees are claimable', async () => {
					await synthetix.burnSynthsToTarget({ from: account1 });
					assert.equal(await feePool.isFeesClaimable(account1), true);
				});
			});

			describe('when the SNX price drops 90%', () => {
				let maxIssuableSynths;
				beforeEach(async () => {
					await exchangeRates.updateRates([SNX], ['.1'].map(toUnit), timestamp, {
						from: oracle,
					});
					maxIssuableSynths = await synthetix.maxIssuableSynths(account1);
				});

				it('then the maxIssuableSynths drops 10%', async () => {
					assert.bnEqual(maxIssuableSynths, toUnit('800'));
				});
				it('then calling burnSynthsToTarget() reduces sUSD to c-ratio target', async () => {
					await synthetix.burnSynthsToTarget({ from: account1 });
					assert.bnEqual(await synthetix.debtBalanceOf(account1, sUSD), toUnit('800'));
				});
				it('then fees are claimable', async () => {
					await synthetix.burnSynthsToTarget({ from: account1 });
					assert.equal(await feePool.isFeesClaimable(account1), true);
				});
			});

			describe('when the SNX price increases 100%', () => {
				let maxIssuableSynths;
				beforeEach(async () => {
					await exchangeRates.updateRates([SNX], ['2'].map(toUnit), timestamp, {
						from: oracle,
					});
					maxIssuableSynths = await synthetix.maxIssuableSynths(account1);
				});

				it('then the maxIssuableSynths increases 100%', async () => {
					assert.bnEqual(maxIssuableSynths, toUnit('16000'));
				});
				it('then calling burnSynthsToTarget() reverts', async () => {
					await assert.revert(
						synthetix.burnSynthsToTarget({ from: account1 }),
						// Legacy safe math had no revert reasons
						!legacy ? 'SafeMath: subtraction overflow' : undefined
					);
				});
			});
		});

		describe('burnSynths() after exchange()', () => {
			describe('given the waiting period is set to 60s', () => {
				let amount;
				beforeEach(async () => {
					amount = toUnit('1250');
					await setExchangeWaitingPeriod({ owner, exchanger, secs: 60 });
					// set the exchange fee to 0 to effectively ignore it
					await setExchangeFee({ owner, feePool, exchangeFeeRate: '0' });
				});
				describe('and a user has 1250 sUSD issued', () => {
					beforeEach(async () => {
						await synthetix.transfer(account1, toUnit('1000000'), { from: owner });
						await synthetix.issueSynths(amount, { from: account1 });
					});
					describe('and is has been exchanged into sEUR at a rate of 1.25:1 and the waiting period has expired', () => {
						beforeEach(async () => {
							await synthetix.exchange(sUSD, amount, sEUR, { from: account1 });
							await fastForward(90); // make sure the waiting period is expired on this
						});
						describe('and they have exchanged all of it back into sUSD', () => {
							// let sUSDBalanceAfterExchange;
							beforeEach(async () => {
								await synthetix.exchange(sEUR, toUnit('1000'), sUSD, { from: account1 });
								// sUSDBalanceAfterExchange = await sUSDContract.balanceOf(account1);
							});
							describe('when they attempt to burn the sUSD', () => {
								it('then it fails as the waiting period is ongoing', async () => {
									await assert.revert(
										synthetix.burnSynths(amount, { from: account1 }),
										'Cannot settle during waiting period'
									);
								});
							});
							describe('and 60s elapses with no change in the sEUR rate', () => {
								beforeEach(async () => {
									fastForward(60);
								});
								describe('when they attempt to burn the sUSD', () => {
									let txn;
									beforeEach(async () => {
										txn = await synthetix.burnSynths(amount, { from: account1 });
									});
									it('then it succeeds and burns the entire sUSD amount', async () => {
										const logs = await getDecodedLogs({
											hash: txn.tx,
											contracts: [synthetix, sUSDContract],
										});

										decodedEventEqual({
											event: 'Burned',
											emittedFrom: sUSDContract.address,
											args: [account1, amount],
											log: logs.find(({ name }) => name === 'Burned'),
										});

										const sUSDBalance = await sUSDContract.balanceOf(account1);
										assert.equal(sUSDBalance, '0');

										const debtBalance = await synthetix.debtBalanceOf(account1, sUSD);
										assert.equal(debtBalance, '0');
									});
								});
							});
							describe('and the sEUR price decreases by 20% to 1', () => {
								beforeEach(async () => {
									// fastForward(1);
									// timestamp = await currentTime();
									await exchangeRates.updateRates([sEUR], ['1'].map(toUnit), timestamp, {
										from: oracle,
									});
								});
								describe('and 60s elapses', () => {
									beforeEach(async () => {
										fastForward(60);
									});
									describe('when they attempt to burn the entire amount sUSD', () => {
										let txn;
										beforeEach(async () => {
											txn = await synthetix.burnSynths(amount, { from: account1 });
										});
										it('then it succeeds and burns their sUSD minus the reclaim amount from settlement', async () => {
											const logs = await getDecodedLogs({
												hash: txn.tx,
												contracts: [synthetix, sUSDContract],
											});

											decodedEventEqual({
												event: 'Burned',
												emittedFrom: sUSDContract.address,
												args: [account1, amount.sub(toUnit('250'))],
												log: logs
													.reverse()
													.filter(l => !!l)
													.find(({ name }) => name === 'Burned'),
											});

											const sUSDBalance = await sUSDContract.balanceOf(account1);
											assert.equal(sUSDBalance, '0');
										});
										it('and their debt balance is now 0 because they are the only debt holder in the system', async () => {
											// the debt balance remaining is what was reclaimed from the exchange
											const debtBalance = await synthetix.debtBalanceOf(account1, sUSD);
											// because this user is the only one holding debt, when we burn 250 sUSD in a reclaim,
											// it removes it from the totalIssuedSynths and
											assert.equal(debtBalance, '0');
										});
									});
									describe('when another user also has the same amount of debt', () => {
										beforeEach(async () => {
											await synthetix.transfer(account2, toUnit('1000000'), { from: owner });
											await synthetix.issueSynths(amount, { from: account2 });
										});
										describe('when the first user attempts to burn the entire amount sUSD', () => {
											let txn;
											beforeEach(async () => {
												txn = await synthetix.burnSynths(amount, { from: account1 });
											});
											it('then it succeeds and burns their sUSD minus the reclaim amount from settlement', async () => {
												const logs = await getDecodedLogs({
													hash: txn.tx,
													contracts: [synthetix, sUSDContract],
												});

												decodedEventEqual({
													event: 'Burned',
													emittedFrom: sUSDContract.address,
													args: [account1, amount.sub(toUnit('250'))],
													log: logs
														.reverse()
														.filter(l => !!l)
														.find(({ name }) => name === 'Burned'),
												});

												const sUSDBalance = await sUSDContract.balanceOf(account1);
												assert.equal(sUSDBalance, '0');
											});
											it('and their debt balance is now half of the reclaimed balance because they owe half of the pool', async () => {
												// the debt balance remaining is what was reclaimed from the exchange
												const debtBalance = await synthetix.debtBalanceOf(account1, sUSD);
												// because this user is holding half the debt, when we burn 250 sUSD in a reclaim,
												// it removes it from the totalIssuedSynths and so both users have half of 250
												// in owing synths
												assert.bnEqual(debtBalance, divideDecimal('250', 2));
											});
										});
									});
								});
							});
						});
					});
				});
			});
		});
	});

	describe('debt calculation in multi-issuance scenarios', () => {
		it('should correctly calculate debt in a multi-issuance scenario', async () => {
			// Give some SNX to account1
			await synthetix.transfer(account1, toUnit('200000'), {
				from: owner,
			});
			await synthetix.transfer(account2, toUnit('200000'), {
				from: owner,
			});

			// Issue
			const issuedSynthsPt1 = toUnit('2000');
			const issuedSynthsPt2 = toUnit('2000');
			await synthetix.issueSynths(issuedSynthsPt1, { from: account1 });
			await synthetix.issueSynths(issuedSynthsPt2, { from: account1 });
			await synthetix.issueSynths(toUnit('1000'), { from: account2 });

			const debt = await synthetix.debtBalanceOf(account1, sUSD);
			assert.bnClose(debt, toUnit('4000'));
		});

		it('should correctly calculate debt in a multi-issuance multi-burn scenario', async () => {
			// Give some SNX to account1
			await synthetix.transfer(account1, toUnit('500000'), {
				from: owner,
			});
			await synthetix.transfer(account2, toUnit('14000'), {
				from: owner,
			});

			// Issue
			const issuedSynthsPt1 = toUnit('2000');
			const burntSynthsPt1 = toUnit('1500');
			const issuedSynthsPt2 = toUnit('1600');
			const burntSynthsPt2 = toUnit('500');

			await synthetix.issueSynths(issuedSynthsPt1, { from: account1 });
			await synthetix.burnSynths(burntSynthsPt1, { from: account1 });
			await synthetix.issueSynths(issuedSynthsPt2, { from: account1 });

			await synthetix.issueSynths(toUnit('100'), { from: account2 });
			await synthetix.issueSynths(toUnit('51'), { from: account2 });
			await synthetix.burnSynths(burntSynthsPt2, { from: account1 });

			const debt = await synthetix.debtBalanceOf(account1, toBytes32('sUSD'));
			const expectedDebt = issuedSynthsPt1
				.add(issuedSynthsPt2)
				.sub(burntSynthsPt1)
				.sub(burntSynthsPt2);

			assert.bnClose(debt, expectedDebt);
		});

		it("should allow me to burn all synths I've issued when there are other issuers", async () => {
			const totalSupply = await synthetix.totalSupply();
			const account2Synthetixs = toUnit('120000');
			const account1Synthetixs = totalSupply.sub(account2Synthetixs);

			await synthetix.transfer(account1, account1Synthetixs, {
				from: owner,
			}); // Issue the massive majority to account1
			await synthetix.transfer(account2, account2Synthetixs, {
				from: owner,
			}); // Issue a small amount to account2

			// Issue from account1
			const account1AmountToIssue = await synthetix.maxIssuableSynths(account1);
			await synthetix.issueMaxSynths({ from: account1 });
			const debtBalance1 = await synthetix.debtBalanceOf(account1, sUSD);
			assert.bnClose(debtBalance1, account1AmountToIssue);

			// Issue and burn from account 2 all debt
			await synthetix.issueSynths(toUnit('43'), { from: account2 });
			let debt = await synthetix.debtBalanceOf(account2, sUSD);
			await synthetix.burnSynths(toUnit('43'), { from: account2 });
			debt = await synthetix.debtBalanceOf(account2, sUSD);

			assert.bnEqual(debt, 0);

			// Should set user issuanceData to 0 debtOwnership and retain debtEntryIndex of last action
			assert.deepEqual(await synthetixState.issuanceData(account2), {
				initialDebtOwnership: 0,
				debtEntryIndex: 2,
			});
		});
	});

	// These tests take a long time to run
	// ****************************************
	describe('multiple issue and burn scenarios', () => {
		it('should correctly calculate debt in a high issuance and burn scenario', async () => {
			const getRandomInt = (min, max) => {
				return min + Math.floor(Math.random() * Math.floor(max));
			};

			const totalSupply = await synthetix.totalSupply();
			const account2Synthetixs = toUnit('120000');
			const account1Synthetixs = totalSupply.sub(account2Synthetixs);

=======

			assert.bnEqual(debtBalanceAfter, '0');
		});

		it('should allow users to burn their debt and adjust the debtBalanceOf correctly for remaining users', async () => {
			// Give some SNX to account1
			await synthetix.transfer(account1, toUnit('40000000'), {
				from: owner,
			});
			await synthetix.transfer(account2, toUnit('40000000'), {
				from: owner,
			});

			// Issue
			const issuedSynths1 = toUnit('150000');
			const issuedSynths2 = toUnit('50000');

			await synthetix.issueSynths(issuedSynths1, { from: account1 });
			await synthetix.issueSynths(issuedSynths2, { from: account2 });

			let debtBalance1After = await synthetix.debtBalanceOf(account1, sUSD);
			let debtBalance2After = await synthetix.debtBalanceOf(account2, sUSD);

			// debtBalanceOf has rounding error but is within tolerance
			assert.bnClose(debtBalance1After, toUnit('150000'));
			assert.bnClose(debtBalance2After, toUnit('50000'));

			// Account 1 burns 100,000
			await synthetix.burnSynths(toUnit('100000'), { from: account1 });

			debtBalance1After = await synthetix.debtBalanceOf(account1, sUSD);
			debtBalance2After = await synthetix.debtBalanceOf(account2, sUSD);

			assert.bnClose(debtBalance1After, toUnit('50000'));
			assert.bnClose(debtBalance2After, toUnit('50000'));
		});

		it('should revert if sender tries to issue synths with 0 amount', async () => {
			// Issue 0 amount of synth
			const issuedSynths1 = toUnit('0');

			await assert.revert(
				synthetix.issueSynths(issuedSynths1, { from: account1 }),
				// Legacy safe math had no revert reasons
				!legacy ? 'SafeMath: division by zero' : undefined
			);
		});

		describe('burnSynthsToTarget', () => {
			beforeEach(async () => {
				// Give some SNX to account1
				await synthetix.transfer(account1, toUnit('40000'), {
					from: owner,
				});
				// Set SNX price to 1
				await exchangeRates.updateRates([SNX], ['1'].map(toUnit), timestamp, {
					from: oracle,
				});
				// Issue
				await synthetix.issueMaxSynths({ from: account1 });
				assert.bnClose(await synthetix.debtBalanceOf(account1, sUSD), toUnit('8000'));

				// Set minimumStakeTime to 1 hour
				await issuer.setMinimumStakeTime(60 * 60, { from: owner });
			});

			describe('when the SNX price drops 50%', () => {
				let maxIssuableSynths;
				beforeEach(async () => {
					await exchangeRates.updateRates([SNX], ['.5'].map(toUnit), timestamp, {
						from: oracle,
					});
					maxIssuableSynths = await synthetix.maxIssuableSynths(account1);
					assert.equal(await feePool.isFeesClaimable(account1), false);
				});

				it('then the maxIssuableSynths drops 50%', async () => {
					assert.bnClose(maxIssuableSynths, toUnit('4000'));
				});
				it('then calling burnSynthsToTarget() reduces sUSD to c-ratio target', async () => {
					await synthetix.burnSynthsToTarget({ from: account1 });
					assert.bnClose(await synthetix.debtBalanceOf(account1, sUSD), toUnit('4000'));
				});
				it('then fees are claimable', async () => {
					await synthetix.burnSynthsToTarget({ from: account1 });
					assert.equal(await feePool.isFeesClaimable(account1), true);
				});
			});

			describe('when the SNX price drops 10%', () => {
				let maxIssuableSynths;
				beforeEach(async () => {
					await exchangeRates.updateRates([SNX], ['.9'].map(toUnit), timestamp, {
						from: oracle,
					});
					maxIssuableSynths = await synthetix.maxIssuableSynths(account1);
				});

				it('then the maxIssuableSynths drops 10%', async () => {
					assert.bnEqual(maxIssuableSynths, toUnit('7200'));
				});
				it('then calling burnSynthsToTarget() reduces sUSD to c-ratio target', async () => {
					await synthetix.burnSynthsToTarget({ from: account1 });
					assert.bnEqual(await synthetix.debtBalanceOf(account1, sUSD), toUnit('7200'));
				});
				it('then fees are claimable', async () => {
					await synthetix.burnSynthsToTarget({ from: account1 });
					assert.equal(await feePool.isFeesClaimable(account1), true);
				});
			});

			describe('when the SNX price drops 90%', () => {
				let maxIssuableSynths;
				beforeEach(async () => {
					await exchangeRates.updateRates([SNX], ['.1'].map(toUnit), timestamp, {
						from: oracle,
					});
					maxIssuableSynths = await synthetix.maxIssuableSynths(account1);
				});

				it('then the maxIssuableSynths drops 10%', async () => {
					assert.bnEqual(maxIssuableSynths, toUnit('800'));
				});
				it('then calling burnSynthsToTarget() reduces sUSD to c-ratio target', async () => {
					await synthetix.burnSynthsToTarget({ from: account1 });
					assert.bnEqual(await synthetix.debtBalanceOf(account1, sUSD), toUnit('800'));
				});
				it('then fees are claimable', async () => {
					await synthetix.burnSynthsToTarget({ from: account1 });
					assert.equal(await feePool.isFeesClaimable(account1), true);
				});
			});

			describe('when the SNX price increases 100%', () => {
				let maxIssuableSynths;
				beforeEach(async () => {
					await exchangeRates.updateRates([SNX], ['2'].map(toUnit), timestamp, {
						from: oracle,
					});
					maxIssuableSynths = await synthetix.maxIssuableSynths(account1);
				});

				it('then the maxIssuableSynths increases 100%', async () => {
					assert.bnEqual(maxIssuableSynths, toUnit('16000'));
				});
				it('then calling burnSynthsToTarget() reverts', async () => {
					await assert.revert(
						synthetix.burnSynthsToTarget({ from: account1 }),
						// Legacy safe math had no revert reasons
						!legacy ? 'SafeMath: subtraction overflow' : undefined
					);
				});
			});
		});

		describe('burnSynths() after exchange()', () => {
			describe('given the waiting period is set to 60s', () => {
				let amount;
				beforeEach(async () => {
					amount = toUnit('1250');
					await setExchangeWaitingPeriod({ owner, exchanger, secs: 60 });
					// set the exchange fee to 0 to effectively ignore it
					await setExchangeFee({ owner, feePool, exchangeFeeRate: '0' });
				});
				describe('and a user has 1250 sUSD issued', () => {
					beforeEach(async () => {
						await synthetix.transfer(account1, toUnit('1000000'), { from: owner });
						await synthetix.issueSynths(amount, { from: account1 });
					});
					describe('and is has been exchanged into sEUR at a rate of 1.25:1 and the waiting period has expired', () => {
						beforeEach(async () => {
							await synthetix.exchange(sUSD, amount, sEUR, { from: account1 });
							await fastForward(90); // make sure the waiting period is expired on this
						});
						describe('and they have exchanged all of it back into sUSD', () => {
							// let sUSDBalanceAfterExchange;
							beforeEach(async () => {
								await synthetix.exchange(sEUR, toUnit('1000'), sUSD, { from: account1 });
								// sUSDBalanceAfterExchange = await sUSDContract.balanceOf(account1);
							});
							describe('when they attempt to burn the sUSD', () => {
								it('then it fails as the waiting period is ongoing', async () => {
									await assert.revert(
										synthetix.burnSynths(amount, { from: account1 }),
										'Cannot settle during waiting period'
									);
								});
							});
							describe('and 60s elapses with no change in the sEUR rate', () => {
								beforeEach(async () => {
									fastForward(60);
								});
								describe('when they attempt to burn the sUSD', () => {
									let txn;
									beforeEach(async () => {
										txn = await synthetix.burnSynths(amount, { from: account1 });
									});
									it('then it succeeds and burns the entire sUSD amount', async () => {
										const logs = await getDecodedLogs({
											hash: txn.tx,
											contracts: [synthetix, sUSDContract],
										});

										decodedEventEqual({
											event: 'Burned',
											emittedFrom: sUSDContract.address,
											args: [account1, amount],
											log: logs.find(({ name }) => name === 'Burned'),
										});

										const sUSDBalance = await sUSDContract.balanceOf(account1);
										assert.equal(sUSDBalance, '0');

										const debtBalance = await synthetix.debtBalanceOf(account1, sUSD);
										assert.equal(debtBalance, '0');
									});
								});
							});
							describe('and the sEUR price decreases by 20% to 1', () => {
								beforeEach(async () => {
									// fastForward(1);
									// timestamp = await currentTime();
									await exchangeRates.updateRates([sEUR], ['1'].map(toUnit), timestamp, {
										from: oracle,
									});
								});
								describe('and 60s elapses', () => {
									beforeEach(async () => {
										fastForward(60);
									});
									describe('when they attempt to burn the entire amount sUSD', () => {
										let txn;
										beforeEach(async () => {
											txn = await synthetix.burnSynths(amount, { from: account1 });
										});
										it('then it succeeds and burns their sUSD minus the reclaim amount from settlement', async () => {
											const logs = await getDecodedLogs({
												hash: txn.tx,
												contracts: [synthetix, sUSDContract],
											});

											decodedEventEqual({
												event: 'Burned',
												emittedFrom: sUSDContract.address,
												args: [account1, amount.sub(toUnit('250'))],
												log: logs
													.reverse()
													.filter(l => !!l)
													.find(({ name }) => name === 'Burned'),
											});

											const sUSDBalance = await sUSDContract.balanceOf(account1);
											assert.equal(sUSDBalance, '0');
										});
										it('and their debt balance is now 0 because they are the only debt holder in the system', async () => {
											// the debt balance remaining is what was reclaimed from the exchange
											const debtBalance = await synthetix.debtBalanceOf(account1, sUSD);
											// because this user is the only one holding debt, when we burn 250 sUSD in a reclaim,
											// it removes it from the totalIssuedSynths and
											assert.equal(debtBalance, '0');
										});
									});
									describe('when another user also has the same amount of debt', () => {
										beforeEach(async () => {
											await synthetix.transfer(account2, toUnit('1000000'), { from: owner });
											await synthetix.issueSynths(amount, { from: account2 });
										});
										describe('when the first user attempts to burn the entire amount sUSD', () => {
											let txn;
											beforeEach(async () => {
												txn = await synthetix.burnSynths(amount, { from: account1 });
											});
											it('then it succeeds and burns their sUSD minus the reclaim amount from settlement', async () => {
												const logs = await getDecodedLogs({
													hash: txn.tx,
													contracts: [synthetix, sUSDContract],
												});

												decodedEventEqual({
													event: 'Burned',
													emittedFrom: sUSDContract.address,
													args: [account1, amount.sub(toUnit('250'))],
													log: logs
														.reverse()
														.filter(l => !!l)
														.find(({ name }) => name === 'Burned'),
												});

												const sUSDBalance = await sUSDContract.balanceOf(account1);
												assert.equal(sUSDBalance, '0');
											});
											it('and their debt balance is now half of the reclaimed balance because they owe half of the pool', async () => {
												// the debt balance remaining is what was reclaimed from the exchange
												const debtBalance = await synthetix.debtBalanceOf(account1, sUSD);
												// because this user is holding half the debt, when we burn 250 sUSD in a reclaim,
												// it removes it from the totalIssuedSynths and so both users have half of 250
												// in owing synths
												assert.bnEqual(debtBalance, divideDecimal('250', 2));
											});
										});
									});
								});
							});
						});
					});
				});
			});
		});
	});

	describe('debt calculation in multi-issuance scenarios', () => {
		it('should correctly calculate debt in a multi-issuance scenario', async () => {
			// Give some SNX to account1
			await synthetix.transfer(account1, toUnit('200000'), {
				from: owner,
			});
			await synthetix.transfer(account2, toUnit('200000'), {
				from: owner,
			});

			// Issue
			const issuedSynthsPt1 = toUnit('2000');
			const issuedSynthsPt2 = toUnit('2000');
			await synthetix.issueSynths(issuedSynthsPt1, { from: account1 });
			await synthetix.issueSynths(issuedSynthsPt2, { from: account1 });
			await synthetix.issueSynths(toUnit('1000'), { from: account2 });

			const debt = await synthetix.debtBalanceOf(account1, sUSD);
			assert.bnClose(debt, toUnit('4000'));
		});

		it('should correctly calculate debt in a multi-issuance multi-burn scenario', async () => {
			// Give some SNX to account1
			await synthetix.transfer(account1, toUnit('500000'), {
				from: owner,
			});
			await synthetix.transfer(account2, toUnit('14000'), {
				from: owner,
			});

			// Issue
			const issuedSynthsPt1 = toUnit('2000');
			const burntSynthsPt1 = toUnit('1500');
			const issuedSynthsPt2 = toUnit('1600');
			const burntSynthsPt2 = toUnit('500');

			await synthetix.issueSynths(issuedSynthsPt1, { from: account1 });
			await synthetix.burnSynths(burntSynthsPt1, { from: account1 });
			await synthetix.issueSynths(issuedSynthsPt2, { from: account1 });

			await synthetix.issueSynths(toUnit('100'), { from: account2 });
			await synthetix.issueSynths(toUnit('51'), { from: account2 });
			await synthetix.burnSynths(burntSynthsPt2, { from: account1 });

			const debt = await synthetix.debtBalanceOf(account1, toBytes32('sUSD'));
			const expectedDebt = issuedSynthsPt1
				.add(issuedSynthsPt2)
				.sub(burntSynthsPt1)
				.sub(burntSynthsPt2);

			assert.bnClose(debt, expectedDebt);
		});

		it("should allow me to burn all synths I've issued when there are other issuers", async () => {
			const totalSupply = await synthetix.totalSupply();
			const account2Synthetixs = toUnit('120000');
			const account1Synthetixs = totalSupply.sub(account2Synthetixs);

>>>>>>> dea50228
			await synthetix.transfer(account1, account1Synthetixs, {
				from: owner,
			}); // Issue the massive majority to account1
			await synthetix.transfer(account2, account2Synthetixs, {
				from: owner,
			}); // Issue a small amount to account2

<<<<<<< HEAD
=======
			// Issue from account1
>>>>>>> dea50228
			const account1AmountToIssue = await synthetix.maxIssuableSynths(account1);
			await synthetix.issueMaxSynths({ from: account1 });
			const debtBalance1 = await synthetix.debtBalanceOf(account1, sUSD);
			assert.bnClose(debtBalance1, account1AmountToIssue);

<<<<<<< HEAD
			let expectedDebtForAccount2 = web3.utils.toBN('0');
			const totalTimesToIssue = 40;
			for (let i = 0; i < totalTimesToIssue; i++) {
				// Seems that in this case, issuing 43 each time leads to increasing the variance regularly each time.
				const amount = toUnit('43');
				await synthetix.issueSynths(amount, { from: account2 });
				expectedDebtForAccount2 = expectedDebtForAccount2.add(amount);

				const desiredAmountToBurn = toUnit(web3.utils.toBN(getRandomInt(4, 14)));
				const amountToBurn = desiredAmountToBurn.lte(expectedDebtForAccount2)
					? desiredAmountToBurn
					: expectedDebtForAccount2;
				await synthetix.burnSynths(amountToBurn, { from: account2 });
				expectedDebtForAccount2 = expectedDebtForAccount2.sub(amountToBurn);

				// Useful debug logging
				// const db = await synthetix.debtBalanceOf(account2, sUSD);
				// const variance = fromUnit(expectedDebtForAccount2.sub(db));
				// console.log(
				// 	`#### debtBalance: ${db}\t\t expectedDebtForAccount2: ${expectedDebtForAccount2}\t\tvariance: ${variance}`
				// );
			}
			const debtBalance = await synthetix.debtBalanceOf(account2, sUSD);

			// Here we make the variance a calculation of the number of times we issue/burn.
			// This is less than ideal, but is the result of calculating the debt based on
			// the results of the issue/burn each time.
			const variance = web3.utils.toBN(totalTimesToIssue).mul(web3.utils.toBN('2'));
			assert.bnClose(debtBalance, expectedDebtForAccount2, variance);
		}).timeout(60e3);

		it('should correctly calculate debt in a high (random) issuance and burn scenario', async () => {
			const getRandomInt = (min, max) => {
				return min + Math.floor(Math.random() * Math.floor(max));
			};

			const totalSupply = await synthetix.totalSupply();
			const account2Synthetixs = toUnit('120000');
			const account1Synthetixs = totalSupply.sub(account2Synthetixs);

			await synthetix.transfer(account1, account1Synthetixs, {
				from: owner,
			}); // Issue the massive majority to account1
			await synthetix.transfer(account2, account2Synthetixs, {
				from: owner,
			}); // Issue a small amount to account2

			const account1AmountToIssue = await synthetix.maxIssuableSynths(account1);
			await synthetix.issueMaxSynths({ from: account1 });
			const debtBalance1 = await synthetix.debtBalanceOf(account1, sUSD);
			assert.bnClose(debtBalance1, account1AmountToIssue);

			let expectedDebtForAccount2 = web3.utils.toBN('0');
			const totalTimesToIssue = 40;
			for (let i = 0; i < totalTimesToIssue; i++) {
				// Seems that in this case, issuing 43 each time leads to increasing the variance regularly each time.
				const amount = toUnit(web3.utils.toBN(getRandomInt(40, 49)));
				await synthetix.issueSynths(amount, { from: account2 });
				expectedDebtForAccount2 = expectedDebtForAccount2.add(amount);

				const desiredAmountToBurn = toUnit(web3.utils.toBN(getRandomInt(37, 46)));
				const amountToBurn = desiredAmountToBurn.lte(expectedDebtForAccount2)
					? desiredAmountToBurn
					: expectedDebtForAccount2;
				await synthetix.burnSynths(amountToBurn, { from: account2 });
				expectedDebtForAccount2 = expectedDebtForAccount2.sub(amountToBurn);

				// Useful debug logging
				// const db = await synthetix.debtBalanceOf(account2, sUSD);
				// const variance = fromUnit(expectedDebtForAccount2.sub(db));
				// console.log(
				// 	`#### debtBalance: ${db}\t\t expectedDebtForAccount2: ${expectedDebtForAccount2}\t\tvariance: ${variance}`
				// );
			}
			const debtBalance = await synthetix.debtBalanceOf(account2, sUSD);

			// Here we make the variance a calculation of the number of times we issue/burn.
			// This is less than ideal, but is the result of calculating the debt based on
			// the results of the issue/burn each time.
			const variance = web3.utils.toBN(totalTimesToIssue).mul(web3.utils.toBN('2'));
			assert.bnClose(debtBalance, expectedDebtForAccount2, variance);
		}).timeout(60e3);

		it('should correctly calculate debt in a high volume contrast issuance and burn scenario', async () => {
			const totalSupply = await synthetix.totalSupply();

			// Give only 100 Synthetix to account2
			const account2Synthetixs = toUnit('100');

			// Give the vast majority to account1 (ie. 99,999,900)
			const account1Synthetixs = totalSupply.sub(account2Synthetixs);

			await synthetix.transfer(account1, account1Synthetixs, {
				from: owner,
			}); // Issue the massive majority to account1
			await synthetix.transfer(account2, account2Synthetixs, {
				from: owner,
			}); // Issue a small amount to account2

			const account1AmountToIssue = await synthetix.maxIssuableSynths(account1);
			await synthetix.issueMaxSynths({ from: account1 });
			const debtBalance1 = await synthetix.debtBalanceOf(account1, sUSD);
			assert.bnEqual(debtBalance1, account1AmountToIssue);

			let expectedDebtForAccount2 = web3.utils.toBN('0');
			const totalTimesToIssue = 40;
			for (let i = 0; i < totalTimesToIssue; i++) {
				const amount = toUnit('0.000000000000000002');
				await synthetix.issueSynths(amount, { from: account2 });
				expectedDebtForAccount2 = expectedDebtForAccount2.add(amount);
			}
			const debtBalance2 = await synthetix.debtBalanceOf(account2, sUSD);

			// Here we make the variance a calculation of the number of times we issue/burn.
			// This is less than ideal, but is the result of calculating the debt based on
			// the results of the issue/burn each time.
			const variance = web3.utils.toBN(totalTimesToIssue).mul(web3.utils.toBN('2'));
			assert.bnClose(debtBalance2, expectedDebtForAccount2, variance);
		}).timeout(60e3);
	});

	// ****************************************

	it("should prevent more issuance if the user's collaterisation changes to be insufficient", async () => {
		// Set sEUR for purposes of this test
		const timestamp1 = await currentTime();
		await exchangeRates.updateRates([sEUR], [toUnit('0.75')], timestamp1, { from: oracle });

		const issuedSynthetixs = web3.utils.toBN('200000');
		await synthetix.transfer(account1, toUnit(issuedSynthetixs), {
			from: owner,
		});

		const maxIssuableSynths = await synthetix.maxIssuableSynths(account1);

		// Issue
		const synthsToNotIssueYet = web3.utils.toBN('2000');
		const issuedSynths = maxIssuableSynths.sub(synthsToNotIssueYet);
		await synthetix.issueSynths(issuedSynths, { from: account1 });

		// exchange into sEUR
		await synthetix.exchange(sUSD, issuedSynths, sEUR, { from: account1 });

		// Increase the value of sEUR relative to synthetix
		const timestamp2 = await currentTime();
		await exchangeRates.updateRates([sEUR], [toUnit('1.10')], timestamp2, { from: oracle });

		await assert.revert(
			synthetix.issueSynths(synthsToNotIssueYet, { from: account1 }),
			'Amount too large'
		);
	});

	// Check user's collaterisation ratio

	describe('check collaterisation ratio', () => {
		it('should return 0 if user has no synthetix when checking the collaterisation ratio', async () => {
			const ratio = await synthetix.collateralisationRatio(account1);
			assert.bnEqual(ratio, new web3.utils.BN(0));
		});

		it('Any user can check the collaterisation ratio for a user', async () => {
			const issuedSynthetixs = web3.utils.toBN('320000');
			await synthetix.transfer(account1, toUnit(issuedSynthetixs), {
				from: owner,
			});

			// Issue
			const issuedSynths = toUnit(web3.utils.toBN('6400'));
			await synthetix.issueSynths(issuedSynths, { from: account1 });

			await synthetix.collateralisationRatio(account1, { from: account2 });
		});

		it('should be able to read collaterisation ratio for a user with synthetix but no debt', async () => {
			const issuedSynthetixs = web3.utils.toBN('30000');
			await synthetix.transfer(account1, toUnit(issuedSynthetixs), {
				from: owner,
			});

			const ratio = await synthetix.collateralisationRatio(account1);
			assert.bnEqual(ratio, new web3.utils.BN(0));
		});

		it('should be able to read collaterisation ratio for a user with synthetix and debt', async () => {
			const issuedSynthetixs = web3.utils.toBN('320000');
			await synthetix.transfer(account1, toUnit(issuedSynthetixs), {
				from: owner,
			});

			// Issue
			const issuedSynths = toUnit(web3.utils.toBN('6400'));
			await synthetix.issueSynths(issuedSynths, { from: account1 });

			const ratio = await synthetix.collateralisationRatio(account1, { from: account2 });
			assert.unitEqual(ratio, '0.2');
		});

		it("should include escrowed synthetix when calculating a user's collaterisation ratio", async () => {
			const snx2usdRate = await exchangeRates.rateForCurrency(SNX);
			const transferredSynthetixs = toUnit('60000');
			await synthetix.transfer(account1, transferredSynthetixs, {
				from: owner,
			});

			// Setup escrow
			const oneWeek = 60 * 60 * 24 * 7;
			const twelveWeeks = oneWeek * 12;
			const now = await currentTime();
			const escrowedSynthetixs = toUnit('30000');
			await synthetix.transfer(escrow.address, escrowedSynthetixs, {
				from: owner,
			});
			await escrow.appendVestingEntry(
				account1,
				web3.utils.toBN(now + twelveWeeks),
				escrowedSynthetixs,
				{
					from: owner,
				}
			);

			// Issue
			const maxIssuable = await synthetix.maxIssuableSynths(account1);
			await synthetix.issueSynths(maxIssuable, { from: account1 });

			// Compare
			const collaterisationRatio = await synthetix.collateralisationRatio(account1);
			const expectedCollaterisationRatio = divideDecimal(
				maxIssuable,
				multiplyDecimal(escrowedSynthetixs.add(transferredSynthetixs), snx2usdRate)
			);
			assert.bnEqual(collaterisationRatio, expectedCollaterisationRatio);
		});

		it("should include escrowed reward synthetix when calculating a user's collaterisation ratio", async () => {
			const snx2usdRate = await exchangeRates.rateForCurrency(SNX);
			const transferredSynthetixs = toUnit('60000');
			await synthetix.transfer(account1, transferredSynthetixs, {
				from: owner,
			});

			// Setup reward escrow
			const feePoolAccount = account6;
			await rewardEscrow.setFeePool(feePoolAccount, { from: owner });

			const escrowedSynthetixs = toUnit('30000');
			await synthetix.transfer(rewardEscrow.address, escrowedSynthetixs, {
=======
			// Issue and burn from account 2 all debt
			await synthetix.issueSynths(toUnit('43'), { from: account2 });
			let debt = await synthetix.debtBalanceOf(account2, sUSD);
			await synthetix.burnSynths(toUnit('43'), { from: account2 });
			debt = await synthetix.debtBalanceOf(account2, sUSD);

			assert.bnEqual(debt, 0);

			// Should set user issuanceData to 0 debtOwnership and retain debtEntryIndex of last action
			assert.deepEqual(await synthetixState.issuanceData(account2), {
				initialDebtOwnership: 0,
				debtEntryIndex: 2,
			});
		});
	});

	// These tests take a long time to run
	// ****************************************
	describe('multiple issue and burn scenarios', () => {
		it('should correctly calculate debt in a high issuance and burn scenario', async () => {
			const getRandomInt = (min, max) => {
				return min + Math.floor(Math.random() * Math.floor(max));
			};

			const totalSupply = await synthetix.totalSupply();
			const account2Synthetixs = toUnit('120000');
			const account1Synthetixs = totalSupply.sub(account2Synthetixs);

			await synthetix.transfer(account1, account1Synthetixs, {
				from: owner,
			}); // Issue the massive majority to account1
			await synthetix.transfer(account2, account2Synthetixs, {
				from: owner,
			}); // Issue a small amount to account2

			const account1AmountToIssue = await synthetix.maxIssuableSynths(account1);
			await synthetix.issueMaxSynths({ from: account1 });
			const debtBalance1 = await synthetix.debtBalanceOf(account1, sUSD);
			assert.bnClose(debtBalance1, account1AmountToIssue);

			let expectedDebtForAccount2 = web3.utils.toBN('0');
			const totalTimesToIssue = 40;
			for (let i = 0; i < totalTimesToIssue; i++) {
				// Seems that in this case, issuing 43 each time leads to increasing the variance regularly each time.
				const amount = toUnit('43');
				await synthetix.issueSynths(amount, { from: account2 });
				expectedDebtForAccount2 = expectedDebtForAccount2.add(amount);

				const desiredAmountToBurn = toUnit(web3.utils.toBN(getRandomInt(4, 14)));
				const amountToBurn = desiredAmountToBurn.lte(expectedDebtForAccount2)
					? desiredAmountToBurn
					: expectedDebtForAccount2;
				await synthetix.burnSynths(amountToBurn, { from: account2 });
				expectedDebtForAccount2 = expectedDebtForAccount2.sub(amountToBurn);

				// Useful debug logging
				// const db = await synthetix.debtBalanceOf(account2, sUSD);
				// const variance = fromUnit(expectedDebtForAccount2.sub(db));
				// console.log(
				// 	`#### debtBalance: ${db}\t\t expectedDebtForAccount2: ${expectedDebtForAccount2}\t\tvariance: ${variance}`
				// );
			}
			const debtBalance = await synthetix.debtBalanceOf(account2, sUSD);

			// Here we make the variance a calculation of the number of times we issue/burn.
			// This is less than ideal, but is the result of calculating the debt based on
			// the results of the issue/burn each time.
			const variance = web3.utils.toBN(totalTimesToIssue).mul(web3.utils.toBN('2'));
			assert.bnClose(debtBalance, expectedDebtForAccount2, variance);
		}).timeout(60e3);

		it('should correctly calculate debt in a high (random) issuance and burn scenario', async () => {
			const getRandomInt = (min, max) => {
				return min + Math.floor(Math.random() * Math.floor(max));
			};

			const totalSupply = await synthetix.totalSupply();
			const account2Synthetixs = toUnit('120000');
			const account1Synthetixs = totalSupply.sub(account2Synthetixs);

			await synthetix.transfer(account1, account1Synthetixs, {
				from: owner,
			}); // Issue the massive majority to account1
			await synthetix.transfer(account2, account2Synthetixs, {
				from: owner,
			}); // Issue a small amount to account2

			const account1AmountToIssue = await synthetix.maxIssuableSynths(account1);
			await synthetix.issueMaxSynths({ from: account1 });
			const debtBalance1 = await synthetix.debtBalanceOf(account1, sUSD);
			assert.bnClose(debtBalance1, account1AmountToIssue);

			let expectedDebtForAccount2 = web3.utils.toBN('0');
			const totalTimesToIssue = 40;
			for (let i = 0; i < totalTimesToIssue; i++) {
				// Seems that in this case, issuing 43 each time leads to increasing the variance regularly each time.
				const amount = toUnit(web3.utils.toBN(getRandomInt(40, 49)));
				await synthetix.issueSynths(amount, { from: account2 });
				expectedDebtForAccount2 = expectedDebtForAccount2.add(amount);

				const desiredAmountToBurn = toUnit(web3.utils.toBN(getRandomInt(37, 46)));
				const amountToBurn = desiredAmountToBurn.lte(expectedDebtForAccount2)
					? desiredAmountToBurn
					: expectedDebtForAccount2;
				await synthetix.burnSynths(amountToBurn, { from: account2 });
				expectedDebtForAccount2 = expectedDebtForAccount2.sub(amountToBurn);

				// Useful debug logging
				// const db = await synthetix.debtBalanceOf(account2, sUSD);
				// const variance = fromUnit(expectedDebtForAccount2.sub(db));
				// console.log(
				// 	`#### debtBalance: ${db}\t\t expectedDebtForAccount2: ${expectedDebtForAccount2}\t\tvariance: ${variance}`
				// );
			}
			const debtBalance = await synthetix.debtBalanceOf(account2, sUSD);

			// Here we make the variance a calculation of the number of times we issue/burn.
			// This is less than ideal, but is the result of calculating the debt based on
			// the results of the issue/burn each time.
			const variance = web3.utils.toBN(totalTimesToIssue).mul(web3.utils.toBN('2'));
			assert.bnClose(debtBalance, expectedDebtForAccount2, variance);
		}).timeout(60e3);

		it('should correctly calculate debt in a high volume contrast issuance and burn scenario', async () => {
			const totalSupply = await synthetix.totalSupply();

			// Give only 100 Synthetix to account2
			const account2Synthetixs = toUnit('100');

			// Give the vast majority to account1 (ie. 99,999,900)
			const account1Synthetixs = totalSupply.sub(account2Synthetixs);

			await synthetix.transfer(account1, account1Synthetixs, {
				from: owner,
			}); // Issue the massive majority to account1
			await synthetix.transfer(account2, account2Synthetixs, {
				from: owner,
			}); // Issue a small amount to account2

			const account1AmountToIssue = await synthetix.maxIssuableSynths(account1);
			await synthetix.issueMaxSynths({ from: account1 });
			const debtBalance1 = await synthetix.debtBalanceOf(account1, sUSD);
			assert.bnEqual(debtBalance1, account1AmountToIssue);

			let expectedDebtForAccount2 = web3.utils.toBN('0');
			const totalTimesToIssue = 40;
			for (let i = 0; i < totalTimesToIssue; i++) {
				const amount = toUnit('0.000000000000000002');
				await synthetix.issueSynths(amount, { from: account2 });
				expectedDebtForAccount2 = expectedDebtForAccount2.add(amount);
			}
			const debtBalance2 = await synthetix.debtBalanceOf(account2, sUSD);

			// Here we make the variance a calculation of the number of times we issue/burn.
			// This is less than ideal, but is the result of calculating the debt based on
			// the results of the issue/burn each time.
			const variance = web3.utils.toBN(totalTimesToIssue).mul(web3.utils.toBN('2'));
			assert.bnClose(debtBalance2, expectedDebtForAccount2, variance);
		}).timeout(60e3);
	});

	// ****************************************

	it("should prevent more issuance if the user's collaterisation changes to be insufficient", async () => {
		// Set sEUR for purposes of this test
		const timestamp1 = await currentTime();
		await exchangeRates.updateRates([sEUR], [toUnit('0.75')], timestamp1, { from: oracle });

		const issuedSynthetixs = web3.utils.toBN('200000');
		await synthetix.transfer(account1, toUnit(issuedSynthetixs), {
			from: owner,
		});

		const maxIssuableSynths = await synthetix.maxIssuableSynths(account1);

		// Issue
		const synthsToNotIssueYet = web3.utils.toBN('2000');
		const issuedSynths = maxIssuableSynths.sub(synthsToNotIssueYet);
		await synthetix.issueSynths(issuedSynths, { from: account1 });

		// exchange into sEUR
		await synthetix.exchange(sUSD, issuedSynths, sEUR, { from: account1 });

		// Increase the value of sEUR relative to synthetix
		const timestamp2 = await currentTime();
		await exchangeRates.updateRates([sEUR], [toUnit('1.10')], timestamp2, { from: oracle });

		await assert.revert(
			synthetix.issueSynths(synthsToNotIssueYet, { from: account1 }),
			'Amount too large'
		);
	});

	// Check user's collaterisation ratio

	describe('check collaterisation ratio', () => {
		it('should return 0 if user has no synthetix when checking the collaterisation ratio', async () => {
			const ratio = await synthetix.collateralisationRatio(account1);
			assert.bnEqual(ratio, new web3.utils.BN(0));
		});

		it('Any user can check the collaterisation ratio for a user', async () => {
			const issuedSynthetixs = web3.utils.toBN('320000');
			await synthetix.transfer(account1, toUnit(issuedSynthetixs), {
				from: owner,
			});

			// Issue
			const issuedSynths = toUnit(web3.utils.toBN('6400'));
			await synthetix.issueSynths(issuedSynths, { from: account1 });

			await synthetix.collateralisationRatio(account1, { from: account2 });
		});

		it('should be able to read collaterisation ratio for a user with synthetix but no debt', async () => {
			const issuedSynthetixs = web3.utils.toBN('30000');
			await synthetix.transfer(account1, toUnit(issuedSynthetixs), {
				from: owner,
			});

			const ratio = await synthetix.collateralisationRatio(account1);
			assert.bnEqual(ratio, new web3.utils.BN(0));
		});

		it('should be able to read collaterisation ratio for a user with synthetix and debt', async () => {
			const issuedSynthetixs = web3.utils.toBN('320000');
			await synthetix.transfer(account1, toUnit(issuedSynthetixs), {
>>>>>>> dea50228
				from: owner,
			});
			await rewardEscrow.appendVestingEntry(account1, escrowedSynthetixs, { from: feePoolAccount });

			// Issue
<<<<<<< HEAD
			const maxIssuable = await synthetix.maxIssuableSynths(account1);
			await synthetix.issueSynths(maxIssuable, { from: account1 });

			// Compare
			const collaterisationRatio = await synthetix.collateralisationRatio(account1);
			const expectedCollaterisationRatio = divideDecimal(
				maxIssuable,
				multiplyDecimal(escrowedSynthetixs.add(transferredSynthetixs), snx2usdRate)
			);
			assert.bnEqual(collaterisationRatio, expectedCollaterisationRatio);
		});

		it('should permit user to issue sUSD debt with only escrowed SNX as collateral (no SNX in wallet)', async () => {
			const oneWeek = 60 * 60 * 24 * 7;
			const twelveWeeks = oneWeek * 12;
			const now = await currentTime();

			// ensure collateral of account1 is empty
			let collateral = await synthetix.collateral(account1, { from: account1 });
			assert.bnEqual(collateral, 0);

			// ensure account1 has no SNX balance
			const snxBalance = await synthetix.balanceOf(account1);
			assert.bnEqual(snxBalance, 0);

			// Append escrow amount to account1
			const escrowedAmount = toUnit('15000');
			await synthetix.transfer(escrow.address, escrowedAmount, {
				from: owner,
			});
			await escrow.appendVestingEntry(
				account1,
				web3.utils.toBN(now + twelveWeeks),
				escrowedAmount,
				{
					from: owner,
				}
			);

			// collateral should include escrowed amount
			collateral = await synthetix.collateral(account1, { from: account1 });
			assert.bnEqual(collateral, escrowedAmount);

			// Issue max synths. (300 sUSD)
			await synthetix.issueMaxSynths({ from: account1 });

			// There should be 300 sUSD of value for account1
			assert.bnEqual(await synthetix.debtBalanceOf(account1, sUSD), toUnit('300'));
		});

		it('should permit user to issue sUSD debt with only reward escrow as collateral (no SNX in wallet)', async () => {
			// Setup reward escrow
			const feePoolAccount = account6;
			await rewardEscrow.setFeePool(feePoolAccount, { from: owner });
=======
			const issuedSynths = toUnit(web3.utils.toBN('6400'));
			await synthetix.issueSynths(issuedSynths, { from: account1 });

			const ratio = await synthetix.collateralisationRatio(account1, { from: account2 });
			assert.unitEqual(ratio, '0.2');
		});

		it("should include escrowed synthetix when calculating a user's collaterisation ratio", async () => {
			const snx2usdRate = await exchangeRates.rateForCurrency(SNX);
			const transferredSynthetixs = toUnit('60000');
			await synthetix.transfer(account1, transferredSynthetixs, {
				from: owner,
			});

			// Setup escrow
			const oneWeek = 60 * 60 * 24 * 7;
			const twelveWeeks = oneWeek * 12;
			const now = await currentTime();
			const escrowedSynthetixs = toUnit('30000');
			await synthetix.transfer(escrow.address, escrowedSynthetixs, {
				from: owner,
			});
			await escrow.appendVestingEntry(
				account1,
				web3.utils.toBN(now + twelveWeeks),
				escrowedSynthetixs,
				{
					from: owner,
				}
			);

			// Issue
			const maxIssuable = await synthetix.maxIssuableSynths(account1);
			await synthetix.issueSynths(maxIssuable, { from: account1 });

			// Compare
			const collaterisationRatio = await synthetix.collateralisationRatio(account1);
			const expectedCollaterisationRatio = divideDecimal(
				maxIssuable,
				multiplyDecimal(escrowedSynthetixs.add(transferredSynthetixs), snx2usdRate)
			);
			assert.bnEqual(collaterisationRatio, expectedCollaterisationRatio);
		});

		it("should include escrowed reward synthetix when calculating a user's collaterisation ratio", async () => {
			const snx2usdRate = await exchangeRates.rateForCurrency(SNX);
			const transferredSynthetixs = toUnit('60000');
			await synthetix.transfer(account1, transferredSynthetixs, {
				from: owner,
			});

			// Setup reward escrow
			const feePoolAccount = account6;
			await rewardEscrow.setFeePool(feePoolAccount, { from: owner });

			const escrowedSynthetixs = toUnit('30000');
			await synthetix.transfer(rewardEscrow.address, escrowedSynthetixs, {
				from: owner,
			});
			await rewardEscrow.appendVestingEntry(account1, escrowedSynthetixs, { from: feePoolAccount });

			// Issue
			const maxIssuable = await synthetix.maxIssuableSynths(account1);
			await synthetix.issueSynths(maxIssuable, { from: account1 });

			// Compare
			const collaterisationRatio = await synthetix.collateralisationRatio(account1);
			const expectedCollaterisationRatio = divideDecimal(
				maxIssuable,
				multiplyDecimal(escrowedSynthetixs.add(transferredSynthetixs), snx2usdRate)
			);
			assert.bnEqual(collaterisationRatio, expectedCollaterisationRatio);
		});

		it('should permit user to issue sUSD debt with only escrowed SNX as collateral (no SNX in wallet)', async () => {
			const oneWeek = 60 * 60 * 24 * 7;
			const twelveWeeks = oneWeek * 12;
			const now = await currentTime();
>>>>>>> dea50228

			// ensure collateral of account1 is empty
			let collateral = await synthetix.collateral(account1, { from: account1 });
			assert.bnEqual(collateral, 0);

			// ensure account1 has no SNX balance
			const snxBalance = await synthetix.balanceOf(account1);
			assert.bnEqual(snxBalance, 0);

			// Append escrow amount to account1
			const escrowedAmount = toUnit('15000');
<<<<<<< HEAD
			await synthetix.transfer(rewardEscrow.address, escrowedAmount, {
				from: owner,
			});
			await rewardEscrow.appendVestingEntry(account1, escrowedAmount, { from: feePoolAccount });

			// collateral now should include escrowed amount
=======
			await synthetix.transfer(escrow.address, escrowedAmount, {
				from: owner,
			});
			await escrow.appendVestingEntry(
				account1,
				web3.utils.toBN(now + twelveWeeks),
				escrowedAmount,
				{
					from: owner,
				}
			);

			// collateral should include escrowed amount
>>>>>>> dea50228
			collateral = await synthetix.collateral(account1, { from: account1 });
			assert.bnEqual(collateral, escrowedAmount);

			// Issue max synths. (300 sUSD)
			await synthetix.issueMaxSynths({ from: account1 });

			// There should be 300 sUSD of value for account1
			assert.bnEqual(await synthetix.debtBalanceOf(account1, sUSD), toUnit('300'));
		});

<<<<<<< HEAD
		it("should permit anyone checking another user's collateral", async () => {
			const amount = toUnit('60000');
			await synthetix.transfer(account1, amount, { from: owner });
			const collateral = await synthetix.collateral(account1, { from: account2 });
			assert.bnEqual(collateral, amount);
		});

		it("should include escrowed synthetix when checking a user's collateral", async () => {
			const oneWeek = 60 * 60 * 24 * 7;
			const twelveWeeks = oneWeek * 12;
			const now = await currentTime();
			const escrowedAmount = toUnit('15000');
			await synthetix.transfer(escrow.address, escrowedAmount, {
				from: owner,
			});
			await escrow.appendVestingEntry(
				account1,
				web3.utils.toBN(now + twelveWeeks),
				escrowedAmount,
				{
					from: owner,
				}
			);

			const amount = toUnit('60000');
			await synthetix.transfer(account1, amount, { from: owner });
			const collateral = await synthetix.collateral(account1, { from: account2 });
			assert.bnEqual(collateral, amount.add(escrowedAmount));
		});

		it("should include escrowed reward synthetix when checking a user's collateral", async () => {
			const feePoolAccount = account6;
=======
		it('should permit user to issue sUSD debt with only reward escrow as collateral (no SNX in wallet)', async () => {
			// Setup reward escrow
			const feePoolAccount = account6;
			await rewardEscrow.setFeePool(feePoolAccount, { from: owner });

			// ensure collateral of account1 is empty
			let collateral = await synthetix.collateral(account1, { from: account1 });
			assert.bnEqual(collateral, 0);

			// ensure account1 has no SNX balance
			const snxBalance = await synthetix.balanceOf(account1);
			assert.bnEqual(snxBalance, 0);

			// Append escrow amount to account1
>>>>>>> dea50228
			const escrowedAmount = toUnit('15000');
			await synthetix.transfer(rewardEscrow.address, escrowedAmount, {
				from: owner,
			});
<<<<<<< HEAD
			await rewardEscrow.setFeePool(feePoolAccount, { from: owner });
			await rewardEscrow.appendVestingEntry(account1, escrowedAmount, { from: feePoolAccount });
			const amount = toUnit('60000');
			await synthetix.transfer(account1, amount, { from: owner });
			const collateral = await synthetix.collateral(account1, { from: account2 });
			assert.bnEqual(collateral, amount.add(escrowedAmount));
		});

		it("should calculate a user's remaining issuable synths", async () => {
			const transferredSynthetixs = toUnit('60000');
			await synthetix.transfer(account1, transferredSynthetixs, {
				from: owner,
			});

			// Issue
			const maxIssuable = await synthetix.maxIssuableSynths(account1);
			const issued = maxIssuable.div(web3.utils.toBN(3));
			await synthetix.issueSynths(issued, { from: account1 });
			const expectedRemaining = maxIssuable.sub(issued);
			const remaining = await getRemainingIssuableSynths(account1);
			assert.bnEqual(expectedRemaining, remaining);
		});

		it("should correctly calculate a user's max issuable synths with escrowed synthetix", async () => {
			const snx2usdRate = await exchangeRates.rateForCurrency(SNX);
=======
			await rewardEscrow.appendVestingEntry(account1, escrowedAmount, { from: feePoolAccount });

			// collateral now should include escrowed amount
			collateral = await synthetix.collateral(account1, { from: account1 });
			assert.bnEqual(collateral, escrowedAmount);

			// Issue max synths. (300 sUSD)
			await synthetix.issueMaxSynths({ from: account1 });

			// There should be 300 sUSD of value for account1
			assert.bnEqual(await synthetix.debtBalanceOf(account1, sUSD), toUnit('300'));
		});

		it("should permit anyone checking another user's collateral", async () => {
			const amount = toUnit('60000');
			await synthetix.transfer(account1, amount, { from: owner });
			const collateral = await synthetix.collateral(account1, { from: account2 });
			assert.bnEqual(collateral, amount);
		});

		it("should include escrowed synthetix when checking a user's collateral", async () => {
			const oneWeek = 60 * 60 * 24 * 7;
			const twelveWeeks = oneWeek * 12;
			const now = await currentTime();
			const escrowedAmount = toUnit('15000');
			await synthetix.transfer(escrow.address, escrowedAmount, {
				from: owner,
			});
			await escrow.appendVestingEntry(
				account1,
				web3.utils.toBN(now + twelveWeeks),
				escrowedAmount,
				{
					from: owner,
				}
			);

			const amount = toUnit('60000');
			await synthetix.transfer(account1, amount, { from: owner });
			const collateral = await synthetix.collateral(account1, { from: account2 });
			assert.bnEqual(collateral, amount.add(escrowedAmount));
		});

		it("should include escrowed reward synthetix when checking a user's collateral", async () => {
			const feePoolAccount = account6;
			const escrowedAmount = toUnit('15000');
			await synthetix.transfer(rewardEscrow.address, escrowedAmount, {
				from: owner,
			});
			await rewardEscrow.setFeePool(feePoolAccount, { from: owner });
			await rewardEscrow.appendVestingEntry(account1, escrowedAmount, { from: feePoolAccount });
			const amount = toUnit('60000');
			await synthetix.transfer(account1, amount, { from: owner });
			const collateral = await synthetix.collateral(account1, { from: account2 });
			assert.bnEqual(collateral, amount.add(escrowedAmount));
		});

		it("should calculate a user's remaining issuable synths", async () => {
>>>>>>> dea50228
			const transferredSynthetixs = toUnit('60000');
			await synthetix.transfer(account1, transferredSynthetixs, {
				from: owner,
			});

<<<<<<< HEAD
			// Setup escrow
			const oneWeek = 60 * 60 * 24 * 7;
			const twelveWeeks = oneWeek * 12;
			const now = await currentTime();
			const escrowedSynthetixs = toUnit('30000');
			await synthetix.transfer(escrow.address, escrowedSynthetixs, {
				from: owner,
			});
			await escrow.appendVestingEntry(
				account1,
				web3.utils.toBN(now + twelveWeeks),
				escrowedSynthetixs,
				{
					from: owner,
				}
			);

			const maxIssuable = await synthetix.maxIssuableSynths(account1);
			// await synthetix.issueSynths(maxIssuable, { from: account1 });

=======
			// Issue
			const maxIssuable = await synthetix.maxIssuableSynths(account1);
			const issued = maxIssuable.div(web3.utils.toBN(3));
			await synthetix.issueSynths(issued, { from: account1 });
			const expectedRemaining = maxIssuable.sub(issued);
			const remaining = await getRemainingIssuableSynths(account1);
			assert.bnEqual(expectedRemaining, remaining);
		});

		it("should correctly calculate a user's max issuable synths with escrowed synthetix", async () => {
			const snx2usdRate = await exchangeRates.rateForCurrency(SNX);
			const transferredSynthetixs = toUnit('60000');
			await synthetix.transfer(account1, transferredSynthetixs, {
				from: owner,
			});

			// Setup escrow
			const oneWeek = 60 * 60 * 24 * 7;
			const twelveWeeks = oneWeek * 12;
			const now = await currentTime();
			const escrowedSynthetixs = toUnit('30000');
			await synthetix.transfer(escrow.address, escrowedSynthetixs, {
				from: owner,
			});
			await escrow.appendVestingEntry(
				account1,
				web3.utils.toBN(now + twelveWeeks),
				escrowedSynthetixs,
				{
					from: owner,
				}
			);

			const maxIssuable = await synthetix.maxIssuableSynths(account1);
			// await synthetix.issueSynths(maxIssuable, { from: account1 });

>>>>>>> dea50228
			// Compare
			const issuanceRatio = await synthetixState.issuanceRatio();
			const expectedMaxIssuable = multiplyDecimal(
				multiplyDecimal(escrowedSynthetixs.add(transferredSynthetixs), snx2usdRate),
				issuanceRatio
			);
			assert.bnEqual(maxIssuable, expectedMaxIssuable);
		});
	});

	describe('issue and burn on behalf', async () => {
		const authoriser = account1;
		const delegate = account2;

		beforeEach(async () => {
			// Assign the authoriser SNX
			await synthetix.transfer(authoriser, toUnit('20000'), {
				from: owner,
			});
			await exchangeRates.updateRates([SNX], ['1'].map(toUnit), timestamp, { from: oracle });
		});
		describe('when not approved it should revert on', async () => {
			it('issueMaxSynthsOnBehalf', async () => {
				await onlyGivenAddressCanInvoke({
					fnc: synthetix.issueMaxSynthsOnBehalf,
					args: [authoriser],
					accounts,
					reason: 'Not approved to act on behalf',
				});
			});
			it('issueSynthsOnBehalf', async () => {
				await onlyGivenAddressCanInvoke({
					fnc: synthetix.issueSynthsOnBehalf,
					args: [authoriser, toUnit('1')],
					accounts,
					reason: 'Not approved to act on behalf',
				});
			});
			it('burnSynthsOnBehalf', async () => {
				await onlyGivenAddressCanInvoke({
					fnc: synthetix.burnSynthsOnBehalf,
					args: [authoriser, toUnit('1')],
					accounts,
					reason: 'Not approved to act on behalf',
				});
			});
			it('burnSynthsToTargetOnBehalf', async () => {
				await onlyGivenAddressCanInvoke({
					fnc: synthetix.burnSynthsToTargetOnBehalf,
					args: [authoriser],
					accounts,
					reason: 'Not approved to act on behalf',
				});
			});
		});

		['System', 'Issuance'].forEach(section => {
			describe(`when ${section} is suspended`, () => {
				beforeEach(async () => {
					// ensure user has synths to burn
					await synthetix.issueSynths(toUnit('1000'), { from: authoriser });
					await delegateApprovals.approveIssueOnBehalf(delegate, { from: authoriser });
					await delegateApprovals.approveBurnOnBehalf(delegate, { from: authoriser });
					await setStatus({ owner, systemStatus, section, suspend: true });
				});
				it('then calling issueSynthsOnBehalf() reverts', async () => {
					await assert.revert(
						synthetix.issueSynthsOnBehalf(authoriser, toUnit('1'), { from: delegate }),
						'Operation prohibited'
					);
				});
				it('and calling issueMaxSynthsOnBehalf() reverts', async () => {
					await assert.revert(
						synthetix.issueMaxSynthsOnBehalf(authoriser, { from: delegate }),
						'Operation prohibited'
					);
				});
				it('and calling burnSynthsOnBehalf() reverts', async () => {
					await assert.revert(
						synthetix.burnSynthsOnBehalf(authoriser, toUnit('1'), { from: delegate }),
						'Operation prohibited'
					);
				});
				it('and calling burnSynthsToTargetOnBehalf() reverts', async () => {
					await assert.revert(
						synthetix.burnSynthsToTargetOnBehalf(authoriser, { from: delegate }),
						'Operation prohibited'
					);
				});

				describe(`when ${section} is resumed`, () => {
					beforeEach(async () => {
						await setStatus({ owner, systemStatus, section, suspend: false });
					});
					it('then calling issueSynthsOnBehalf() succeeds', async () => {
						await synthetix.issueSynthsOnBehalf(authoriser, toUnit('1'), { from: delegate });
					});
					it('and calling issueMaxSynthsOnBehalf() succeeds', async () => {
						await synthetix.issueMaxSynthsOnBehalf(authoriser, { from: delegate });
					});
					it('and calling burnSynthsOnBehalf() succeeds', async () => {
						await synthetix.burnSynthsOnBehalf(authoriser, toUnit('1'), { from: delegate });
					});
					it('and calling burnSynthsToTargetOnBehalf() succeeds', async () => {
						// need the user to be undercollaterized for this to succeed
						await exchangeRates.updateRates([SNX], ['0.001'].map(toUnit), timestamp, {
							from: oracle,
						});
						await synthetix.burnSynthsToTargetOnBehalf(authoriser, { from: delegate });
					});
				});
			});
		});

		it('should approveIssueOnBehalf for account1', async () => {
			await delegateApprovals.approveIssueOnBehalf(delegate, { from: authoriser });
			const result = await delegateApprovals.canIssueFor(authoriser, delegate);

			assert.isTrue(result);
		});
		it('should approveBurnOnBehalf for account1', async () => {
			await delegateApprovals.approveBurnOnBehalf(delegate, { from: authoriser });
			const result = await delegateApprovals.canBurnFor(authoriser, delegate);

			assert.isTrue(result);
		});
		it('should approveIssueOnBehalf and IssueMaxSynths', async () => {
			await delegateApprovals.approveIssueOnBehalf(delegate, { from: authoriser });

			const sUSDBalanceBefore = await sUSDContract.balanceOf(account1);
			const issuableSynths = await synthetix.maxIssuableSynths(account1);

			await synthetix.issueMaxSynthsOnBehalf(authoriser, { from: delegate });

			const sUSDBalanceAfter = await sUSDContract.balanceOf(account1);
			assert.bnEqual(sUSDBalanceAfter, sUSDBalanceBefore.add(issuableSynths));
		});
		it('should approveIssueOnBehalf and IssueSynths', async () => {
			await delegateApprovals.approveIssueOnBehalf(delegate, { from: authoriser });

			await synthetix.issueSynthsOnBehalf(authoriser, toUnit('100'), { from: delegate });

			const sUSDBalance = await sUSDContract.balanceOf(account1);
			assert.bnEqual(sUSDBalance, toUnit('100'));
		});
		it('should approveBurnOnBehalf and BurnSynths', async () => {
			await synthetix.issueMaxSynths({ from: authoriser });

			await delegateApprovals.approveBurnOnBehalf(delegate, { from: authoriser });

			const sUSDBalanceBefore = await sUSDContract.balanceOf(account1);
			await synthetix.burnSynthsOnBehalf(authoriser, sUSDBalanceBefore, { from: delegate });

			const sUSDBalance = await sUSDContract.balanceOf(account1);
			assert.bnEqual(sUSDBalance, toUnit('0'));
		});
		it('should approveBurnOnBehalf and burnSynthsToTarget', async () => {
			await synthetix.issueMaxSynths({ from: authoriser });

			await exchangeRates.updateRates([SNX], ['0.01'].map(toUnit), timestamp, { from: oracle });

			await delegateApprovals.approveBurnOnBehalf(delegate, { from: authoriser });

			await synthetix.burnSynthsToTargetOnBehalf(authoriser, { from: delegate });

			const sUSDBalanceAfter = await sUSDContract.balanceOf(account1);
			assert.bnEqual(sUSDBalanceAfter, toUnit('40'));
		});
	});

	describe('when etherCollateral is set', async () => {
		const collateralKey = 'EtherCollateral';

		it('should have zero totalIssuedSynths', async () => {
			// totalIssuedSynthsExcludeEtherCollateral equal totalIssuedSynths
			assert.bnEqual(
				await synthetix.totalIssuedSynths(sUSD),
				await synthetix.totalIssuedSynthsExcludeEtherCollateral(sUSD)
			);
		});
		describe('creating a loan on etherCollateral to issue sETH', async () => {
			let etherCollateral;
			beforeEach(async () => {
				// mock etherCollateral
				etherCollateral = await MockEtherCollateral.new({ from: owner });
				// have the owner simulate being MultiCollateral so we can invoke issue and burn
				await addressResolver.importAddresses(
					[toBytes32(collateralKey)],
					[etherCollateral.address],
					{ from: owner }
				);

				// ensure Issuer has the latest EtherCollateral
				await issuer.setResolverAndSyncCache(addressResolver.address, { from: owner });

				// Give some SNX to account1
				await synthetix.transfer(account1, toUnit('1000'), { from: owner });

				// account1 should be able to issue
				await synthetix.issueSynths(toUnit('10'), { from: account1 });

				// set owner as Synthetix on resolver to allow issuing by owner
				await addressResolver.importAddresses([toBytes32('Synthetix')], [owner], { from: owner });
			});

			it('should be able to exclude sETH issued by ether Collateral from totalIssuedSynths', async () => {
				const totalSupplyBefore = await synthetix.totalIssuedSynths(sETH);

				// issue sETH
				const amountToIssue = toUnit('10');
				await sETHContract.issue(account1, amountToIssue, { from: owner });

				// openLoan of same amount on Ether Collateral
				await etherCollateral.openLoan(amountToIssue, { from: owner });

				// totalSupply of synths should exclude Ether Collateral issued synths
				assert.bnEqual(
					totalSupplyBefore,
					await synthetix.totalIssuedSynthsExcludeEtherCollateral(sETH)
				);

				// totalIssuedSynths after includes amount issued
				assert.bnEqual(
					await synthetix.totalIssuedSynths(sETH),
					totalSupplyBefore.add(amountToIssue)
				);
			});

			it('should exclude sETH issued by ether Collateral from debtBalanceOf', async () => {
				// account1 should own 100% of the debt.
				const debtBefore = await synthetix.debtBalanceOf(account1, sUSD);
				assert.bnEqual(debtBefore, toUnit('10'));

				// issue sETH to mimic loan
				const amountToIssue = toUnit('10');
				await sETHContract.issue(account1, amountToIssue, { from: owner });
				await etherCollateral.openLoan(amountToIssue, { from: owner });

				// After account1 owns 100% of sUSD debt.
				assert.bnEqual(await synthetix.totalIssuedSynthsExcludeEtherCollateral(sUSD), toUnit('10'));
				assert.bnEqual(await synthetix.debtBalanceOf(account1, sUSD), debtBefore);
			});
		});
	});
});<|MERGE_RESOLUTION|>--- conflicted
+++ resolved
@@ -1,10 +1,6 @@
 'use strict';
 
-<<<<<<< HEAD
 const { artifacts, contract, web3, legacy } = require('@nomiclabs/buidler');
-=======
-const { contract, web3, legacy } = require('@nomiclabs/buidler');
->>>>>>> dea50228
 
 const { assert, addSnapshotBeforeRestoreAfterEach } = require('./common');
 
@@ -46,12 +42,8 @@
 		exchanger,
 		timestamp,
 		issuer,
-<<<<<<< HEAD
 		synths,
 		addressResolver;
-=======
-		synths;
->>>>>>> dea50228
 
 	const getRemainingIssuableSynths = async account =>
 		(await synthetix.remainingIssuableSynths(account))[0];
@@ -59,11 +51,7 @@
 	// run this once before all tests to prepare our environment, snapshots on beforeEach will take
 	// care of resetting to this state
 	before(async () => {
-<<<<<<< HEAD
 		synths = ['sUSD', 'sAUD', 'sEUR', 'sETH'];
-=======
-		synths = ['sUSD', 'sAUD', 'sEUR'];
->>>>>>> dea50228
 		({
 			Synthetix: synthetix,
 			SynthetixState: synthetixState,
@@ -501,7 +489,6 @@
 							synthetix.issueSynths(toUnit('1'), { from: account1 }),
 							'Operation prohibited'
 						);
-<<<<<<< HEAD
 					});
 					it('and calling issueMaxSynths() reverts', async () => {
 						await assert.revert(
@@ -509,15 +496,6 @@
 							'Operation prohibited'
 						);
 					});
-=======
-					});
-					it('and calling issueMaxSynths() reverts', async () => {
-						await assert.revert(
-							synthetix.issueMaxSynths({ from: account1 }),
-							'Operation prohibited'
-						);
-					});
->>>>>>> dea50228
 					describe(`when ${section} is resumed`, () => {
 						beforeEach(async () => {
 							await setStatus({ owner, systemStatus, section, suspend: false });
@@ -925,10 +903,7 @@
 			assert.bnClose(balanceOfAccount1AfterBurn, amountTransferred, '1000');
 		});
 
-<<<<<<< HEAD
 		// TEST CONDITION - TEMP
-=======
->>>>>>> dea50228
 		it("should successfully burn all user's synths", async () => {
 			// Give some SNX to account1
 			await synthetix.transfer(account1, toUnit('10000'), {
@@ -1060,7 +1035,6 @@
 				from: account1,
 			});
 			const debtBalanceAfter = await synthetix.debtBalanceOf(account1, sUSD);
-<<<<<<< HEAD
 
 			assert.bnEqual(debtBalanceAfter, '0');
 		});
@@ -1470,376 +1444,6 @@
 			const account2Synthetixs = toUnit('120000');
 			const account1Synthetixs = totalSupply.sub(account2Synthetixs);
 
-=======
-
-			assert.bnEqual(debtBalanceAfter, '0');
-		});
-
-		it('should allow users to burn their debt and adjust the debtBalanceOf correctly for remaining users', async () => {
-			// Give some SNX to account1
-			await synthetix.transfer(account1, toUnit('40000000'), {
-				from: owner,
-			});
-			await synthetix.transfer(account2, toUnit('40000000'), {
-				from: owner,
-			});
-
-			// Issue
-			const issuedSynths1 = toUnit('150000');
-			const issuedSynths2 = toUnit('50000');
-
-			await synthetix.issueSynths(issuedSynths1, { from: account1 });
-			await synthetix.issueSynths(issuedSynths2, { from: account2 });
-
-			let debtBalance1After = await synthetix.debtBalanceOf(account1, sUSD);
-			let debtBalance2After = await synthetix.debtBalanceOf(account2, sUSD);
-
-			// debtBalanceOf has rounding error but is within tolerance
-			assert.bnClose(debtBalance1After, toUnit('150000'));
-			assert.bnClose(debtBalance2After, toUnit('50000'));
-
-			// Account 1 burns 100,000
-			await synthetix.burnSynths(toUnit('100000'), { from: account1 });
-
-			debtBalance1After = await synthetix.debtBalanceOf(account1, sUSD);
-			debtBalance2After = await synthetix.debtBalanceOf(account2, sUSD);
-
-			assert.bnClose(debtBalance1After, toUnit('50000'));
-			assert.bnClose(debtBalance2After, toUnit('50000'));
-		});
-
-		it('should revert if sender tries to issue synths with 0 amount', async () => {
-			// Issue 0 amount of synth
-			const issuedSynths1 = toUnit('0');
-
-			await assert.revert(
-				synthetix.issueSynths(issuedSynths1, { from: account1 }),
-				// Legacy safe math had no revert reasons
-				!legacy ? 'SafeMath: division by zero' : undefined
-			);
-		});
-
-		describe('burnSynthsToTarget', () => {
-			beforeEach(async () => {
-				// Give some SNX to account1
-				await synthetix.transfer(account1, toUnit('40000'), {
-					from: owner,
-				});
-				// Set SNX price to 1
-				await exchangeRates.updateRates([SNX], ['1'].map(toUnit), timestamp, {
-					from: oracle,
-				});
-				// Issue
-				await synthetix.issueMaxSynths({ from: account1 });
-				assert.bnClose(await synthetix.debtBalanceOf(account1, sUSD), toUnit('8000'));
-
-				// Set minimumStakeTime to 1 hour
-				await issuer.setMinimumStakeTime(60 * 60, { from: owner });
-			});
-
-			describe('when the SNX price drops 50%', () => {
-				let maxIssuableSynths;
-				beforeEach(async () => {
-					await exchangeRates.updateRates([SNX], ['.5'].map(toUnit), timestamp, {
-						from: oracle,
-					});
-					maxIssuableSynths = await synthetix.maxIssuableSynths(account1);
-					assert.equal(await feePool.isFeesClaimable(account1), false);
-				});
-
-				it('then the maxIssuableSynths drops 50%', async () => {
-					assert.bnClose(maxIssuableSynths, toUnit('4000'));
-				});
-				it('then calling burnSynthsToTarget() reduces sUSD to c-ratio target', async () => {
-					await synthetix.burnSynthsToTarget({ from: account1 });
-					assert.bnClose(await synthetix.debtBalanceOf(account1, sUSD), toUnit('4000'));
-				});
-				it('then fees are claimable', async () => {
-					await synthetix.burnSynthsToTarget({ from: account1 });
-					assert.equal(await feePool.isFeesClaimable(account1), true);
-				});
-			});
-
-			describe('when the SNX price drops 10%', () => {
-				let maxIssuableSynths;
-				beforeEach(async () => {
-					await exchangeRates.updateRates([SNX], ['.9'].map(toUnit), timestamp, {
-						from: oracle,
-					});
-					maxIssuableSynths = await synthetix.maxIssuableSynths(account1);
-				});
-
-				it('then the maxIssuableSynths drops 10%', async () => {
-					assert.bnEqual(maxIssuableSynths, toUnit('7200'));
-				});
-				it('then calling burnSynthsToTarget() reduces sUSD to c-ratio target', async () => {
-					await synthetix.burnSynthsToTarget({ from: account1 });
-					assert.bnEqual(await synthetix.debtBalanceOf(account1, sUSD), toUnit('7200'));
-				});
-				it('then fees are claimable', async () => {
-					await synthetix.burnSynthsToTarget({ from: account1 });
-					assert.equal(await feePool.isFeesClaimable(account1), true);
-				});
-			});
-
-			describe('when the SNX price drops 90%', () => {
-				let maxIssuableSynths;
-				beforeEach(async () => {
-					await exchangeRates.updateRates([SNX], ['.1'].map(toUnit), timestamp, {
-						from: oracle,
-					});
-					maxIssuableSynths = await synthetix.maxIssuableSynths(account1);
-				});
-
-				it('then the maxIssuableSynths drops 10%', async () => {
-					assert.bnEqual(maxIssuableSynths, toUnit('800'));
-				});
-				it('then calling burnSynthsToTarget() reduces sUSD to c-ratio target', async () => {
-					await synthetix.burnSynthsToTarget({ from: account1 });
-					assert.bnEqual(await synthetix.debtBalanceOf(account1, sUSD), toUnit('800'));
-				});
-				it('then fees are claimable', async () => {
-					await synthetix.burnSynthsToTarget({ from: account1 });
-					assert.equal(await feePool.isFeesClaimable(account1), true);
-				});
-			});
-
-			describe('when the SNX price increases 100%', () => {
-				let maxIssuableSynths;
-				beforeEach(async () => {
-					await exchangeRates.updateRates([SNX], ['2'].map(toUnit), timestamp, {
-						from: oracle,
-					});
-					maxIssuableSynths = await synthetix.maxIssuableSynths(account1);
-				});
-
-				it('then the maxIssuableSynths increases 100%', async () => {
-					assert.bnEqual(maxIssuableSynths, toUnit('16000'));
-				});
-				it('then calling burnSynthsToTarget() reverts', async () => {
-					await assert.revert(
-						synthetix.burnSynthsToTarget({ from: account1 }),
-						// Legacy safe math had no revert reasons
-						!legacy ? 'SafeMath: subtraction overflow' : undefined
-					);
-				});
-			});
-		});
-
-		describe('burnSynths() after exchange()', () => {
-			describe('given the waiting period is set to 60s', () => {
-				let amount;
-				beforeEach(async () => {
-					amount = toUnit('1250');
-					await setExchangeWaitingPeriod({ owner, exchanger, secs: 60 });
-					// set the exchange fee to 0 to effectively ignore it
-					await setExchangeFee({ owner, feePool, exchangeFeeRate: '0' });
-				});
-				describe('and a user has 1250 sUSD issued', () => {
-					beforeEach(async () => {
-						await synthetix.transfer(account1, toUnit('1000000'), { from: owner });
-						await synthetix.issueSynths(amount, { from: account1 });
-					});
-					describe('and is has been exchanged into sEUR at a rate of 1.25:1 and the waiting period has expired', () => {
-						beforeEach(async () => {
-							await synthetix.exchange(sUSD, amount, sEUR, { from: account1 });
-							await fastForward(90); // make sure the waiting period is expired on this
-						});
-						describe('and they have exchanged all of it back into sUSD', () => {
-							// let sUSDBalanceAfterExchange;
-							beforeEach(async () => {
-								await synthetix.exchange(sEUR, toUnit('1000'), sUSD, { from: account1 });
-								// sUSDBalanceAfterExchange = await sUSDContract.balanceOf(account1);
-							});
-							describe('when they attempt to burn the sUSD', () => {
-								it('then it fails as the waiting period is ongoing', async () => {
-									await assert.revert(
-										synthetix.burnSynths(amount, { from: account1 }),
-										'Cannot settle during waiting period'
-									);
-								});
-							});
-							describe('and 60s elapses with no change in the sEUR rate', () => {
-								beforeEach(async () => {
-									fastForward(60);
-								});
-								describe('when they attempt to burn the sUSD', () => {
-									let txn;
-									beforeEach(async () => {
-										txn = await synthetix.burnSynths(amount, { from: account1 });
-									});
-									it('then it succeeds and burns the entire sUSD amount', async () => {
-										const logs = await getDecodedLogs({
-											hash: txn.tx,
-											contracts: [synthetix, sUSDContract],
-										});
-
-										decodedEventEqual({
-											event: 'Burned',
-											emittedFrom: sUSDContract.address,
-											args: [account1, amount],
-											log: logs.find(({ name }) => name === 'Burned'),
-										});
-
-										const sUSDBalance = await sUSDContract.balanceOf(account1);
-										assert.equal(sUSDBalance, '0');
-
-										const debtBalance = await synthetix.debtBalanceOf(account1, sUSD);
-										assert.equal(debtBalance, '0');
-									});
-								});
-							});
-							describe('and the sEUR price decreases by 20% to 1', () => {
-								beforeEach(async () => {
-									// fastForward(1);
-									// timestamp = await currentTime();
-									await exchangeRates.updateRates([sEUR], ['1'].map(toUnit), timestamp, {
-										from: oracle,
-									});
-								});
-								describe('and 60s elapses', () => {
-									beforeEach(async () => {
-										fastForward(60);
-									});
-									describe('when they attempt to burn the entire amount sUSD', () => {
-										let txn;
-										beforeEach(async () => {
-											txn = await synthetix.burnSynths(amount, { from: account1 });
-										});
-										it('then it succeeds and burns their sUSD minus the reclaim amount from settlement', async () => {
-											const logs = await getDecodedLogs({
-												hash: txn.tx,
-												contracts: [synthetix, sUSDContract],
-											});
-
-											decodedEventEqual({
-												event: 'Burned',
-												emittedFrom: sUSDContract.address,
-												args: [account1, amount.sub(toUnit('250'))],
-												log: logs
-													.reverse()
-													.filter(l => !!l)
-													.find(({ name }) => name === 'Burned'),
-											});
-
-											const sUSDBalance = await sUSDContract.balanceOf(account1);
-											assert.equal(sUSDBalance, '0');
-										});
-										it('and their debt balance is now 0 because they are the only debt holder in the system', async () => {
-											// the debt balance remaining is what was reclaimed from the exchange
-											const debtBalance = await synthetix.debtBalanceOf(account1, sUSD);
-											// because this user is the only one holding debt, when we burn 250 sUSD in a reclaim,
-											// it removes it from the totalIssuedSynths and
-											assert.equal(debtBalance, '0');
-										});
-									});
-									describe('when another user also has the same amount of debt', () => {
-										beforeEach(async () => {
-											await synthetix.transfer(account2, toUnit('1000000'), { from: owner });
-											await synthetix.issueSynths(amount, { from: account2 });
-										});
-										describe('when the first user attempts to burn the entire amount sUSD', () => {
-											let txn;
-											beforeEach(async () => {
-												txn = await synthetix.burnSynths(amount, { from: account1 });
-											});
-											it('then it succeeds and burns their sUSD minus the reclaim amount from settlement', async () => {
-												const logs = await getDecodedLogs({
-													hash: txn.tx,
-													contracts: [synthetix, sUSDContract],
-												});
-
-												decodedEventEqual({
-													event: 'Burned',
-													emittedFrom: sUSDContract.address,
-													args: [account1, amount.sub(toUnit('250'))],
-													log: logs
-														.reverse()
-														.filter(l => !!l)
-														.find(({ name }) => name === 'Burned'),
-												});
-
-												const sUSDBalance = await sUSDContract.balanceOf(account1);
-												assert.equal(sUSDBalance, '0');
-											});
-											it('and their debt balance is now half of the reclaimed balance because they owe half of the pool', async () => {
-												// the debt balance remaining is what was reclaimed from the exchange
-												const debtBalance = await synthetix.debtBalanceOf(account1, sUSD);
-												// because this user is holding half the debt, when we burn 250 sUSD in a reclaim,
-												// it removes it from the totalIssuedSynths and so both users have half of 250
-												// in owing synths
-												assert.bnEqual(debtBalance, divideDecimal('250', 2));
-											});
-										});
-									});
-								});
-							});
-						});
-					});
-				});
-			});
-		});
-	});
-
-	describe('debt calculation in multi-issuance scenarios', () => {
-		it('should correctly calculate debt in a multi-issuance scenario', async () => {
-			// Give some SNX to account1
-			await synthetix.transfer(account1, toUnit('200000'), {
-				from: owner,
-			});
-			await synthetix.transfer(account2, toUnit('200000'), {
-				from: owner,
-			});
-
-			// Issue
-			const issuedSynthsPt1 = toUnit('2000');
-			const issuedSynthsPt2 = toUnit('2000');
-			await synthetix.issueSynths(issuedSynthsPt1, { from: account1 });
-			await synthetix.issueSynths(issuedSynthsPt2, { from: account1 });
-			await synthetix.issueSynths(toUnit('1000'), { from: account2 });
-
-			const debt = await synthetix.debtBalanceOf(account1, sUSD);
-			assert.bnClose(debt, toUnit('4000'));
-		});
-
-		it('should correctly calculate debt in a multi-issuance multi-burn scenario', async () => {
-			// Give some SNX to account1
-			await synthetix.transfer(account1, toUnit('500000'), {
-				from: owner,
-			});
-			await synthetix.transfer(account2, toUnit('14000'), {
-				from: owner,
-			});
-
-			// Issue
-			const issuedSynthsPt1 = toUnit('2000');
-			const burntSynthsPt1 = toUnit('1500');
-			const issuedSynthsPt2 = toUnit('1600');
-			const burntSynthsPt2 = toUnit('500');
-
-			await synthetix.issueSynths(issuedSynthsPt1, { from: account1 });
-			await synthetix.burnSynths(burntSynthsPt1, { from: account1 });
-			await synthetix.issueSynths(issuedSynthsPt2, { from: account1 });
-
-			await synthetix.issueSynths(toUnit('100'), { from: account2 });
-			await synthetix.issueSynths(toUnit('51'), { from: account2 });
-			await synthetix.burnSynths(burntSynthsPt2, { from: account1 });
-
-			const debt = await synthetix.debtBalanceOf(account1, toBytes32('sUSD'));
-			const expectedDebt = issuedSynthsPt1
-				.add(issuedSynthsPt2)
-				.sub(burntSynthsPt1)
-				.sub(burntSynthsPt2);
-
-			assert.bnClose(debt, expectedDebt);
-		});
-
-		it("should allow me to burn all synths I've issued when there are other issuers", async () => {
-			const totalSupply = await synthetix.totalSupply();
-			const account2Synthetixs = toUnit('120000');
-			const account1Synthetixs = totalSupply.sub(account2Synthetixs);
-
->>>>>>> dea50228
 			await synthetix.transfer(account1, account1Synthetixs, {
 				from: owner,
 			}); // Issue the massive majority to account1
@@ -1847,16 +1451,11 @@
 				from: owner,
 			}); // Issue a small amount to account2
 
-<<<<<<< HEAD
-=======
-			// Issue from account1
->>>>>>> dea50228
 			const account1AmountToIssue = await synthetix.maxIssuableSynths(account1);
 			await synthetix.issueMaxSynths({ from: account1 });
 			const debtBalance1 = await synthetix.debtBalanceOf(account1, sUSD);
 			assert.bnClose(debtBalance1, account1AmountToIssue);
 
-<<<<<<< HEAD
 			let expectedDebtForAccount2 = web3.utils.toBN('0');
 			const totalTimesToIssue = 40;
 			for (let i = 0; i < totalTimesToIssue; i++) {
@@ -2105,241 +1704,11 @@
 
 			const escrowedSynthetixs = toUnit('30000');
 			await synthetix.transfer(rewardEscrow.address, escrowedSynthetixs, {
-=======
-			// Issue and burn from account 2 all debt
-			await synthetix.issueSynths(toUnit('43'), { from: account2 });
-			let debt = await synthetix.debtBalanceOf(account2, sUSD);
-			await synthetix.burnSynths(toUnit('43'), { from: account2 });
-			debt = await synthetix.debtBalanceOf(account2, sUSD);
-
-			assert.bnEqual(debt, 0);
-
-			// Should set user issuanceData to 0 debtOwnership and retain debtEntryIndex of last action
-			assert.deepEqual(await synthetixState.issuanceData(account2), {
-				initialDebtOwnership: 0,
-				debtEntryIndex: 2,
-			});
-		});
-	});
-
-	// These tests take a long time to run
-	// ****************************************
-	describe('multiple issue and burn scenarios', () => {
-		it('should correctly calculate debt in a high issuance and burn scenario', async () => {
-			const getRandomInt = (min, max) => {
-				return min + Math.floor(Math.random() * Math.floor(max));
-			};
-
-			const totalSupply = await synthetix.totalSupply();
-			const account2Synthetixs = toUnit('120000');
-			const account1Synthetixs = totalSupply.sub(account2Synthetixs);
-
-			await synthetix.transfer(account1, account1Synthetixs, {
-				from: owner,
-			}); // Issue the massive majority to account1
-			await synthetix.transfer(account2, account2Synthetixs, {
-				from: owner,
-			}); // Issue a small amount to account2
-
-			const account1AmountToIssue = await synthetix.maxIssuableSynths(account1);
-			await synthetix.issueMaxSynths({ from: account1 });
-			const debtBalance1 = await synthetix.debtBalanceOf(account1, sUSD);
-			assert.bnClose(debtBalance1, account1AmountToIssue);
-
-			let expectedDebtForAccount2 = web3.utils.toBN('0');
-			const totalTimesToIssue = 40;
-			for (let i = 0; i < totalTimesToIssue; i++) {
-				// Seems that in this case, issuing 43 each time leads to increasing the variance regularly each time.
-				const amount = toUnit('43');
-				await synthetix.issueSynths(amount, { from: account2 });
-				expectedDebtForAccount2 = expectedDebtForAccount2.add(amount);
-
-				const desiredAmountToBurn = toUnit(web3.utils.toBN(getRandomInt(4, 14)));
-				const amountToBurn = desiredAmountToBurn.lte(expectedDebtForAccount2)
-					? desiredAmountToBurn
-					: expectedDebtForAccount2;
-				await synthetix.burnSynths(amountToBurn, { from: account2 });
-				expectedDebtForAccount2 = expectedDebtForAccount2.sub(amountToBurn);
-
-				// Useful debug logging
-				// const db = await synthetix.debtBalanceOf(account2, sUSD);
-				// const variance = fromUnit(expectedDebtForAccount2.sub(db));
-				// console.log(
-				// 	`#### debtBalance: ${db}\t\t expectedDebtForAccount2: ${expectedDebtForAccount2}\t\tvariance: ${variance}`
-				// );
-			}
-			const debtBalance = await synthetix.debtBalanceOf(account2, sUSD);
-
-			// Here we make the variance a calculation of the number of times we issue/burn.
-			// This is less than ideal, but is the result of calculating the debt based on
-			// the results of the issue/burn each time.
-			const variance = web3.utils.toBN(totalTimesToIssue).mul(web3.utils.toBN('2'));
-			assert.bnClose(debtBalance, expectedDebtForAccount2, variance);
-		}).timeout(60e3);
-
-		it('should correctly calculate debt in a high (random) issuance and burn scenario', async () => {
-			const getRandomInt = (min, max) => {
-				return min + Math.floor(Math.random() * Math.floor(max));
-			};
-
-			const totalSupply = await synthetix.totalSupply();
-			const account2Synthetixs = toUnit('120000');
-			const account1Synthetixs = totalSupply.sub(account2Synthetixs);
-
-			await synthetix.transfer(account1, account1Synthetixs, {
-				from: owner,
-			}); // Issue the massive majority to account1
-			await synthetix.transfer(account2, account2Synthetixs, {
-				from: owner,
-			}); // Issue a small amount to account2
-
-			const account1AmountToIssue = await synthetix.maxIssuableSynths(account1);
-			await synthetix.issueMaxSynths({ from: account1 });
-			const debtBalance1 = await synthetix.debtBalanceOf(account1, sUSD);
-			assert.bnClose(debtBalance1, account1AmountToIssue);
-
-			let expectedDebtForAccount2 = web3.utils.toBN('0');
-			const totalTimesToIssue = 40;
-			for (let i = 0; i < totalTimesToIssue; i++) {
-				// Seems that in this case, issuing 43 each time leads to increasing the variance regularly each time.
-				const amount = toUnit(web3.utils.toBN(getRandomInt(40, 49)));
-				await synthetix.issueSynths(amount, { from: account2 });
-				expectedDebtForAccount2 = expectedDebtForAccount2.add(amount);
-
-				const desiredAmountToBurn = toUnit(web3.utils.toBN(getRandomInt(37, 46)));
-				const amountToBurn = desiredAmountToBurn.lte(expectedDebtForAccount2)
-					? desiredAmountToBurn
-					: expectedDebtForAccount2;
-				await synthetix.burnSynths(amountToBurn, { from: account2 });
-				expectedDebtForAccount2 = expectedDebtForAccount2.sub(amountToBurn);
-
-				// Useful debug logging
-				// const db = await synthetix.debtBalanceOf(account2, sUSD);
-				// const variance = fromUnit(expectedDebtForAccount2.sub(db));
-				// console.log(
-				// 	`#### debtBalance: ${db}\t\t expectedDebtForAccount2: ${expectedDebtForAccount2}\t\tvariance: ${variance}`
-				// );
-			}
-			const debtBalance = await synthetix.debtBalanceOf(account2, sUSD);
-
-			// Here we make the variance a calculation of the number of times we issue/burn.
-			// This is less than ideal, but is the result of calculating the debt based on
-			// the results of the issue/burn each time.
-			const variance = web3.utils.toBN(totalTimesToIssue).mul(web3.utils.toBN('2'));
-			assert.bnClose(debtBalance, expectedDebtForAccount2, variance);
-		}).timeout(60e3);
-
-		it('should correctly calculate debt in a high volume contrast issuance and burn scenario', async () => {
-			const totalSupply = await synthetix.totalSupply();
-
-			// Give only 100 Synthetix to account2
-			const account2Synthetixs = toUnit('100');
-
-			// Give the vast majority to account1 (ie. 99,999,900)
-			const account1Synthetixs = totalSupply.sub(account2Synthetixs);
-
-			await synthetix.transfer(account1, account1Synthetixs, {
-				from: owner,
-			}); // Issue the massive majority to account1
-			await synthetix.transfer(account2, account2Synthetixs, {
-				from: owner,
-			}); // Issue a small amount to account2
-
-			const account1AmountToIssue = await synthetix.maxIssuableSynths(account1);
-			await synthetix.issueMaxSynths({ from: account1 });
-			const debtBalance1 = await synthetix.debtBalanceOf(account1, sUSD);
-			assert.bnEqual(debtBalance1, account1AmountToIssue);
-
-			let expectedDebtForAccount2 = web3.utils.toBN('0');
-			const totalTimesToIssue = 40;
-			for (let i = 0; i < totalTimesToIssue; i++) {
-				const amount = toUnit('0.000000000000000002');
-				await synthetix.issueSynths(amount, { from: account2 });
-				expectedDebtForAccount2 = expectedDebtForAccount2.add(amount);
-			}
-			const debtBalance2 = await synthetix.debtBalanceOf(account2, sUSD);
-
-			// Here we make the variance a calculation of the number of times we issue/burn.
-			// This is less than ideal, but is the result of calculating the debt based on
-			// the results of the issue/burn each time.
-			const variance = web3.utils.toBN(totalTimesToIssue).mul(web3.utils.toBN('2'));
-			assert.bnClose(debtBalance2, expectedDebtForAccount2, variance);
-		}).timeout(60e3);
-	});
-
-	// ****************************************
-
-	it("should prevent more issuance if the user's collaterisation changes to be insufficient", async () => {
-		// Set sEUR for purposes of this test
-		const timestamp1 = await currentTime();
-		await exchangeRates.updateRates([sEUR], [toUnit('0.75')], timestamp1, { from: oracle });
-
-		const issuedSynthetixs = web3.utils.toBN('200000');
-		await synthetix.transfer(account1, toUnit(issuedSynthetixs), {
-			from: owner,
-		});
-
-		const maxIssuableSynths = await synthetix.maxIssuableSynths(account1);
-
-		// Issue
-		const synthsToNotIssueYet = web3.utils.toBN('2000');
-		const issuedSynths = maxIssuableSynths.sub(synthsToNotIssueYet);
-		await synthetix.issueSynths(issuedSynths, { from: account1 });
-
-		// exchange into sEUR
-		await synthetix.exchange(sUSD, issuedSynths, sEUR, { from: account1 });
-
-		// Increase the value of sEUR relative to synthetix
-		const timestamp2 = await currentTime();
-		await exchangeRates.updateRates([sEUR], [toUnit('1.10')], timestamp2, { from: oracle });
-
-		await assert.revert(
-			synthetix.issueSynths(synthsToNotIssueYet, { from: account1 }),
-			'Amount too large'
-		);
-	});
-
-	// Check user's collaterisation ratio
-
-	describe('check collaterisation ratio', () => {
-		it('should return 0 if user has no synthetix when checking the collaterisation ratio', async () => {
-			const ratio = await synthetix.collateralisationRatio(account1);
-			assert.bnEqual(ratio, new web3.utils.BN(0));
-		});
-
-		it('Any user can check the collaterisation ratio for a user', async () => {
-			const issuedSynthetixs = web3.utils.toBN('320000');
-			await synthetix.transfer(account1, toUnit(issuedSynthetixs), {
-				from: owner,
-			});
-
-			// Issue
-			const issuedSynths = toUnit(web3.utils.toBN('6400'));
-			await synthetix.issueSynths(issuedSynths, { from: account1 });
-
-			await synthetix.collateralisationRatio(account1, { from: account2 });
-		});
-
-		it('should be able to read collaterisation ratio for a user with synthetix but no debt', async () => {
-			const issuedSynthetixs = web3.utils.toBN('30000');
-			await synthetix.transfer(account1, toUnit(issuedSynthetixs), {
-				from: owner,
-			});
-
-			const ratio = await synthetix.collateralisationRatio(account1);
-			assert.bnEqual(ratio, new web3.utils.BN(0));
-		});
-
-		it('should be able to read collaterisation ratio for a user with synthetix and debt', async () => {
-			const issuedSynthetixs = web3.utils.toBN('320000');
-			await synthetix.transfer(account1, toUnit(issuedSynthetixs), {
->>>>>>> dea50228
 				from: owner,
 			});
 			await rewardEscrow.appendVestingEntry(account1, escrowedSynthetixs, { from: feePoolAccount });
 
 			// Issue
-<<<<<<< HEAD
 			const maxIssuable = await synthetix.maxIssuableSynths(account1);
 			await synthetix.issueSynths(maxIssuable, { from: account1 });
 
@@ -2394,15 +1763,93 @@
 			// Setup reward escrow
 			const feePoolAccount = account6;
 			await rewardEscrow.setFeePool(feePoolAccount, { from: owner });
-=======
-			const issuedSynths = toUnit(web3.utils.toBN('6400'));
-			await synthetix.issueSynths(issuedSynths, { from: account1 });
-
-			const ratio = await synthetix.collateralisationRatio(account1, { from: account2 });
-			assert.unitEqual(ratio, '0.2');
-		});
-
-		it("should include escrowed synthetix when calculating a user's collaterisation ratio", async () => {
+
+			// ensure collateral of account1 is empty
+			let collateral = await synthetix.collateral(account1, { from: account1 });
+			assert.bnEqual(collateral, 0);
+
+			// ensure account1 has no SNX balance
+			const snxBalance = await synthetix.balanceOf(account1);
+			assert.bnEqual(snxBalance, 0);
+
+			// Append escrow amount to account1
+			const escrowedAmount = toUnit('15000');
+			await synthetix.transfer(rewardEscrow.address, escrowedAmount, {
+				from: owner,
+			});
+			await rewardEscrow.appendVestingEntry(account1, escrowedAmount, { from: feePoolAccount });
+
+			// collateral now should include escrowed amount
+			collateral = await synthetix.collateral(account1, { from: account1 });
+			assert.bnEqual(collateral, escrowedAmount);
+
+			// Issue max synths. (300 sUSD)
+			await synthetix.issueMaxSynths({ from: account1 });
+
+			// There should be 300 sUSD of value for account1
+			assert.bnEqual(await synthetix.debtBalanceOf(account1, sUSD), toUnit('300'));
+		});
+
+		it("should permit anyone checking another user's collateral", async () => {
+			const amount = toUnit('60000');
+			await synthetix.transfer(account1, amount, { from: owner });
+			const collateral = await synthetix.collateral(account1, { from: account2 });
+			assert.bnEqual(collateral, amount);
+		});
+
+		it("should include escrowed synthetix when checking a user's collateral", async () => {
+			const oneWeek = 60 * 60 * 24 * 7;
+			const twelveWeeks = oneWeek * 12;
+			const now = await currentTime();
+			const escrowedAmount = toUnit('15000');
+			await synthetix.transfer(escrow.address, escrowedAmount, {
+				from: owner,
+			});
+			await escrow.appendVestingEntry(
+				account1,
+				web3.utils.toBN(now + twelveWeeks),
+				escrowedAmount,
+				{
+					from: owner,
+				}
+			);
+
+			const amount = toUnit('60000');
+			await synthetix.transfer(account1, amount, { from: owner });
+			const collateral = await synthetix.collateral(account1, { from: account2 });
+			assert.bnEqual(collateral, amount.add(escrowedAmount));
+		});
+
+		it("should include escrowed reward synthetix when checking a user's collateral", async () => {
+			const feePoolAccount = account6;
+			const escrowedAmount = toUnit('15000');
+			await synthetix.transfer(rewardEscrow.address, escrowedAmount, {
+				from: owner,
+			});
+			await rewardEscrow.setFeePool(feePoolAccount, { from: owner });
+			await rewardEscrow.appendVestingEntry(account1, escrowedAmount, { from: feePoolAccount });
+			const amount = toUnit('60000');
+			await synthetix.transfer(account1, amount, { from: owner });
+			const collateral = await synthetix.collateral(account1, { from: account2 });
+			assert.bnEqual(collateral, amount.add(escrowedAmount));
+		});
+
+		it("should calculate a user's remaining issuable synths", async () => {
+			const transferredSynthetixs = toUnit('60000');
+			await synthetix.transfer(account1, transferredSynthetixs, {
+				from: owner,
+			});
+
+			// Issue
+			const maxIssuable = await synthetix.maxIssuableSynths(account1);
+			const issued = maxIssuable.div(web3.utils.toBN(3));
+			await synthetix.issueSynths(issued, { from: account1 });
+			const expectedRemaining = maxIssuable.sub(issued);
+			const remaining = await getRemainingIssuableSynths(account1);
+			assert.bnEqual(expectedRemaining, remaining);
+		});
+
+		it("should correctly calculate a user's max issuable synths with escrowed synthetix", async () => {
 			const snx2usdRate = await exchangeRates.rateForCurrency(SNX);
 			const transferredSynthetixs = toUnit('60000');
 			await synthetix.transfer(account1, transferredSynthetixs, {
@@ -2426,300 +1873,9 @@
 				}
 			);
 
-			// Issue
-			const maxIssuable = await synthetix.maxIssuableSynths(account1);
-			await synthetix.issueSynths(maxIssuable, { from: account1 });
-
-			// Compare
-			const collaterisationRatio = await synthetix.collateralisationRatio(account1);
-			const expectedCollaterisationRatio = divideDecimal(
-				maxIssuable,
-				multiplyDecimal(escrowedSynthetixs.add(transferredSynthetixs), snx2usdRate)
-			);
-			assert.bnEqual(collaterisationRatio, expectedCollaterisationRatio);
-		});
-
-		it("should include escrowed reward synthetix when calculating a user's collaterisation ratio", async () => {
-			const snx2usdRate = await exchangeRates.rateForCurrency(SNX);
-			const transferredSynthetixs = toUnit('60000');
-			await synthetix.transfer(account1, transferredSynthetixs, {
-				from: owner,
-			});
-
-			// Setup reward escrow
-			const feePoolAccount = account6;
-			await rewardEscrow.setFeePool(feePoolAccount, { from: owner });
-
-			const escrowedSynthetixs = toUnit('30000');
-			await synthetix.transfer(rewardEscrow.address, escrowedSynthetixs, {
-				from: owner,
-			});
-			await rewardEscrow.appendVestingEntry(account1, escrowedSynthetixs, { from: feePoolAccount });
-
-			// Issue
-			const maxIssuable = await synthetix.maxIssuableSynths(account1);
-			await synthetix.issueSynths(maxIssuable, { from: account1 });
-
-			// Compare
-			const collaterisationRatio = await synthetix.collateralisationRatio(account1);
-			const expectedCollaterisationRatio = divideDecimal(
-				maxIssuable,
-				multiplyDecimal(escrowedSynthetixs.add(transferredSynthetixs), snx2usdRate)
-			);
-			assert.bnEqual(collaterisationRatio, expectedCollaterisationRatio);
-		});
-
-		it('should permit user to issue sUSD debt with only escrowed SNX as collateral (no SNX in wallet)', async () => {
-			const oneWeek = 60 * 60 * 24 * 7;
-			const twelveWeeks = oneWeek * 12;
-			const now = await currentTime();
->>>>>>> dea50228
-
-			// ensure collateral of account1 is empty
-			let collateral = await synthetix.collateral(account1, { from: account1 });
-			assert.bnEqual(collateral, 0);
-
-			// ensure account1 has no SNX balance
-			const snxBalance = await synthetix.balanceOf(account1);
-			assert.bnEqual(snxBalance, 0);
-
-			// Append escrow amount to account1
-			const escrowedAmount = toUnit('15000');
-<<<<<<< HEAD
-			await synthetix.transfer(rewardEscrow.address, escrowedAmount, {
-				from: owner,
-			});
-			await rewardEscrow.appendVestingEntry(account1, escrowedAmount, { from: feePoolAccount });
-
-			// collateral now should include escrowed amount
-=======
-			await synthetix.transfer(escrow.address, escrowedAmount, {
-				from: owner,
-			});
-			await escrow.appendVestingEntry(
-				account1,
-				web3.utils.toBN(now + twelveWeeks),
-				escrowedAmount,
-				{
-					from: owner,
-				}
-			);
-
-			// collateral should include escrowed amount
->>>>>>> dea50228
-			collateral = await synthetix.collateral(account1, { from: account1 });
-			assert.bnEqual(collateral, escrowedAmount);
-
-			// Issue max synths. (300 sUSD)
-			await synthetix.issueMaxSynths({ from: account1 });
-
-			// There should be 300 sUSD of value for account1
-			assert.bnEqual(await synthetix.debtBalanceOf(account1, sUSD), toUnit('300'));
-		});
-
-<<<<<<< HEAD
-		it("should permit anyone checking another user's collateral", async () => {
-			const amount = toUnit('60000');
-			await synthetix.transfer(account1, amount, { from: owner });
-			const collateral = await synthetix.collateral(account1, { from: account2 });
-			assert.bnEqual(collateral, amount);
-		});
-
-		it("should include escrowed synthetix when checking a user's collateral", async () => {
-			const oneWeek = 60 * 60 * 24 * 7;
-			const twelveWeeks = oneWeek * 12;
-			const now = await currentTime();
-			const escrowedAmount = toUnit('15000');
-			await synthetix.transfer(escrow.address, escrowedAmount, {
-				from: owner,
-			});
-			await escrow.appendVestingEntry(
-				account1,
-				web3.utils.toBN(now + twelveWeeks),
-				escrowedAmount,
-				{
-					from: owner,
-				}
-			);
-
-			const amount = toUnit('60000');
-			await synthetix.transfer(account1, amount, { from: owner });
-			const collateral = await synthetix.collateral(account1, { from: account2 });
-			assert.bnEqual(collateral, amount.add(escrowedAmount));
-		});
-
-		it("should include escrowed reward synthetix when checking a user's collateral", async () => {
-			const feePoolAccount = account6;
-=======
-		it('should permit user to issue sUSD debt with only reward escrow as collateral (no SNX in wallet)', async () => {
-			// Setup reward escrow
-			const feePoolAccount = account6;
-			await rewardEscrow.setFeePool(feePoolAccount, { from: owner });
-
-			// ensure collateral of account1 is empty
-			let collateral = await synthetix.collateral(account1, { from: account1 });
-			assert.bnEqual(collateral, 0);
-
-			// ensure account1 has no SNX balance
-			const snxBalance = await synthetix.balanceOf(account1);
-			assert.bnEqual(snxBalance, 0);
-
-			// Append escrow amount to account1
->>>>>>> dea50228
-			const escrowedAmount = toUnit('15000');
-			await synthetix.transfer(rewardEscrow.address, escrowedAmount, {
-				from: owner,
-			});
-<<<<<<< HEAD
-			await rewardEscrow.setFeePool(feePoolAccount, { from: owner });
-			await rewardEscrow.appendVestingEntry(account1, escrowedAmount, { from: feePoolAccount });
-			const amount = toUnit('60000');
-			await synthetix.transfer(account1, amount, { from: owner });
-			const collateral = await synthetix.collateral(account1, { from: account2 });
-			assert.bnEqual(collateral, amount.add(escrowedAmount));
-		});
-
-		it("should calculate a user's remaining issuable synths", async () => {
-			const transferredSynthetixs = toUnit('60000');
-			await synthetix.transfer(account1, transferredSynthetixs, {
-				from: owner,
-			});
-
-			// Issue
-			const maxIssuable = await synthetix.maxIssuableSynths(account1);
-			const issued = maxIssuable.div(web3.utils.toBN(3));
-			await synthetix.issueSynths(issued, { from: account1 });
-			const expectedRemaining = maxIssuable.sub(issued);
-			const remaining = await getRemainingIssuableSynths(account1);
-			assert.bnEqual(expectedRemaining, remaining);
-		});
-
-		it("should correctly calculate a user's max issuable synths with escrowed synthetix", async () => {
-			const snx2usdRate = await exchangeRates.rateForCurrency(SNX);
-=======
-			await rewardEscrow.appendVestingEntry(account1, escrowedAmount, { from: feePoolAccount });
-
-			// collateral now should include escrowed amount
-			collateral = await synthetix.collateral(account1, { from: account1 });
-			assert.bnEqual(collateral, escrowedAmount);
-
-			// Issue max synths. (300 sUSD)
-			await synthetix.issueMaxSynths({ from: account1 });
-
-			// There should be 300 sUSD of value for account1
-			assert.bnEqual(await synthetix.debtBalanceOf(account1, sUSD), toUnit('300'));
-		});
-
-		it("should permit anyone checking another user's collateral", async () => {
-			const amount = toUnit('60000');
-			await synthetix.transfer(account1, amount, { from: owner });
-			const collateral = await synthetix.collateral(account1, { from: account2 });
-			assert.bnEqual(collateral, amount);
-		});
-
-		it("should include escrowed synthetix when checking a user's collateral", async () => {
-			const oneWeek = 60 * 60 * 24 * 7;
-			const twelveWeeks = oneWeek * 12;
-			const now = await currentTime();
-			const escrowedAmount = toUnit('15000');
-			await synthetix.transfer(escrow.address, escrowedAmount, {
-				from: owner,
-			});
-			await escrow.appendVestingEntry(
-				account1,
-				web3.utils.toBN(now + twelveWeeks),
-				escrowedAmount,
-				{
-					from: owner,
-				}
-			);
-
-			const amount = toUnit('60000');
-			await synthetix.transfer(account1, amount, { from: owner });
-			const collateral = await synthetix.collateral(account1, { from: account2 });
-			assert.bnEqual(collateral, amount.add(escrowedAmount));
-		});
-
-		it("should include escrowed reward synthetix when checking a user's collateral", async () => {
-			const feePoolAccount = account6;
-			const escrowedAmount = toUnit('15000');
-			await synthetix.transfer(rewardEscrow.address, escrowedAmount, {
-				from: owner,
-			});
-			await rewardEscrow.setFeePool(feePoolAccount, { from: owner });
-			await rewardEscrow.appendVestingEntry(account1, escrowedAmount, { from: feePoolAccount });
-			const amount = toUnit('60000');
-			await synthetix.transfer(account1, amount, { from: owner });
-			const collateral = await synthetix.collateral(account1, { from: account2 });
-			assert.bnEqual(collateral, amount.add(escrowedAmount));
-		});
-
-		it("should calculate a user's remaining issuable synths", async () => {
->>>>>>> dea50228
-			const transferredSynthetixs = toUnit('60000');
-			await synthetix.transfer(account1, transferredSynthetixs, {
-				from: owner,
-			});
-
-<<<<<<< HEAD
-			// Setup escrow
-			const oneWeek = 60 * 60 * 24 * 7;
-			const twelveWeeks = oneWeek * 12;
-			const now = await currentTime();
-			const escrowedSynthetixs = toUnit('30000');
-			await synthetix.transfer(escrow.address, escrowedSynthetixs, {
-				from: owner,
-			});
-			await escrow.appendVestingEntry(
-				account1,
-				web3.utils.toBN(now + twelveWeeks),
-				escrowedSynthetixs,
-				{
-					from: owner,
-				}
-			);
-
 			const maxIssuable = await synthetix.maxIssuableSynths(account1);
 			// await synthetix.issueSynths(maxIssuable, { from: account1 });
 
-=======
-			// Issue
-			const maxIssuable = await synthetix.maxIssuableSynths(account1);
-			const issued = maxIssuable.div(web3.utils.toBN(3));
-			await synthetix.issueSynths(issued, { from: account1 });
-			const expectedRemaining = maxIssuable.sub(issued);
-			const remaining = await getRemainingIssuableSynths(account1);
-			assert.bnEqual(expectedRemaining, remaining);
-		});
-
-		it("should correctly calculate a user's max issuable synths with escrowed synthetix", async () => {
-			const snx2usdRate = await exchangeRates.rateForCurrency(SNX);
-			const transferredSynthetixs = toUnit('60000');
-			await synthetix.transfer(account1, transferredSynthetixs, {
-				from: owner,
-			});
-
-			// Setup escrow
-			const oneWeek = 60 * 60 * 24 * 7;
-			const twelveWeeks = oneWeek * 12;
-			const now = await currentTime();
-			const escrowedSynthetixs = toUnit('30000');
-			await synthetix.transfer(escrow.address, escrowedSynthetixs, {
-				from: owner,
-			});
-			await escrow.appendVestingEntry(
-				account1,
-				web3.utils.toBN(now + twelveWeeks),
-				escrowedSynthetixs,
-				{
-					from: owner,
-				}
-			);
-
-			const maxIssuable = await synthetix.maxIssuableSynths(account1);
-			// await synthetix.issueSynths(maxIssuable, { from: account1 });
-
->>>>>>> dea50228
 			// Compare
 			const issuanceRatio = await synthetixState.issuanceRatio();
 			const expectedMaxIssuable = multiplyDecimal(
