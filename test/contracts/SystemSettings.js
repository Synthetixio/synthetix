--- conflicted
+++ resolved
@@ -55,38 +55,38 @@
 			abi: systemSettings.abi,
 			ignoreParents: ['Owned', 'MixinResolver'],
 			expected: [
-				'setWaitingPeriodSecs',
-				'setPriceDeviationThresholdFactor',
-				'setIssuanceRatio',
-				'setTargetThreshold',
-				'setFeePeriodDuration',
-				'setLiquidationDelay',
-				'setLiquidationRatio',
-				'setLiquidationPenalty',
-				'setRateStalePeriod',
-				'setExchangeFeeRateForSynths',
-				'setMinimumStakeTime',
 				'setAggregatorWarningFlags',
-				'setTradingRewardsEnabled',
+				'setAtomicEquivalentForDexPricing',
+				'setAtomicExchangeFeeRate',
+				'setAtomicMaxVolumePerBlock',
+				'setAtomicPriceBuffer',
+				'setAtomicTwapWindow',
+				'setAtomicVolatilityConsiderationWindow',
+				'setAtomicVolatilityUpdateThreshold',
+				'setCollapseFeeRate',
+				'setCollateralManager',
+				'setCrossDomainMessageGasLimit',
 				'setDebtSnapshotStaleTime',
-				'setCrossDomainMessageGasLimit',
+				'setEtherWrapperBurnFeeRate',
 				'setEtherWrapperMaxETH',
 				'setEtherWrapperMintFeeRate',
-				'setEtherWrapperBurnFeeRate',
+				'setExchangeFeeRateForSynths',
+				'setFeePeriodDuration',
+				'setInteractionDelay',
+				'setIssuanceRatio',
+				'setLiquidationDelay',
+				'setLiquidationPenalty',
+				'setLiquidationRatio',
+				'setMinCratio',
+				'setMinimumStakeTime',
+				'setPriceDeviationThresholdFactor',
+				'setRateStalePeriod',
+				'setTargetThreshold',
+				'setTradingRewardsEnabled',
+				'setWaitingPeriodSecs',
+				'setWrapperBurnFeeRate',
 				'setWrapperMaxTokenAmount',
 				'setWrapperMintFeeRate',
-				'setWrapperBurnFeeRate',
-				'setMinCratio',
-				'setCollateralManager',
-				'setInteractionDelay',
-				'setCollapseFeeRate',
-				'setAtomicMaxVolumePerBlock',
-				'setAtomicTwapWindow',
-				'setAtomicEquivalentForDexPricing',
-				'setAtomicExchangeFeeRate',
-				'setAtomicPriceBuffer',
-				'setAtomicVolatilityConsiderationWindow',
-				'setAtomicVolatilityUpdateThreshold',
 			],
 		});
 	});
@@ -1009,29 +1009,18 @@
 		});
 	});
 
-<<<<<<< HEAD
 	describe('setAtomicMaxVolumePerBlock', () => {
 		const limit = toUnit('1000000');
 		it('can only be invoked by owner', async () => {
 			await onlyGivenAddressCanInvoke({
 				fnc: systemSettings.setAtomicMaxVolumePerBlock,
 				args: [limit],
-=======
-	const testWrapperAddress = ZERO_ADDRESS;
-
-	describe('setWrapperMaxTokenAmount()', () => {
-		it('can only be invoked by owner', async () => {
-			await onlyGivenAddressCanInvoke({
-				fnc: systemSettings.setWrapperMaxTokenAmount,
-				args: [testWrapperAddress, 1],
->>>>>>> 0743256d
-				address: owner,
-				accounts,
-				reason: 'Only the contract owner may perform this action',
-			});
-		});
-
-<<<<<<< HEAD
+				address: owner,
+				accounts,
+				reason: 'Only the contract owner may perform this action',
+			});
+		});
+
 		it('should revert if limit exceeds uint192', async () => {
 			const aboveUint192 = toBN('2').pow(toBN('192'));
 			await assert.revert(
@@ -1073,74 +1062,30 @@
 			await onlyGivenAddressCanInvoke({
 				fnc: systemSettings.setAtomicTwapWindow,
 				args: [twapWindow],
-=======
+				address: owner,
+				accounts,
+				reason: 'Only the contract owner may perform this action',
+			});
+		});
+
+		it('should revert if window is below minimum', async () => {
+			const minimum = await systemSettings.MIN_ATOMIC_TWAP_WINDOW();
+			await assert.revert(
+				systemSettings.setAtomicTwapWindow(minimum.sub(toBN('1')), { from: owner }),
+				'Atomic twap window under minimum 1 min'
+			);
+		});
+
+		it('should revert if window is above maximum', async () => {
+			const maximum = await systemSettings.MAX_ATOMIC_TWAP_WINDOW();
+			await assert.revert(
+				systemSettings.setAtomicTwapWindow(maximum.add(toBN('1')), { from: owner }),
+				'Atomic twap window exceed maximum 1 day'
+			);
+		});
+
 		describe('when successfully invoked', () => {
 			let txn;
-			const newValue = toUnit('6000');
-			beforeEach(async () => {
-				txn = await systemSettings.setWrapperMaxTokenAmount(testWrapperAddress, newValue, {
-					from: owner,
-				});
-			});
-			it('then it changes the value as expected', async () => {
-				assert.bnEqual(await systemSettings.wrapperMaxTokenAmount(testWrapperAddress), newValue);
-			});
-			it('does not change value for different address', async () => {
-				assert.bnEqual(await systemSettings.wrapperMaxTokenAmount(systemSettings.address), 0);
-			});
-			it('and emits a WrapperMaxTokenAmountUpdated event', async () => {
-				assert.eventEqual(txn, 'WrapperMaxTokenAmountUpdated', [testWrapperAddress, newValue]);
-			});
-		});
-	});
-
-	describe('setWrapperMintFeeRate()', () => {
-		it('can only be invoked by owner', async () => {
-			await onlyGivenAddressCanInvoke({
-				fnc: systemSettings.setWrapperMintFeeRate,
-				args: [testWrapperAddress, 1],
->>>>>>> 0743256d
-				address: owner,
-				accounts,
-				reason: 'Only the contract owner may perform this action',
-			});
-		});
-
-<<<<<<< HEAD
-		it('should revert if window is below minimum', async () => {
-			const minimum = await systemSettings.MIN_ATOMIC_TWAP_WINDOW();
-			await assert.revert(
-				systemSettings.setAtomicTwapWindow(minimum.sub(toBN('1')), { from: owner }),
-				'Atomic twap window under minimum 1 min'
-			);
-		});
-
-		it('should revert if window is above maximum', async () => {
-			const maximum = await systemSettings.MAX_ATOMIC_TWAP_WINDOW();
-			await assert.revert(
-				systemSettings.setAtomicTwapWindow(maximum.add(toBN('1')), { from: owner }),
-				'Atomic twap window exceed maximum 1 day'
-=======
-		it('should revert if the rate exceeds MAX_WRAPPER_MINT_FEE_RATE', async () => {
-			const newValue = (await systemSettings.MAX_WRAPPER_MINT_FEE_RATE()).add(ONE);
-			await assert.revert(
-				systemSettings.setWrapperMintFeeRate(testWrapperAddress, newValue, { from: owner }),
-				'rate > MAX_WRAPPER_MINT_FEE_RATE'
-			);
-		});
-
-		it('should revert if the fee is negative and burn fee is not at least positive and greater in magnitude', async () => {
-			const newValue = toUnit('-0.06');
-			await assert.revert(
-				systemSettings.setWrapperMintFeeRate(testWrapperAddress, newValue, { from: owner }),
-				'-rate > wrapperBurnFeeRate'
->>>>>>> 0743256d
-			);
-		});
-
-		describe('when successfully invoked', () => {
-			let txn;
-<<<<<<< HEAD
 			beforeEach(async () => {
 				txn = await systemSettings.setAtomicTwapWindow(twapWindow, { from: owner });
 			});
@@ -1306,7 +1251,182 @@
 			await onlyGivenAddressCanInvoke({
 				fnc: systemSettings.setAtomicVolatilityConsiderationWindow,
 				args: [sETH, considerationWindow],
-=======
+				address: owner,
+				accounts,
+				reason: 'Only the contract owner may perform this action',
+			});
+		});
+
+		it('should revert if window is below minimum', async () => {
+			const minimum = await systemSettings.MIN_ATOMIC_VOLATILITY_CONSIDERATION_WINDOW();
+			await assert.revert(
+				systemSettings.setAtomicVolatilityConsiderationWindow(sETH, minimum.sub(toBN('1')), {
+					from: owner,
+				}),
+				'Atomic volatility consideration window under minimum 1 min'
+			);
+		});
+
+		it('should revert if window is above maximum', async () => {
+			const maximum = await systemSettings.MAX_ATOMIC_VOLATILITY_CONSIDERATION_WINDOW();
+			await assert.revert(
+				systemSettings.setAtomicVolatilityConsiderationWindow(sETH, maximum.add(toBN('1')), {
+					from: owner,
+				}),
+				'Atomic volatility consideration window exceed maximum 1 day'
+			);
+		});
+
+		describe('when successfully invoked', () => {
+			let txn;
+			beforeEach(async () => {
+				txn = await systemSettings.setAtomicVolatilityConsiderationWindow(
+					sETH,
+					considerationWindow,
+					{
+						from: owner,
+					}
+				);
+			});
+
+			it('then it changes the value as expected', async () => {
+				assert.bnEqual(
+					await systemSettings.atomicVolatilityConsiderationWindow(sETH),
+					considerationWindow
+				);
+			});
+
+			it('and emits a AtomicVolatilityConsiderationWindowUpdated event', async () => {
+				assert.eventEqual(txn, 'AtomicVolatilityConsiderationWindowUpdated', [
+					sETH,
+					considerationWindow,
+				]);
+			});
+
+			it('allows to be changed', async () => {
+				const newConsiderationWindow = considerationWindow.add(toBN('1'));
+				await systemSettings.setAtomicVolatilityConsiderationWindow(sETH, newConsiderationWindow, {
+					from: owner,
+				});
+				assert.bnEqual(
+					await systemSettings.atomicVolatilityConsiderationWindow(sETH),
+					newConsiderationWindow
+				);
+			});
+
+			it('allows to be reset to zero', async () => {
+				await systemSettings.setAtomicVolatilityConsiderationWindow(sETH, 0, { from: owner });
+				assert.bnEqual(await systemSettings.atomicVolatilityConsiderationWindow(sETH), 0);
+			});
+		});
+	});
+
+	describe('setAtomicVolatilityUpdateThreshold', () => {
+		const sETH = toBytes32('sETH');
+		const threshold = toBN('3');
+		it('can only be invoked by owner', async () => {
+			await onlyGivenAddressCanInvoke({
+				fnc: systemSettings.setAtomicVolatilityUpdateThreshold,
+				args: [sETH, threshold],
+				address: owner,
+				accounts,
+				reason: 'Only the contract owner may perform this action',
+			});
+		});
+
+		describe('when successfully invoked', () => {
+			let txn;
+			beforeEach(async () => {
+				txn = await systemSettings.setAtomicVolatilityUpdateThreshold(sETH, threshold, {
+					from: owner,
+				});
+			});
+
+			it('then it changes the value as expected', async () => {
+				assert.bnEqual(await systemSettings.atomicVolatilityUpdateThreshold(sETH), threshold);
+			});
+
+			it('and emits an AtomicVolatilityUpdateThresholdUpdated event', async () => {
+				assert.eventEqual(txn, 'AtomicVolatilityUpdateThresholdUpdated', [sETH, threshold]);
+			});
+
+			it('allows to be changed', async () => {
+				const newThreshold = threshold.add(ONE);
+				await systemSettings.setAtomicVolatilityUpdateThreshold(sETH, newThreshold, {
+					from: owner,
+				});
+				assert.bnEqual(await systemSettings.atomicVolatilityUpdateThreshold(sETH), newThreshold);
+			});
+
+			it('allows to be reset to zero', async () => {
+				await systemSettings.setAtomicVolatilityUpdateThreshold(sETH, 0, { from: owner });
+				assert.bnEqual(await systemSettings.atomicVolatilityUpdateThreshold(sETH), 0);
+			});
+		});
+	});
+
+	const testWrapperAddress = ZERO_ADDRESS;
+
+	describe('setWrapperMaxTokenAmount()', () => {
+		it('can only be invoked by owner', async () => {
+			await onlyGivenAddressCanInvoke({
+				fnc: systemSettings.setWrapperMaxTokenAmount,
+				args: [testWrapperAddress, 1],
+				address: owner,
+				accounts,
+				reason: 'Only the contract owner may perform this action',
+			});
+		});
+
+		describe('when successfully invoked', () => {
+			let txn;
+			const newValue = toUnit('6000');
+			beforeEach(async () => {
+				txn = await systemSettings.setWrapperMaxTokenAmount(testWrapperAddress, newValue, {
+					from: owner,
+				});
+			});
+			it('then it changes the value as expected', async () => {
+				assert.bnEqual(await systemSettings.wrapperMaxTokenAmount(testWrapperAddress), newValue);
+			});
+			it('does not change value for different address', async () => {
+				assert.bnEqual(await systemSettings.wrapperMaxTokenAmount(systemSettings.address), 0);
+			});
+			it('and emits a WrapperMaxTokenAmountUpdated event', async () => {
+				assert.eventEqual(txn, 'WrapperMaxTokenAmountUpdated', [testWrapperAddress, newValue]);
+			});
+		});
+	});
+
+	describe('setWrapperMintFeeRate()', () => {
+		it('can only be invoked by owner', async () => {
+			await onlyGivenAddressCanInvoke({
+				fnc: systemSettings.setWrapperMintFeeRate,
+				args: [testWrapperAddress, 1],
+				address: owner,
+				accounts,
+				reason: 'Only the contract owner may perform this action',
+			});
+		});
+
+		it('should revert if the rate exceeds MAX_WRAPPER_MINT_FEE_RATE', async () => {
+			const newValue = (await systemSettings.MAX_WRAPPER_MINT_FEE_RATE()).add(ONE);
+			await assert.revert(
+				systemSettings.setWrapperMintFeeRate(testWrapperAddress, newValue, { from: owner }),
+				'rate > MAX_WRAPPER_MINT_FEE_RATE'
+			);
+		});
+
+		it('should revert if the fee is negative and burn fee is not at least positive and greater in magnitude', async () => {
+			const newValue = toUnit('-0.06');
+			await assert.revert(
+				systemSettings.setWrapperMintFeeRate(testWrapperAddress, newValue, { from: owner }),
+				'-rate > wrapperBurnFeeRate'
+			);
+		});
+
+		describe('when successfully invoked', () => {
+			let txn;
 			const newValue = toUnit('-0.02');
 			beforeEach(async () => {
 				await systemSettings.setWrapperBurnFeeRate(
@@ -1338,32 +1458,12 @@
 			await onlyGivenAddressCanInvoke({
 				fnc: systemSettings.setWrapperBurnFeeRate,
 				args: [testWrapperAddress, 1],
->>>>>>> 0743256d
-				address: owner,
-				accounts,
-				reason: 'Only the contract owner may perform this action',
-			});
-		});
-
-<<<<<<< HEAD
-		it('should revert if window is below minimum', async () => {
-			const minimum = await systemSettings.MIN_ATOMIC_VOLATILITY_CONSIDERATION_WINDOW();
-			await assert.revert(
-				systemSettings.setAtomicVolatilityConsiderationWindow(sETH, minimum.sub(toBN('1')), {
-					from: owner,
-				}),
-				'Atomic volatility consideration window under minimum 1 min'
-			);
-		});
-
-		it('should revert if window is above maximum', async () => {
-			const maximum = await systemSettings.MAX_ATOMIC_VOLATILITY_CONSIDERATION_WINDOW();
-			await assert.revert(
-				systemSettings.setAtomicVolatilityConsiderationWindow(sETH, maximum.add(toBN('1')), {
-					from: owner,
-				}),
-				'Atomic volatility consideration window exceed maximum 1 day'
-=======
+				address: owner,
+				accounts,
+				reason: 'Only the contract owner may perform this action',
+			});
+		});
+
 		it('should revert if the rate exceeds MAX_WRAPPER_BURN_FEE_RATE', async () => {
 			const newValue = (await systemSettings.MAX_WRAPPER_BURN_FEE_RATE()).add(ONE);
 			await assert.revert(
@@ -1377,104 +1477,20 @@
 			await assert.revert(
 				systemSettings.setWrapperBurnFeeRate(testWrapperAddress, newValue, { from: owner }),
 				'-rate > wrapperMintFeeRate'
->>>>>>> 0743256d
 			);
 		});
 
 		describe('when successfully invoked', () => {
 			let txn;
-<<<<<<< HEAD
-			beforeEach(async () => {
-				txn = await systemSettings.setAtomicVolatilityConsiderationWindow(
-					sETH,
-					considerationWindow,
-=======
 			const newValue = toUnit('-0.02');
 			beforeEach(async () => {
 				await systemSettings.setWrapperMintFeeRate(
 					testWrapperAddress,
 					newValue.mul(toBN(2)).neg(),
->>>>>>> 0743256d
 					{
 						from: owner,
 					}
 				);
-<<<<<<< HEAD
-			});
-
-			it('then it changes the value as expected', async () => {
-				assert.bnEqual(
-					await systemSettings.atomicVolatilityConsiderationWindow(sETH),
-					considerationWindow
-				);
-			});
-
-			it('and emits a AtomicVolatilityConsiderationWindowUpdated event', async () => {
-				assert.eventEqual(txn, 'AtomicVolatilityConsiderationWindowUpdated', [
-					sETH,
-					considerationWindow,
-				]);
-			});
-
-			it('allows to be changed', async () => {
-				const newConsiderationWindow = considerationWindow.add(toBN('1'));
-				await systemSettings.setAtomicVolatilityConsiderationWindow(sETH, newConsiderationWindow, {
-					from: owner,
-				});
-				assert.bnEqual(
-					await systemSettings.atomicVolatilityConsiderationWindow(sETH),
-					newConsiderationWindow
-				);
-			});
-
-			it('allows to be reset to zero', async () => {
-				await systemSettings.setAtomicVolatilityConsiderationWindow(sETH, 0, { from: owner });
-				assert.bnEqual(await systemSettings.atomicVolatilityConsiderationWindow(sETH), 0);
-			});
-		});
-	});
-
-	describe('setAtomicVolatilityUpdateThreshold', () => {
-		const sETH = toBytes32('sETH');
-		const threshold = toBN('3');
-		it('can only be invoked by owner', async () => {
-			await onlyGivenAddressCanInvoke({
-				fnc: systemSettings.setAtomicVolatilityUpdateThreshold,
-				args: [sETH, threshold],
-				address: owner,
-				accounts,
-				reason: 'Only the contract owner may perform this action',
-			});
-		});
-
-		describe('when successfully invoked', () => {
-			let txn;
-			beforeEach(async () => {
-				txn = await systemSettings.setAtomicVolatilityUpdateThreshold(sETH, threshold, {
-					from: owner,
-				});
-			});
-
-			it('then it changes the value as expected', async () => {
-				assert.bnEqual(await systemSettings.atomicVolatilityUpdateThreshold(sETH), threshold);
-			});
-
-			it('and emits an AtomicVolatilityUpdateThresholdUpdated event', async () => {
-				assert.eventEqual(txn, 'AtomicVolatilityUpdateThresholdUpdated', [sETH, threshold]);
-			});
-
-			it('allows to be changed', async () => {
-				const newThreshold = threshold.add(ONE);
-				await systemSettings.setAtomicVolatilityUpdateThreshold(sETH, newThreshold, {
-					from: owner,
-				});
-				assert.bnEqual(await systemSettings.atomicVolatilityUpdateThreshold(sETH), newThreshold);
-			});
-
-			it('allows to be reset to zero', async () => {
-				await systemSettings.setAtomicVolatilityUpdateThreshold(sETH, 0, { from: owner });
-				assert.bnEqual(await systemSettings.atomicVolatilityUpdateThreshold(sETH), 0);
-=======
 
 				txn = await systemSettings.setWrapperBurnFeeRate(testWrapperAddress, newValue, {
 					from: owner,
@@ -1488,7 +1504,6 @@
 			});
 			it('and emits an EtherWrapperBurnFeeRateUpdated event', async () => {
 				assert.eventEqual(txn, 'WrapperBurnFeeRateUpdated', [testWrapperAddress, newValue]);
->>>>>>> 0743256d
 			});
 		});
 	});
