--- conflicted
+++ resolved
@@ -76,7 +76,6 @@
 				'setLiquidationDelay',
 				'setLiquidationPenalty',
 				'setLiquidationRatio',
-<<<<<<< HEAD
 				'setInstantLiquidationDelay',
 				'setInstantLiquidationRatio',
 				'setInstantLiquidationPenalty',
@@ -84,8 +83,6 @@
 				'setLiquidateReward',
 				'setFlagReward',
 				'setMinCratio',
-=======
->>>>>>> 832fe230
 				'setMinimumStakeTime',
 				'setPriceDeviationThresholdFactor',
 				'setRateStalePeriod',
