--- conflicted
+++ resolved
@@ -46,11 +46,8 @@
 				'setMinimumStakeTime',
 				'setAggregatorWarningFlags',
 				'setTradingRewardsEnabled',
-<<<<<<< HEAD
 				'setMaximumDeposit',
-=======
 				'setDebtSnapshotStaleTime',
->>>>>>> aa9345d5
 			],
 		});
 	});
