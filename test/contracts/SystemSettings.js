'use strict';

const { contract } = require('hardhat');

const { assert } = require('./common');

const { toUnit, divideDecimal, multiplyDecimal } = require('../utils')();

const { setupAllContracts } = require('./setup');

const { onlyGivenAddressCanInvoke, ensureOnlyExpectedMutativeFunctions } = require('./helpers');

const {
	toBytes32,
	constants: { ZERO_ADDRESS },
} = require('../../');
const { toBN } = require('web3-utils');

contract('SystemSettings', async accounts => {
	const [, owner, account1] = accounts;
	const oneWeek = toBN(7 * 24 * 60 * 60);
	const ONE = toBN('1');

	let short, synths, systemSettings;

	const setupSettings = async () => {
		synths = ['sUSD', 'sBTC', 'sETH'];
		({ SystemSettings: systemSettings, CollateralShort: short } = await setupAllContracts({
			accounts,
			synths,
			contracts: [
				'Synthetix',
				'FeePool',
				'AddressResolver',
				'Exchanger',
				'ExchangeRates',
				'SystemStatus',
				'Issuer',
				'DebtCache',
				'SystemSettings',
				'CollateralUtil',
				'CollateralShort',
				'CollateralManager',
				'CollateralManagerState',
			],
		}));
	};

	before(async () => {
		await setupSettings();
	});

	it('ensure only known functions are mutative', () => {
		ensureOnlyExpectedMutativeFunctions({
			abi: systemSettings.abi,
			ignoreParents: ['Owned', 'MixinResolver'],
			expected: [
				'setWaitingPeriodSecs',
				'setPriceDeviationThresholdFactor',
				'setIssuanceRatio',
				'setTargetThreshold',
				'setFeePeriodDuration',
				'setLiquidationDelay',
				'setLiquidationRatio',
				'setLiquidationPenalty',
				'setRateStalePeriod',
				'setExchangeFeeRateForSynths',
				'setMinimumStakeTime',
				'setAggregatorWarningFlags',
				'setTradingRewardsEnabled',
				'setDebtSnapshotStaleTime',
				'setCrossDomainMessageGasLimit',
				'setEtherWrapperMaxETH',
				'setEtherWrapperMintFeeRate',
				'setEtherWrapperBurnFeeRate',
<<<<<<< HEAD
				'setAtomicMaxVolumePerBlock',
				'setAtomicTwapWindow',
				'setAtomicEquivalentForDexPricing',
				'setAtomicExchangeFeeRate',
				'setAtomicPriceBuffer',
				'setAtomicVolatilityConsiderationWindow',
				'setAtomicVolatilityUpdateThreshold',
=======
				'setMinCratio',
				'setCollateralManager',
				'setInteractionDelay',
				'setCollapseFeeRate',
>>>>>>> 1f0c0277
			],
		});
	});

	describe('setCrossDomainMessageGasLimit()', () => {
		it('only owner can invoke', async () => {
			await onlyGivenAddressCanInvoke({
				fnc: systemSettings.setCrossDomainMessageGasLimit,
				args: [0, 4e6],
				accounts,
				address: owner,
				reason: 'Only the contract owner may perform this action',
			});
		});
		it('cannot exceed the maximum ovm gas limit', async () => {
			const newLimit = 8.000001e6;
			const gasLimitType = 0;
			await assert.revert(
				systemSettings.setCrossDomainMessageGasLimit(gasLimitType, newLimit, {
					from: owner,
				}),
				'Out of range xDomain gasLimit'
			);
		});
		it('cannot be set below the minimum ovm gas limit', async () => {
			const newLimit = 2e6;
			const gasLimitType = 1;
			await assert.revert(
				systemSettings.setCrossDomainMessageGasLimit(gasLimitType, newLimit, {
					from: owner,
				}),
				'Out of range xDomain gasLimit'
			);
		});
		it('the owner can invoke and replace with emitted event', async () => {
			const newLimit = 4e6;
			const gasLimitType = 0;
			const txn = await systemSettings.setCrossDomainMessageGasLimit(gasLimitType, newLimit, {
				from: owner,
			});
			const actual = await systemSettings.crossDomainMessageGasLimit(gasLimitType);
			assert.equal(actual, newLimit, 'Configured cross domain gas limit is set correctly');
			assert.eventEqual(txn, 'CrossDomainMessageGasLimitChanged', [gasLimitType, newLimit]);
		});
		it('the owner can invoke and replace with emitted event', async () => {
			const newLimit = 4e6;
			const gasLimitType = 1;
			const txn = await systemSettings.setCrossDomainMessageGasLimit(gasLimitType, newLimit, {
				from: owner,
			});
			const actual = await systemSettings.crossDomainMessageGasLimit(gasLimitType);
			assert.equal(actual, newLimit, 'Configured cross domain gas limit is set correctly');
			assert.eventEqual(txn, 'CrossDomainMessageGasLimitChanged', [gasLimitType, newLimit]);
		});
		it('the owner can invoke and replace with emitted event', async () => {
			const newLimit = 4e6;
			const gasLimitType = 2;
			const txn = await systemSettings.setCrossDomainMessageGasLimit(gasLimitType, newLimit, {
				from: owner,
			});
			const actual = await systemSettings.crossDomainMessageGasLimit(gasLimitType);
			assert.equal(actual, newLimit, 'Configured cross domain gas limit is set correctly');
			assert.eventEqual(txn, 'CrossDomainMessageGasLimitChanged', [gasLimitType, newLimit]);
		});
		it('the owner can invoke and replace with emitted event', async () => {
			const newLimit = 4e6;
			const gasLimitType = 3;
			const txn = await systemSettings.setCrossDomainMessageGasLimit(gasLimitType, newLimit, {
				from: owner,
			});
			const actual = await systemSettings.crossDomainMessageGasLimit(gasLimitType);
			assert.equal(actual, newLimit, 'Configured cross domain gas limit is set correctly');
			assert.eventEqual(txn, 'CrossDomainMessageGasLimitChanged', [gasLimitType, newLimit]);
		});
	});

	describe('setTradingRewardsEnabled()', () => {
		it('only owner can invoke', async () => {
			await onlyGivenAddressCanInvoke({
				fnc: systemSettings.setTradingRewardsEnabled,
				args: [true],
				accounts,
				address: owner,
				reason: 'Only the contract owner may perform this action',
			});
		});
		it('the owner can invoke and replace with emitted event', async () => {
			const enabled = true;
			const txn = await systemSettings.setTradingRewardsEnabled(enabled, { from: owner });
			const actual = await systemSettings.tradingRewardsEnabled();
			assert.equal(actual, enabled, 'Configured trading rewards enabled is set correctly');
			assert.eventEqual(txn, 'TradingRewardsEnabled', [enabled]);
		});
	});

	describe('setWaitingPeriodSecs()', () => {
		it('only owner can invoke', async () => {
			await onlyGivenAddressCanInvoke({
				fnc: systemSettings.setWaitingPeriodSecs,
				args: ['60'],
				accounts,
				address: owner,
				reason: 'Only the contract owner may perform this action',
			});
		});
		it('the owner can invoke and replace with emitted event', async () => {
			const newPeriod = '90';
			const txn = await systemSettings.setWaitingPeriodSecs(newPeriod, { from: owner });
			const actual = await systemSettings.waitingPeriodSecs();
			assert.equal(actual, newPeriod, 'Configured waiting period is set correctly');
			assert.eventEqual(txn, 'WaitingPeriodSecsUpdated', [newPeriod]);
		});
	});

	describe('setPriceDeviationThresholdFactor()', () => {
		it('only owner can invoke', async () => {
			await onlyGivenAddressCanInvoke({
				fnc: systemSettings.setPriceDeviationThresholdFactor,
				args: [toUnit('0.5')],
				accounts,
				address: owner,
				reason: 'Only the contract owner may perform this action',
			});
		});
		it('the owner can update with emitted event', async () => {
			const newThreshold = toUnit('0.5');
			const txn = await systemSettings.setPriceDeviationThresholdFactor(newThreshold, {
				from: owner,
			});
			assert.bnEqual(await systemSettings.priceDeviationThresholdFactor(), newThreshold);
			assert.eventEqual(txn, 'PriceDeviationThresholdUpdated', [newThreshold]);
		});
	});

	describe('setIssuanceRatio()', () => {
		it('should allow the owner to set the issuance ratio', async () => {
			const ratio = toUnit('0.2');

			const transaction = await systemSettings.setIssuanceRatio(ratio, {
				from: owner,
			});

			assert.eventEqual(transaction, 'IssuanceRatioUpdated', { newRatio: ratio });
		});

		it('should allow the owner to set the issuance ratio to zero', async () => {
			const ratio = toBN('0');

			const transaction = await systemSettings.setIssuanceRatio(ratio, {
				from: owner,
			});

			assert.eventEqual(transaction, 'IssuanceRatioUpdated', { newRatio: ratio });
		});

		it('should disallow a non-owner from setting the issuance ratio', async () => {
			await onlyGivenAddressCanInvoke({
				fnc: systemSettings.setIssuanceRatio,
				args: [toUnit('0.1')],
				accounts,
				address: owner,
				reason: 'Only the contract owner may perform this action',
			});
		});

		it('should disallow setting the issuance ratio above the MAX ratio', async () => {
			const max = toUnit('1');

			// It should succeed when setting it to max
			const transaction = await systemSettings.setIssuanceRatio(max, {
				from: owner,
			});
			assert.eventEqual(transaction, 'IssuanceRatioUpdated', { newRatio: max });

			// But max + 1 should fail
			await assert.revert(
				systemSettings.setIssuanceRatio(toBN(max).add(toBN('1')), {
					from: owner,
				}),
				'New issuance ratio cannot exceed MAX_ISSUANCE_RATIO'
			);
		});
	});

	describe('setFeePeriodDuration()', () => {
		// Assert that we're starting with the state we expect
		const twoWeeks = oneWeek.mul(toBN('2'));
		it('only owner can invoke', async () => {
			await onlyGivenAddressCanInvoke({
				fnc: systemSettings.setFeePeriodDuration,
				args: [twoWeeks],
				accounts,
				address: owner,
				reason: 'Only the contract owner may perform this action',
			});
		});

		describe('when updated by the owner', () => {
			let txn;
			beforeEach(async () => {
				txn = await systemSettings.setFeePeriodDuration(twoWeeks, {
					from: owner,
				});
			});
			it('then the value is set', async () => {
				assert.bnEqual(await systemSettings.feePeriodDuration(), twoWeeks);
			});

			it('and an event is emitted for that change', async () => {
				assert.eventEqual(txn, 'FeePeriodDurationUpdated', [twoWeeks]);
			});
		});

		it('reverts when setting the fee period duration below minimum', async () => {
			const minimum = await systemSettings.MIN_FEE_PERIOD_DURATION();

			// Owner should be able to set minimum
			const transaction = await systemSettings.setFeePeriodDuration(minimum, {
				from: owner,
			});

			assert.eventEqual(transaction, 'FeePeriodDurationUpdated', {
				newFeePeriodDuration: minimum,
			});
			assert.bnEqual(await systemSettings.feePeriodDuration(), minimum);

			// But no smaller
			await assert.revert(
				systemSettings.setFeePeriodDuration(minimum.sub(toBN('1')), {
					from: owner,
				}),
				'value < MIN_FEE_PERIOD_DURATION'
			);
		});

		it('should disallow the owner from setting the fee period duration above maximum', async () => {
			const maximum = await systemSettings.MAX_FEE_PERIOD_DURATION();

			// Owner should be able to set maximum
			const transaction = await systemSettings.setFeePeriodDuration(maximum, {
				from: owner,
			});

			assert.eventEqual(transaction, 'FeePeriodDurationUpdated', {
				newFeePeriodDuration: maximum,
			});
			assert.bnEqual(await systemSettings.feePeriodDuration(), maximum);

			// But no larger
			await assert.revert(
				systemSettings.setFeePeriodDuration(maximum.add(toBN('1')), {
					from: owner,
				}),
				'value > MAX_FEE_PERIOD_DURATION'
			);
		});
	});

	describe('setTargetThreshold()', () => {
		it('only owner can invoke', async () => {
			await onlyGivenAddressCanInvoke({
				fnc: systemSettings.setTargetThreshold,
				args: ['5'],
				accounts,
				address: owner,
				reason: 'Only the contract owner may perform this action',
			});
		});

		describe('when updated by the owner', () => {
			let txn;
			const newThresholdPercent = '5';
			beforeEach(async () => {
				txn = await systemSettings.setTargetThreshold(newThresholdPercent, {
					from: owner,
				});
			});
			it('then the value is converted to a decimal representing the percentage', async () => {
				assert.bnEqual(await systemSettings.targetThreshold(), toUnit(newThresholdPercent / 100));
			});

			it('and an event is emitted for that change', async () => {
				assert.eventEqual(txn, 'TargetThresholdUpdated', [toUnit('0.05')]);
			});
		});

		it('reverts when owner sets the Target threshold above the max allowed value', async () => {
			const thresholdPercent = (await systemSettings.MAX_TARGET_THRESHOLD()).add(toBN('1'));
			await assert.revert(
				systemSettings.setTargetThreshold(thresholdPercent, { from: owner }),
				'Threshold too high'
			);
		});
	});

	describe('setMinCratio', async () => {
		describe('revert condtions', async () => {
			it('should fail if not called by the owner', async () => {
				await assert.revert(
					systemSettings.setMinCratio(short.address, toUnit(1), { from: account1 }),
					'Only the contract owner may perform this action'
				);
			});
			it('should fail if the minimum is less than 1', async () => {
				await assert.revert(
					systemSettings.setMinCratio(short.address, toUnit(0.99), { from: owner }),
					'Cratio must be above 1'
				);
			});
		});
		describe('when it succeeds', async () => {
			beforeEach(async () => {
				await systemSettings.setMinCratio(short.address, toUnit(2), { from: owner });
			});
			it('should update the minCratio', async () => {
				assert.bnEqual(await systemSettings.minCratio(short.address), toUnit(2));
			});
		});
	});

	describe('setCollapseFeeRate', async () => {
		describe('revert condtions', async () => {
			it('should fail if not called by the owner', async () => {
				await assert.revert(
					systemSettings.setCollapseFeeRate(short.address, toUnit(1), { from: account1 }),
					'Only the contract owner may perform this action'
				);
			});
		});
		describe('when it succeeds', async () => {
			beforeEach(async () => {
				await systemSettings.setCollapseFeeRate(short.address, toUnit(0.15), { from: owner });
			});
			it('should update the collapse service fee', async () => {
				assert.bnEqual(await systemSettings.collapseFeeRate(short.address), toUnit(0.15));
			});
			it('should allow the collapse fee rate to be 0', async () => {
				await systemSettings.setCollapseFeeRate(short.address, toUnit(0), { from: owner });
				assert.bnEqual(await systemSettings.collapseFeeRate(short.address), toUnit(0));
			});
		});
	});

	describe('setInteractionDelay', async () => {
		describe('revert condtions', async () => {
			it('should fail if not called by the owner', async () => {
				await assert.revert(
					systemSettings.setInteractionDelay(short.address, toUnit(1), { from: account1 }),
					'Only the contract owner may perform this action'
				);
			});
			it('should fail if the owner passes to big of a value', async () => {
				await assert.revert(
					systemSettings.setInteractionDelay(short.address, toUnit(3601), { from: owner }),
					'Max 1 hour'
				);
			});
		});
		describe('when it succeeds', async () => {
			beforeEach(async () => {
				await systemSettings.setInteractionDelay(short.address, toUnit(50), { from: owner });
			});
			it('should update the interaction delay', async () => {
				assert.bnEqual(await systemSettings.interactionDelay(short.address), toUnit(50));
			});
		});
	});

	describe('setCollateralManager', async () => {
		describe('revert condtions', async () => {
			it('should fail if not called by the owner', async () => {
				await assert.revert(
					systemSettings.setCollateralManager(short.address, ZERO_ADDRESS, { from: account1 }),
					'Only the contract owner may perform this action'
				);
			});
		});
		describe('when it succeeds', async () => {
			beforeEach(async () => {
				await systemSettings.setCollateralManager(short.address, ZERO_ADDRESS, { from: owner });
			});
			it('should update the manager', async () => {
				assert.bnEqual(await systemSettings.collateralManager(short.address), ZERO_ADDRESS);
			});
		});
	});

	describe('setLiquidationDelay()', () => {
		const day = 3600 * 24;

		it('can only be invoked by owner', async () => {
			await onlyGivenAddressCanInvoke({
				fnc: systemSettings.setLiquidationDelay,
				args: [oneWeek],
				address: owner,
				accounts,
				reason: 'Only the contract owner may perform this action',
			});
		});
		it('when setLiquidationDelay is set to 0 then revert', async () => {
			await assert.revert(
				systemSettings.setLiquidationDelay(0, {
					from: owner,
				}),
				'Must be greater than 1 day'
			);
		});
		it('when setLiquidationDelay is set above 30 days then revert', async () => {
			await assert.revert(
				systemSettings.setLiquidationDelay(31 * day, {
					from: owner,
				}),
				'Must be less than 30 days'
			);
		});
		it('owner can set liquidationDelay to 1 day', async () => {
			await systemSettings.setLiquidationDelay(day, { from: owner });
			const liquidationDelay = await systemSettings.liquidationDelay();
			assert.bnEqual(liquidationDelay, day);
		});
		it('owner can set liquidationDelay to 30 days', async () => {
			await systemSettings.setLiquidationDelay(30 * day, { from: owner });
			const liquidationDelay = await systemSettings.liquidationDelay();
			assert.bnEqual(liquidationDelay, 30 * day);
		});
	});

	describe('setLiquidationRatio()', () => {
		before(async () => {
			await setupSettings();
		});
		it('can only be invoked by owner', async () => {
			await onlyGivenAddressCanInvoke({
				fnc: systemSettings.setLiquidationRatio,
				args: [toUnit('.5')],
				address: owner,
				accounts,
				reason: 'Only the contract owner may perform this action',
			});
		});
		describe('given liquidation penalty is 10%', () => {
			beforeEach(async () => {
				await systemSettings.setLiquidationPenalty(toUnit('0.1'), { from: owner });
			});
			it('owner can change liquidationRatio to 300%', async () => {
				const ratio = divideDecimal(toUnit('1'), toUnit('3'));
				await systemSettings.setLiquidationRatio(ratio, {
					from: owner,
				});
				assert.bnClose(await systemSettings.liquidationRatio(), ratio);
			});
			it('owner can change liquidationRatio to 200%', async () => {
				const ratio = toUnit('.5');
				await systemSettings.setLiquidationRatio(ratio, { from: owner });
				assert.bnEqual(await systemSettings.liquidationRatio(), ratio);
			});
			it('owner can change liquidationRatio up to 110%', async () => {
				const ratio = divideDecimal(toUnit('1'), toUnit('1.1'));
				await systemSettings.setLiquidationRatio(ratio, {
					from: owner,
				});
				assert.bnClose(await systemSettings.liquidationRatio(), ratio);
			});
			it('reverts when changing liquidationCollateralRatio to 109%', async () => {
				await assert.revert(
					systemSettings.setLiquidationRatio(divideDecimal(toUnit('1'), toUnit('1.09')), {
						from: owner,
					}),
					'liquidationRatio > MAX_LIQUIDATION_RATIO / (1 + penalty)'
				);
			});
			it('reverts when changing liquidationCollateralRatio to 100%', async () => {
				await assert.revert(
					systemSettings.setLiquidationRatio(toUnit('1'), { from: owner }),
					'liquidationRatio > MAX_LIQUIDATION_RATIO / (1 + penalty)'
				);
			});
			describe('minimum liquidation ratio - given issuanceRatio is 800% at 0.125', () => {
				let RATIO_FROM_TARGET_BUFFER;
				let MIN_LIQUIDATION_RATIO;
				let issuanceRatio;
				beforeEach(async () => {
					await systemSettings.setIssuanceRatio(toUnit('0.125'), { from: owner });

					issuanceRatio = await systemSettings.issuanceRatio();

					RATIO_FROM_TARGET_BUFFER = await systemSettings.RATIO_FROM_TARGET_BUFFER();

					// min liquidation ratio is how much the collateral ratio can drop from the issuance ratio before liquidation's can be started.
					MIN_LIQUIDATION_RATIO = multiplyDecimal(RATIO_FROM_TARGET_BUFFER, issuanceRatio);
				});

				it('then MIN_LIQUIDATION_RATIO is equal double issuance ratio (400%)', () => {
					// minimum liquidation ratio should be 0.125 * 2 = 0.25 (CRatio 800% -> 400%)
					assert.bnEqual(RATIO_FROM_TARGET_BUFFER, toUnit('2'));
					assert.bnEqual(MIN_LIQUIDATION_RATIO, toUnit('0.25'));
				});

				it('when setLiquidationRatio is set above MAX_LIQUIDATION_RATIO then revert', async () => {
					const MAX_LIQUIDATION_RATIO = await systemSettings.MAX_LIQUIDATION_RATIO();
					const newLiquidationRatio = MAX_LIQUIDATION_RATIO.add(toUnit('1'));

					await assert.revert(
						systemSettings.setLiquidationRatio(newLiquidationRatio, {
							from: owner,
						}),
						'liquidationRatio > MAX_LIQUIDATION_RATIO'
					);
				});
				it('when owner sets liquidationCollateralRatio below the MIN_LIQUIDATION_RATIO, then should revert', async () => {
					await assert.revert(
						systemSettings.setLiquidationRatio(MIN_LIQUIDATION_RATIO.sub(toUnit('.1')), {
							from: owner,
						}),
						'liquidationRatio < MIN_LIQUIDATION_RATIO'
					);
				});

				it('when owner sets liquidationCollateralRatio above the MIN_LIQUIDATION_RATIO, then it should be allowed', async () => {
					const expectedLiquidationRatio = MIN_LIQUIDATION_RATIO.add(toUnit('.1'));
					await systemSettings.setLiquidationRatio(expectedLiquidationRatio, {
						from: owner,
					});

					assert.bnEqual(await systemSettings.liquidationRatio(), expectedLiquidationRatio);
				});
				it('when owner sets liquidationCollateralRatio equal to MIN_LIQUIDATION_RATIO, then it should be allowed', async () => {
					const expectedLiquidationRatio = MIN_LIQUIDATION_RATIO;
					await systemSettings.setLiquidationRatio(expectedLiquidationRatio, {
						from: owner,
					});
					assert.bnEqual(await systemSettings.liquidationRatio(), expectedLiquidationRatio);
				});
			});
		});
	});

	describe('setLiquidationPenalty()', () => {
		it('can only be invoked by owner', async () => {
			await onlyGivenAddressCanInvoke({
				fnc: systemSettings.setLiquidationPenalty,
				args: [toUnit('.1')],
				address: owner,
				accounts,
				reason: 'Only the contract owner may perform this action',
			});
		});

		it('when setLiquidationPenalty is set above MAX_LIQUIDATION_PENALTY then revert', async () => {
			const MAX_LIQUIDATION_PENALTY = await systemSettings.MAX_LIQUIDATION_PENALTY();
			const newLiquidationPenalty = MAX_LIQUIDATION_PENALTY.add(toUnit('1'));
			await assert.revert(
				systemSettings.setLiquidationPenalty(newLiquidationPenalty, {
					from: owner,
				}),
				'penalty > MAX_LIQUIDATION_PENALTY'
			);
		});

		it('owner can set liquidationPenalty to 25%', async () => {
			await systemSettings.setLiquidationPenalty(toUnit('.25'), { from: owner });
			assert.bnEqual(await systemSettings.liquidationPenalty(), toUnit('.25'));
		});
		it('owner can set liquidationPenalty to 1%', async () => {
			await systemSettings.setLiquidationPenalty(toUnit('.01'), { from: owner });
			assert.bnEqual(await systemSettings.liquidationPenalty(), toUnit('.01'));
		});
		it('owner can set liquidationPenalty to 0%', async () => {
			await systemSettings.setLiquidationPenalty(toUnit('0'), { from: owner });
			assert.bnEqual(await systemSettings.liquidationPenalty(), toUnit('0'));
		});
	});

	describe('liquidations constants', () => {
		it('MAX_LIQUIDATION_RATIO is 100%', async () => {
			const MAX_LIQUIDATION_RATIO = await systemSettings.MAX_LIQUIDATION_RATIO();
			assert.bnEqual(MAX_LIQUIDATION_RATIO, toUnit('1'));
		});
		it('MAX_LIQUIDATION_PENALTY is 25%', async () => {
			const MAX_LIQUIDATION_PENALTY = await systemSettings.MAX_LIQUIDATION_PENALTY();
			assert.bnEqual(MAX_LIQUIDATION_PENALTY, toUnit('.25'));
		});
	});

	describe('setRateStalePeriod()', () => {
		it('should be able to change the rate stale period', async () => {
			const rateStalePeriod = 2010 * 2 * 60;

			const originalRateStalePeriod = await systemSettings.rateStalePeriod.call();
			await systemSettings.setRateStalePeriod(rateStalePeriod, { from: owner });
			const newRateStalePeriod = await systemSettings.rateStalePeriod.call();
			assert.equal(newRateStalePeriod, rateStalePeriod);
			assert.notEqual(newRateStalePeriod, originalRateStalePeriod);
		});

		it('only owner is permitted to change the rate stale period', async () => {
			const rateStalePeriod = 2010 * 2 * 60;

			await onlyGivenAddressCanInvoke({
				fnc: systemSettings.setRateStalePeriod,
				args: [rateStalePeriod.toString()],
				address: owner,
				accounts,
				reason: 'Only the contract owner may perform this action',
			});
		});

		it('should emit event on successful rate stale period change', async () => {
			const rateStalePeriod = 2010 * 2 * 60;

			// Ensure oracle is set to oracle address originally
			const txn = await systemSettings.setRateStalePeriod(rateStalePeriod, { from: owner });
			assert.eventEqual(txn, 'RateStalePeriodUpdated', {
				rateStalePeriod,
			});
		});
	});

	describe('setDebtSnapshotStaleTime()', () => {
		it('should be able to change the debt snapshot stale time', async () => {
			const staleTime = 2010 * 2 * 60;

			const originalStaleTime = await systemSettings.debtSnapshotStaleTime.call();
			await systemSettings.setDebtSnapshotStaleTime(staleTime, { from: owner });
			const newStaleTime = await systemSettings.debtSnapshotStaleTime.call();
			assert.equal(newStaleTime, staleTime);
			assert.notEqual(newStaleTime, originalStaleTime);
		});

		it('only owner is permitted to change the debt snapshot stale time', async () => {
			const staleTime = 2010 * 2 * 60;

			await onlyGivenAddressCanInvoke({
				fnc: systemSettings.setDebtSnapshotStaleTime,
				args: [staleTime.toString()],
				address: owner,
				accounts,
				reason: 'Only the contract owner may perform this action',
			});
		});

		it('should emit event on successful rate stale period change', async () => {
			const staleTime = 2010 * 2 * 60;

			// Ensure oracle is set to oracle address originally
			const txn = await systemSettings.setDebtSnapshotStaleTime(staleTime, { from: owner });
			assert.eventEqual(txn, 'DebtSnapshotStaleTimeUpdated', {
				debtSnapshotStaleTime: staleTime,
			});
		});
	});

	describe('setExchangeFeeRateForSynths()', () => {
		describe('Given synth exchange fee rates to set', async () => {
			const [sUSD, sETH, sAUD, sBTC] = ['sUSD', 'sETH', 'sAUD', 'sBTC'].map(toBytes32);
			const fxBIPS = toUnit('0.01');
			const cryptoBIPS = toUnit('0.03');

			it('when a non owner calls then revert', async () => {
				await onlyGivenAddressCanInvoke({
					fnc: systemSettings.setExchangeFeeRateForSynths,
					args: [[sUSD], [toUnit('0.1')]],
					accounts,
					address: owner,
					reason: 'Only the contract owner may perform this action',
				});
			});
			it('when input array lengths dont match then revert ', async () => {
				await assert.revert(
					systemSettings.setExchangeFeeRateForSynths([sUSD, sAUD], [toUnit('0.1')], {
						from: owner,
					}),
					'Array lengths dont match'
				);
			});
			it('when owner sets an exchange fee rate larger than MAX_EXCHANGE_FEE_RATE then revert', async () => {
				await assert.revert(
					systemSettings.setExchangeFeeRateForSynths([sUSD], [toUnit('11')], {
						from: owner,
					}),
					'MAX_EXCHANGE_FEE_RATE exceeded'
				);
			});

			describe('Given new synth exchange fee rates to store', async () => {
				it('when 1 exchange rate then store it to be readable', async () => {
					await systemSettings.setExchangeFeeRateForSynths([sUSD], [fxBIPS], {
						from: owner,
					});
					let sUSDRate = await systemSettings.exchangeFeeRate(sUSD);
					assert.bnEqual(sUSDRate, fxBIPS);

					sUSDRate = await systemSettings.exchangeFeeRate(sUSD);
					assert.bnEqual(sUSDRate, fxBIPS);
				});
				it('when 1 exchange rate then emits update event', async () => {
					const transaction = await systemSettings.setExchangeFeeRateForSynths([sUSD], [fxBIPS], {
						from: owner,
					});
					assert.eventEqual(transaction, 'ExchangeFeeUpdated', {
						synthKey: sUSD,
						newExchangeFeeRate: fxBIPS,
					});
				});
				it('when multiple exchange rates then store them to be readable', async () => {
					// Store multiple rates
					await systemSettings.setExchangeFeeRateForSynths(
						[sUSD, sAUD, sBTC, sETH],
						[fxBIPS, fxBIPS, cryptoBIPS, cryptoBIPS],
						{
							from: owner,
						}
					);
					// Read all rates
					const sAUDRate = await systemSettings.exchangeFeeRate(sAUD);
					assert.bnEqual(sAUDRate, fxBIPS);
					const sUSDRate = await systemSettings.exchangeFeeRate(sUSD);
					assert.bnEqual(sUSDRate, fxBIPS);
					const sBTCRate = await systemSettings.exchangeFeeRate(sBTC);
					assert.bnEqual(sBTCRate, cryptoBIPS);
					const sETHRate = await systemSettings.exchangeFeeRate(sETH);
					assert.bnEqual(sETHRate, cryptoBIPS);
				});
				it('when multiple exchange rates then each update event is emitted', async () => {
					// Update multiple rates
					const transaction = await systemSettings.setExchangeFeeRateForSynths(
						[sUSD, sAUD, sBTC, sETH],
						[fxBIPS, fxBIPS, cryptoBIPS, cryptoBIPS],
						{
							from: owner,
						}
					);
					// Emit multiple update events
					assert.eventsEqual(
						transaction,
						'ExchangeFeeUpdated',
						{
							synthKey: sUSD,
							newExchangeFeeRate: fxBIPS,
						},
						'ExchangeFeeUpdated',
						{
							synthKey: sAUD,
							newExchangeFeeRate: fxBIPS,
						},
						'ExchangeFeeUpdated',
						{
							synthKey: sBTC,
							newExchangeFeeRate: cryptoBIPS,
						},
						'ExchangeFeeUpdated',
						{
							synthKey: sETH,
							newExchangeFeeRate: cryptoBIPS,
						}
					);
				});
			});
		});
	});
	describe('setMinimumStakeTime()', () => {
		const week = 604800;
		it('can only be invoked by owner', async () => {
			await onlyGivenAddressCanInvoke({
				fnc: systemSettings.setMinimumStakeTime,
				args: [1],
				address: owner,
				accounts,
				reason: 'Only the contract owner may perform this action',
			});
		});

		it('should revert if setMinimumStakeTime > than 1 week', async () => {
			await assert.revert(
				systemSettings.setMinimumStakeTime(week + 1, { from: owner }),
				'stake time exceed maximum 1 week'
			);
		});

		it('should allow setMinimumStakeTime less than equal 1 week', async () => {
			for (const amount of [week / 14, week / 7, week]) {
				await systemSettings.setMinimumStakeTime(amount, { from: owner });
				assert.bnEqual(await systemSettings.minimumStakeTime(), amount.toString());
			}
		});

		it('setting minimum stake time emits the correct event', async () => {
			const txn = await systemSettings.setMinimumStakeTime('1000', { from: owner });
			assert.eventEqual(txn, 'MinimumStakeTimeUpdated', ['1000']);
		});
	});

	describe('setAggregatorWarningFlags()', () => {
		it('can only be invoked by owner', async () => {
			await onlyGivenAddressCanInvoke({
				fnc: systemSettings.setAggregatorWarningFlags,
				args: [owner],
				address: owner,
				accounts,
				reason: 'Only the contract owner may perform this action',
			});
		});

		it('should revert if given the zero address', async () => {
			await assert.revert(
				systemSettings.setAggregatorWarningFlags(ZERO_ADDRESS, { from: owner }),
				'Valid address must be given'
			);
		});

		describe('when successfully invoked', () => {
			let txn;
			beforeEach(async () => {
				txn = await systemSettings.setAggregatorWarningFlags(owner, { from: owner });
			});
			it('then it changes the value as expected', async () => {
				assert.equal(await systemSettings.aggregatorWarningFlags(), owner);
			});

			it('and emits an AggregatorWarningFlagsUpdated event', async () => {
				assert.eventEqual(txn, 'AggregatorWarningFlagsUpdated', [owner]);
			});
		});
	});

	describe('setEtherWrapperMaxETH()', () => {
		it('can only be invoked by owner', async () => {
			await onlyGivenAddressCanInvoke({
				fnc: systemSettings.setEtherWrapperMaxETH,
				args: [owner],
				address: owner,
				accounts,
				reason: 'Only the contract owner may perform this action',
			});
		});

		describe('when successfully invoked', () => {
			let txn;
			const newValue = toUnit('6000');
			beforeEach(async () => {
				txn = await systemSettings.setEtherWrapperMaxETH(newValue, { from: owner });
			});
			it('then it changes the value as expected', async () => {
				assert.bnEqual(await systemSettings.etherWrapperMaxETH(), newValue);
			});

			it('and emits an EtherWrapperMaxETHUpdated event', async () => {
				assert.eventEqual(txn, 'EtherWrapperMaxETHUpdated', [newValue]);
			});
		});
	});

	describe('setEtherWrapperMintFeeRate()', () => {
		it('can only be invoked by owner', async () => {
			await onlyGivenAddressCanInvoke({
				fnc: systemSettings.setEtherWrapperMintFeeRate,
				args: [1],
				address: owner,
				accounts,
				reason: 'Only the contract owner may perform this action',
			});
		});

		it('should revert if the rate exceeds MAX_ETHER_WRAPPER_MINT_FEE_RATE', async () => {
			const newValue = (await systemSettings.MAX_ETHER_WRAPPER_MINT_FEE_RATE()).add(ONE);
			await assert.revert(
				systemSettings.setEtherWrapperMintFeeRate(newValue, { from: owner }),
				'rate > MAX_ETHER_WRAPPER_MINT_FEE_RATE'
			);
		});

		describe('when successfully invoked', () => {
			let txn;
			const newValue = toUnit('0.06');
			beforeEach(async () => {
				txn = await systemSettings.setEtherWrapperMintFeeRate(newValue, { from: owner });
			});
			it('then it changes the value as expected', async () => {
				assert.bnEqual(await systemSettings.etherWrapperMintFeeRate(), newValue);
			});

			it('and emits an EtherWrapperMintFeeRateUpdated event', async () => {
				assert.eventEqual(txn, 'EtherWrapperMintFeeRateUpdated', [newValue]);
			});
		});
	});

	describe('setEtherWrapperBurnFeeRate()', () => {
		it('can only be invoked by owner', async () => {
			await onlyGivenAddressCanInvoke({
				fnc: systemSettings.setEtherWrapperBurnFeeRate,
				args: [1],
				address: owner,
				accounts,
				reason: 'Only the contract owner may perform this action',
			});
		});

		it('should revert if the rate exceeds MAX_ETHER_WRAPPER_BURN_FEE_RATE', async () => {
			const newValue = (await systemSettings.MAX_ETHER_WRAPPER_BURN_FEE_RATE()).add(ONE);
			await assert.revert(
				systemSettings.setEtherWrapperBurnFeeRate(newValue, { from: owner }),
				'rate > MAX_ETHER_WRAPPER_BURN_FEE_RATE'
			);
		});

		describe('when successfully invoked', () => {
			let txn;
			const newValue = toUnit('0.06');
			beforeEach(async () => {
				txn = await systemSettings.setEtherWrapperBurnFeeRate(newValue, { from: owner });
			});
			it('then it changes the value as expected', async () => {
				assert.bnEqual(await systemSettings.etherWrapperBurnFeeRate(), newValue);
			});

			it('and emits an EtherWrapperBurnFeeRateUpdated event', async () => {
				assert.eventEqual(txn, 'EtherWrapperBurnFeeRateUpdated', [newValue]);
			});
		});
	});

	describe('setAtomicMaxVolumePerBlock', () => {
		const limit = toUnit('1000000');
		it('can only be invoked by owner', async () => {
			await onlyGivenAddressCanInvoke({
				fnc: systemSettings.setAtomicMaxVolumePerBlock,
				args: [limit],
				address: owner,
				accounts,
				reason: 'Only the contract owner may perform this action',
			});
		});

		it('should revert if limit exceeds uint192', async () => {
			const aboveUint192 = toBN('2').pow(toBN('192'));
			await assert.revert(
				systemSettings.setAtomicMaxVolumePerBlock(aboveUint192, { from: owner }),
				'Atomic max volume exceed maximum uint192'
			);
		});

		describe('when successfully invoked', () => {
			let txn;
			beforeEach(async () => {
				txn = await systemSettings.setAtomicMaxVolumePerBlock(limit, { from: owner });
			});

			it('then it changes the value as expected', async () => {
				assert.bnEqual(await systemSettings.atomicMaxVolumePerBlock(), limit);
			});

			it('and emits an AtomicMaxVolumePerBlockUpdated event', async () => {
				assert.eventEqual(txn, 'AtomicMaxVolumePerBlockUpdated', [limit]);
			});

			it('allows to be changed', async () => {
				const newLimit = limit.mul(toBN('2'));
				await systemSettings.setAtomicMaxVolumePerBlock(newLimit, { from: owner });
				assert.bnEqual(await systemSettings.atomicMaxVolumePerBlock(), newLimit);
			});

			it('allows to be reset to zero', async () => {
				await systemSettings.setAtomicMaxVolumePerBlock(0, { from: owner });
				assert.bnEqual(await systemSettings.atomicMaxVolumePerBlock(), 0);
			});
		});
	});

	describe('setAtomicTwapWindow', () => {
		const twapWindow = toBN('3600'); // 1 hour
		it('can only be invoked by owner', async () => {
			await onlyGivenAddressCanInvoke({
				fnc: systemSettings.setAtomicTwapWindow,
				args: [twapWindow],
				address: owner,
				accounts,
				reason: 'Only the contract owner may perform this action',
			});
		});

		it('should revert if window is below minimum', async () => {
			const minimum = await systemSettings.MIN_ATOMIC_TWAP_WINDOW();
			await assert.revert(
				systemSettings.setAtomicTwapWindow(minimum.sub(toBN('1')), { from: owner }),
				'Atomic twap window under minimum 1 min'
			);
		});

		it('should revert if window is above maximum', async () => {
			const maximum = await systemSettings.MAX_ATOMIC_TWAP_WINDOW();
			await assert.revert(
				systemSettings.setAtomicTwapWindow(maximum.add(toBN('1')), { from: owner }),
				'Atomic twap window exceed maximum 1 day'
			);
		});

		describe('when successfully invoked', () => {
			let txn;
			beforeEach(async () => {
				txn = await systemSettings.setAtomicTwapWindow(twapWindow, { from: owner });
			});

			it('then it changes the value as expected', async () => {
				assert.bnEqual(await systemSettings.atomicTwapWindow(), twapWindow);
			});

			it('and emits an AtomicTwapWindowUpdated event', async () => {
				assert.eventEqual(txn, 'AtomicTwapWindowUpdated', [twapWindow]);
			});

			it('allows to be changed', async () => {
				const newTwapWindow = twapWindow.add(toBN('1'));
				await systemSettings.setAtomicTwapWindow(newTwapWindow, { from: owner });
				assert.bnEqual(await systemSettings.atomicTwapWindow(), newTwapWindow);
			});
		});
	});

	describe('setAtomicEquivalentForDexPricing', () => {
		const sETH = toBytes32('sETH');
		const [equivalentAsset, secondEquivalentAsset] = accounts.slice(accounts.length - 2);
		it('can only be invoked by owner', async () => {
			await onlyGivenAddressCanInvoke({
				fnc: systemSettings.setAtomicEquivalentForDexPricing,
				args: [sETH, equivalentAsset],
				address: owner,
				accounts,
				reason: 'Only the contract owner may perform this action',
			});
		});

		describe('when successfully invoked', () => {
			let txn;
			beforeEach(async () => {
				txn = await systemSettings.setAtomicEquivalentForDexPricing(sETH, equivalentAsset, {
					from: owner,
				});
			});

			it('then it changes the value as expected', async () => {
				assert.equal(await systemSettings.atomicEquivalentForDexPricing(sETH), equivalentAsset);
			});

			it('and emits an AtomicEquivalentForDexPricingUpdated event', async () => {
				assert.eventEqual(txn, 'AtomicEquivalentForDexPricingUpdated', [sETH, equivalentAsset]);
			});

			it('allows equivalent to be changed', async () => {
				await systemSettings.setAtomicEquivalentForDexPricing(sETH, secondEquivalentAsset, {
					from: owner,
				});
				assert.equal(
					await systemSettings.atomicEquivalentForDexPricing(sETH),
					secondEquivalentAsset
				);
			});

			it('allows to be reset', async () => {
				await systemSettings.setAtomicEquivalentForDexPricing(sETH, ZERO_ADDRESS, { from: owner });
				assert.equal(await systemSettings.atomicEquivalentForDexPricing(sETH), ZERO_ADDRESS);
			});
		});
	});

	describe('setAtomicExchangeFeeRate', () => {
		const sETH = toBytes32('sETH');
		const feeBips = toUnit('0.03');
		const secondFeeBips = toUnit('0.05');
		it('can only be invoked by owner', async () => {
			await onlyGivenAddressCanInvoke({
				fnc: systemSettings.setAtomicExchangeFeeRate,
				args: [sETH, feeBips],
				address: owner,
				accounts,
				reason: 'Only the contract owner may perform this action',
			});
		});

		it('should revert if fee is above maximum', async () => {
			const maximum = await systemSettings.MAX_EXCHANGE_FEE_RATE();
			await assert.revert(
				systemSettings.setAtomicExchangeFeeRate(sETH, maximum.add(toBN('1')), { from: owner }),
				'MAX_EXCHANGE_FEE_RATE exceeded'
			);
		});

		describe('when successfully invoked', () => {
			let txn;
			beforeEach(async () => {
				txn = await systemSettings.setAtomicExchangeFeeRate(sETH, feeBips, {
					from: owner,
				});
			});

			it('then it changes the value as expected', async () => {
				assert.bnEqual(await systemSettings.atomicExchangeFeeRate(sETH), feeBips);
			});

			it('and emits an AtomicExchangeFeeUpdated event', async () => {
				assert.eventEqual(txn, 'AtomicExchangeFeeUpdated', [sETH, feeBips]);
			});

			it('allows fee to be changed', async () => {
				await systemSettings.setAtomicExchangeFeeRate(sETH, secondFeeBips, {
					from: owner,
				});
				assert.bnEqual(await systemSettings.atomicExchangeFeeRate(sETH), secondFeeBips);
			});

			it('allows to be reset', async () => {
				await systemSettings.setAtomicExchangeFeeRate(sETH, 0, { from: owner });
				assert.bnEqual(await systemSettings.atomicExchangeFeeRate(sETH), 0);
			});
		});
	});

	describe('setAtomicPriceBuffer', () => {
		const sETH = toBytes32('sETH');
		const buffer = toUnit('0.5');
		it('can only be invoked by owner', async () => {
			await onlyGivenAddressCanInvoke({
				fnc: systemSettings.setAtomicPriceBuffer,
				args: [sETH, buffer],
				address: owner,
				accounts,
				reason: 'Only the contract owner may perform this action',
			});
		});

		describe('when successfully invoked', () => {
			let txn;
			beforeEach(async () => {
				txn = await systemSettings.setAtomicPriceBuffer(sETH, buffer, { from: owner });
			});

			it('then it changes the value as expected', async () => {
				assert.bnEqual(await systemSettings.atomicPriceBuffer(sETH), buffer);
			});

			it('and emits an AtomicPriceBufferUpdated event', async () => {
				assert.eventEqual(txn, 'AtomicPriceBufferUpdated', [sETH, buffer]);
			});

			it('allows to be changed', async () => {
				const newBuffer = buffer.div(toBN('2'));
				await systemSettings.setAtomicPriceBuffer(sETH, newBuffer, { from: owner });
				assert.bnEqual(await systemSettings.atomicPriceBuffer(sETH), newBuffer);
			});

			it('allows to be reset to zero', async () => {
				await systemSettings.setAtomicPriceBuffer(sETH, 0, { from: owner });
				assert.bnEqual(await systemSettings.atomicPriceBuffer(sETH), 0);
			});
		});
	});

	describe('setAtomicVolatilityConsiderationWindow', () => {
		const sETH = toBytes32('sETH');
		const considerationWindow = toBN('600'); // 10 min
		it('can only be invoked by owner', async () => {
			await onlyGivenAddressCanInvoke({
				fnc: systemSettings.setAtomicVolatilityConsiderationWindow,
				args: [sETH, considerationWindow],
				address: owner,
				accounts,
				reason: 'Only the contract owner may perform this action',
			});
		});

		it('should revert if window is below minimum', async () => {
			const minimum = await systemSettings.MIN_ATOMIC_VOLATILITY_CONSIDERATION_WINDOW();
			await assert.revert(
				systemSettings.setAtomicVolatilityConsiderationWindow(sETH, minimum.sub(toBN('1')), {
					from: owner,
				}),
				'Atomic volatility consideration window under minimum 1 min'
			);
		});

		it('should revert if window is above maximum', async () => {
			const maximum = await systemSettings.MAX_ATOMIC_VOLATILITY_CONSIDERATION_WINDOW();
			await assert.revert(
				systemSettings.setAtomicVolatilityConsiderationWindow(sETH, maximum.add(toBN('1')), {
					from: owner,
				}),
				'Atomic volatility consideration window exceed maximum 1 day'
			);
		});

		describe('when successfully invoked', () => {
			let txn;
			beforeEach(async () => {
				txn = await systemSettings.setAtomicVolatilityConsiderationWindow(
					sETH,
					considerationWindow,
					{
						from: owner,
					}
				);
			});

			it('then it changes the value as expected', async () => {
				assert.bnEqual(
					await systemSettings.atomicVolatilityConsiderationWindow(sETH),
					considerationWindow
				);
			});

			it('and emits a AtomicVolatilityConsiderationWindowUpdated event', async () => {
				assert.eventEqual(txn, 'AtomicVolatilityConsiderationWindowUpdated', [
					sETH,
					considerationWindow,
				]);
			});

			it('allows to be changed', async () => {
				const newConsiderationWindow = considerationWindow.add(toBN('1'));
				await systemSettings.setAtomicVolatilityConsiderationWindow(sETH, newConsiderationWindow, {
					from: owner,
				});
				assert.bnEqual(
					await systemSettings.atomicVolatilityConsiderationWindow(sETH),
					newConsiderationWindow
				);
			});

			it('allows to be reset to zero', async () => {
				await systemSettings.setAtomicVolatilityConsiderationWindow(sETH, 0, { from: owner });
				assert.bnEqual(await systemSettings.atomicVolatilityConsiderationWindow(sETH), 0);
			});
		});
	});

	describe('setAtomicVolatilityUpdateThreshold', () => {
		const sETH = toBytes32('sETH');
		const threshold = toBN('3');
		it('can only be invoked by owner', async () => {
			await onlyGivenAddressCanInvoke({
				fnc: systemSettings.setAtomicVolatilityUpdateThreshold,
				args: [sETH, threshold],
				address: owner,
				accounts,
				reason: 'Only the contract owner may perform this action',
			});
		});

		describe('when successfully invoked', () => {
			let txn;
			beforeEach(async () => {
				txn = await systemSettings.setAtomicVolatilityUpdateThreshold(sETH, threshold, {
					from: owner,
				});
			});

			it('then it changes the value as expected', async () => {
				assert.bnEqual(await systemSettings.atomicVolatilityUpdateThreshold(sETH), threshold);
			});

			it('and emits an AtomicVolatilityUpdateThresholdUpdated event', async () => {
				assert.eventEqual(txn, 'AtomicVolatilityUpdateThresholdUpdated', [sETH, threshold]);
			});

			it('allows to be changed', async () => {
				const newThreshold = threshold.add(ONE);
				await systemSettings.setAtomicVolatilityUpdateThreshold(sETH, newThreshold, {
					from: owner,
				});
				assert.bnEqual(await systemSettings.atomicVolatilityUpdateThreshold(sETH), newThreshold);
			});

			it('allows to be reset to zero', async () => {
				await systemSettings.setAtomicVolatilityUpdateThreshold(sETH, 0, { from: owner });
				assert.bnEqual(await systemSettings.atomicVolatilityUpdateThreshold(sETH), 0);
			});
		});
	});
});<|MERGE_RESOLUTION|>--- conflicted
+++ resolved
@@ -73,7 +73,10 @@
 				'setEtherWrapperMaxETH',
 				'setEtherWrapperMintFeeRate',
 				'setEtherWrapperBurnFeeRate',
-<<<<<<< HEAD
+				'setMinCratio',
+				'setCollateralManager',
+				'setInteractionDelay',
+				'setCollapseFeeRate',
 				'setAtomicMaxVolumePerBlock',
 				'setAtomicTwapWindow',
 				'setAtomicEquivalentForDexPricing',
@@ -81,12 +84,6 @@
 				'setAtomicPriceBuffer',
 				'setAtomicVolatilityConsiderationWindow',
 				'setAtomicVolatilityUpdateThreshold',
-=======
-				'setMinCratio',
-				'setCollateralManager',
-				'setInteractionDelay',
-				'setCollapseFeeRate',
->>>>>>> 1f0c0277
 			],
 		});
 	});
