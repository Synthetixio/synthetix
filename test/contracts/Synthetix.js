require('.'); // import common test scaffolding

const ExchangeRates = artifacts.require('ExchangeRates');
const Escrow = artifacts.require('SynthetixEscrow');
const RewardEscrow = artifacts.require('RewardEscrow');
const RewardsDistribution = artifacts.require('RewardsDistribution');
const FeePool = artifacts.require('FeePool');
const SupplySchedule = artifacts.require('SupplySchedule');
const Synthetix = artifacts.require('Synthetix');
const SynthetixState = artifacts.require('SynthetixState');
const Synth = artifacts.require('Synth');

const {
	currentTime,
	fastForward,
	fastForwardTo,
	multiplyDecimal,
	divideDecimal,
	toUnit,
	fromUnit,
	ZERO_ADDRESS,
} = require('../utils/testUtils');

const { toBytes32 } = require('../..');

contract('Synthetix', async accounts => {
	const [sUSD, sAUD, sEUR, SNX, XDR, sBTC, iBTC] = [
		'sUSD',
		'sAUD',
		'sEUR',
		'SNX',
		'XDR',
		'sBTC',
		'iBTC',
	].map(toBytes32);

	const [
		deployerAccount,
		owner,
		account1,
		account2,
		account3,
		account4,
		account5,
		account6,
		account7,
		account8,
	] = accounts;

	let synthetix,
		synthetixState,
		exchangeRates,
		feePool,
		supplySchedule,
		sUSDContract,
		sAUDContract,
		sBTCContract,
		escrow,
		rewardEscrow,
		rewardsDistribution,
		sEURContract,
		oracle,
		gasLimitOracle,
		timestamp;

	// Updates rates with defaults so they're not stale.
	const updateRatesWithDefaults = async () => {
		const timestamp = await currentTime();

		await exchangeRates.updateRates(
			[sAUD, sEUR, SNX, sBTC, iBTC],
			['0.5', '1.25', '0.1', '5000', '4000'].map(toUnit),
			timestamp,
			{
				from: oracle,
			}
		);
	};

	beforeEach(async () => {
		// Save ourselves from having to await deployed() in every single test.
		// We do this in a beforeEach instead of before to ensure we isolate
		// contract interfaces to prevent test bleed.
		exchangeRates = await ExchangeRates.deployed();
		feePool = await FeePool.deployed();
		supplySchedule = await SupplySchedule.deployed();
		escrow = await Escrow.deployed();
		rewardEscrow = await RewardEscrow.deployed();
		rewardsDistribution = await RewardsDistribution.deployed();

		synthetix = await Synthetix.deployed();
		synthetixState = await SynthetixState.at(await synthetix.synthetixState());
		sUSDContract = await Synth.at(await synthetix.synths(sUSD));
		sAUDContract = await Synth.at(await synthetix.synths(sAUD));
		sEURContract = await Synth.at(await synthetix.synths(sEUR));
		sBTCContract = await Synth.at(await synthetix.synths(sBTC));

		// Send a price update to guarantee we're not stale.
		oracle = await exchangeRates.oracle();
		timestamp = await currentTime();

		await exchangeRates.updateRates(
			[sAUD, sEUR, SNX, sBTC, iBTC],
			['0.5', '1.25', '0.1', '5000', '4000'].map(toUnit),
			timestamp,
			{
				from: oracle,
			}
		);

		// Load the gasLimitOracle address
		gasLimitOracle = await synthetix.gasLimitOracle();
	});

	it('should set constructor params on deployment', async () => {
		// constructor(address _proxy, TokenState _tokenState, SynthetixState _synthetixState,
		// 	address _owner, IExchangeRates _exchangeRates, IFeePool _feePool, SupplySchedule _supplySchedule,
		// 	ISynthetixEscrow _rewardEscrow, ISynthetixEscrow _escrow, IRewardsDistribution _rewardsDistribution, uint _totalSupply
		// )
		const SYNTHETIX_TOTAL_SUPPLY = web3.utils.toWei('100000000');
		const instance = await Synthetix.new(
			account1,
			account2,
			account3,
			owner,
			account4,
			account5,
			account6,
			account7,
			account8,
			rewardsDistribution.address,
			SYNTHETIX_TOTAL_SUPPLY,
			{
				from: deployerAccount,
			}
		);

		assert.equal(await instance.proxy(), account1);
		assert.equal(await instance.tokenState(), account2);
		assert.equal(await instance.synthetixState(), account3);
		assert.equal(await instance.owner(), owner);
		assert.equal(await instance.exchangeRates(), account4);
		assert.equal(await instance.feePool(), account5);
		assert.equal(await instance.supplySchedule(), account6);
		assert.equal(await instance.rewardEscrow(), account7);
		assert.equal(await instance.escrow(), account8);
		assert.equal(await instance.rewardsDistribution(), rewardsDistribution.address);
		assert.equal(await instance.totalSupply(), SYNTHETIX_TOTAL_SUPPLY);
	});

	it('should set constructor params on upgrade to new totalSupply', async () => {
		// constructor(address _proxy, TokenState _tokenState, SynthetixState _synthetixState,
		// 	address _owner, IExchangeRates _exchangeRates, IFeePool _feePool, SupplySchedule _supplySchedule,
		// 	ISynthetixEscrow _rewardEscrow, ISynthetixEscrow _escrow, uint _totalSupply
		// )
		const YEAR_2_SYNTHETIX_TOTAL_SUPPLY = web3.utils.toWei('175000000');
		const instance = await Synthetix.new(
			account1,
			account2,
			account3,
			owner,
			account4,
			account5,
			account6,
			account7,
			account8,
			rewardsDistribution.address,
			YEAR_2_SYNTHETIX_TOTAL_SUPPLY,
			{
				from: deployerAccount,
			}
		);

		assert.equal(await instance.proxy(), account1);
		assert.equal(await instance.tokenState(), account2);
		assert.equal(await instance.synthetixState(), account3);
		assert.equal(await instance.owner(), owner);
		assert.equal(await instance.exchangeRates(), account4);
		assert.equal(await instance.feePool(), account5);
		assert.equal(await instance.supplySchedule(), account6);
		assert.equal(await instance.rewardEscrow(), account7);
		assert.equal(await instance.escrow(), account8);
		assert.equal(await instance.rewardsDistribution(), rewardsDistribution.address);
		assert.equal(await instance.totalSupply(), YEAR_2_SYNTHETIX_TOTAL_SUPPLY);
	});

	it('should allow adding a Synth contract', async () => {
		const previousSynthCount = await synthetix.availableSynthCount();

		const synth = await Synth.new(
			account1,
			account2,
			Synthetix.address,
			FeePool.address,
			'Synth XYZ123',
			'sXYZ123',
			owner,
			toBytes32('sXYZ123'),
			web3.utils.toWei('0'), // _totalSupply
			{ from: deployerAccount }
		);

		await synthetix.addSynth(synth.address, { from: owner });

		// Assert that we've successfully added a Synth
		assert.bnEqual(
			await synthetix.availableSynthCount(),
			previousSynthCount.add(web3.utils.toBN(1))
		);
		// Assert that it's at the end of the array
		assert.equal(await synthetix.availableSynths(previousSynthCount), synth.address);
		// Assert that it's retrievable by its currencyKey
		assert.equal(await synthetix.synths(toBytes32('sXYZ123')), synth.address);
	});

	it('should disallow adding a Synth contract when the user is not the owner', async () => {
		const synth = await Synth.new(
			account1,
			account2,
			Synthetix.address,
			FeePool.address,
			'Synth XYZ123',
			'sXYZ123',
			owner,
			toBytes32('sXYZ123'),
			web3.utils.toWei('0'),
			{ from: deployerAccount }
		);

		await assert.revert(synthetix.addSynth(synth.address, { from: account1 }));
	});

	it('should disallow double adding a Synth contract with the same address', async () => {
		const synth = await Synth.new(
			account1,
			account2,
			Synthetix.address,
			FeePool.address,
			'Synth XYZ123',
			'sXYZ123',
			owner,
			toBytes32('sXYZ123'),
			web3.utils.toWei('0'),
			{ from: deployerAccount }
		);

		await synthetix.addSynth(synth.address, { from: owner });
		await assert.revert(synthetix.addSynth(synth.address, { from: owner }));
	});

	it('should disallow double adding a Synth contract with the same currencyKey', async () => {
		const synth1 = await Synth.new(
			account1,
			account2,
			Synthetix.address,
			FeePool.address,
			'Synth XYZ123',
			'sXYZ123',
			owner,
			toBytes32('sXYZ123'),
			web3.utils.toWei('0'),
			{ from: deployerAccount }
		);

		const synth2 = await Synth.new(
			account1,
			account2,
			Synthetix.address,
			FeePool.address,
			'Synth XYZ123',
			'sXYZ123',
			owner,
			toBytes32('sXYZ123'),
			web3.utils.toWei('0'),
			{ from: deployerAccount }
		);

		await synthetix.addSynth(synth1.address, { from: owner });
		await assert.revert(synthetix.addSynth(synth2.address, { from: owner }));
	});

	it('should allow removing a Synth contract when it has no issued balance', async () => {
		// Note: This test depends on state in the migration script, that there are hooked up synths
		// without balances and we just remove one.
		const currencyKey = sAUD;
		const synthCount = await synthetix.availableSynthCount();

		assert.notEqual(await synthetix.synths(currencyKey), ZERO_ADDRESS);

		await synthetix.removeSynth(currencyKey, { from: owner });

		// Assert that we have one less synth, and that the specific currency key is gone.
		assert.bnEqual(await synthetix.availableSynthCount(), synthCount.sub(web3.utils.toBN(1)));
		assert.equal(await synthetix.synths(currencyKey), ZERO_ADDRESS);

		// TODO: Check that an event was successfully fired ?
	});

	it('should reject removing the XDR Synth even when it has no issued balance', async () => {
		// Note: This test depends on state in the migration script, that there are hooked up synths
		// without balances and we just remove one.
		await assert.revert(synthetix.removeSynth(XDR, { from: owner }));
	});

	it('should disallow removing a Synth contract when it has an issued balance', async () => {
		// Note: This test depends on state in the migration script, that there are hooked up synths
		// without balances
		const sAUDContractAddress = await synthetix.synths(sAUD);

		// Assert that we can remove the synth and add it back in before we do anything.
		await synthetix.removeSynth(sAUD, { from: owner });
		await synthetix.addSynth(sAUDContractAddress, { from: owner });

		// Issue one sUSd
		await synthetix.issueSynths(toUnit('1'), { from: owner });

		// exchange to sAUD
		await synthetix.exchange(sUSD, toUnit('1'), sAUD, { from: owner });

		// Assert that we can't remove the synth now
		await assert.revert(synthetix.removeSynth(sAUD, { from: owner }));
	});

	it('should disallow removing a Synth contract when requested by a non-owner', async () => {
		// Note: This test depends on state in the migration script, that there are hooked up synths
		// without balances
		await assert.revert(synthetix.removeSynth(sEUR, { from: account1 }));
	});

	it('should revert when requesting to remove a non-existent synth', async () => {
		// Note: This test depends on state in the migration script, that there are hooked up synths
		// without balances
		const currencyKey = toBytes32('NOPE');

		// Assert that we can't remove the synth
		await assert.revert(synthetix.removeSynth(currencyKey, { from: owner }));
	});

	// Effective value

	it('should correctly calculate an exchange rate in effectiveValue()', async () => {
		// Send a price update to guarantee we're not depending on values from outside this test.

		await exchangeRates.updateRates(
			[sAUD, sEUR, SNX],
			['0.5', '1.25', '0.1'].map(toUnit),
			timestamp,
			{ from: oracle }
		);

		// 1 sUSD should be worth 2 sAUD.
		assert.bnEqual(await synthetix.effectiveValue(sUSD, toUnit('1'), sAUD), toUnit('2'));

		// 10 SNX should be worth 1 sUSD.
		assert.bnEqual(await synthetix.effectiveValue(SNX, toUnit('10'), sUSD), toUnit('1'));

		// 2 sEUR should be worth 2.50 sUSD
		assert.bnEqual(await synthetix.effectiveValue(sEUR, toUnit('2'), sUSD), toUnit('2.5'));
	});

	it('should error when relying on a stale exchange rate in effectiveValue()', async () => {
		// Send a price update so we know what time we started with.
		let timestamp = await currentTime();

		await exchangeRates.updateRates(
			[sAUD, sEUR, SNX],
			['0.5', '1.25', '0.1'].map(toUnit),
			timestamp,
			{ from: oracle }
		);

		// Add stale period to the time to ensure we go stale.
		await fastForward((await exchangeRates.rateStalePeriod()) + 1);

		timestamp = await currentTime();

		// Update all rates except sUSD.
		await exchangeRates.updateRates([sEUR, SNX], ['1.25', '0.1'].map(toUnit), timestamp, {
			from: oracle,
		});

		const amountOfSynthetixs = toUnit('10');
		const amountOfEur = toUnit('0.8');

		// Should now be able to convert from SNX to sEUR since they are both not stale.
		assert.bnEqual(await synthetix.effectiveValue(SNX, amountOfSynthetixs, sEUR), amountOfEur);

		// But trying to convert from SNX to sAUD should fail as sAUD should be stale.
		await assert.revert(synthetix.effectiveValue(SNX, toUnit('10'), sAUD));
		await assert.revert(synthetix.effectiveValue(sAUD, toUnit('10'), SNX));
	});

	it('should revert when relying on a non-existant exchange rate in effectiveValue()', async () => {
		// Send a price update so we know what time we started with.

		await exchangeRates.updateRates(
			[sAUD, sEUR, SNX],
			['0.5', '1.25', '0.1'].map(toUnit),
			timestamp,
			{ from: oracle }
		);

		await assert.revert(synthetix.effectiveValue(SNX, toUnit('10'), toBytes32('XYZ')));
	});

	// totalIssuedSynths

	it('should correctly calculate the total issued synths in a single currency', async () => {
		// Two people issue 10 sUSD each. Assert that total issued value is 20 sUSD.

		// Send a price update to guarantee we're not depending on values from outside this test.

		await exchangeRates.updateRates(
			[sAUD, sEUR, SNX],
			['0.5', '1.25', '0.1'].map(toUnit),
			timestamp,
			{ from: oracle }
		);

		// Give some SNX to account1 and account2
		await synthetix.transfer(account1, toUnit('1000'), { from: owner });
		await synthetix.transfer(account2, toUnit('1000'), { from: owner });

		// Issue 10 sUSD each
		await synthetix.issueSynths(toUnit('10'), { from: account1 });
		await synthetix.issueSynths(toUnit('10'), { from: account2 });

		// Assert that there's 20 sUSD of value in the system
		assert.bnEqual(await synthetix.totalIssuedSynths(sUSD), toUnit('20'));
	});

	it('should correctly calculate the total issued synths in multiple currencies', async () => {
		// Alice issues 10 sUSD. Bob issues 20 sAUD. Assert that total issued value is 20 sUSD, and 40 sAUD.

		// Send a price update to guarantee we're not depending on values from outside this test.

		await exchangeRates.updateRates(
			[sAUD, sEUR, SNX],
			['0.5', '1.25', '0.1'].map(toUnit),
			timestamp,
			{ from: oracle }
		);

		// Give some SNX to account1 and account2
		await synthetix.transfer(account1, toUnit('1000'), { from: owner });
		await synthetix.transfer(account2, toUnit('1000'), { from: owner });

		// Issue 10 sUSD each
		await synthetix.issueSynths(toUnit('10'), { from: account1 });
		await synthetix.issueSynths(toUnit('20'), { from: account2 });

		await synthetix.exchange(sUSD, toUnit('20'), sAUD, { from: account2 });

		// Assert that there's 30 sUSD of value in the system
		assert.bnEqual(await synthetix.totalIssuedSynths(sUSD), toUnit('30'));

		// And that there's 60 sAUD (minus fees) of value in the system
		assert.bnEqual(await synthetix.totalIssuedSynths(sAUD), toUnit('60'));
	});

	it('should return the correct value for the different quantity of total issued synths', async () => {
		// Send a price update to guarantee we're not depending on values from outside this test.

		const rates = ['0.5', '1.25', '0.1'].map(toUnit);

		await exchangeRates.updateRates([sAUD, sEUR, SNX], rates, timestamp, { from: oracle });

		const aud2usdRate = await exchangeRates.rateForCurrency(sAUD);
		// const eur2usdRate = await exchangeRates.rateForCurrency(sEUR);

		// Give some SNX to account1 and account2
		await synthetix.transfer(account1, toUnit('100000'), {
			from: owner,
		});
		await synthetix.transfer(account2, toUnit('100000'), {
			from: owner,
		});

		const issueAmountUSD = toUnit('100');
		const exchangeAmountToAUD = toUnit('95');
		const exchangeAmountToEUR = toUnit('5');

		// Issue
		await synthetix.issueSynths(issueAmountUSD, { from: account1 });
		await synthetix.issueSynths(issueAmountUSD, { from: account2 });

		// Exchange
		await synthetix.exchange(sUSD, exchangeAmountToEUR, sEUR, { from: account1 });
		await synthetix.exchange(sUSD, exchangeAmountToEUR, sEUR, { from: account2 });

		await synthetix.exchange(sUSD, exchangeAmountToAUD, sAUD, { from: account1 });
		await synthetix.exchange(sUSD, exchangeAmountToAUD, sAUD, { from: account2 });

		const totalIssuedAUD = await synthetix.totalIssuedSynths(sAUD);

		assert.bnClose(totalIssuedAUD, divideDecimal(toUnit('200'), aud2usdRate));
	});

	it('should not allow checking total issued synths when a rate other than the priced currency is stale', async () => {
		await fastForward((await exchangeRates.rateStalePeriod()).add(web3.utils.toBN('300')));

		await exchangeRates.updateRates([SNX, sAUD], ['0.1', '0.78'].map(toUnit), timestamp, {
			from: oracle,
		});
		await assert.revert(synthetix.totalIssuedSynths(sAUD));
	});

	it('should not allow checking total issued synths when the priced currency is stale', async () => {
		await fastForward((await exchangeRates.rateStalePeriod()).add(web3.utils.toBN('300')));

		await exchangeRates.updateRates([SNX, sEUR], ['0.1', '1.25'].map(toUnit), timestamp, {
			from: oracle,
		});
		await assert.revert(synthetix.totalIssuedSynths(sAUD));
	});

	// transfer

	it('should transfer using the ERC20 transfer function', async () => {
		// Ensure our environment is set up correctly for our assumptions
		// e.g. owner owns all SNX.

		assert.bnEqual(await synthetix.totalSupply(), await synthetix.balanceOf(owner));

		const transaction = await synthetix.transfer(account1, toUnit('10'), { from: owner });
		assert.eventEqual(transaction, 'Transfer', {
			from: owner,
			to: account1,
			value: toUnit('10'),
		});

		assert.bnEqual(await synthetix.balanceOf(account1), toUnit('10'));
	});

	it('should revert when exceeding locked synthetix and calling the ERC20 transfer function', async () => {
		// Ensure our environment is set up correctly for our assumptions
		// e.g. owner owns all SNX.
		assert.bnEqual(await synthetix.totalSupply(), await synthetix.balanceOf(owner));

		// Issue max synths.
		await synthetix.issueMaxSynths({ from: owner });

		// Try to transfer 0.000000000000000001 SNX
		await assert.revert(synthetix.transfer(account1, '1', { from: owner }));
	});

	it('should transfer using the ERC20 transferFrom function', async () => {
		// Ensure our environment is set up correctly for our assumptions
		// e.g. owner owns all SNX.
		const previousOwnerBalance = await synthetix.balanceOf(owner);
		assert.bnEqual(await synthetix.totalSupply(), previousOwnerBalance);

		// Approve account1 to act on our behalf for 10 SNX.
		let transaction = await synthetix.approve(account1, toUnit('10'), { from: owner });
		assert.eventEqual(transaction, 'Approval', {
			owner: owner,
			spender: account1,
			value: toUnit('10'),
		});

		// Assert that transferFrom works.
		transaction = await synthetix.transferFrom(owner, account2, toUnit('10'), { from: account1 });
		assert.eventEqual(transaction, 'Transfer', {
			from: owner,
			to: account2,
			value: toUnit('10'),
		});

		// Assert that account2 has 10 SNX and owner has 10 less SNX
		assert.bnEqual(await synthetix.balanceOf(account2), toUnit('10'));
		assert.bnEqual(await synthetix.balanceOf(owner), previousOwnerBalance.sub(toUnit('10')));

		// Assert that we can't transfer more even though there's a balance for owner.
		await assert.revert(
			synthetix.transferFrom(owner, account2, '1', {
				from: account1,
			})
		);
	});

	it('should revert when exceeding locked synthetix and calling the ERC20 transferFrom function', async () => {
		// Ensure our environment is set up correctly for our assumptions
		// e.g. owner owns all SNX.
		assert.bnEqual(await synthetix.totalSupply(), await synthetix.balanceOf(owner));

		// Send a price update to guarantee we're not depending on values from outside this test.

		await exchangeRates.updateRates(
			[sAUD, sEUR, SNX],
			['0.5', '1.25', '0.1'].map(toUnit),
			timestamp,
			{ from: oracle }
		);

		// Approve account1 to act on our behalf for 10 SNX.
		const transaction = await synthetix.approve(account1, toUnit('10'), { from: owner });
		assert.eventEqual(transaction, 'Approval', {
			owner: owner,
			spender: account1,
			value: toUnit('10'),
		});

		// Issue max synths
		await synthetix.issueMaxSynths({ from: owner });

		// Assert that transferFrom fails even for the smallest amount of SNX.
		await assert.revert(
			synthetix.transferFrom(owner, account2, '1', {
				from: account1,
			})
		);
	});

	it('should not allow transfer if the exchange rate for synthetix is stale', async () => {
		// Give some SNX to account1 & account2
		const value = toUnit('300');
		await synthetix.transfer(account1, toUnit('10000'), {
			from: owner,
		});
		await synthetix.transfer(account2, toUnit('10000'), {
			from: owner,
		});

		// Ensure that we can do a successful transfer before rates go stale
<<<<<<< HEAD
		await synthetix.methods['transfer(address,uint256)'](account2, value, { from: account1 });
=======
		await synthetix.transfer(account2, value, { from: account1 });
>>>>>>> 2cff6a7e

		await synthetix.approve(account3, value, { from: account2 });
		await synthetix.transferFrom(account2, account1, value, {
			from: account3,
		});

		// Now jump forward in time so the rates are stale
		await fastForward((await exchangeRates.rateStalePeriod()) + 1);

		// Send a price update to guarantee we're not depending on values from outside this test.

		await exchangeRates.updateRates([sAUD, sEUR], ['0.5', '1.25'].map(toUnit), timestamp, {
			from: oracle,
		});

		// Subsequent transfers fail
<<<<<<< HEAD
		await assert.revert(
			synthetix.methods['transfer(address,uint256)'](account2, value, { from: account1 })
		);
=======
		await assert.revert(synthetix.transfer(account2, value, { from: account1 }));
>>>>>>> 2cff6a7e

		await synthetix.approve(account3, value, { from: account2 });
		await assert.revert(
			synthetix.transferFrom(account2, account1, value, {
				from: account3,
			})
		);
	});

	it('should not allow transfer of synthetix in escrow', async () => {
		// Setup escrow
		const oneWeek = 60 * 60 * 24 * 7;
		const twelveWeeks = oneWeek * 12;
		const now = await currentTime();
		const escrowedSynthetixs = toUnit('30000');
		await synthetix.transfer(escrow.address, escrowedSynthetixs, {
			from: owner,
		});
		await escrow.appendVestingEntry(
			account1,
			web3.utils.toBN(now + twelveWeeks),
			escrowedSynthetixs,
			{
				from: owner,
			}
		);

		// Ensure the transfer fails as all the synthetix are in escrow
		await assert.revert(synthetix.transfer(account2, toUnit('100'), { from: account1 }));
	});

	// Issuance

	it('Issuing too small an amount of synths should revert', async () => {
		await synthetix.transfer(account1, toUnit('1000'), { from: owner });

		// Note: The amount will likely be rounded to 0 in the debt register. This will revert.
		// The exact amount depends on the Synth exchange rate and the total supply.
		await assert.revert(synthetix.issueSynths(web3.utils.toBN('1'), { from: account1 }));
	});

	it('should allow the issuance of a small amount of synths', async () => {
		// Give some SNX to account1
		await synthetix.transfer(account1, toUnit('1000'), { from: owner });

		// account1 should be able to issue
		// Note: If a too small amount of synths are issued here, the amount may be
		// rounded to 0 in the debt register. This will revert. As such, there is a minimum
		// number of synths that need to be issued each time issue is invoked. The exact
		// amount depends on the Synth exchange rate and the total supply.
		await synthetix.issueSynths(web3.utils.toBN('5'), { from: account1 });
	});

	it('should be possible to issue the maximum amount of synths via issueSynths', async () => {
		// Give some SNX to account1
		await synthetix.transfer(account1, toUnit('1000'), { from: owner });

		const maxSynths = await synthetix.maxIssuableSynths(account1, sUSD);

		// account1 should be able to issue
		await synthetix.issueSynths(maxSynths, { from: account1 });
	});

	it('should allow an issuer to issue synths in one flavour', async () => {
		// Send a price update to guarantee we're not depending on values from outside this test.

		await exchangeRates.updateRates(
			[sAUD, sEUR, SNX],
			['0.5', '1.25', '0.1'].map(toUnit),
			timestamp,
			{ from: oracle }
		);

		// Give some SNX to account1
		await synthetix.transfer(account1, toUnit('1000'), { from: owner });

		// account1 should be able to issue
		await synthetix.issueSynths(toUnit('10'), { from: account1 });

		// There should be 10 sUSD of value in the system
		assert.bnEqual(await synthetix.totalIssuedSynths(sUSD), toUnit('10'));

		// And account1 should own 100% of the debt.
		assert.bnEqual(await synthetix.totalIssuedSynths(sUSD), toUnit('10'));
		assert.bnEqual(await synthetix.debtBalanceOf(account1, sUSD), toUnit('10'));
	});

	// TODO: Check that the rounding errors are acceptable
	it('should allow two issuers to issue synths in one flavour', async () => {
		// Send a price update to guarantee we're not depending on values from outside this test.

		await exchangeRates.updateRates(
			[sAUD, sEUR, SNX],
			['0.5', '1.25', '0.1'].map(toUnit),
			timestamp,
			{ from: oracle }
		);

		// Give some SNX to account1 and account2
		await synthetix.transfer(account1, toUnit('10000'), {
			from: owner,
		});
		await synthetix.transfer(account2, toUnit('10000'), {
			from: owner,
		});

		// Issue
		await synthetix.issueSynths(toUnit('10'), { from: account1 });
		await synthetix.issueSynths(toUnit('20'), { from: account2 });

		// There should be 30sUSD of value in the system
		assert.bnEqual(await synthetix.totalIssuedSynths(sUSD), toUnit('30'));

		// And the debt should be split 50/50.
		// But there's a small rounding error.
		// This is ok, as when the last person exits the system, their debt percentage is always 100% so
		// these rounding errors don't cause the system to be out of balance.
		assert.bnClose(await synthetix.debtBalanceOf(account1, sUSD), toUnit('10'));
		assert.bnClose(await synthetix.debtBalanceOf(account2, sUSD), toUnit('20'));
	});

	it('should allow multi-issuance in one flavour', async () => {
		// Send a price update to guarantee we're not depending on values from outside this test.

		await exchangeRates.updateRates(
			[sAUD, sEUR, SNX],
			['0.5', '1.25', '0.1'].map(toUnit),
			timestamp,
			{ from: oracle }
		);

		// Give some SNX to account1 and account2
		await synthetix.transfer(account1, toUnit('10000'), {
			from: owner,
		});
		await synthetix.transfer(account2, toUnit('10000'), {
			from: owner,
		});

		// Issue
		await synthetix.issueSynths(toUnit('10'), { from: account1 });
		await synthetix.issueSynths(toUnit('20'), { from: account2 });
		await synthetix.issueSynths(toUnit('10'), { from: account1 });

		// There should be 40 sUSD of value in the system
		assert.bnEqual(await synthetix.totalIssuedSynths(sUSD), toUnit('40'));

		// And the debt should be split 50/50.
		// But there's a small rounding error.
		// This is ok, as when the last person exits the system, their debt percentage is always 100% so
		// these rounding errors don't cause the system to be out of balance.
		assert.bnClose(await synthetix.debtBalanceOf(account1, sUSD), toUnit('20'));
		assert.bnClose(await synthetix.debtBalanceOf(account2, sUSD), toUnit('20'));
	});

	it('should allow an issuer to issue max synths in one flavour', async () => {
		// Send a price update to guarantee we're not depending on values from outside this test.

		await exchangeRates.updateRates(
			[sAUD, sEUR, SNX],
			['0.5', '1.25', '0.1'].map(toUnit),
			timestamp,
			{ from: oracle }
		);

		// Give some SNX to account1
		await synthetix.transfer(account1, toUnit('10000'), {
			from: owner,
		});

		// Issue
		await synthetix.issueMaxSynths({ from: account1 });

		// There should be 200 sUSD of value in the system
		assert.bnEqual(await synthetix.totalIssuedSynths(sUSD), toUnit('200'));

		// And account1 should own all of it.
		assert.bnEqual(await synthetix.debtBalanceOf(account1, sUSD), toUnit('200'));
	});

	it('should allow an issuer to issue max synths via the standard issue call', async () => {
		// Send a price update to guarantee we're not depending on values from outside this test.

		await exchangeRates.updateRates(
			[sAUD, sEUR, SNX],
			['0.5', '1.25', '0.1'].map(toUnit),
			timestamp,
			{ from: oracle }
		);

		// Give some SNX to account1
		await synthetix.transfer(account1, toUnit('10000'), {
			from: owner,
		});

		// Determine maximum amount that can be issued.
		const maxIssuable = await synthetix.maxIssuableSynths(account1, sUSD);

		// Issue
		await synthetix.issueSynths(maxIssuable, { from: account1 });

		// There should be 200 sUSD of value in the system
		assert.bnEqual(await synthetix.totalIssuedSynths(sUSD), toUnit('200'));

		// And account1 should own all of it.
		assert.bnEqual(await synthetix.debtBalanceOf(account1, sUSD), toUnit('200'));
	});

	it('should disallow an issuer from issuing synths beyond their remainingIssuableSynths', async () => {
		// Send a price update to guarantee we're not depending on values from outside this test.

		await exchangeRates.updateRates(
			[sAUD, sEUR, SNX],
			['0.5', '1.25', '0.1'].map(toUnit),
			timestamp,
			{ from: oracle }
		);

		// Give some SNX to account1
		await synthetix.transfer(account1, toUnit('10000'), {
			from: owner,
		});

		// They should now be able to issue sUSD
		const issuableSynths = await synthetix.remainingIssuableSynths(account1, sUSD);
		assert.bnEqual(issuableSynths, toUnit('200'));

		// Issue that amount.
		await synthetix.issueSynths(issuableSynths, { from: account1 });

		// They should now have 0 issuable synths.
		assert.bnEqual(await synthetix.remainingIssuableSynths(account1, sUSD), '0');

		// And trying to issue the smallest possible unit of one should fail.
		await assert.revert(synthetix.issueSynths('1', { from: account1 }));
	});

	it('should allow an issuer with outstanding debt to burn synths and decrease debt', async () => {
		// Send a price update to guarantee we're not depending on values from outside this test.

		await exchangeRates.updateRates(
			[sAUD, sEUR, SNX],
			['0.5', '1.25', '0.1'].map(toUnit),
			timestamp,
			{ from: oracle }
		);

		// Give some SNX to account1
		await synthetix.transfer(account1, toUnit('10000'), {
			from: owner,
		});

		// Issue
		await synthetix.issueMaxSynths({ from: account1 });

		// account1 should now have 200 sUSD of debt.
		assert.bnEqual(await synthetix.debtBalanceOf(account1, sUSD), toUnit('200'));

		// Burn 100 sUSD
		await synthetix.burnSynths(toUnit('100'), { from: account1 });

		// account1 should now have 100 sUSD of debt.
		assert.bnEqual(await synthetix.debtBalanceOf(account1, sUSD), toUnit('100'));
	});

	it('should disallow an issuer without outstanding debt from burning synths', async () => {
		// Send a price update to guarantee we're not depending on values from outside this test.
		await exchangeRates.updateRates(
			[sAUD, sEUR, SNX],
			['0.5', '1.25', '0.1'].map(toUnit),
			timestamp,
			{ from: oracle }
		);

		// Give some SNX to account1
		await synthetix.transfer(account1, toUnit('10000'), {
			from: owner,
		});

		// Issue
		await synthetix.issueMaxSynths({ from: account1 });

		// account2 should not have anything and can't burn.
		await assert.revert(synthetix.burnSynths(toUnit('10'), { from: account2 }));

		// And even when we give account2 synths, it should not be able to burn.
		await sUSDContract.transfer(account2, toUnit('100'), {
			from: account1,
		});
		await assert.revert(synthetix.burnSynths(toUnit('10'), { from: account2 }));
	});

	it('should fail when trying to burn synths that do not exist', async () => {
		// Send a price update to guarantee we're not depending on values from outside this test.

		await exchangeRates.updateRates(
			[sAUD, sEUR, SNX],
			['0.5', '1.25', '0.1'].map(toUnit),
			timestamp,
			{ from: oracle }
		);

		// Give some SNX to account1
		await synthetix.transfer(account1, toUnit('10000'), {
			from: owner,
		});

		// Issue
		await synthetix.issueMaxSynths({ from: account1 });

		// Transfer all newly issued synths to account2
		await sUSDContract.transfer(account2, toUnit('200'), {
			from: account1,
		});

		// Burning any amount of sUSD from account1 should fail
		await assert.revert(synthetix.burnSynths('1', { from: account1 }));
	});

	it("should only burn up to a user's actual debt level", async () => {
		// Send a price update to guarantee we're not depending on values from outside this test.

		await exchangeRates.updateRates(
			[sAUD, sEUR, SNX],
			['0.5', '1.25', '0.1'].map(toUnit),
			timestamp,
			{ from: oracle }
		);

		// Give some SNX to account1
		await synthetix.transfer(account1, toUnit('10000'), {
			from: owner,
		});
		await synthetix.transfer(account2, toUnit('10000'), {
			from: owner,
		});

		// Issue
		const fullAmount = toUnit('210');
		const account1Payment = toUnit('10');
		const account2Payment = fullAmount.sub(account1Payment);
		await synthetix.issueSynths(account1Payment, { from: account1 });
		await synthetix.issueSynths(account2Payment, { from: account2 });

		// Transfer all of account2's synths to account1
		await sUSDContract.transfer(account1, toUnit('200'), {
			from: account2,
		});
		// return;

		// Calculate the amount that account1 should actually receive
		const amountReceived = await feePool.amountReceivedFromTransfer(toUnit('200'));

		const balanceOfAccount1 = await sUSDContract.balanceOf(account1);

		// Then try to burn them all. Only 10 synths (and fees) should be gone.
		await synthetix.burnSynths(balanceOfAccount1, { from: account1 });
		const balanceOfAccount1AfterBurn = await sUSDContract.balanceOf(account1);

		// console.log('##### txn', txn);
		// for (let i = 0; i < txn.logs.length; i++) {
		// 	const result = txn.logs[i].args;
		// 	// console.log('##### txn ???', result);
		// 	for (let j = 0; j < result.__length__; j++) {
		// 		if (txn.logs[i].event === 'SomethingElse' && j === 0) {
		// 			console.log(`##### txn ${i} str`, web3.utils.hexToAscii(txn.logs[i].args[j]));
		// 		} else {
		// 			console.log(`##### txn ${i}`, txn.logs[i].args[j].toString());
		// 		}
		// 	}
		// }

		// Recording debts in the debt ledger reduces accuracy.
		//   Let's allow for a 1000 margin of error.
		assert.bnClose(balanceOfAccount1AfterBurn, amountReceived, '1000');
	});

	it('should correctly calculate debt in a multi-issuance scenario', async () => {
		// Give some SNX to account1
		await synthetix.transfer(account1, toUnit('200000'), {
			from: owner,
		});
		await synthetix.transfer(account2, toUnit('200000'), {
			from: owner,
		});

		// Issue
		const issuedSynthsPt1 = toUnit('2000');
		const issuedSynthsPt2 = toUnit('2000');
		await synthetix.issueSynths(issuedSynthsPt1, { from: account1 });
		await synthetix.issueSynths(issuedSynthsPt2, { from: account1 });
		await synthetix.issueSynths(toUnit('1000'), { from: account2 });

		const debt = await synthetix.debtBalanceOf(account1, sUSD);
		assert.bnClose(debt, toUnit('4000'));
	});

	it('should correctly calculate debt in a multi-issuance multi-burn scenario', async () => {
		// Give some SNX to account1
		await synthetix.transfer(account1, toUnit('500000'), {
			from: owner,
		});
		await synthetix.transfer(account2, toUnit('14000'), {
			from: owner,
		});

		// Issue
		const issuedSynthsPt1 = toUnit('2000');
		const burntSynthsPt1 = toUnit('1500');
		const issuedSynthsPt2 = toUnit('1600');
		const burntSynthsPt2 = toUnit('500');

		await synthetix.issueSynths(issuedSynthsPt1, { from: account1 });
		await synthetix.burnSynths(burntSynthsPt1, { from: account1 });
		await synthetix.issueSynths(issuedSynthsPt2, { from: account1 });

		await synthetix.issueSynths(toUnit('100'), { from: account2 });
		await synthetix.issueSynths(toUnit('51'), { from: account2 });
		await synthetix.burnSynths(burntSynthsPt2, { from: account1 });

		const debt = await synthetix.debtBalanceOf(account1, toBytes32('sUSD'));
		const expectedDebt = issuedSynthsPt1
			.add(issuedSynthsPt2)
			.sub(burntSynthsPt1)
			.sub(burntSynthsPt2);

		assert.bnClose(debt, expectedDebt);
	});

	it("should allow me to burn all synths I've issued when there are other issuers", async () => {
		const totalSupply = await synthetix.totalSupply();
		const account2Synthetixs = toUnit('120000');
		const account1Synthetixs = totalSupply.sub(account2Synthetixs);

		await synthetix.transfer(account1, account1Synthetixs, {
			from: owner,
		}); // Issue the massive majority to account1
		await synthetix.transfer(account2, account2Synthetixs, {
			from: owner,
		}); // Issue a small amount to account2

		// Issue from account1
		const account1AmountToIssue = await synthetix.maxIssuableSynths(account1, sUSD);
		await synthetix.issueMaxSynths({ from: account1 });
		const debtBalance1 = await synthetix.debtBalanceOf(account1, sUSD);
		assert.bnClose(debtBalance1, account1AmountToIssue);

		// Issue and burn from account 2 all debt
		await synthetix.issueSynths(toUnit('43'), { from: account2 });
		let debt = await synthetix.debtBalanceOf(account2, sUSD);
		await synthetix.burnSynths(toUnit('43'), { from: account2 });
		debt = await synthetix.debtBalanceOf(account2, sUSD);

		assert.bnEqual(debt, 0);

		// Should set user issuanceData to 0 debtOwnership and retain debtEntryIndex of last action
		assert.deepEqual(await synthetixState.issuanceData(account2), {
			initialDebtOwnership: 0,
			debtEntryIndex: 2,
		});
	});

	// These tests take a long time to run
	// ****************************************

	it('should correctly calculate debt in a high issuance and burn scenario', async () => {
		const getRandomInt = (min, max) => {
			return min + Math.floor(Math.random() * Math.floor(max));
		};

		const totalSupply = await synthetix.totalSupply();
		const account2Synthetixs = toUnit('120000');
		const account1Synthetixs = totalSupply.sub(account2Synthetixs);

		await synthetix.transfer(account1, account1Synthetixs, {
			from: owner,
		}); // Issue the massive majority to account1
		await synthetix.transfer(account2, account2Synthetixs, {
			from: owner,
		}); // Issue a small amount to account2

		const account1AmountToIssue = await synthetix.maxIssuableSynths(account1, sUSD);
		await synthetix.issueMaxSynths({ from: account1 });
		const debtBalance1 = await synthetix.debtBalanceOf(account1, sUSD);
		assert.bnClose(debtBalance1, account1AmountToIssue);

		let expectedDebtForAccount2 = web3.utils.toBN('0');
		const totalTimesToIssue = 40;
		for (let i = 0; i < totalTimesToIssue; i++) {
			// Seems that in this case, issuing 43 each time leads to increasing the variance regularly each time.
			const amount = toUnit('43');
			await synthetix.issueSynths(amount, { from: account2 });
			expectedDebtForAccount2 = expectedDebtForAccount2.add(amount);

			const desiredAmountToBurn = toUnit(web3.utils.toBN(getRandomInt(4, 14)));
			const amountToBurn = desiredAmountToBurn.lte(expectedDebtForAccount2)
				? desiredAmountToBurn
				: expectedDebtForAccount2;
			await synthetix.burnSynths(amountToBurn, { from: account2 });
			expectedDebtForAccount2 = expectedDebtForAccount2.sub(amountToBurn);

			// Useful debug logging
			// const db = await synthetix.debtBalanceOf(account2, sUSD);
			// const variance = fromUnit(expectedDebtForAccount2.sub(db));
			// console.log(
			// 	`#### debtBalance: ${db}\t\t expectedDebtForAccount2: ${expectedDebtForAccount2}\t\tvariance: ${variance}`
			// );
		}
		const debtBalance = await synthetix.debtBalanceOf(account2, sUSD);

		// Here we make the variance a calculation of the number of times we issue/burn.
		// This is less than ideal, but is the result of calculating the debt based on
		// the results of the issue/burn each time.
		const variance = web3.utils.toBN(totalTimesToIssue).mul(web3.utils.toBN('2'));
		assert.bnClose(debtBalance, expectedDebtForAccount2, variance);
	});

	it('should correctly calculate debt in a high (random) issuance and burn scenario', async () => {
		const getRandomInt = (min, max) => {
			return min + Math.floor(Math.random() * Math.floor(max));
		};

		const totalSupply = await synthetix.totalSupply();
		const account2Synthetixs = toUnit('120000');
		const account1Synthetixs = totalSupply.sub(account2Synthetixs);

		await synthetix.transfer(account1, account1Synthetixs, {
			from: owner,
		}); // Issue the massive majority to account1
		await synthetix.transfer(account2, account2Synthetixs, {
			from: owner,
		}); // Issue a small amount to account2

		const account1AmountToIssue = await synthetix.maxIssuableSynths(account1, sUSD);
		await synthetix.issueMaxSynths({ from: account1 });
		const debtBalance1 = await synthetix.debtBalanceOf(account1, sUSD);
		assert.bnClose(debtBalance1, account1AmountToIssue);

		let expectedDebtForAccount2 = web3.utils.toBN('0');
		const totalTimesToIssue = 40;
		for (let i = 0; i < totalTimesToIssue; i++) {
			// Seems that in this case, issuing 43 each time leads to increasing the variance regularly each time.
			const amount = toUnit(web3.utils.toBN(getRandomInt(40, 49)));
			await synthetix.issueSynths(amount, { from: account2 });
			expectedDebtForAccount2 = expectedDebtForAccount2.add(amount);

			const desiredAmountToBurn = toUnit(web3.utils.toBN(getRandomInt(37, 46)));
			const amountToBurn = desiredAmountToBurn.lte(expectedDebtForAccount2)
				? desiredAmountToBurn
				: expectedDebtForAccount2;
			await synthetix.burnSynths(amountToBurn, { from: account2 });
			expectedDebtForAccount2 = expectedDebtForAccount2.sub(amountToBurn);

			// Useful debug logging
			// const db = await synthetix.debtBalanceOf(account2, sUSD);
			// const variance = fromUnit(expectedDebtForAccount2.sub(db));
			// console.log(
			// 	`#### debtBalance: ${db}\t\t expectedDebtForAccount2: ${expectedDebtForAccount2}\t\tvariance: ${variance}`
			// );
		}
		const debtBalance = await synthetix.debtBalanceOf(account2, sUSD);

		// Here we make the variance a calculation of the number of times we issue/burn.
		// This is less than ideal, but is the result of calculating the debt based on
		// the results of the issue/burn each time.
		const variance = web3.utils.toBN(totalTimesToIssue).mul(web3.utils.toBN('2'));
		assert.bnClose(debtBalance, expectedDebtForAccount2, variance);
	});

	it('should correctly calculate debt in a high volume contrast issuance and burn scenario', async () => {
		const totalSupply = await synthetix.totalSupply();

		// Give only 100 Synthetix to account2
		const account2Synthetixs = toUnit('100');

		// Give the vast majority to account1 (ie. 99,999,900)
		const account1Synthetixs = totalSupply.sub(account2Synthetixs);

		await synthetix.transfer(account1, account1Synthetixs, {
			from: owner,
		}); // Issue the massive majority to account1
		await synthetix.transfer(account2, account2Synthetixs, {
			from: owner,
		}); // Issue a small amount to account2

		const account1AmountToIssue = await synthetix.maxIssuableSynths(account1, sUSD);
		await synthetix.issueMaxSynths({ from: account1 });
		const debtBalance1 = await synthetix.debtBalanceOf(account1, sUSD);
		assert.bnEqual(debtBalance1, account1AmountToIssue);

		let expectedDebtForAccount2 = web3.utils.toBN('0');
		const totalTimesToIssue = 40;
		for (let i = 0; i < totalTimesToIssue; i++) {
			const amount = toUnit('0.000000000000000002');
			await synthetix.issueSynths(amount, { from: account2 });
			expectedDebtForAccount2 = expectedDebtForAccount2.add(amount);
		}
		const debtBalance2 = await synthetix.debtBalanceOf(account2, sUSD);

		// Here we make the variance a calculation of the number of times we issue/burn.
		// This is less than ideal, but is the result of calculating the debt based on
		// the results of the issue/burn each time.
		const variance = web3.utils.toBN(totalTimesToIssue).mul(web3.utils.toBN('2'));
		assert.bnClose(debtBalance2, expectedDebtForAccount2, variance);
	});

	// ****************************************

	it('should not change debt balance % if exchange rates change', async () => {
		let newAUDRate = toUnit('0.5');
		let timestamp = await currentTime();
		await exchangeRates.updateRates([sAUD], [newAUDRate], timestamp, { from: oracle });

		await synthetix.transfer(account1, toUnit('20000'), {
			from: owner,
		});
		await synthetix.transfer(account2, toUnit('20000'), {
			from: owner,
		});

		const amountIssuedAcc1 = toUnit('30');
		const amountIssuedAcc2 = toUnit('50');
		await synthetix.issueSynths(amountIssuedAcc1, { from: account1 });
		await synthetix.issueSynths(amountIssuedAcc2, { from: account2 });
		await synthetix.exchange(sUSD, amountIssuedAcc2, sAUD, { from: account2 });

		const PRECISE_UNIT = web3.utils.toWei(web3.utils.toBN('1'), 'gether');
		let totalIssuedSynthsUSD = await synthetix.totalIssuedSynths(sUSD);
		const account1DebtRatio = divideDecimal(amountIssuedAcc1, totalIssuedSynthsUSD, PRECISE_UNIT);
		const account2DebtRatio = divideDecimal(amountIssuedAcc2, totalIssuedSynthsUSD, PRECISE_UNIT);

		timestamp = await currentTime();
		newAUDRate = toUnit('1.85');
		await exchangeRates.updateRates([sAUD], [newAUDRate], timestamp, { from: oracle });

		totalIssuedSynthsUSD = await synthetix.totalIssuedSynths(sUSD);
		const conversionFactor = web3.utils.toBN(1000000000);
		const expectedDebtAccount1 = multiplyDecimal(
			account1DebtRatio,
			totalIssuedSynthsUSD.mul(conversionFactor),
			PRECISE_UNIT
		).div(conversionFactor);
		const expectedDebtAccount2 = multiplyDecimal(
			account2DebtRatio,
			totalIssuedSynthsUSD.mul(conversionFactor),
			PRECISE_UNIT
		).div(conversionFactor);

		assert.bnClose(await synthetix.debtBalanceOf(account1, sUSD), expectedDebtAccount1);
		assert.bnClose(await synthetix.debtBalanceOf(account2, sUSD), expectedDebtAccount2);
	});

	it("should correctly calculate a user's maximum issuable synths without prior issuance", async () => {
		const rate = await exchangeRates.rateForCurrency(toBytes32('SNX'));
		const issuedSynthetixs = web3.utils.toBN('200000');
		await synthetix.transfer(account1, toUnit(issuedSynthetixs), {
			from: owner,
		});
		const issuanceRatio = await synthetixState.issuanceRatio();

		const expectedIssuableSynths = multiplyDecimal(
			toUnit(issuedSynthetixs),
			multiplyDecimal(rate, issuanceRatio)
		);
		const maxIssuableSynths = await synthetix.maxIssuableSynths(account1, sUSD);

		assert.bnEqual(expectedIssuableSynths, maxIssuableSynths);
	});

	it("should correctly calculate a user's maximum issuable synths without any SNX", async () => {
		const maxIssuableSynths = await synthetix.maxIssuableSynths(account1, sEUR);
		assert.bnEqual(0, maxIssuableSynths);
	});

	it("should correctly calculate a user's maximum issuable synths with prior issuance", async () => {
		const snx2usdRate = await exchangeRates.rateForCurrency(SNX);
		const aud2usdRate = await exchangeRates.rateForCurrency(sAUD);
		const snx2audRate = divideDecimal(snx2usdRate, aud2usdRate);

		const issuedSynthetixs = web3.utils.toBN('320001');
		await synthetix.transfer(account1, toUnit(issuedSynthetixs), {
			from: owner,
		});

		const issuanceRatio = await synthetixState.issuanceRatio();
		const amountIssued = web3.utils.toBN('1234');
		await synthetix.issueSynths(toUnit(amountIssued), { from: account1 });

		const expectedIssuableSynths = multiplyDecimal(
			toUnit(issuedSynthetixs),
			multiplyDecimal(snx2audRate, issuanceRatio)
		);

		const maxIssuableSynths = await synthetix.maxIssuableSynths(account1, sAUD);
		assert.bnEqual(expectedIssuableSynths, maxIssuableSynths);
	});

	it('should error when calculating maximum issuance when the SNX rate is stale', async () => {
		// Add stale period to the time to ensure we go stale.
		await fastForward((await exchangeRates.rateStalePeriod()) + 1);

		await exchangeRates.updateRates([sAUD, sEUR], ['0.5', '1.25'].map(toUnit), timestamp, {
			from: oracle,
		});

		await assert.revert(synthetix.maxIssuableSynths(account1, sAUD));
	});

	it('should error when calculating maximum issuance when the currency rate is stale', async () => {
		// Add stale period to the time to ensure we go stale.
		await fastForward((await exchangeRates.rateStalePeriod()) + 1);

		await exchangeRates.updateRates([sEUR, SNX], ['1.25', '0.12'].map(toUnit), timestamp, {
			from: oracle,
		});

		await assert.revert(synthetix.maxIssuableSynths(account1, sAUD));
	});

	it("should correctly calculate a user's debt balance without prior issuance", async () => {
		await synthetix.transfer(account1, toUnit('200000'), {
			from: owner,
		});
		await synthetix.transfer(account2, toUnit('10000'), {
			from: owner,
		});

		const debt1 = await synthetix.debtBalanceOf(account1, toBytes32('sUSD'));
		const debt2 = await synthetix.debtBalanceOf(account2, toBytes32('sUSD'));
		assert.bnEqual(debt1, 0);
		assert.bnEqual(debt2, 0);
	});

	it("should correctly calculate a user's debt balance with prior issuance", async () => {
		// Give some SNX to account1
		await synthetix.transfer(account1, toUnit('200000'), {
			from: owner,
		});

		// Issue
		const issuedSynths = toUnit('1001');
		await synthetix.issueSynths(issuedSynths, { from: account1 });

		const debt = await synthetix.debtBalanceOf(account1, toBytes32('sUSD'));
		assert.bnEqual(debt, issuedSynths);
	});

	it("should correctly calculate a user's remaining issuable synths with prior issuance", async () => {
		const snx2usdRate = await exchangeRates.rateForCurrency(SNX);
		const issuanceRatio = await synthetixState.issuanceRatio();

		const issuedSynthetixs = web3.utils.toBN('200012');
		await synthetix.transfer(account1, toUnit(issuedSynthetixs), {
			from: owner,
		});

		// Issue
		const amountIssued = toUnit('2011');
		await synthetix.issueSynths(amountIssued, { from: account1 });

		const expectedIssuableSynths = multiplyDecimal(
			toUnit(issuedSynthetixs),
			multiplyDecimal(snx2usdRate, issuanceRatio)
		).sub(amountIssued);

		const remainingIssuable = await synthetix.remainingIssuableSynths(account1, sUSD);
		assert.bnEqual(remainingIssuable, expectedIssuableSynths);
	});

	it("should correctly calculate a user's remaining issuable synths without prior issuance", async () => {
		const snx2usdRate = await exchangeRates.rateForCurrency(SNX);
		const eur2usdRate = await exchangeRates.rateForCurrency(sEUR);
		const snx2eurRate = divideDecimal(snx2usdRate, eur2usdRate);
		const issuanceRatio = await synthetixState.issuanceRatio();

		const issuedSynthetixs = web3.utils.toBN('20');
		await synthetix.transfer(account1, toUnit(issuedSynthetixs), {
			from: owner,
		});

		const expectedIssuableSynths = multiplyDecimal(
			toUnit(issuedSynthetixs),
			multiplyDecimal(snx2eurRate, issuanceRatio)
		);

		const remainingIssuable = await synthetix.remainingIssuableSynths(account1, sEUR);
		assert.bnEqual(remainingIssuable, expectedIssuableSynths);
	});

	it('should not be possible to transfer locked synthetix', async () => {
		const issuedSynthetixs = web3.utils.toBN('200000');
		await synthetix.transfer(account1, toUnit(issuedSynthetixs), {
			from: owner,
		});

		// Issue
		const amountIssued = toUnit('2000');
		await synthetix.issueSynths(amountIssued, { from: account1 });

		await assert.revert(
			synthetix.transfer(account2, toUnit(issuedSynthetixs), {
				from: account1,
			})
		);
	});

	it("should lock synthetix if the user's collaterisation changes to be insufficient", async () => {
		// Set sEUR for purposes of this test
		const timestamp1 = await currentTime();
		await exchangeRates.updateRates([sEUR], [toUnit('0.75')], timestamp1, { from: oracle });

		const issuedSynthetixs = web3.utils.toBN('200000');
		await synthetix.transfer(account1, toUnit(issuedSynthetixs), {
			from: owner,
		});

		const maxIssuableSynths = await synthetix.maxIssuableSynths(account1, sUSD);

		// Issue
		const synthsToNotIssueYet = web3.utils.toBN('2000');
		const issuedSynths = maxIssuableSynths.sub(synthsToNotIssueYet);
		await synthetix.issueSynths(issuedSynths, { from: account1 });

		// exchange into sEUR
		await synthetix.exchange(sUSD, issuedSynths, sEUR, { from: account1 });

		// Increase the value of sEUR relative to synthetix
		const timestamp2 = await currentTime();
		await exchangeRates.updateRates([sEUR], [toUnit('1.10')], timestamp2, { from: oracle });

		await assert.revert(synthetix.issueSynths(synthsToNotIssueYet, { from: account1 }));
	});

	it("should lock newly received synthetix if the user's collaterisation is too high", async () => {
		// Set sEUR for purposes of this test
		const timestamp1 = await currentTime();
		await exchangeRates.updateRates([sEUR], [toUnit('0.75')], timestamp1, { from: oracle });

		const issuedSynthetixs = web3.utils.toBN('200000');
		await synthetix.transfer(account1, toUnit(issuedSynthetixs), {
			from: owner,
		});
		await synthetix.transfer(account2, toUnit(issuedSynthetixs), {
			from: owner,
		});

		const maxIssuableSynths = await synthetix.maxIssuableSynths(account1, sUSD);

		// Issue
		await synthetix.issueSynths(maxIssuableSynths, { from: account1 });

		// Exchange into sEUR
		await synthetix.exchange(sUSD, maxIssuableSynths, sEUR, { from: account1 });

		// Ensure that we can transfer in and out of the account successfully
		await synthetix.transfer(account1, toUnit('10000'), {
			from: account2,
		});
		await synthetix.transfer(account2, toUnit('10000'), {
			from: account1,
		});

		// Increase the value of sEUR relative to synthetix
		const timestamp2 = await currentTime();
		await exchangeRates.updateRates([sEUR], [toUnit('2.10')], timestamp2, { from: oracle });

		// Ensure that the new synthetix account1 receives cannot be transferred out.
		await synthetix.transfer(account1, toUnit('10000'), {
			from: account2,
		});
		await assert.revert(synthetix.transfer(account2, toUnit('10000'), { from: account1 }));
	});

	it('should unlock synthetix when collaterisation ratio changes', async () => {
		// Set sAUD for purposes of this test
		const timestamp1 = await currentTime();
		const aud2usdrate = toUnit('2');

		await exchangeRates.updateRates([sAUD], [aud2usdrate], timestamp1, { from: oracle });

		const issuedSynthetixs = web3.utils.toBN('200000');
		await synthetix.transfer(account1, toUnit(issuedSynthetixs), {
			from: owner,
		});

		// Issue
		const issuedSynths = await synthetix.maxIssuableSynths(account1, sUSD);
		await synthetix.issueSynths(issuedSynths, { from: account1 });
		const remainingIssuable = await synthetix.remainingIssuableSynths(account1, sUSD);
		assert.bnClose(remainingIssuable, '0');

		const transferable1 = await synthetix.transferableSynthetix(account1);
		assert.bnEqual(transferable1, '0');

		// Exchange into sAUD
		await synthetix.exchange(sUSD, issuedSynths, sAUD, { from: account1 });

		// Increase the value of sAUD relative to synthetix
		const timestamp2 = await currentTime();
		const newAUDExchangeRate = toUnit('1');
		await exchangeRates.updateRates([sAUD], [newAUDExchangeRate], timestamp2, { from: oracle });

		const transferable2 = await synthetix.transferableSynthetix(account1);
		assert.equal(transferable2.gt(toUnit('1000')), true);
	});

	// Check user's collaterisation ratio

	it('should return 0 if user has no synthetix when checking the collaterisation ratio', async () => {
		const ratio = await synthetix.collateralisationRatio(account1);
		assert.bnEqual(ratio, new web3.utils.BN(0));
	});

	it('Any user can check the collaterisation ratio for a user', async () => {
		const issuedSynthetixs = web3.utils.toBN('320000');
		await synthetix.transfer(account1, toUnit(issuedSynthetixs), {
			from: owner,
		});

		// Issue
		const issuedSynths = toUnit(web3.utils.toBN('6400'));
		await synthetix.issueSynths(issuedSynths, { from: account1 });

		await synthetix.collateralisationRatio(account1, { from: account2 });
	});

	it('should be able to read collaterisation ratio for a user with synthetix but no debt', async () => {
		const issuedSynthetixs = web3.utils.toBN('30000');
		await synthetix.transfer(account1, toUnit(issuedSynthetixs), {
			from: owner,
		});

		const ratio = await synthetix.collateralisationRatio(account1);
		assert.bnEqual(ratio, new web3.utils.BN(0));
	});

	it('should be able to read collaterisation ratio for a user with synthetix and debt', async () => {
		const issuedSynthetixs = web3.utils.toBN('320000');
		await synthetix.transfer(account1, toUnit(issuedSynthetixs), {
			from: owner,
		});

		// Issue
		const issuedSynths = toUnit(web3.utils.toBN('6400'));
		await synthetix.issueSynths(issuedSynths, { from: account1 });

		const ratio = await synthetix.collateralisationRatio(account1, { from: account2 });
		assert.unitEqual(ratio, '0.2');
	});

	it("should include escrowed synthetix when calculating a user's collaterisation ratio", async () => {
		const snx2usdRate = await exchangeRates.rateForCurrency(SNX);
		const transferredSynthetixs = toUnit('60000');
		await synthetix.transfer(account1, transferredSynthetixs, {
			from: owner,
		});

		// Setup escrow
		const oneWeek = 60 * 60 * 24 * 7;
		const twelveWeeks = oneWeek * 12;
		const now = await currentTime();
		const escrowedSynthetixs = toUnit('30000');
		await synthetix.transfer(escrow.address, escrowedSynthetixs, {
			from: owner,
		});
		await escrow.appendVestingEntry(
			account1,
			web3.utils.toBN(now + twelveWeeks),
			escrowedSynthetixs,
			{
				from: owner,
			}
		);

		// Issue
		const maxIssuable = await synthetix.maxIssuableSynths(account1, sUSD);
		await synthetix.issueSynths(maxIssuable, { from: account1 });

		// Compare
		const collaterisationRatio = await synthetix.collateralisationRatio(account1);
		const expectedCollaterisationRatio = divideDecimal(
			maxIssuable,
			multiplyDecimal(escrowedSynthetixs.add(transferredSynthetixs), snx2usdRate)
		);
		assert.bnEqual(collaterisationRatio, expectedCollaterisationRatio);
	});

	it("should include escrowed reward synthetix when calculating a user's collaterisation ratio", async () => {
		const snx2usdRate = await exchangeRates.rateForCurrency(SNX);
		const transferredSynthetixs = toUnit('60000');
		await synthetix.transfer(account1, transferredSynthetixs, {
			from: owner,
		});

		// Setup reward escrow
		const feePoolAccount = account6;
		await rewardEscrow.setFeePool(feePoolAccount, { from: owner });

		const escrowedSynthetixs = toUnit('30000');
		await synthetix.transfer(rewardEscrow.address, escrowedSynthetixs, {
			from: owner,
		});
		await rewardEscrow.appendVestingEntry(account1, escrowedSynthetixs, { from: feePoolAccount });

		// Issue
		const maxIssuable = await synthetix.maxIssuableSynths(account1, sUSD);
		await synthetix.issueSynths(maxIssuable, { from: account1 });

		// Compare
		const collaterisationRatio = await synthetix.collateralisationRatio(account1);
		const expectedCollaterisationRatio = divideDecimal(
			maxIssuable,
			multiplyDecimal(escrowedSynthetixs.add(transferredSynthetixs), snx2usdRate)
		);
		assert.bnEqual(collaterisationRatio, expectedCollaterisationRatio);
	});

	it('should permit user to issue sUSD debt with only escrowed SNX as collateral (no SNX in wallet)', async () => {
		const oneWeek = 60 * 60 * 24 * 7;
		const twelveWeeks = oneWeek * 12;
		const now = await currentTime();

		// Send a price update to guarantee we're not depending on values from outside this test.
		await exchangeRates.updateRates(
			[sAUD, sEUR, SNX],
			['0.5', '1.25', '0.1'].map(toUnit),
			timestamp,
			{ from: oracle }
		);

		// ensure collateral of account1 is empty
		let collateral = await synthetix.collateral(account1, { from: account1 });
		assert.bnEqual(collateral, 0);

		// ensure account1 has no SNX balance
		const snxBalance = await synthetix.balanceOf(account1);
		assert.bnEqual(snxBalance, 0);

		// Append escrow amount to account1
		const escrowedAmount = toUnit('15000');
		await synthetix.transfer(escrow.address, escrowedAmount, {
			from: owner,
		});
		await escrow.appendVestingEntry(account1, web3.utils.toBN(now + twelveWeeks), escrowedAmount, {
			from: owner,
		});

		// collateral should include escrowed amount
		collateral = await synthetix.collateral(account1, { from: account1 });
		assert.bnEqual(collateral, escrowedAmount);

		// Issue max synths. (300 sUSD)
		await synthetix.issueMaxSynths({ from: account1 });

		// There should be 300 sUSD of value for account1
		assert.bnEqual(await synthetix.debtBalanceOf(account1, sUSD), toUnit('300'));
	});

	it('should permit user to issue sUSD debt with only reward escrow as collateral (no SNX in wallet)', async () => {
		// Setup reward escrow
		const feePoolAccount = account6;
		await rewardEscrow.setFeePool(feePoolAccount, { from: owner });

		// Send a price update to guarantee we're not depending on values from outside this test.
		await exchangeRates.updateRates(
			[sAUD, sEUR, SNX],
			['0.5', '1.25', '0.1'].map(toUnit),
			timestamp,
			{ from: oracle }
		);

		// ensure collateral of account1 is empty
		let collateral = await synthetix.collateral(account1, { from: account1 });
		assert.bnEqual(collateral, 0);

		// ensure account1 has no SNX balance
		const snxBalance = await synthetix.balanceOf(account1);
		assert.bnEqual(snxBalance, 0);

		// Append escrow amount to account1
		const escrowedAmount = toUnit('15000');
		await synthetix.transfer(RewardEscrow.address, escrowedAmount, {
			from: owner,
		});
		await rewardEscrow.appendVestingEntry(account1, escrowedAmount, { from: feePoolAccount });

		// collateral now should include escrowed amount
		collateral = await synthetix.collateral(account1, { from: account1 });
		assert.bnEqual(collateral, escrowedAmount);

		// Issue max synths. (300 sUSD)
		await synthetix.issueMaxSynths({ from: account1 });

		// There should be 300 sUSD of value for account1
		assert.bnEqual(await synthetix.debtBalanceOf(account1, sUSD), toUnit('300'));
	});

	it("should permit anyone checking another user's collateral", async () => {
		const amount = toUnit('60000');
		await synthetix.transfer(account1, amount, { from: owner });
		const collateral = await synthetix.collateral(account1, { from: account2 });
		assert.bnEqual(collateral, amount);
	});

	it("should include escrowed synthetix when checking a user's collateral", async () => {
		const oneWeek = 60 * 60 * 24 * 7;
		const twelveWeeks = oneWeek * 12;
		const now = await currentTime();
		const escrowedAmount = toUnit('15000');
		await synthetix.transfer(escrow.address, escrowedAmount, {
			from: owner,
		});
		await escrow.appendVestingEntry(account1, web3.utils.toBN(now + twelveWeeks), escrowedAmount, {
			from: owner,
		});

		const amount = toUnit('60000');
		await synthetix.transfer(account1, amount, { from: owner });
		const collateral = await synthetix.collateral(account1, { from: account2 });
		assert.bnEqual(collateral, amount.add(escrowedAmount));
	});

	it("should include escrowed reward synthetix when checking a user's collateral", async () => {
		const feePoolAccount = account6;
		const escrowedAmount = toUnit('15000');
		await synthetix.transfer(rewardEscrow.address, escrowedAmount, {
			from: owner,
		});
		await rewardEscrow.setFeePool(feePoolAccount, { from: owner });
		await rewardEscrow.appendVestingEntry(account1, escrowedAmount, { from: feePoolAccount });
		const amount = toUnit('60000');
		await synthetix.transfer(account1, amount, { from: owner });
		const collateral = await synthetix.collateral(account1, { from: account2 });
		assert.bnEqual(collateral, amount.add(escrowedAmount));
	});

	// Stale rate check

	it('should allow anyone to check if any rates are stale', async () => {
		const instance = await ExchangeRates.deployed();
		const result = await instance.anyRateIsStale([sEUR, sAUD], { from: owner });
		assert.equal(result, false);
	});

	it("should calculate a user's remaining issuable synths", async () => {
		const transferredSynthetixs = toUnit('60000');
		await synthetix.transfer(account1, transferredSynthetixs, {
			from: owner,
		});

		// Issue
		const maxIssuable = await synthetix.maxIssuableSynths(account1, sUSD);
		const issued = maxIssuable.div(web3.utils.toBN(3));
		await synthetix.issueSynths(issued, { from: account1 });
		const expectedRemaining = maxIssuable.sub(issued);
		const remaining = await synthetix.remainingIssuableSynths(account1, sUSD);
		assert.bnEqual(expectedRemaining, remaining);
	});

	it("should disallow retrieving a user's remaining issuable synths if that synth doesn't exist", async () => {
		await assert.revert(synthetix.remainingIssuableSynths(account1, toBytes32('BOG')));
	});

	it("should correctly calculate a user's max issuable synths with escrowed synthetix", async () => {
		const snx2usdRate = await exchangeRates.rateForCurrency(SNX);
		const transferredSynthetixs = toUnit('60000');
		await synthetix.transfer(account1, transferredSynthetixs, {
			from: owner,
		});

		// Setup escrow
		const oneWeek = 60 * 60 * 24 * 7;
		const twelveWeeks = oneWeek * 12;
		const now = await currentTime();
		const escrowedSynthetixs = toUnit('30000');
		await synthetix.transfer(escrow.address, escrowedSynthetixs, {
			from: owner,
		});
		await escrow.appendVestingEntry(
			account1,
			web3.utils.toBN(now + twelveWeeks),
			escrowedSynthetixs,
			{
				from: owner,
			}
		);

		const maxIssuable = await synthetix.maxIssuableSynths(account1, sUSD);
		// await synthetix.issueSynths(maxIssuable, { from: account1 });

		// Compare
		const issuanceRatio = await synthetixState.issuanceRatio();
		const expectedMaxIssuable = multiplyDecimal(
			multiplyDecimal(escrowedSynthetixs.add(transferredSynthetixs), snx2usdRate),
			issuanceRatio
		);
		assert.bnEqual(maxIssuable, expectedMaxIssuable);
	});

	// Burning Synths

	it("should successfully burn all user's synths", async () => {
		// Send a price update to guarantee we're not depending on values from outside this test.

		await exchangeRates.updateRates([SNX], [toUnit('0.1')], timestamp, {
			from: oracle,
		});

		// Give some SNX to account1
		await synthetix.transfer(account1, toUnit('10000'), {
			from: owner,
		});

		// Issue
		await synthetix.issueSynths(toUnit('199'), { from: account1 });

		// Then try to burn them all. Only 10 synths (and fees) should be gone.
		await synthetix.burnSynths(await sUSDContract.balanceOf(account1), { from: account1 });
		assert.bnEqual(await sUSDContract.balanceOf(account1), web3.utils.toBN(0));
	});

	it('should burn the correct amount of synths', async () => {
		// Give some SNX to account1
		await synthetix.transfer(account1, toUnit('400000'), {
			from: owner,
		});

		// Issue
		await synthetix.issueSynths(toUnit('3987'), { from: account1 });

		// Then try to burn some of them. There should be 3000 left.
		await synthetix.burnSynths(toUnit('987'), { from: account1 });
		assert.bnEqual(await sUSDContract.balanceOf(account1), toUnit('3000'));
	});

	it("should successfully burn all user's synths even with transfer", async () => {
		// Send a price update to guarantee we're not depending on values from outside this test.

		await exchangeRates.updateRates([SNX], [toUnit('0.1')], timestamp, {
			from: oracle,
		});

		// Give some SNX to account1
		await synthetix.transfer(account1, toUnit('300000'), {
			from: owner,
		});

		// Issue
		const amountIssued = toUnit('2000');
		await synthetix.issueSynths(amountIssued, { from: account1 });

		// Transfer account1's synths to account2 and back
		const amountToTransfer = toUnit('1800');
		await sUSDContract.transfer(account2, amountToTransfer, {
			from: account1,
		});
		const remainingAfterTransfer = await sUSDContract.balanceOf(account1);
		await sUSDContract.transfer(account1, await sUSDContract.balanceOf(account2), {
			from: account2,
		});

		// Calculate the amount that account1 should actually receive
		const amountReceived = await feePool.amountReceivedFromTransfer(toUnit('1800'));
		const amountReceived2 = await feePool.amountReceivedFromTransfer(amountReceived);
		const amountLostToFees = amountToTransfer.sub(amountReceived2);

		// Check that the transfer worked ok.
		const amountExpectedToBeLeftInWallet = amountIssued.sub(amountLostToFees);
		assert.bnEqual(amountReceived2.add(remainingAfterTransfer), amountExpectedToBeLeftInWallet);

		// Now burn 1000 and check we end up with the right amount
		await synthetix.burnSynths(toUnit('1000'), { from: account1 });
		assert.bnEqual(
			await sUSDContract.balanceOf(account1),
			amountExpectedToBeLeftInWallet.sub(toUnit('1000'))
		);
	});

	it('should allow the last user in the system to burn all their synths to release their synthetix', async () => {
		// Give some SNX to account1
		await synthetix.transfer(account1, toUnit('500000'), {
			from: owner,
		});
		await synthetix.transfer(account2, toUnit('140000'), {
			from: owner,
		});
		await synthetix.transfer(account3, toUnit('1400000'), {
			from: owner,
		});

		// Issue
		const issuedSynths1 = toUnit('2000');
		const issuedSynths2 = toUnit('2000');
		const issuedSynths3 = toUnit('2000');

		// Send more than their synth balance to burn all
		const burnAllSynths = toUnit('2050');

		await synthetix.issueSynths(issuedSynths1, { from: account1 });
		await synthetix.issueSynths(issuedSynths2, { from: account2 });
		await synthetix.issueSynths(issuedSynths3, { from: account3 });

		await synthetix.burnSynths(burnAllSynths, { from: account1 });
		await synthetix.burnSynths(burnAllSynths, { from: account2 });
		await synthetix.burnSynths(burnAllSynths, { from: account3 });

		const debtBalance1After = await synthetix.debtBalanceOf(account1, sUSD);
		const debtBalance2After = await synthetix.debtBalanceOf(account2, sUSD);
		const debtBalance3After = await synthetix.debtBalanceOf(account3, sUSD);

		assert.bnEqual(debtBalance1After, '0');
		assert.bnEqual(debtBalance2After, '0');
		assert.bnEqual(debtBalance3After, '0');
	});

	it('should allow user to burn all synths issued even after other users have issued', async () => {
		// Give some SNX to account1
		await synthetix.transfer(account1, toUnit('500000'), {
			from: owner,
		});
		await synthetix.transfer(account2, toUnit('140000'), {
			from: owner,
		});
		await synthetix.transfer(account3, toUnit('1400000'), {
			from: owner,
		});

		// Issue
		const issuedSynths1 = toUnit('2000');
		const issuedSynths2 = toUnit('2000');
		const issuedSynths3 = toUnit('2000');

		await synthetix.issueSynths(issuedSynths1, { from: account1 });
		await synthetix.issueSynths(issuedSynths2, { from: account2 });
		await synthetix.issueSynths(issuedSynths3, { from: account3 });

		const debtBalanceBefore = await synthetix.debtBalanceOf(account1, sUSD);
		await synthetix.burnSynths(debtBalanceBefore, { from: account1 });
		const debtBalanceAfter = await synthetix.debtBalanceOf(account1, sUSD);

		assert.bnEqual(debtBalanceAfter, '0');
	});

	it('should allow a user to burn up to their balance if they try too burn too much', async () => {
		// Give some SNX to account1
		await synthetix.transfer(account1, toUnit('500000'), {
			from: owner,
		});

		// Issue
		const issuedSynths1 = toUnit('10');

		await synthetix.issueSynths(issuedSynths1, { from: account1 });
		await synthetix.burnSynths(issuedSynths1.add(toUnit('9000')), {
			from: account1,
		});
		const debtBalanceAfter = await synthetix.debtBalanceOf(account1, sUSD);

		assert.bnEqual(debtBalanceAfter, '0');
	});

	it('should allow users to burn their debt and adjust the debtBalanceOf correctly for remaining users', async () => {
		// Give some SNX to account1
		await synthetix.transfer(account1, toUnit('40000000'), {
			from: owner,
		});
		await synthetix.transfer(account2, toUnit('40000000'), {
			from: owner,
		});

		// Issue
		const issuedSynths1 = toUnit('150000');
		const issuedSynths2 = toUnit('50000');

		await synthetix.issueSynths(issuedSynths1, { from: account1 });
		await synthetix.issueSynths(issuedSynths2, { from: account2 });

		let debtBalance1After = await synthetix.debtBalanceOf(account1, sUSD);
		let debtBalance2After = await synthetix.debtBalanceOf(account2, sUSD);

		// debtBalanceOf has rounding error but is within tolerance
		assert.bnClose(debtBalance1After, toUnit('150000'));
		assert.bnClose(debtBalance2After, toUnit('50000'));

		// Account 1 burns 100,000
		await synthetix.burnSynths(toUnit('100000'), { from: account1 });

		debtBalance1After = await synthetix.debtBalanceOf(account1, sUSD);
		debtBalance2After = await synthetix.debtBalanceOf(account2, sUSD);

		assert.bnClose(debtBalance1After, toUnit('50000'));
		assert.bnClose(debtBalance2After, toUnit('50000'));
	});

	it('should allow a user to exchange the synths they hold in one flavour for another', async () => {
		// Give some SNX to account1
		await synthetix.transfer(account1, toUnit('300000'), {
			from: owner,
		});
		// Issue
		const amountIssued = toUnit('2000');
		await synthetix.issueSynths(amountIssued, { from: account1 });

		// Get the exchange fee in USD
		const exchangeFeeUSD = await feePool.exchangeFeeIncurred(amountIssued);
		const exchangeFeeXDR = await synthetix.effectiveValue(sUSD, exchangeFeeUSD, XDR);

		// Exchange sUSD to sAUD
		await synthetix.exchange(sUSD, amountIssued, sAUD, { from: account1 });

		// how much sAUD the user is supposed to get
		const effectiveValue = await synthetix.effectiveValue(sUSD, amountIssued, sAUD);

		// chargeFee = true so we need to minus the fees for this exchange
		const effectiveValueMinusFees = await feePool.amountReceivedFromExchange(effectiveValue);

		// Assert we have the correct AUD value - exchange fee
		const sAUDBalance = await sAUDContract.balanceOf(account1);
		assert.bnEqual(effectiveValueMinusFees, sAUDBalance);

		// Assert we have the exchange fee to distribute
		const feePeriodZero = await feePool.recentFeePeriods(0);
		assert.bnEqual(exchangeFeeXDR, feePeriodZero.feesToDistribute);
	});

	it('should emit a SynthExchange event', async () => {
		// Give some SNX to account1
		await synthetix.transfer(account1, toUnit('300000'), {
			from: owner,
		});
		// Issue
		const amountIssued = toUnit('2000');
		await synthetix.issueSynths(amountIssued, { from: account1 });

		// Exchange sUSD to sAUD
		const txn = await synthetix.exchange(sUSD, amountIssued, sAUD, {
			from: account1,
		});

		const sAUDBalance = await sAUDContract.balanceOf(account1);

		const synthExchangeEvent = txn.logs.find(log => log.event === 'SynthExchange');
		assert.eventEqual(synthExchangeEvent, 'SynthExchange', {
			account: account1,
			fromCurrencyKey: toBytes32('sUSD'),
			fromAmount: amountIssued,
			toCurrencyKey: toBytes32('sAUD'),
			toAmount: sAUDBalance,
			toAddress: account1,
		});
	});

	it('should disallow non owners to call exchangeEnabled', async () => {
		await assert.revert(synthetix.setExchangeEnabled(false, { from: account1 }));
		await assert.revert(synthetix.setExchangeEnabled(false, { from: account2 }));
		await assert.revert(synthetix.setExchangeEnabled(false, { from: account3 }));
		await assert.revert(synthetix.setExchangeEnabled(false, { from: account4 }));
	});

	it('should only allow Owner to call exchangeEnabled', async () => {
		// Set false
		await synthetix.setExchangeEnabled(false, { from: owner });
		const exchangeEnabled = await synthetix.exchangeEnabled();
		assert.equal(exchangeEnabled, false);

		// Set true
		await synthetix.setExchangeEnabled(true, { from: owner });
		const exchangeEnabledTrue = await synthetix.exchangeEnabled();
		assert.equal(exchangeEnabledTrue, true);
	});

	it('should not exchange when exchangeEnabled is false', async () => {
		// Give some SNX to account1
		await synthetix.transfer(account1, toUnit('300000'), {
			from: owner,
		});
		// Issue
		const amountIssued = toUnit('2000');
		await synthetix.issueSynths(amountIssued, { from: account1 });

		// Disable exchange
		await synthetix.setExchangeEnabled(false, { from: owner });

		// Exchange sUSD to sAUD
		await assert.revert(synthetix.exchange(sUSD, amountIssued, sAUD, { from: account1 }));

		// Enable exchange
		await synthetix.setExchangeEnabled(true, { from: owner });

		// Exchange sUSD to sAUD
		const txn = await synthetix.exchange(sUSD, amountIssued, sAUD, { from: account1 });

		const sAUDBalance = await sAUDContract.balanceOf(account1);

		const synthExchangeEvent = txn.logs.find(log => log.event === 'SynthExchange');
		assert.eventEqual(synthExchangeEvent, 'SynthExchange', {
			account: account1,
			fromCurrencyKey: toBytes32('sUSD'),
			fromAmount: amountIssued,
			toCurrencyKey: toBytes32('sAUD'),
			toAmount: sAUDBalance,
			toAddress: account1,
		});
	});

	// TODO: Changes in exchange rates tests
	// TODO: Are we testing too much Synth functionality here in Synthetix

	it('should revert if sender tries to issue synths with 0 amount', async () => {
		// Issue 0 amount of synth
		const issuedSynths1 = toUnit('0');

		await assert.revert(synthetix.issueSynths(issuedSynths1, { from: account1 }));
	});

	describe('Inflation Supply minting', async () => {
		// These tests are using values modeled from https://sips.synthetix.io/sips/sip-23
		// https://docs.google.com/spreadsheets/d/1a5r9aFP5bh6wGG4-HIW2MWPf4yMthZvesZOurnG-v_8/edit?ts=5deef2a7#gid=0
		const INITIAL_WEEKLY_SUPPLY = 75e6 / 52;

		const DAY = 86400;
		const WEEK = 604800;

		const INFLATION_START_DATE = 1551830400; // 2019-03-06T00:00:00+00:00

		it('should allow synthetix contract to mint inflationary decay for 234 weeks', async () => {
			// fast forward EVM to end of inflation supply decay at week 234
			const week234 = INFLATION_START_DATE + WEEK * 234;
			await fastForwardTo(new Date(week234 * 1000));
			updateRatesWithDefaults();

			const existingSupply = await synthetix.totalSupply();
			const mintableSupply = await supplySchedule.mintableSupply();
			const mintableSupplyDecimal = parseFloat(fromUnit(mintableSupply));
			const currentRewardEscrowBalance = await synthetix.balanceOf(RewardEscrow.address);

			// Call mint on Synthetix
			await synthetix.mint();

			const newTotalSupply = await synthetix.totalSupply();
			const newTotalSupplyDecimal = parseFloat(fromUnit(newTotalSupply));
			const minterReward = await supplySchedule.minterReward();

			const expectedEscrowBalance = currentRewardEscrowBalance
				.add(mintableSupply)
				.sub(minterReward);

			// Here we are only checking to 2 decimal places from the excel model referenced above
			// as the precise rounding is not exact but has no effect on the end result to 6 decimals.
			const expectedSupplyToMint = 160387922.86;
			const expectedNewTotalSupply = 260387922.86;
			assert.equal(mintableSupplyDecimal.toFixed(2), expectedSupplyToMint);
			assert.equal(newTotalSupplyDecimal.toFixed(2), expectedNewTotalSupply);

			assert.bnEqual(newTotalSupply, existingSupply.add(mintableSupply));
			assert.bnEqual(await synthetix.balanceOf(RewardEscrow.address), expectedEscrowBalance);
		});

		it('should allow synthetix contract to mint 2 weeks of supply and minus minterReward', async () => {
			// Issue
			const supplyToMint = toUnit(INITIAL_WEEKLY_SUPPLY * 2);

			// fast forward EVM to Week 3 in of the inflationary supply
			const weekThree = INFLATION_START_DATE + WEEK * 2 + DAY;
			await fastForwardTo(new Date(weekThree * 1000));
			updateRatesWithDefaults();

			const existingSupply = await synthetix.totalSupply();
			const mintableSupply = await supplySchedule.mintableSupply();
			const mintableSupplyDecimal = parseFloat(fromUnit(mintableSupply));
			const currentRewardEscrowBalance = await synthetix.balanceOf(RewardEscrow.address);

			// call mint on Synthetix
			await synthetix.mint();

			const newTotalSupply = await synthetix.totalSupply();
			const newTotalSupplyDecimal = parseFloat(fromUnit(newTotalSupply));

			const minterReward = await supplySchedule.minterReward();
			const expectedEscrowBalance = currentRewardEscrowBalance
				.add(mintableSupply)
				.sub(minterReward);

			// Here we are only checking to 2 decimal places from the excel model referenced above
			const expectedSupplyToMintDecimal = parseFloat(fromUnit(supplyToMint));
			const expectedNewTotalSupply = existingSupply.add(supplyToMint);
			const expectedNewTotalSupplyDecimal = parseFloat(fromUnit(expectedNewTotalSupply));
			assert.equal(mintableSupplyDecimal.toFixed(2), expectedSupplyToMintDecimal.toFixed(2));
			assert.equal(newTotalSupplyDecimal.toFixed(2), expectedNewTotalSupplyDecimal.toFixed(2));

			assert.bnEqual(newTotalSupply, existingSupply.add(mintableSupply));
			assert.bnEqual(await synthetix.balanceOf(RewardEscrow.address), expectedEscrowBalance);
		});

		it('should allow synthetix contract to mint the same supply for 39 weeks into the inflation prior to decay', async () => {
			// 39 weeks mimics the inflationary supply minted on mainnet
			const expectedTotalSupply = toUnit(1e8 + INITIAL_WEEKLY_SUPPLY * 39);
			const expectedSupplyToMint = toUnit(INITIAL_WEEKLY_SUPPLY * 39);

			// fast forward EVM to Week 2 in Year 3 schedule starting at UNIX 1583971200+
			const weekThirtyNine = INFLATION_START_DATE + WEEK * 39 + DAY;
			await fastForwardTo(new Date(weekThirtyNine * 1000));
			updateRatesWithDefaults();

			const existingTotalSupply = await synthetix.totalSupply();
			const currentRewardEscrowBalance = await synthetix.balanceOf(RewardEscrow.address);
			const mintableSupply = await supplySchedule.mintableSupply();

			// call mint on Synthetix
			await synthetix.mint();

			const newTotalSupply = await synthetix.totalSupply();
			const minterReward = await supplySchedule.minterReward();
			const expectedEscrowBalance = currentRewardEscrowBalance
				.add(expectedSupplyToMint)
				.sub(minterReward);

			// The precision is slightly off using 18 wei. Matches mainnet.
			assert.bnClose(newTotalSupply, expectedTotalSupply, 27);
			assert.bnClose(mintableSupply, expectedSupplyToMint, 27);

			assert.bnClose(newTotalSupply, existingTotalSupply.add(expectedSupplyToMint), 27);
			assert.bnClose(await synthetix.balanceOf(RewardEscrow.address), expectedEscrowBalance, 27);
		});

		it('should allow synthetix contract to mint 2 weeks into Terminal Inflation', async () => {
			// fast forward EVM to week 236
			const september142023 = INFLATION_START_DATE + 236 * WEEK + DAY;
			await fastForwardTo(new Date(september142023 * 1000));
			updateRatesWithDefaults();

			const existingTotalSupply = await synthetix.totalSupply();
			const mintableSupply = await supplySchedule.mintableSupply();

			// call mint on Synthetix
			await synthetix.mint();

			const newTotalSupply = await synthetix.totalSupply();

			const expectedTotalSupply = toUnit('260638356.052421715910204590');
			const expectedSupplyToMint = expectedTotalSupply.sub(existingTotalSupply);

			assert.bnEqual(newTotalSupply, existingTotalSupply.add(expectedSupplyToMint));
			assert.bnEqual(newTotalSupply, expectedTotalSupply);
			assert.bnEqual(mintableSupply, expectedSupplyToMint);
		});

		it('should allow synthetix contract to mint Terminal Inflation to 2030', async () => {
			// fast forward EVM to week 236
			const week573 = INFLATION_START_DATE + 572 * WEEK + DAY;
			await fastForwardTo(new Date(week573 * 1000));
			updateRatesWithDefaults();

			const existingTotalSupply = await synthetix.totalSupply();
			const mintableSupply = await supplySchedule.mintableSupply();

			// call mint on Synthetix
			await synthetix.mint();

			const newTotalSupply = await synthetix.totalSupply();

			const expectedTotalSupply = toUnit('306320971.934765774167963072');
			const expectedSupplyToMint = expectedTotalSupply.sub(existingTotalSupply);

			assert.bnEqual(newTotalSupply, existingTotalSupply.add(expectedSupplyToMint));
			assert.bnEqual(newTotalSupply, expectedTotalSupply);
			assert.bnEqual(mintableSupply, expectedSupplyToMint);
		});

		it('should be able to mint again after another 7 days period', async () => {
			// fast forward EVM to Week 3 in Year 2 schedule starting at UNIX 1553040000+
			const weekThree = INFLATION_START_DATE + 2 * WEEK + 1 * DAY;
			await fastForwardTo(new Date(weekThree * 1000));
			updateRatesWithDefaults();

			let existingTotalSupply = await synthetix.totalSupply();
			let mintableSupply = await supplySchedule.mintableSupply();

			// call mint on Synthetix
			await synthetix.mint();

			let newTotalSupply = await synthetix.totalSupply();
			assert.bnEqual(newTotalSupply, existingTotalSupply.add(mintableSupply));

			// fast forward EVM to Week 4
			const weekFour = weekThree + 1 * WEEK + 1 * DAY;
			await fastForwardTo(new Date(weekFour * 1000));
			updateRatesWithDefaults();

			existingTotalSupply = await synthetix.totalSupply();
			mintableSupply = await supplySchedule.mintableSupply();

			// call mint on Synthetix
			await synthetix.mint();

			newTotalSupply = await synthetix.totalSupply();
			assert.bnEqual(newTotalSupply, existingTotalSupply.add(mintableSupply));
		});

		it('should revert when trying to mint again within the 7 days period', async () => {
			// fast forward EVM to Week 3 of inflation
			const weekThree = INFLATION_START_DATE + 2 * WEEK + DAY;
			await fastForwardTo(new Date(weekThree * 1000));
			updateRatesWithDefaults();

			const existingTotalSupply = await synthetix.totalSupply();
			const mintableSupply = await supplySchedule.mintableSupply();

			// call mint on Synthetix
			await synthetix.mint();

			const newTotalSupply = await synthetix.totalSupply();
			assert.bnEqual(newTotalSupply, existingTotalSupply.add(mintableSupply));

			const weekFour = weekThree + DAY * 1;
			await fastForwardTo(new Date(weekFour * 1000));
			updateRatesWithDefaults();

			// should revert if try to mint again within 7 day period / mintable supply is 0
			await assert.revert(synthetix.mint());
		});
	});

	describe('exchange gas price limit', () => {
		const amountIssued = toUnit('2000');
		const gasPriceLimit = toUnit('2');

		beforeEach(async () => {
			// Give some SNX to account1
			await synthetix.transfer(account1, toUnit('300000'), {
				from: owner,
			});
			// Issue
			await synthetix.issueSynths(amountIssued, { from: account1 });

			// set gas limit on synthetix
			await synthetix.setGasPriceLimit(gasPriceLimit, { from: gasLimitOracle });
		});

		it('should revert a user if they try to send more gwei than gasLimit', async () => {
			// Exchange sUSD to sAUD should revert if gasPrice is above limit
			await assert.revert(
				synthetix.exchange(sUSD, amountIssued, sAUD, {
					from: account1,
					gasPrice: gasPriceLimit.add(web3.utils.toBN(100)),
				})
			);
		});
		it('should revert if oracle tries to set gasLimit to 0', async () => {
			await assert.revert(
				synthetix.setGasPriceLimit(0, {
					from: gasLimitOracle,
				})
			);
		});
		it('should allow a user to exchange if they set the gasPrice to match limit', async () => {
			// Get the exchange fee in USD
			const exchangeFeeUSD = await feePool.exchangeFeeIncurred(amountIssued);
			const exchangeFeeXDR = await synthetix.effectiveValue(sUSD, exchangeFeeUSD, XDR);

			// Exchange sUSD to sAUD
			await synthetix.exchange(sUSD, amountIssued, sAUD, {
				from: account1,
				gasPrice: gasPriceLimit,
			});

			// how much sAUD the user is supposed to get
			const effectiveValue = await synthetix.effectiveValue(sUSD, amountIssued, sAUD);

			// chargeFee = true so we need to minus the fees for this exchange
			const effectiveValueMinusFees = await feePool.amountReceivedFromExchange(effectiveValue);

			// Assert we have the correct AUD value - exchange fee
			const sAUDBalance = await sAUDContract.balanceOf(account1);
			assert.bnEqual(effectiveValueMinusFees, sAUDBalance);

			// Assert we have the exchange fee to distribute
			const feePeriodZero = await feePool.recentFeePeriods(0);
			assert.bnEqual(exchangeFeeXDR, feePeriodZero.feesToDistribute);
		});
	});

	describe('when dealing with inverted synths', () => {
		let iBTCContract;
		beforeEach(async () => {
			iBTCContract = await Synth.at(await synthetix.synths(iBTC));
		});
		describe('when the iBTC synth is set with inverse pricing', () => {
			const iBTCEntryPoint = toUnit(4000);
			beforeEach(async () => {
				exchangeRates.setInversePricing(
					iBTC,
					iBTCEntryPoint,
					toUnit(6500),
					toUnit(1000),
					false,
					false,
					{
						from: owner,
					}
				);
			});
			describe('when a user holds holds 100,000 SNX', () => {
				beforeEach(async () => {
					await synthetix.transfer(account1, toUnit(1e5), {
						from: owner,
					});
				});

				describe('when a price within bounds for iBTC is received', () => {
					const iBTCPrice = toUnit(6000);
					beforeEach(async () => {
						await exchangeRates.updateRates([iBTC], [iBTCPrice], timestamp, {
							from: oracle,
						});
					});
					describe('when the user tries to mint 1% of their SNX value', () => {
						const amountIssued = toUnit(1e3);
						beforeEach(async () => {
							// Issue
							await synthetix.issueSynths(amountIssued, { from: account1 });
						});
						describe('when the user tries to exchange some sUSD into iBTC', () => {
							const assertExchangeSucceeded = async ({
								amountExchanged,
								txn,
								exchangeFeeRateMultiplier = 1,
								from = sUSD,
								to = iBTC,
								toContract = iBTCContract,
								prevBalance,
							}) => {
								// Note: this presumes balance was empty before the exchange - won't work when
								// exchanging into sUSD as there is an existing sUSD balance from minting
								const exchangeFeeRate = await feePool.exchangeFeeRate();
								const actualExchangeFee = multiplyDecimal(
									exchangeFeeRate,
									toUnit(exchangeFeeRateMultiplier)
								);
								const balance = await toContract.balanceOf(account1);
								const effectiveValue = await synthetix.effectiveValue(from, amountExchanged, to);
								const effectiveValueMinusFees = effectiveValue.sub(
									multiplyDecimal(effectiveValue, actualExchangeFee)
								);

								const balanceFromExchange = prevBalance ? balance.sub(prevBalance) : balance;

								assert.bnEqual(balanceFromExchange, effectiveValueMinusFees);

								// check logs
								const synthExchangeEvent = txn.logs.find(log => log.event === 'SynthExchange');

								assert.eventEqual(synthExchangeEvent, 'SynthExchange', {
									fromCurrencyKey: from,
									fromAmount: amountExchanged,
									toCurrencyKey: to,
									toAmount: effectiveValueMinusFees,
									toAddress: account1,
								});
							};
							let exchangeTxns;
							const amountExchanged = toUnit(1e2);
							beforeEach(async () => {
								exchangeTxns = [];
								exchangeTxns.push(
									await synthetix.exchange(sUSD, amountExchanged, iBTC, {
										from: account1,
									})
								);
							});
							it('then it exchanges correctly into iBTC', async () => {
								await assertExchangeSucceeded({
									amountExchanged,
									txn: exchangeTxns[0],
									from: sUSD,
									to: iBTC,
									toContract: iBTCContract,
								});
							});
							describe('when the user tries to exchange some iBTC into another synth', () => {
								const newAmountExchanged = toUnit(0.003); // current iBTC balance is a bit under 0.05

								beforeEach(async () => {
									exchangeTxns.push(
										await synthetix.exchange(iBTC, newAmountExchanged, sAUD, {
											from: account1,
										})
									);
								});
								it('then it exchanges correctly out of iBTC', async () => {
									await assertExchangeSucceeded({
										amountExchanged: newAmountExchanged,
										txn: exchangeTxns[1],
										from: iBTC,
										to: sAUD,
										toContract: sAUDContract,
										exchangeFeeRateMultiplier: 2,
									});
								});

								describe('when a price outside of bounds for iBTC is received', () => {
									const newiBTCPrice = toUnit(7500);
									beforeEach(async () => {
										const newTimestamp = await currentTime();
										await exchangeRates.updateRates([iBTC], [newiBTCPrice], newTimestamp, {
											from: oracle,
										});
									});
									describe('when the user tries to exchange some iBTC again', () => {
										beforeEach(async () => {
											exchangeTxns.push(
												await synthetix.exchange(iBTC, toUnit(0.001), sEUR, {
													from: account1,
												})
											);
										});
										it('then it still exchanges correctly into iBTC even when frozen', async () => {
											await assertExchangeSucceeded({
												amountExchanged: toUnit(0.001),
												txn: exchangeTxns[2],
												from: iBTC,
												to: sEUR,
												toContract: sEURContract,
												exchangeFeeRateMultiplier: 2,
											});
										});
									});
									describe('when the user tries to exchange iBTC into another synth', () => {
										beforeEach(async () => {
											exchangeTxns.push(
												await synthetix.exchange(iBTC, newAmountExchanged, sEUR, {
													from: account1,
												})
											);
										});
										it('then it exchanges correctly out of iBTC, even while frozen', async () => {
											await assertExchangeSucceeded({
												amountExchanged: newAmountExchanged,
												txn: exchangeTxns[2],
												from: iBTC,
												to: sEUR,
												toContract: sEURContract,
												exchangeFeeRateMultiplier: 2,
											});
										});
									});
								});
							});
							describe('doubling of fees for swing trades', () => {
								const iBTCexchangeAmount = toUnit(0.002); // current iBTC balance is a bit under 0.05
								let txn;
								describe('when the user tries to exchange some short iBTC into long sBTC', () => {
									beforeEach(async () => {
										txn = await synthetix.exchange(iBTC, iBTCexchangeAmount, sBTC, {
											from: account1,
										});
									});
									it('then it exchanges correctly from iBTC to sBTC, doubling the fee', async () => {
										await assertExchangeSucceeded({
											amountExchanged: iBTCexchangeAmount,
											txn,
											exchangeFeeRateMultiplier: 2,
											from: iBTC,
											to: sBTC,
											toContract: sBTCContract,
										});
									});
									describe('when the user tries to exchange some short iBTC into sEUR', () => {
										beforeEach(async () => {
											txn = await synthetix.exchange(iBTC, iBTCexchangeAmount, sEUR, {
												from: account1,
											});
										});
										it('then it exchanges correctly from iBTC to sEUR, doubling the fee', async () => {
											await assertExchangeSucceeded({
												amountExchanged: iBTCexchangeAmount,
												txn,
												exchangeFeeRateMultiplier: 2,
												from: iBTC,
												to: sEUR,
												toContract: sEURContract,
											});
										});
										describe('when the user tries to exchange some sEUR for iBTC', () => {
											const sEURExchangeAmount = toUnit(0.001);
											let prevBalance;
											beforeEach(async () => {
												prevBalance = await iBTCContract.balanceOf(account1);
												txn = await synthetix.exchange(sEUR, sEURExchangeAmount, iBTC, {
													from: account1,
												});
											});
											it('then it exchanges correctly from sEUR to iBTC, doubling the fee', async () => {
												await assertExchangeSucceeded({
													amountExchanged: sEURExchangeAmount,
													txn,
													exchangeFeeRateMultiplier: 2,
													from: sEUR,
													to: iBTC,
													toContract: iBTCContract,
													prevBalance,
												});
											});
										});
									});
								});
								describe('when the user tries to exchange some short iBTC for sUSD', () => {
									let prevBalance;

									beforeEach(async () => {
										prevBalance = await sUSDContract.balanceOf(account1);
										txn = await synthetix.exchange(iBTC, iBTCexchangeAmount, sUSD, {
											from: account1,
										});
									});
									it('then it exchanges correctly out of iBTC, with the regular fee', async () => {
										await assertExchangeSucceeded({
											amountExchanged: iBTCexchangeAmount,
											txn,
											from: iBTC,
											to: sUSD,
											toContract: sUSDContract,
											prevBalance,
										});
									});
								});
							});
						});
					});
				});
			});
		});
	});

	describe('Using the protection circuit', async () => {
		const amount = toUnit('1000');
		it('should burn the source amount during an exchange', async () => {
			await synthetix.transfer(account1, toUnit('1000000'), {
				from: owner,
			});
			await synthetix.issueSynths(toUnit('10000'), { from: account1 });

			// Enable the protection circuit
			await synthetix.setProtectionCircuit(true, { from: oracle });

			const initialSUSDBalance = await sUSDContract.balanceOf(account1);

			// Exchange sUSD to sAUD
			await synthetix.exchange(sUSD, amount, sAUD, { from: account1 });

			// Assert the USD sent is gone
			const sUSDBalance = await sUSDContract.balanceOf(account1);
			assert.bnEqual(initialSUSDBalance.sub(amount), sUSDBalance);

			// Assert we don't have AUD
			const sAUDBalance = await sAUDContract.balanceOf(account1);
			assert.bnEqual(0, sAUDBalance);
		});

		it('should do the exchange if protection circuit is disabled', async () => {
			await synthetix.transfer(account1, toUnit('1000000'), {
				from: owner,
			});
			await synthetix.issueSynths(toUnit('10000'), { from: account1 });

			// Enable the protection circuit then disable it
			await synthetix.setProtectionCircuit(true, { from: oracle });
			await synthetix.setProtectionCircuit(false, { from: oracle });

			// Exchange sUSD to sAUD
			await synthetix.exchange(sUSD, amount, sAUD, { from: account1 });

			// how much sAUD the user is supposed to get
			const effectiveValue = await synthetix.effectiveValue(sUSD, amount, sAUD);

			// chargeFee = true so we need to minus the fees for this exchange
			const effectiveValueMinusFees = await feePool.amountReceivedFromExchange(effectiveValue);

			// Assert we have the correct AUD value - exchange fee
			const sAUDBalance = await sAUDContract.balanceOf(account1);
			assert.bnEqual(effectiveValueMinusFees, sAUDBalance);
		});

		it('should revert if account different than oracle tries to enable protection circuit', async () => {
			await assert.revert(synthetix.setProtectionCircuit(true, { from: owner }));
		});
	});
});<|MERGE_RESOLUTION|>--- conflicted
+++ resolved
@@ -622,11 +622,7 @@
 		});
 
 		// Ensure that we can do a successful transfer before rates go stale
-<<<<<<< HEAD
-		await synthetix.methods['transfer(address,uint256)'](account2, value, { from: account1 });
-=======
 		await synthetix.transfer(account2, value, { from: account1 });
->>>>>>> 2cff6a7e
 
 		await synthetix.approve(account3, value, { from: account2 });
 		await synthetix.transferFrom(account2, account1, value, {
@@ -643,13 +639,7 @@
 		});
 
 		// Subsequent transfers fail
-<<<<<<< HEAD
-		await assert.revert(
-			synthetix.methods['transfer(address,uint256)'](account2, value, { from: account1 })
-		);
-=======
 		await assert.revert(synthetix.transfer(account2, value, { from: account1 }));
->>>>>>> 2cff6a7e
 
 		await synthetix.approve(account3, value, { from: account2 });
 		await assert.revert(
