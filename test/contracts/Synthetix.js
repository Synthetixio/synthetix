--- conflicted
+++ resolved
@@ -23,13 +23,8 @@
 	constants: { inflationStartTimestampInSecs },
 } = require('../..');
 
-<<<<<<< HEAD
 contract('Synthetix @ovm-skip', async accounts => {
-	const [sUSD, sAUD, sEUR, sETH] = ['sUSD', 'sAUD', 'sEUR', 'sETH'].map(toBytes32);
-=======
-contract('Synthetix', async accounts => {
 	const [sAUD, sEUR] = ['sAUD', 'sEUR'].map(toBytes32);
->>>>>>> 61cbb50c
 
 	const [, owner, account1, account2] = accounts;
 
