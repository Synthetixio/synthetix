--- conflicted
+++ resolved
@@ -1,10 +1,6 @@
 'use strict';
 
-<<<<<<< HEAD
-const { contract, web3 } = require('@nomiclabs/buidler');
-=======
 const { artifacts, contract, web3, gasProfile } = require('@nomiclabs/buidler');
->>>>>>> 9ec30e26
 
 const { assert, addSnapshotBeforeRestoreAfterEach } = require('./common');
 
