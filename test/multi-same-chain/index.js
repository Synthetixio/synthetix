--- conflicted
+++ resolved
@@ -29,11 +29,7 @@
 describe('deploy multiple instances', () => {
 	let deployer;
 
-<<<<<<< HEAD
-	let loadLocalUsers, isCompileRequired, setupProvider, getContract;
-=======
-	let loadLocalUsers, fastForward, setupProvider, getContract;
->>>>>>> 3fc0ff77
+	let loadLocalUsers, setupProvider, getContract;
 
 	let wallet, provider;
 
@@ -47,11 +43,7 @@
 	const deploymentPaths = [];
 
 	before('set up test utils', async () => {
-<<<<<<< HEAD
-		({ loadLocalUsers, isCompileRequired, setupProvider, getContract } = testUtils());
-=======
-		({ loadLocalUsers, fastForward, setupProvider, getContract } = testUtils());
->>>>>>> 3fc0ff77
+		({ loadLocalUsers, setupProvider, getContract } = testUtils());
 	});
 
 	before('connect to local chain with accounts', async () => {
