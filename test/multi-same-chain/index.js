const fs = require('fs-extra');
const path = require('path');
const os = require('os');
const ethers = require('ethers');

const { parseEther, parseUnits } = ethers.utils;

const {
	initCrossDomainMessengers,
	waitForCrossDomainMessages,
} = require('@eth-optimism/ovm-toolchain');

const { assert } = require('../contracts/common');
const testUtils = require('../utils');
<<<<<<< HEAD
const { getContract, setupProvider } = require('../../scripts/utils');
const { ensureDeploymentPath, loadAndCheckRequiredSources } = require('../../publish/src/util');
=======
>>>>>>> 8b1a617f

const { wrap, constants, toBytes32 } = require('../..');

const commands = {
	build: require('../../publish/src/commands/build').build,
	deploy: require('../../publish/src/commands/deploy').deploy,
};

describe('deploy multiple instances', () => {
	let deployer;

	let loadLocalUsers, isCompileRequired, fastForward, setupProvider, getContract;

	let wallet, provider;

	let messengers;

	let users;

	const network = 'local';
	const { getPathToNetwork } = wrap({ path, fs, network });

	const deploymentPaths = [];

	before('set up test utils', async () => {
		({ loadLocalUsers, isCompileRequired, fastForward, setupProvider, getContract } = testUtils());
	});

	before('connect to local chain with accounts', async () => {
		users = loadLocalUsers();
		deployer = users[0];
		({ wallet, provider } = setupProvider({
			providerUrl: 'http://127.0.0.1:8545',
			privateKey: deployer.private,
		}));
	});

	before('compile if needed', async () => {
		if (isCompileRequired()) {
			console.log('Found source file modified after build. Rebuilding...');

			await commands.build({ showContractSize: true, testHelpers: true });
		} else {
			console.log('Skipping build as everything up to date');
		}
	});

	const createTempLocalCopy = ({ prefix }) => {
		const folderPath = fs.mkdtempSync(path.join(os.tmpdir(), prefix));

		fs.copySync(getPathToNetwork(), folderPath);

		fs.writeFileSync(
			path.join(folderPath, constants.DEPLOYMENT_FILENAME),
			JSON.stringify({ targets: {}, sources: {} }, null, '\t')
		);

		return folderPath;
	};

	const switchL2Deployment = (network = 'local', deploymentPath, deployDeposit) => {
		ensureDeploymentPath(deploymentPath);
		// get the (local) config file
		const { config, configFile } = loadAndCheckRequiredSources({
			deploymentPath,
			network,
		});
		// adjust deployment indicators and update config file
		if (deployDeposit) {
			delete config['SecondaryWithdrawal'];
			config['SecondaryDeposit'] = { deploy: true };
		} else {
			delete config['SecondaryDeposit'];
			config['SecondaryWithdrawal'] = { deploy: true };
		}

		fs.writeFileSync(configFile, JSON.stringify(config));
	};

	// fetches an array of both instance contracts
	const fetchContract = ({ contract, source = contract, instance, user }) =>
		getContract({
			contract,
			source,
			network,
			deploymentPath: deploymentPaths[instance],
			wallet: user || wallet,
		});

	before('deploy cross domain messenger mocks', async () => {
		messengers = await initCrossDomainMessengers(10, 1000, ethers, wallet);
	});

	before('deploy instance 1', async () => {
		deploymentPaths.push(createTempLocalCopy({ prefix: 'snx-multi-1-' }));
		// ensure that only SecondaryDeposit is deployed on L1
		switchL2Deployment(network, deploymentPaths[0], true);
		await commands.deploy({
			network,
			freshDeploy: true,
			yes: true,
			privateKey: deployer.private,
			deploymentPath: deploymentPaths[0],
		});
		// now set the external messenger contract
		const addressResolver = fetchContract({ contract: 'AddressResolver', instance: 0 });

		await addressResolver.importAddresses(
			[toBytes32('ext:Messenger')],
			[messengers.l1CrossDomainMessenger.address]
		);
	});

	before('deploy instance 2', async () => {
		deploymentPaths.push(createTempLocalCopy({ prefix: 'snx-multi-2-' }));
		// ensure that only SecondaryDeposit is deployed on L1
		switchL2Deployment(network, deploymentPaths[1], false);
		await commands.deploy({
			network,
			freshDeploy: true,
			yes: true,
			privateKey: deployer.private,
			useOvm: true,
			deploymentPath: deploymentPaths[1],
		});
		// now set the external messenger contract
		await fetchContract({ contract: 'AddressResolver', instance: 1 }).importAddresses(
			[toBytes32('ext:Messenger')],
			[messengers.l2CrossDomainMessenger.address]
		);
	});

	before('tell each contract about the other', async () => {
		for (const i of [0, 1]) {
			const resolver = fetchContract({ contract: 'AddressResolver', instance: i });
			let contract;
			let depositAlt;
			if (i) {
				contract = fetchContract({ contract: 'SecondaryWithdrawal', instance: i });
				depositAlt = fetchContract({ contract: 'SecondaryDeposit', instance: 1 - i });
				await resolver.importAddresses([toBytes32('alt:SecondaryDeposit')], [depositAlt.address]);
			} else {
				contract = fetchContract({ contract: 'SecondaryDeposit', instance: i });
				depositAlt = fetchContract({ contract: 'SecondaryWithdrawal', instance: 1 - i });
				await resolver.importAddresses([toBytes32('alt:SecondaryDeposit')], [depositAlt.address]);
			}
			await resolver.importAddresses([toBytes32('alt:SecondaryDeposit')], [depositAlt.address]);
			// sync the cache both for this alt and for the ext:Messenger added earlier
			await contract.setResolverAndSyncCache(resolver.address);
		}
	});

	describe('when a user has 1000 SNX on L1', () => {
		const overrides = {
			gasPrice: parseUnits('5', 'gwei'),
			gasLimit: 1.5e6,
		};
		let user;
		let synthetix;
		let synthetixAlt;
		let deposit;

		let l2InitialTotalSupply;

		before('when a user has 1000 SNX on L1', async () => {
			// take the second predefined user (already loaded with ETH) and give them 1000 SNX on L1
			user = new ethers.Wallet(users[1].private, provider);
			synthetix = fetchContract({ contract: 'Synthetix', instance: 0 });
			synthetixAlt = fetchContract({
				contract: 'Synthetix',
				source: 'MintableSynthetix',
				instance: 1,
			});
			deposit = fetchContract({ contract: 'SecondaryDeposit', instance: 0, user });
			await (await synthetix.transfer(user.address, parseEther('1000'), overrides)).wait();
			const originalL1Balance = await synthetix.balanceOf(user.address);
			const originalL2Balance = await synthetixAlt.balanceOf(user.address);

			assert.bnEqual(originalL1Balance, parseEther('1000'));
			assert.bnEqual(originalL2Balance, '0');

			l2InitialTotalSupply = await synthetixAlt.totalSupply();
		});

		before('when the user approves the deposit contract to spend her SNX', async () => {
			// user must approve SecondaryDeposit to transfer SNX on their behalf
			await (
				await fetchContract({ contract: 'Synthetix', instance: 0, user }).approve(
					deposit.address,
					parseEther('100'),
					overrides
				)
			).wait();
		});

		before('when the user deposits 100 SNX into the deposit contract', async () => {
			// start the deposit by the user on L1
			await (await deposit.deposit(parseEther('100'), overrides)).wait();
		});

		it('then the deposit contract has 100 SNX', async () => {
			assert.bnEqual(await synthetix.balanceOf(deposit.address), parseEther('100'));
		});

		it('then the user has 900 SNX on L1', async () => {
			const newL1Balance = await synthetix.balanceOf(user.address);
			assert.bnEqual(newL1Balance, parseEther('900'));
		});

		it('and after a delay, the user has 100 SNX on L2', async () => {
			// wait 100s
			await fastForward(100);

			// wait for message to be relayed
			await waitForCrossDomainMessages(user);

			const newL2Balance = await synthetixAlt.balanceOf(user.address);
			assert.bnEqual(newL2Balance, parseEther('100'));
		});

		it('and the totalSupply on L2 has incremented by 100', async () => {
			assert.bnEqual(await synthetixAlt.totalSupply(), l2InitialTotalSupply.add(parseEther('100')));
		});
	});
});<|MERGE_RESOLUTION|>--- conflicted
+++ resolved
@@ -12,11 +12,7 @@
 
 const { assert } = require('../contracts/common');
 const testUtils = require('../utils');
-<<<<<<< HEAD
-const { getContract, setupProvider } = require('../../scripts/utils');
 const { ensureDeploymentPath, loadAndCheckRequiredSources } = require('../../publish/src/util');
-=======
->>>>>>> 8b1a617f
 
 const { wrap, constants, toBytes32 } = require('../..');
 
