--- conflicted
+++ resolved
@@ -29,11 +29,7 @@
 describe('deploy multiple instances', () => {
 	let deployer;
 
-<<<<<<< HEAD
-	let loadLocalUsers, isCompileRequired, setupProvider, getContract;
-=======
 	let loadLocalUsers, setupProvider, getContract;
->>>>>>> ceebf486
 
 	let wallet, provider;
 
@@ -47,11 +43,7 @@
 	const deploymentPaths = [];
 
 	before('set up test utils', async () => {
-<<<<<<< HEAD
-		({ loadLocalUsers, isCompileRequired, setupProvider, getContract } = testUtils());
-=======
 		({ loadLocalUsers, setupProvider, getContract } = testUtils());
->>>>>>> ceebf486
 	});
 
 	before('connect to local chain with accounts', async () => {
