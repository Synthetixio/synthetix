--- conflicted
+++ resolved
@@ -14,11 +14,8 @@
 	simulateExchangeRates,
 	takeDebtSnapshot,
 	mockOptimismBridge,
-<<<<<<< HEAD
 	avoidStaleRates,
-=======
 	resumeSystem,
->>>>>>> c803c3b5
 } = require('./utils');
 const { toBytes32 } = require('../..');
 
@@ -39,11 +36,8 @@
 
 		deploymentPath = config.deploymentPath || getPathToNetwork(network);
 
-<<<<<<< HEAD
 		await avoidStaleRates({ owner, network, deploymentPath });
-=======
 		await resumeSystem({ owner, network, deploymentPath });
->>>>>>> c803c3b5
 
 		if (config.patchFreshDeployment) {
 			await simulateExchangeRates({ network, deploymentPath });
