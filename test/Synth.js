const ExchangeRates = artifacts.require('ExchangeRates');
const FeePool = artifacts.require('FeePool');
const Synthetix = artifacts.require('Synthetix');
const Synth = artifacts.require('Synth');

const { currentTime, toUnit, ZERO_ADDRESS } = require('../utils/testUtils');

contract('Synth', async function(accounts) {
	const [sUSD, sAUD, sEUR, SNX, XDR, sXYZ] = ['sUSD', 'sAUD', 'sEUR', 'SNX', 'XDR', 'sXYZ'].map(
		web3.utils.asciiToHex
	);

	const [
		deployerAccount,
		owner, // Oracle next, is not needed
		,
		,
		account1,
		account2,
	] = accounts;

	let feePool, FEE_ADDRESS, synthetix, exchangeRates, sUSDContract, XDRContract;

	beforeEach(async function() {
		// Save ourselves from having to await deployed() in every single test.
		// We do this in a beforeEach instead of before to ensure we isolate
		// contract interfaces to prevent test bleed.
		exchangeRates = await ExchangeRates.deployed();
		feePool = await FeePool.deployed();
		FEE_ADDRESS = await feePool.FEE_ADDRESS();

		synthetix = await Synthetix.deployed();
		sUSDContract = await Synth.at(await synthetix.synths(sUSD));
		XDRContract = await Synth.at(await synthetix.synths(XDR));

		// Send a price update to guarantee we're not stale.
		const oracle = await exchangeRates.oracle();
		const timestamp = await currentTime();

		await exchangeRates.updateRates(
			[sAUD, sEUR, SNX],
			['0.5', '1.25', '0.1'].map(toUnit),
			timestamp,
			{
				from: oracle,
			}
		);
	});

	it('should set constructor params on deployment', async function() {
		// constructor(address _proxy, TokenState _tokenState, Synthetix _synthetix, FeePool _feePool,
		// 	string _tokenName, string _tokenSymbol, address _owner, bytes4 _currencyKey
		// )
		const synth = await Synth.new(
			account1,
			account2,
			Synthetix.address,
			FeePool.address,
			'Synth XYZ',
			'sXYZ',
			owner,
			web3.utils.asciiToHex('sXYZ'),
			{ from: deployerAccount }
		);

		assert.equal(await synth.proxy(), account1);
		assert.equal(await synth.tokenState(), account2);
		assert.equal(await synth.synthetix(), Synthetix.address);
		assert.equal(await synth.feePool(), FeePool.address);
		assert.equal(await synth.name(), 'Synth XYZ');
		assert.equal(await synth.symbol(), 'sXYZ');
		assert.bnEqual(await synth.decimals(), 18);
		assert.equal(await synth.owner(), owner);
		assert.equal(await synth.currencyKey(), sXYZ);
	});

	it('should allow the owner to set the Synthetix contract', async function() {
		assert.notEqual(await XDRContract.synthetix(), account1);

		const transaction = await XDRContract.setSynthetix(account1, { from: owner });
		assert.eventEqual(transaction, 'SynthetixUpdated', { newSynthetix: account1 });

		assert.equal(await XDRContract.synthetix(), account1);
	});

	it('should disallow a non-owner from setting the Synthetix contract', async function() {
		await assert.revert(XDRContract.setSynthetix(account1, { from: account1 }));
	});

	it('should allow the owner to set the FeePool contract', async function() {
		assert.notEqual(await XDRContract.feePool(), account1);

		const transaction = await XDRContract.setFeePool(account1, { from: owner });
		assert.eventEqual(transaction, 'FeePoolUpdated', { newFeePool: account1 });

		assert.equal(await XDRContract.feePool(), account1);
	});

	it('should disallow a non-owner from setting the FeePool contract', async function() {
		await assert.revert(XDRContract.setFeePool(account1, { from: account1 }));
	});

	it('should transfer (ERC20) without error', async function() {
		// Issue 10,000 sUSD.
		const amount = toUnit('10000');
		await synthetix.issueSynths(sUSD, amount, { from: owner });

		const received = await feePool.amountReceivedFromTransfer(amount);
		const fee = amount.sub(received);
		const xdrFee = await synthetix.effectiveValue(sUSD, fee, XDR);

		// Do a single transfer of all our sUSD.
		const transaction = await sUSDContract.methods['transfer(address,uint256)'](account1, amount, {
			from: owner,
		});

		// Events should be a fee exchange and a transfer to account1
		assert.eventsEqual(
			transaction,

			// Fees get burned and exchanged to XDRs
			'Transfer',
			{ from: owner, to: ZERO_ADDRESS, value: fee },
			'Burned',
			{ account: owner, value: fee },
			'Transfer',
			{
				from: ZERO_ADDRESS,
				to: FEE_ADDRESS,
				value: xdrFee,
			},
			'Issued',
			{ account: FEE_ADDRESS, value: xdrFee },

			// And finally the original synth transfer
			'Transfer',
			{ from: owner, to: account1, value: received }
		);

		// Sender should have nothing
		assert.bnEqual(await sUSDContract.balanceOf(owner), 0);

		// The recipient should have the correct amount
		assert.bnEqual(await sUSDContract.balanceOf(account1), received);

		// The fee pool should also have the correct amount
		assert.bnEqual(await XDRContract.balanceOf(FEE_ADDRESS), xdrFee);
	});

<<<<<<< HEAD
	//
	// NOTICE: setPreferredCurrency has been deprecated from synthetix to reduce contract size
	//
	// it('should respect preferred currency when transferring', async function() {
	// 	// Issue 10,000 sUSD.
	// 	const amount = toUnit('10000');
	// 	await synthetix.issueSynths(sUSD, amount, { from: owner });

	// 	const sUSDReceived = await feePool.amountReceivedFromTransfer(amount);
	// 	const fee = amount.sub(sUSDReceived);
	// 	const xdrFee = await synthetix.effectiveValue(sUSD, fee, XDR);
	// 	const sAUDReceived = await synthetix.effectiveValue(sUSD, sUSDReceived, sAUD);

	// 	// Deprecated
	// 	await synthetix.setPreferredCurrency(sAUD, { from: account1 });

	// 	// Do a single transfer of all our sUSD.
	// 	const transaction = await sUSDContract.transfer(account1, amount, { from: owner });

	// 	// Events should be a fee exchange and a transfer to account1
	// 	assert.eventsEqual(
	// 		transaction,

	// 		// Fees get burned and exchanged to XDRs
	// 		'Transfer',
	// 		{ from: owner, to: ZERO_ADDRESS, value: fee },
	// 		'Burned',
	// 		{ account: owner, value: fee },
	// 		'Transfer',
	// 		{
	// 			from: ZERO_ADDRESS,
	// 			to: FEE_ADDRESS,
	// 			value: xdrFee,
	// 		},
	// 		'Issued',
	// 		{ account: FEE_ADDRESS, value: xdrFee },

	// 		// And finally the original synth exchange
	// 		// from sUSD to sAUD
	// 		'Transfer',
	// 		{ from: owner, to: ZERO_ADDRESS, value: sUSDReceived },
	// 		'Burned',
	// 		{ account: owner, value: sUSDReceived },
	// 		'Transfer',
	// 		{ from: ZERO_ADDRESS, to: account1, value: sAUDReceived }
	// 	);

	// 	// Sender should have nothing
	// 	assert.bnEqual(await sUSDContract.balanceOf(owner), 0);
	// 	assert.bnEqual(await sAUDContract.balanceOf(owner), 0);

	// 	// The recipient should have the correct amount
	// 	assert.bnEqual(await sUSDContract.balanceOf(account1), 0);
	// 	assert.bnEqual(await sAUDContract.balanceOf(account1), sAUDReceived);

	// 	// The fee pool should also have the correct amount
	// 	assert.bnEqual(await XDRContract.balanceOf(FEE_ADDRESS), xdrFee);
	// });
=======
	it('should respect preferred currency when transferring', async function() {
		// Issue 10,000 sUSD.
		const amount = toUnit('10000');
		await synthetix.issueSynths(sUSD, amount, { from: owner });

		const sUSDReceived = await feePool.amountReceivedFromTransfer(amount);
		const fee = amount.sub(sUSDReceived);
		const xdrFee = await synthetix.effectiveValue(sUSD, fee, XDR);
		const sAUDReceived = await synthetix.effectiveValue(sUSD, sUSDReceived, sAUD);

		assert.eventEqual(
			await synthetix.setPreferredCurrency(sAUD, { from: account1 }),
			'PreferredCurrencyChanged',
			{ account: account1, newPreferredCurrency: sAUD }
		);

		// Do a single transfer of all our sUSD.
		const transaction = await sUSDContract.methods['transfer(address,uint256)'](account1, amount, {
			from: owner,
		});

		// Events should be a fee exchange and a transfer to account1
		assert.eventsEqual(
			transaction,

			// Fees get burned and exchanged to XDRs
			'Transfer',
			{ from: owner, to: ZERO_ADDRESS, value: fee },
			'Burned',
			{ account: owner, value: fee },
			'Transfer',
			{
				from: ZERO_ADDRESS,
				to: FEE_ADDRESS,
				value: xdrFee,
			},
			'Issued',
			{ account: FEE_ADDRESS, value: xdrFee },

			// And finally the original synth exchange
			// from sUSD to sAUD
			'Transfer',
			{ from: owner, to: ZERO_ADDRESS, value: sUSDReceived },
			'Burned',
			{ account: owner, value: sUSDReceived },
			'Transfer',
			{ from: ZERO_ADDRESS, to: account1, value: sAUDReceived }
		);

		// Sender should have nothing
		assert.bnEqual(await sUSDContract.balanceOf(owner), 0);
		assert.bnEqual(await sAUDContract.balanceOf(owner), 0);

		// The recipient should have the correct amount
		assert.bnEqual(await sUSDContract.balanceOf(account1), 0);
		assert.bnEqual(await sAUDContract.balanceOf(account1), sAUDReceived);

		// The fee pool should also have the correct amount
		assert.bnEqual(await XDRContract.balanceOf(FEE_ADDRESS), xdrFee);
	});
>>>>>>> 144951b3

	it('should revert when transferring (ERC20) with insufficient balance', async function() {
		// Issue 10,000 sUSD.
		const amount = toUnit('10000');
		await synthetix.issueSynths(sUSD, amount, { from: owner });

		// Try to transfer 10,000 + 1 wei, which we don't have the balance for.
		await assert.revert(
			sUSDContract.methods['transfer(address,uint256)'](
				account1,
				amount.add(web3.utils.toBN('1')),
				{ from: owner }
			)
		);
	});

	it('should transfer (ERC223) without error', async function() {
		// Issue 10,000 sUSD.
		const amount = toUnit('10000');
		await synthetix.issueSynths(sUSD, amount, { from: owner });

		const received = await feePool.amountReceivedFromTransfer(amount);
		const fee = amount.sub(received);
		const xdrFee = await synthetix.effectiveValue(sUSD, fee, XDR);

		// Do a single transfer of all our sUSD.
		const transaction = await sUSDContract.methods['transfer(address,uint256,bytes)'](
			account1,
			amount,
			web3.utils.asciiToHex('This is a test'),
			{ from: owner }
		);

		// Events should be a fee exchange and a transfer to account1
		assert.eventsEqual(
			transaction,

			// Fees get burned and exchanged to XDRs
			'Transfer',
			{ from: owner, to: ZERO_ADDRESS, value: fee },
			'Burned',
			{ account: owner, value: fee },
			'Transfer',
			{
				from: ZERO_ADDRESS,
				to: FEE_ADDRESS,
				value: xdrFee,
			},
			'Issued',
			{ account: FEE_ADDRESS, value: xdrFee },

			// And finally the original synth transfer
			'Transfer',
			{ from: owner, to: account1, value: received }
		);

		// Sender should have nothing
		assert.bnEqual(await sUSDContract.balanceOf(owner), 0);

		// The recipient should have the correct amount
		assert.bnEqual(await sUSDContract.balanceOf(account1), received);

		// The fee pool should also have the correct amount
		assert.bnEqual(await XDRContract.balanceOf(FEE_ADDRESS), xdrFee);
	});

	it('should revert when transferring (ERC223) with insufficient balance', async function() {
		// Issue 10,000 sUSD.
		const amount = toUnit('10000');
		await synthetix.issueSynths(sUSD, amount, { from: owner });

		// Try to transfer 10,000 + 1 wei, which we don't have the balance for.
		await assert.revert(
			sUSDContract.methods['transfer(address,uint256,bytes)'](
				account1,
				amount.add(web3.utils.toBN('1')),
				web3.utils.asciiToHex('This is a test'),
				{ from: owner }
			)
		);
	});

	it('should transferFrom (ERC20) without error', async function() {
		// Issue 10,000 sUSD.
		const amount = toUnit('10000');
		await synthetix.issueSynths(sUSD, amount, { from: owner });

		const received = await feePool.amountReceivedFromTransfer(amount);
		const fee = amount.sub(received);
		const xdrFee = await synthetix.effectiveValue(sUSD, fee, XDR);

		// Give account1 permission to act on our behalf
		await sUSDContract.approve(account1, amount, { from: owner });

		// Do a single transfer of all our sUSD.
		const transaction = await sUSDContract.methods['transferFrom(address,address,uint256)'](
			owner,
			account1,
			amount,
			{
				from: account1,
			}
		);

		// Events should be a fee exchange and a transfer to account1
		assert.eventsEqual(
			transaction,

			// Fees get burned and exchanged to XDRs
			'Transfer',
			{ from: owner, to: ZERO_ADDRESS, value: fee },
			'Burned',
			{ account: owner, value: fee },
			'Transfer',
			{
				from: ZERO_ADDRESS,
				to: FEE_ADDRESS,
				value: xdrFee,
			},
			'Issued',
			{ account: FEE_ADDRESS, value: xdrFee },

			// And finally the original synth transfer
			'Transfer',
			{ from: owner, to: account1, value: received }
		);

		// Sender should have nothing
		assert.bnEqual(await sUSDContract.balanceOf(owner), 0);

		// The recipient should have the correct amount
		assert.bnEqual(await sUSDContract.balanceOf(account1), received);

		// The fee pool should also have the correct amount
		assert.bnEqual(await XDRContract.balanceOf(FEE_ADDRESS), xdrFee);

		// And allowance should be exhausted
		assert.bnEqual(await sUSDContract.allowance(owner, account1), 0);
	});

	it('should revert when calling transferFrom (ERC20) with insufficient allowance', async function() {
		// Issue 10,000 sUSD.
		const amount = toUnit('10000');
		await synthetix.issueSynths(sUSD, amount, { from: owner });

		// Approve for 1 wei less than amount
		await sUSDContract.approve(account1, amount.sub(web3.utils.toBN('1')), { from: owner });

		// Try to transfer 10,000, which we don't have the allowance for.
		await assert.revert(
			sUSDContract.methods['transferFrom(address,address,uint256)'](owner, account1, amount, {
				from: account1,
			})
		);
	});

	it('should revert when calling transferFrom (ERC20) with insufficient balance', async function() {
		// Issue 10,000 - 1 wei sUSD.
		const amount = toUnit('10000');
		await synthetix.issueSynths(sUSD, amount.sub(web3.utils.toBN('1')), { from: owner });

		// Approve for full amount
		await sUSDContract.approve(account1, amount, { from: owner });

		// Try to transfer 10,000, which we don't have the balance for.
		await assert.revert(
			sUSDContract.methods['transferFrom(address,address,uint256)'](owner, account1, amount, {
				from: account1,
			})
		);
	});

	it('should transferFrom (ERC223) without error', async function() {
		// Issue 10,000 sUSD.
		const amount = toUnit('10000');
		await synthetix.issueSynths(sUSD, amount, { from: owner });

		const received = await feePool.amountReceivedFromTransfer(amount);
		const fee = amount.sub(received);
		const xdrFee = await synthetix.effectiveValue(sUSD, fee, XDR);

		// Give account1 permission to act on our behalf
		await sUSDContract.approve(account1, amount, { from: owner });

		// Do a single transfer of all our sUSD.
		const transaction = await sUSDContract.methods['transferFrom(address,address,uint256,bytes)'](
			owner,
			account1,
			amount,
			web3.utils.asciiToHex('This is a test'),
			{
				from: account1,
			}
		);

		// Events should be a fee exchange and a transfer to account1
		assert.eventsEqual(
			transaction,

			// Fees get burned and exchanged to XDRs
			'Transfer',
			{ from: owner, to: ZERO_ADDRESS, value: fee },
			'Burned',
			{ account: owner, value: fee },
			'Transfer',
			{
				from: ZERO_ADDRESS,
				to: FEE_ADDRESS,
				value: xdrFee,
			},
			'Issued',
			{ account: FEE_ADDRESS, value: xdrFee },

			// And finally the original synth transfer
			'Transfer',
			{ from: owner, to: account1, value: received }
		);

		// Sender should have nothing
		assert.bnEqual(await sUSDContract.balanceOf(owner), 0);

		// The recipient should have the correct amount
		assert.bnEqual(await sUSDContract.balanceOf(account1), received);

		// The fee pool should also have the correct amount
		assert.bnEqual(await XDRContract.balanceOf(FEE_ADDRESS), xdrFee);

		// And allowance should be exhausted
		assert.bnEqual(await sUSDContract.allowance(owner, account1), 0);
	});

	it('should revert when calling transferFrom (ERC223) with insufficient allowance', async function() {
		// Issue 10,000 sUSD.
		const amount = toUnit('10000');
		await synthetix.issueSynths(sUSD, amount, { from: owner });

		// Approve for 1 wei less than amount
		await sUSDContract.approve(account1, amount.sub(web3.utils.toBN('1')), { from: owner });

		// Try to transfer 10,000, which we don't have the allowance for.
		await assert.revert(
			sUSDContract.methods['transferFrom(address,address,uint256,bytes)'](
				owner,
				account1,
				amount,
				web3.utils.asciiToHex('This is a test'),
				{
					from: account1,
				}
			)
		);
	});

	it('should revert when calling transferFrom (ERC223) with insufficient balance', async function() {
		// Issue 10,000 - 1 wei sUSD.
		const amount = toUnit('10000');
		await synthetix.issueSynths(sUSD, amount.sub(web3.utils.toBN('1')), { from: owner });

		// Approve for full amount
		await sUSDContract.approve(account1, amount, { from: owner });

		// Try to transfer 10,000, which we don't have the balance for.
		await assert.revert(
			sUSDContract.methods['transferFrom(address,address,uint256,bytes)'](
				owner,
				account1,
				amount,
				web3.utils.asciiToHex('This is a test'),
				{
					from: account1,
				}
			)
		);
	});

	it('should transferSenderPaysFee without error', async function() {
		// Issue 10,000 sUSD.
		const startingBalance = toUnit('12000');
		const amount = toUnit('10000');
		await synthetix.issueSynths(sUSD, startingBalance, { from: owner });

		const fee = await feePool.transferFeeIncurred(amount);
		const xdrFee = await synthetix.effectiveValue(sUSD, fee, XDR);

		// Do a single transfer of all our sUSD.
		const transaction = await sUSDContract.methods['transferSenderPaysFee(address,uint256)'](
			account1,
			amount,
			{ from: owner }
		);

		// Events should be a fee exchange and a transfer to account1
		assert.eventsEqual(
			transaction,

			// Fees get burned and exchanged to XDRs
			'Transfer',
			{ from: owner, to: ZERO_ADDRESS, value: fee },
			'Burned',
			{ account: owner, value: fee },
			'Transfer',
			{
				from: ZERO_ADDRESS,
				to: FEE_ADDRESS,
				value: xdrFee,
			},
			'Issued',
			{ account: FEE_ADDRESS, value: xdrFee },

			// And finally the original synth transfer
			'Transfer',
			{ from: owner, to: account1, value: amount }
		);

		// Sender should have remainder
		assert.bnEqual(await sUSDContract.balanceOf(owner), startingBalance.sub(amount).sub(fee));

		// The recipient should have the correct amount
		assert.bnEqual(await sUSDContract.balanceOf(account1), amount);

		// The fee pool should also have the correct amount
		assert.bnEqual(await XDRContract.balanceOf(FEE_ADDRESS), xdrFee);
	});

	it('should revert when calling transferSenderPaysFee with insufficient balance', async function() {
		// Issue 10,000 sUSD.
		const amount = toUnit('10000');
		await synthetix.issueSynths(sUSD, amount, { from: owner });

		// Try to send 1 more wei than we can.
		const amountToSend = (await feePool.transferredAmountToReceive(amount)).add(
			web3.utils.toBN('1')
		);

		// Try to transfer, which we don't have the balance for.
		await assert.revert(
			sUSDContract.methods['transferSenderPaysFee(address,uint256)'](account1, amountToSend, {
				from: owner,
			})
		);
	});

	it('should transferSenderPaysFee with data without error', async function() {
		const startingBalance = toUnit('12000');
		const amount = toUnit('10000');
		await synthetix.issueSynths(sUSD, startingBalance, { from: owner });

		const fee = await feePool.transferFeeIncurred(amount);
		const xdrFee = await synthetix.effectiveValue(sUSD, fee, XDR);

		// Do a single transfer of all our sUSD.
		const transaction = await sUSDContract.methods['transferSenderPaysFee(address,uint256,bytes)'](
			account1,
			amount,
			web3.utils.asciiToHex('This is a test'),
			{ from: owner }
		);

		// Events should be a fee exchange and a transfer to account1
		assert.eventsEqual(
			transaction,

			// Fees get burned and exchanged to XDRs
			'Transfer',
			{ from: owner, to: ZERO_ADDRESS, value: fee },
			'Burned',
			{ account: owner, value: fee },
			'Transfer',
			{
				from: ZERO_ADDRESS,
				to: FEE_ADDRESS,
				value: xdrFee,
			},
			'Issued',
			{ account: FEE_ADDRESS, value: xdrFee },

			// And finally the original synth transfer
			'Transfer',
			{ from: owner, to: account1, value: amount }
		);

		// Sender should have remainder
		assert.bnEqual(await sUSDContract.balanceOf(owner), startingBalance.sub(amount).sub(fee));

		// The recipient should have the correct amount
		assert.bnEqual(await sUSDContract.balanceOf(account1), amount);

		// The fee pool should also have the correct amount
		assert.bnEqual(await XDRContract.balanceOf(FEE_ADDRESS), xdrFee);
	});

	it('should transferFromSenderPaysFee without error', async function() {
		const startingBalance = toUnit('12000');
		const amount = toUnit('10000');
		await synthetix.issueSynths(sUSD, startingBalance, { from: owner });

		const fee = await feePool.transferFeeIncurred(amount);
		const xdrFee = await synthetix.effectiveValue(sUSD, fee, XDR);

		await sUSDContract.approve(account1, startingBalance, { from: owner });

		// Do a single transfer of all our sUSD.
		// eslint-disable-next-line standard/computed-property-even-spacing
		const transaction = await sUSDContract.methods[
			'transferFromSenderPaysFee(address,address,uint256)'
		](owner, account1, amount, {
			from: account1,
		});

		// Events should be a fee exchange and a transfer to account1
		assert.eventsEqual(
			transaction,

			// Fees get burned and exchanged to XDRs
			'Transfer',
			{ from: owner, to: ZERO_ADDRESS, value: fee },
			'Burned',
			{ account: owner, value: fee },
			'Transfer',
			{
				from: ZERO_ADDRESS,
				to: FEE_ADDRESS,
				value: xdrFee,
			},
			'Issued',
			{ account: FEE_ADDRESS, value: xdrFee },

			// And finally the original synth transfer
			'Transfer',
			{ from: owner, to: account1, value: amount }
		);

		// Sender should have remainder
		assert.bnEqual(await sUSDContract.balanceOf(owner), startingBalance.sub(amount).sub(fee));

		// The recipient should have the correct amount
		assert.bnEqual(await sUSDContract.balanceOf(account1), amount);

		// The fee pool should also have the correct amount
		assert.bnEqual(await XDRContract.balanceOf(FEE_ADDRESS), xdrFee);
	});

	it('should revert when calling transferFromSenderPaysFee with an insufficent allowance', async function() {
		const startingBalance = toUnit('12000');
		const amount = toUnit('10000');
		await synthetix.issueSynths(sUSD, startingBalance, { from: owner });

		await sUSDContract.approve(account1, amount, { from: owner });

		// Trying to transfer will exceed our allowance.
		await assert.revert(
			sUSDContract.methods['transferFromSenderPaysFee(address,address,uint256)'](
				owner,
				account1,
				amount,
				{
					from: account1,
				}
			)
		);
	});

	it('should revert when calling transferFromSenderPaysFee with an insufficent balance', async function() {
		const approvalAmount = toUnit('12000');
		const startingBalance = toUnit('10000');
		await synthetix.issueSynths(sUSD, startingBalance, { from: owner });

		await sUSDContract.approve(account1, approvalAmount, { from: owner });

		// Trying to transfer will exceed our balance.
		await assert.revert(
			sUSDContract.methods['transferFromSenderPaysFee(address,address,uint256)'](
				owner,
				account1,
				startingBalance,
				{
					from: account1,
				}
			)
		);
	});

	it('should transferFromSenderPaysFee with data without error', async function() {
		const startingBalance = toUnit('12000');
		const amount = toUnit('10000');
		await synthetix.issueSynths(sUSD, startingBalance, { from: owner });

		const fee = await feePool.transferFeeIncurred(amount);
		const xdrFee = await synthetix.effectiveValue(sUSD, fee, XDR);

		await sUSDContract.approve(account1, startingBalance, { from: owner });

		// Do a single transfer of all our sUSD.
		// eslint-disable-next-line standard/computed-property-even-spacing
		const transaction = await sUSDContract.methods[
			'transferFromSenderPaysFee(address,address,uint256,bytes)'
		](owner, account1, amount, web3.utils.asciiToHex('This is a test'), {
			from: account1,
		});

		// Events should be a fee exchange and a transfer to account1
		assert.eventsEqual(
			transaction,

			// Fees get burned and exchanged to XDRs
			'Transfer',
			{ from: owner, to: ZERO_ADDRESS, value: fee },
			'Burned',
			{ account: owner, value: fee },
			'Transfer',
			{
				from: ZERO_ADDRESS,
				to: FEE_ADDRESS,
				value: xdrFee,
			},
			'Issued',
			{ account: FEE_ADDRESS, value: xdrFee },

			// And finally the original synth transfer
			'Transfer',
			{ from: owner, to: account1, value: amount }
		);

		// Sender should have remainder
		assert.bnEqual(await sUSDContract.balanceOf(owner), startingBalance.sub(amount).sub(fee));

		// The recipient should have the correct amount
		assert.bnEqual(await sUSDContract.balanceOf(account1), amount);

		// The fee pool should also have the correct amount
		assert.bnEqual(await XDRContract.balanceOf(FEE_ADDRESS), xdrFee);
	});

	it('should issue successfully when called by Synthetix', async function() {
		// Set it to us so we can call it easily
		await XDRContract.setSynthetix(owner, { from: owner });

		const transaction = await XDRContract.issue(account1, toUnit('10000'), { from: owner });
		assert.eventsEqual(
			transaction,
			'Transfer',
			{
				from: ZERO_ADDRESS,
				to: account1,
				value: toUnit('10000'),
			},
			'Issued',
			{
				account: account1,
				value: toUnit('10000'),
			}
		);
	});

	it('should revert when issue is called by non-Synthetix address', async function() {
		await XDRContract.setSynthetix(synthetix.address, { from: owner });
		await assert.revert(XDRContract.issue(account1, toUnit('10000'), { from: owner }));
	});

	it('should burn successfully when called by Synthetix', async function() {
		// Issue a bunch of synths so we can play with them.
		await synthetix.issueSynths(XDR, toUnit('10000'), { from: owner });

		// Set the synthetix reference to us so we can call it easily
		await XDRContract.setSynthetix(owner, { from: owner });

		const transaction = await XDRContract.burn(owner, toUnit('10000'), { from: owner });

		assert.eventsEqual(
			transaction,
			'Transfer',
			{ from: owner, to: ZERO_ADDRESS, value: toUnit('10000') },
			'Burned',
			{ account: owner, value: toUnit('10000') }
		);
	});

	it('should revert when burn is called by non-Synthetix address', async function() {
		// Issue a bunch of synths so we can play with them.
		await synthetix.issueSynths(XDR, toUnit('10000'), { from: owner });

		// Set the synthetix reference to account1
		await XDRContract.setSynthetix(account1, { from: owner });

		// Burning should fail.
		await assert.revert(XDRContract.burn(owner, toUnit('10000'), { from: owner }));
	});

	it('should revert when burning more synths than exist', async function() {
		// Issue a bunch of synths so we can play with them.
		await synthetix.issueSynths(XDR, toUnit('10000'), { from: owner });

		// Set the synthetix reference to us so we can call it easily
		await XDRContract.setSynthetix(owner, { from: owner });

		// Burning 10000 + 1 wei should fail.
		await assert.revert(
			XDRContract.burn(owner, toUnit('10000').add(web3.utils.toBN('1')), { from: owner })
		);
	});

	it('should triggerTokenFallback successfully when called by Synthetix', async function() {
		// Set the synthetix reference to us so we can call it easily
		await XDRContract.setSynthetix(owner, { from: owner });
		await XDRContract.triggerTokenFallbackIfNeeded(ZERO_ADDRESS, ZERO_ADDRESS, toUnit('1'), {
			from: owner,
		});
	});

	it('should triggerTokenFallback successfully when called by FeePool', async function() {
		// Set the FeePool reference to us so we can call it easily
		await XDRContract.setFeePool(owner, { from: owner });
		await XDRContract.triggerTokenFallbackIfNeeded(ZERO_ADDRESS, ZERO_ADDRESS, toUnit('1'), {
			from: owner,
		});
	});

	it('should revert on triggerTokenFallback when called by non-Synthetix and non-FeePool address', async function() {
		await assert.revert(
			XDRContract.triggerTokenFallbackIfNeeded(ZERO_ADDRESS, ZERO_ADDRESS, toUnit('1'), {
				from: owner,
			})
		);
	});

	it('should transfer (ERC20) with no fee', async function() {
		// Issue 10,000 sUSD.
		const amount = toUnit('10000');

		await synthetix.issueSynths(sUSD, amount, { from: owner });

		// set transferFee on feepool to 0
		await feePool.setTransferFeeRate(0, { from: owner });

		const received = await feePool.amountReceivedFromTransfer(amount);
		const fee = amount.sub(received);

		// Do a single transfer of all our sUSD.
		const transaction = await sUSDContract.methods['transfer(address,uint256)'](account1, amount, {
			from: owner,
		});

		// Event should be only a transfer to account1
		assert.eventEqual(
			transaction,

			// The original synth transfer
			'Transfer',
			{ from: owner, to: account1, value: received }
		);

		// Sender should have nothing
		assert.bnEqual(fee, 0);
		// Sender should have nothing
		assert.bnEqual(await sUSDContract.balanceOf(owner), 0);

		// The recipient should have the correct amount
		assert.bnEqual(await sUSDContract.balanceOf(account1), received);

		// The fee pool should have zero balance
		assert.bnEqual(await XDRContract.balanceOf(FEE_ADDRESS), 0);
	});
});<|MERGE_RESOLUTION|>--- conflicted
+++ resolved
@@ -19,7 +19,7 @@
 		account2,
 	] = accounts;
 
-	let feePool, FEE_ADDRESS, synthetix, exchangeRates, sUSDContract, XDRContract;
+	let feePool, FEE_ADDRESS, synthetix, exchangeRates, sUSDContract, sAUDContract, XDRContract;
 
 	beforeEach(async function() {
 		// Save ourselves from having to await deployed() in every single test.
@@ -31,6 +31,7 @@
 
 		synthetix = await Synthetix.deployed();
 		sUSDContract = await Synth.at(await synthetix.synths(sUSD));
+		sAUDContract = await Synth.at(await synthetix.synths(sAUD));
 		XDRContract = await Synth.at(await synthetix.synths(XDR));
 
 		// Send a price update to guarantee we're not stale.
@@ -147,7 +148,6 @@
 		assert.bnEqual(await XDRContract.balanceOf(FEE_ADDRESS), xdrFee);
 	});
 
-<<<<<<< HEAD
 	//
 	// NOTICE: setPreferredCurrency has been deprecated from synthetix to reduce contract size
 	//
@@ -206,68 +206,6 @@
 	// 	// The fee pool should also have the correct amount
 	// 	assert.bnEqual(await XDRContract.balanceOf(FEE_ADDRESS), xdrFee);
 	// });
-=======
-	it('should respect preferred currency when transferring', async function() {
-		// Issue 10,000 sUSD.
-		const amount = toUnit('10000');
-		await synthetix.issueSynths(sUSD, amount, { from: owner });
-
-		const sUSDReceived = await feePool.amountReceivedFromTransfer(amount);
-		const fee = amount.sub(sUSDReceived);
-		const xdrFee = await synthetix.effectiveValue(sUSD, fee, XDR);
-		const sAUDReceived = await synthetix.effectiveValue(sUSD, sUSDReceived, sAUD);
-
-		assert.eventEqual(
-			await synthetix.setPreferredCurrency(sAUD, { from: account1 }),
-			'PreferredCurrencyChanged',
-			{ account: account1, newPreferredCurrency: sAUD }
-		);
-
-		// Do a single transfer of all our sUSD.
-		const transaction = await sUSDContract.methods['transfer(address,uint256)'](account1, amount, {
-			from: owner,
-		});
-
-		// Events should be a fee exchange and a transfer to account1
-		assert.eventsEqual(
-			transaction,
-
-			// Fees get burned and exchanged to XDRs
-			'Transfer',
-			{ from: owner, to: ZERO_ADDRESS, value: fee },
-			'Burned',
-			{ account: owner, value: fee },
-			'Transfer',
-			{
-				from: ZERO_ADDRESS,
-				to: FEE_ADDRESS,
-				value: xdrFee,
-			},
-			'Issued',
-			{ account: FEE_ADDRESS, value: xdrFee },
-
-			// And finally the original synth exchange
-			// from sUSD to sAUD
-			'Transfer',
-			{ from: owner, to: ZERO_ADDRESS, value: sUSDReceived },
-			'Burned',
-			{ account: owner, value: sUSDReceived },
-			'Transfer',
-			{ from: ZERO_ADDRESS, to: account1, value: sAUDReceived }
-		);
-
-		// Sender should have nothing
-		assert.bnEqual(await sUSDContract.balanceOf(owner), 0);
-		assert.bnEqual(await sAUDContract.balanceOf(owner), 0);
-
-		// The recipient should have the correct amount
-		assert.bnEqual(await sUSDContract.balanceOf(account1), 0);
-		assert.bnEqual(await sAUDContract.balanceOf(account1), sAUDReceived);
-
-		// The fee pool should also have the correct amount
-		assert.bnEqual(await XDRContract.balanceOf(FEE_ADDRESS), xdrFee);
-	});
->>>>>>> 144951b3
 
 	it('should revert when transferring (ERC20) with insufficient balance', async function() {
 		// Issue 10,000 sUSD.
