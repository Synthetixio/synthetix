--- conflicted
+++ resolved
@@ -10,13 +10,14 @@
 
 	const { isInvalid, isStale } = await DebtCache.cacheInfo();
 	if (isInvalid || isStale) {
-		_updateCache({ ctx });
+		await _updateCache({ ctx });
 	}
 }
 
 async function _simulateExchangeRates({ ctx }) {
 	const { Issuer } = ctx.contracts;
 	let { ExchangeRates } = ctx.contracts;
+	ExchangeRates = ExchangeRates.connect(ctx.users.owner);
 
 	const currencyKeys = (await Issuer.availableCurrencyKeys())
 		.filter(key => key !== toBytes32('sUSD'))
@@ -24,9 +25,6 @@
 
 	const { timestamp } = await ctx.provider.getBlock();
 	const rates = currencyKeys.map(() => ethers.utils.parseEther('1'));
-
-	const oracle = await ExchangeRates.oracle();
-	ExchangeRates = ExchangeRates.connect(await ctx.provider.getSigner(oracle));
 
 	const tx = await ExchangeRates.updateRates(currencyKeys, rates, timestamp);
 	await tx.wait();
@@ -48,10 +46,6 @@
 }
 
 module.exports = {
-<<<<<<< HEAD
 	updateExchangeRatesIfNeeded,
-=======
-	simulateExchangeRates,
 	getExchangeRate,
->>>>>>> 786b3563
 };