--- conflicted
+++ resolved
@@ -18,13 +18,9 @@
 	const { Issuer } = ctx.contracts;
 	let { ExchangeRates } = ctx.contracts;
 	const oracle = await ExchangeRates.oracle();
-<<<<<<< HEAD
-	ExchangeRates = ExchangeRates.connect(ctx.provider.getSigner(oracle));
-=======
 
 	const signer = ctx.fork ? ctx.provider.getSigner(oracle) : ctx.users.owner;
 	ExchangeRates = ExchangeRates.connect(signer);
->>>>>>> 88c26496
 
 	const currencyKeys = (await Issuer.availableCurrencyKeys())
 		.filter(key => key !== toBytes32('sUSD'))
