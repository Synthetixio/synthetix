--- conflicted
+++ resolved
@@ -35,14 +35,9 @@
 	freshDeploy = true,
 	ignoreCustomParameters = false,
 	buildPath,
-<<<<<<< HEAD
-}) {
-	const privateKey = getLocalPrivateKey({ index: 0 });
-=======
 	skipFeedChecks = true,
 }) {
 	const privateKey = network === 'local' ? getLocalPrivateKey({ index: 0 }) : undefined;
->>>>>>> df1e4638
 
 	await commands.deploy({
 		concurrency: 1,
@@ -58,10 +53,7 @@
 		contractDeploymentGasLimit: useOvm ? undefined : '9500000',
 		ignoreCustomParameters,
 		buildPath,
-<<<<<<< HEAD
-=======
 		skipFeedChecks,
->>>>>>> df1e4638
 	});
 }
 
