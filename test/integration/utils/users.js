--- conflicted
+++ resolved
@@ -14,10 +14,8 @@
 	ctx.users = {};
 	ctx.users.owner = wallets[0];
 	ctx.users.someUser = wallets[1];
-<<<<<<< HEAD
-	ctx.users.wallets = wallets;
-=======
 	ctx.users.otherUser = wallets[2];
+	ctx.users.wallets = wallets; // TODO(liamz)
 	for (let i = 3; i < wallets.length; i++) {
 		ctx.users[`user${i}`] = wallets[i];
 	}
@@ -37,7 +35,6 @@
 		});
 
 	return signers;
->>>>>>> ec825667
 }
 
 function _createWallets({ provider }) {
