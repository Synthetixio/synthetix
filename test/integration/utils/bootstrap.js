const hre = require('hardhat');
const ethers = require('ethers');
const { loadUsers } = require('./users');
const { connectContracts } = require('./contracts');
const { increaseStalePeriodAndCheckRatesAndCache } = require('./rates');
const { ensureBalance } = require('./balances');
const { setupOptimismWatchers, approveBridge } = require('./optimism');
const { startOpsHeartbeat } = require('./optimism-temp');

function bootstrapL1({ ctx }) {
	before('bootstrap layer 1 instance', async () => {
		ctx.useOvm = false;
		ctx.fork = hre.config.fork;

		ctx.addedSynths = hre.config.addedSynths || [];

		ctx.provider = _setupProvider({ url: `${hre.config.providerUrl}:${hre.config.providerPort}` });

		await loadUsers({ ctx });

		if (ctx.fork) {
			for (const user of Object.values(ctx.users)) {
				await ensureBalance({ ctx, symbol: 'ETH', user, balance: ethers.utils.parseEther('50') });
			}
		}

		connectContracts({ ctx });

		await increaseStalePeriodAndCheckRatesAndCache({ ctx });
	});
}

function bootstrapL2({ ctx }) {
	before('bootstrap layer 2 instance', async () => {
		ctx.useOvm = true;
		ctx.l1mock = { useOvm: false };

		ctx.addedSynths = hre.config.addedSynths || [];

		/*
		 * We also bootstrap an L1 provider on the assumption that the L2 integration tests
		 * are running against an Optimism ops tool.
		 * The L1 provider allows us to indirectly fast forward the L2 chain by fast forwarding
		 * the L1 chain and waiting for the L2 chain to sync.
		 * Direct fast forwarding on the L2 chain is not possible because the rpc does not support
		 * the method evm_increaseTime.
		 * */
		ctx.l1mock.provider = _setupProvider({
			url: `${hre.config.providerUrl}:${hre.config.providerPortL1}`,
		});
		ctx.provider = _setupProvider({
			url: `${hre.config.providerUrl}:${hre.config.providerPortL2}`,
		});

		await loadUsers({ ctx: ctx.l1mock });
		await loadUsers({ ctx });

		connectContracts({ ctx });

<<<<<<< HEAD
		await updateExchangeRatesIfNeeded({ ctx, forceUpdate: true });
=======
		await increaseStalePeriodAndCheckRatesAndCache({ ctx });
>>>>>>> 4c981ba7

		await ensureBalance({
			ctx,
			symbol: 'SNX',
			user: ctx.users.owner,
			balance: ethers.utils.parseEther('1000000'),
		});

		startOpsHeartbeat({
			l1Wallet: ctx.l1mock.users.user9,
			l2Wallet: ctx.users.user9,
		});
	});
}

function bootstrapDual({ ctx }) {
	before('bootstrap layer 1 and layer 2 instances', async () => {
		ctx.l1 = { useOvm: false };
		ctx.l2 = { useOvm: true };

		ctx.l2.l1 = ctx.l1;

		ctx.l1.provider = _setupProvider({
			url: `${hre.config.providerUrl}:${hre.config.providerPortL1}`,
		});
		ctx.l2.provider = _setupProvider({
			url: `${hre.config.providerUrl}:${hre.config.providerPortL2}`,
		});

		await setupOptimismWatchers({ ctx, providerUrl: hre.config.providerUrl });

		await loadUsers({ ctx: ctx.l1 });
		await loadUsers({ ctx: ctx.l2 });

		connectContracts({ ctx: ctx.l1 });
		connectContracts({ ctx: ctx.l2 });

<<<<<<< HEAD
		await updateExchangeRatesIfNeeded({ ctx: ctx.l1 });
		await updateExchangeRatesIfNeeded({ ctx: ctx.l2, forceUpdate: true });
=======
		await increaseStalePeriodAndCheckRatesAndCache({ ctx: ctx.l1 });
		await increaseStalePeriodAndCheckRatesAndCache({ ctx: ctx.l2 });
>>>>>>> 4c981ba7

		await approveBridge({ ctx: ctx.l1, amount: ethers.utils.parseEther('100000000') });

		await ensureBalance({
			ctx: ctx.l2,
			symbol: 'SNX',
			user: ctx.l2.users.owner,
			balance: ethers.utils.parseEther('1000000'),
		});

		startOpsHeartbeat({
			l1Wallet: ctx.l1.users.user9,
			l2Wallet: ctx.l2.users.user9,
		});
	});
}

function _setupProvider({ url }) {
	return new ethers.providers.JsonRpcProvider({
		url,
		pollingInterval: 50,
		timeout: 1200000, // 20 minutes
	});
}

module.exports = {
	bootstrapL1,
	bootstrapL2,
	bootstrapDual,
};<|MERGE_RESOLUTION|>--- conflicted
+++ resolved
@@ -57,11 +57,7 @@
 
 		connectContracts({ ctx });
 
-<<<<<<< HEAD
-		await updateExchangeRatesIfNeeded({ ctx, forceUpdate: true });
-=======
 		await increaseStalePeriodAndCheckRatesAndCache({ ctx });
->>>>>>> 4c981ba7
 
 		await ensureBalance({
 			ctx,
@@ -99,13 +95,8 @@
 		connectContracts({ ctx: ctx.l1 });
 		connectContracts({ ctx: ctx.l2 });
 
-<<<<<<< HEAD
-		await updateExchangeRatesIfNeeded({ ctx: ctx.l1 });
-		await updateExchangeRatesIfNeeded({ ctx: ctx.l2, forceUpdate: true });
-=======
 		await increaseStalePeriodAndCheckRatesAndCache({ ctx: ctx.l1 });
 		await increaseStalePeriodAndCheckRatesAndCache({ ctx: ctx.l2 });
->>>>>>> 4c981ba7
 
 		await approveBridge({ ctx: ctx.l1, amount: ethers.utils.parseEther('100000000') });
 
