const hre = require('hardhat');
const ethers = require('ethers');
const { loadUsers } = require('./users');
const { connectContracts } = require('./contracts');
const { updateExchangeRatesIfNeeded } = require('./rates');
const { ensureBalance } = require('./balances');
<<<<<<< HEAD
const { approveBridge } = require('./bridge');
=======
const { setupOptimismWatchers, approveBridge } = require('./optimism');
const { startOpsHeartbeat } = require('./optimism-temp');
>>>>>>> b797af67

function bootstrapL1({ ctx }) {
	before('bootstrap layer 1 instance', async () => {
		ctx.useOvm = false;
		ctx.fork = hre.config.fork;

		ctx.provider = _setupProvider({ url: `${hre.config.providerUrl}:${hre.config.providerPort}` });

		await loadUsers({ ctx });
		if (ctx.fork) {
			for (const user of Object.values(ctx.users)) {
				await ensureBalance({ ctx, symbol: 'ETH', user, balance: ethers.utils.parseEther('50') });
			}
		}

		connectContracts({ ctx });

		await updateExchangeRatesIfNeeded({ ctx });
	});
}

function bootstrapL2({ ctx }) {
	before('bootstrap layer 2 instance', async () => {
		ctx.useOvm = true;
<<<<<<< HEAD

		ctx.provider = _setupProvider({ url: `${hre.config.providerUrl}:${hre.config.providerPort}` });
		ctx.provider.getGasPrice = () => ethers.BigNumber.from('0');

=======
		ctx.l1mock = { useOvm: false };

		/*
		 * We also bootstrap an L1 provider on the assumption that the L2 integration tests
		 * are running against an Optimism ops tool.
		 * The L1 provider allows us to indirectly fast forward the L2 chain by fast forwarding
		 * the L1 chain and waiting for the L2 chain to sync.
		 * Direct fast forwarding on the L2 chain is not possible because the rpc does not support
		 * the method evm_increaseTime.
		 * */
		ctx.l1mock.provider = _setupProvider({
			url: `${hre.config.providerUrl}:${hre.config.providerPortL1}`,
		});
		ctx.provider = _setupProvider({
			url: `${hre.config.providerUrl}:${hre.config.providerPortL2}`,
		});
		ctx.provider.getGasPrice = () => ethers.BigNumber.from('0');

		await loadUsers({ ctx: ctx.l1mock });
>>>>>>> b797af67
		await loadUsers({ ctx });

		connectContracts({ ctx });

<<<<<<< HEAD
		await updateExchangeRatesIfNeeded({ ctx, forceUpdate: true });
=======
		await updateExchangeRatesIfNeeded({ ctx });
>>>>>>> b797af67

		await ensureBalance({
			ctx,
			symbol: 'SNX',
			user: ctx.users.owner,
			balance: ethers.utils.parseEther('1000000'),
		});
<<<<<<< HEAD
=======

		startOpsHeartbeat({
			l1Wallet: ctx.l1mock.users.user9,
			l2Wallet: ctx.users.user9,
		});
>>>>>>> b797af67
	});
}

function bootstrapDual({ ctx }) {
	before('bootstrap layer 1 and layer 2 intances', async () => {
		ctx.l1 = { useOvm: false };
		ctx.l2 = { useOvm: true };

		ctx.l2.l1 = ctx.l1;
<<<<<<< HEAD

		ctx.l1.provider = _setupProvider({
			url: `${hre.config.providerUrl}:${hre.config.providerPortL1}`,
		});
		ctx.l2.provider = _setupProvider({
			url: `${hre.config.providerUrl}:${hre.config.providerPortL2}`,
		});
		ctx.l2.provider.getGasPrice = () => ethers.BigNumber.from('0');

		const response = await axios.get(`${hre.config.providerUrl}:8080/addresses.json`);
		const addresses = response.data;
		ctx.watcher = new Watcher({
			l1: {
				provider: ctx.l1.provider,
				messengerAddress: addresses['Proxy__OVM_L1CrossDomainMessenger'],
			},
			l2: {
				provider: ctx.l2.provider,
				messengerAddress: '0x4200000000000000000000000000000000000007',
			},
		});
		ctx.l1.watcher = ctx.l2.watcher = ctx.watcher;

=======

		ctx.l1.provider = _setupProvider({
			url: `${hre.config.providerUrl}:${hre.config.providerPortL1}`,
		});
		ctx.l2.provider = _setupProvider({
			url: `${hre.config.providerUrl}:${hre.config.providerPortL2}`,
		});
		ctx.l2.provider.getGasPrice = () => ethers.BigNumber.from('0');

		await setupOptimismWatchers({ ctx, providerUrl: hre.config.providerUrl });

>>>>>>> b797af67
		await loadUsers({ ctx: ctx.l1 });
		await loadUsers({ ctx: ctx.l2 });

		connectContracts({ ctx: ctx.l1 });
		connectContracts({ ctx: ctx.l2 });

		await updateExchangeRatesIfNeeded({ ctx: ctx.l1 });
<<<<<<< HEAD
		await updateExchangeRatesIfNeeded({ ctx: ctx.l2, forceUpdate: true });
=======
		await updateExchangeRatesIfNeeded({ ctx: ctx.l2 });
>>>>>>> b797af67

		await approveBridge({ ctx: ctx.l1, amount: ethers.utils.parseEther('100000000') });

		await ensureBalance({
			ctx: ctx.l2,
			symbol: 'SNX',
			user: ctx.l2.users.owner,
			balance: ethers.utils.parseEther('1000000'),
		});
<<<<<<< HEAD
=======

		startOpsHeartbeat({
			l1Wallet: ctx.l1.users.user9,
			l2Wallet: ctx.l2.users.user9,
		});
>>>>>>> b797af67
	});
}

function _setupProvider({ url }) {
	return new ethers.providers.JsonRpcProvider({
		url,
<<<<<<< HEAD
=======
		pollingInterval: 50,
>>>>>>> b797af67
		timeout: 600000,
	});
}

module.exports = {
	bootstrapL1,
	bootstrapL2,
	bootstrapDual,
};<|MERGE_RESOLUTION|>--- conflicted
+++ resolved
@@ -4,12 +4,8 @@
 const { connectContracts } = require('./contracts');
 const { updateExchangeRatesIfNeeded } = require('./rates');
 const { ensureBalance } = require('./balances');
-<<<<<<< HEAD
-const { approveBridge } = require('./bridge');
-=======
 const { setupOptimismWatchers, approveBridge } = require('./optimism');
 const { startOpsHeartbeat } = require('./optimism-temp');
->>>>>>> b797af67
 
 function bootstrapL1({ ctx }) {
 	before('bootstrap layer 1 instance', async () => {
@@ -34,12 +30,6 @@
 function bootstrapL2({ ctx }) {
 	before('bootstrap layer 2 instance', async () => {
 		ctx.useOvm = true;
-<<<<<<< HEAD
-
-		ctx.provider = _setupProvider({ url: `${hre.config.providerUrl}:${hre.config.providerPort}` });
-		ctx.provider.getGasPrice = () => ethers.BigNumber.from('0');
-
-=======
 		ctx.l1mock = { useOvm: false };
 
 		/*
@@ -59,16 +49,11 @@
 		ctx.provider.getGasPrice = () => ethers.BigNumber.from('0');
 
 		await loadUsers({ ctx: ctx.l1mock });
->>>>>>> b797af67
 		await loadUsers({ ctx });
 
 		connectContracts({ ctx });
 
-<<<<<<< HEAD
 		await updateExchangeRatesIfNeeded({ ctx, forceUpdate: true });
-=======
-		await updateExchangeRatesIfNeeded({ ctx });
->>>>>>> b797af67
 
 		await ensureBalance({
 			ctx,
@@ -76,14 +61,11 @@
 			user: ctx.users.owner,
 			balance: ethers.utils.parseEther('1000000'),
 		});
-<<<<<<< HEAD
-=======
 
 		startOpsHeartbeat({
 			l1Wallet: ctx.l1mock.users.user9,
 			l2Wallet: ctx.users.user9,
 		});
->>>>>>> b797af67
 	});
 }
 
@@ -93,31 +75,6 @@
 		ctx.l2 = { useOvm: true };
 
 		ctx.l2.l1 = ctx.l1;
-<<<<<<< HEAD
-
-		ctx.l1.provider = _setupProvider({
-			url: `${hre.config.providerUrl}:${hre.config.providerPortL1}`,
-		});
-		ctx.l2.provider = _setupProvider({
-			url: `${hre.config.providerUrl}:${hre.config.providerPortL2}`,
-		});
-		ctx.l2.provider.getGasPrice = () => ethers.BigNumber.from('0');
-
-		const response = await axios.get(`${hre.config.providerUrl}:8080/addresses.json`);
-		const addresses = response.data;
-		ctx.watcher = new Watcher({
-			l1: {
-				provider: ctx.l1.provider,
-				messengerAddress: addresses['Proxy__OVM_L1CrossDomainMessenger'],
-			},
-			l2: {
-				provider: ctx.l2.provider,
-				messengerAddress: '0x4200000000000000000000000000000000000007',
-			},
-		});
-		ctx.l1.watcher = ctx.l2.watcher = ctx.watcher;
-
-=======
 
 		ctx.l1.provider = _setupProvider({
 			url: `${hre.config.providerUrl}:${hre.config.providerPortL1}`,
@@ -129,7 +86,6 @@
 
 		await setupOptimismWatchers({ ctx, providerUrl: hre.config.providerUrl });
 
->>>>>>> b797af67
 		await loadUsers({ ctx: ctx.l1 });
 		await loadUsers({ ctx: ctx.l2 });
 
@@ -137,11 +93,7 @@
 		connectContracts({ ctx: ctx.l2 });
 
 		await updateExchangeRatesIfNeeded({ ctx: ctx.l1 });
-<<<<<<< HEAD
 		await updateExchangeRatesIfNeeded({ ctx: ctx.l2, forceUpdate: true });
-=======
-		await updateExchangeRatesIfNeeded({ ctx: ctx.l2 });
->>>>>>> b797af67
 
 		await approveBridge({ ctx: ctx.l1, amount: ethers.utils.parseEther('100000000') });
 
@@ -151,24 +103,18 @@
 			user: ctx.l2.users.owner,
 			balance: ethers.utils.parseEther('1000000'),
 		});
-<<<<<<< HEAD
-=======
 
 		startOpsHeartbeat({
 			l1Wallet: ctx.l1.users.user9,
 			l2Wallet: ctx.l2.users.user9,
 		});
->>>>>>> b797af67
 	});
 }
 
 function _setupProvider({ url }) {
 	return new ethers.providers.JsonRpcProvider({
 		url,
-<<<<<<< HEAD
-=======
 		pollingInterval: 50,
->>>>>>> b797af67
 		timeout: 600000,
 	});
 }
