const hre = require('hardhat');
const ethers = require('ethers');
const axios = require('axios');
const { loadUsers } = require('./users');
const { Watcher } = require('@eth-optimism/watcher');
const { connectContracts } = require('./contracts');
const { updateExchangeRatesIfNeeded } = require('./rates');
const { ensureBalance } = require('./balances');
const { approveBridge } = require('./bridge');

function bootstrapL1({ ctx }) {
	before('bootstrap layer 1 instance', async () => {
		ctx.useOvm = false;
		ctx.fork = hre.config.fork;

		ctx.provider = _setupProvider({ url: `${hre.config.providerUrl}:${hre.config.providerPort}` });

		await loadUsers({ ctx });
		if (ctx.fork) {
			for (const user of Object.values(ctx.users)) {
				await ensureBalance({ ctx, symbol: 'ETH', user, balance: ethers.utils.parseEther('50') });
			}
		}

		connectContracts({ ctx });

		await updateExchangeRatesIfNeeded({ ctx });
	});
}

function bootstrapL2({ ctx }) {
	before('bootstrap layer 2 instance', async () => {
		ctx.useOvm = true;

		ctx.provider = _setupProvider({ url: `${hre.config.providerUrl}:${hre.config.providerPort}` });
<<<<<<< HEAD
		if (ctx.provider.pollingInterval) {
			// L2 mines very quickly. For non-websocket providers, we set the polling interval
			// to match this speed of block production.
			ctx.provider.pollingInterval = 1;
		}
=======
>>>>>>> 0991dc9a
		ctx.provider.getGasPrice = () => ethers.BigNumber.from('0');

		await loadUsers({ ctx });

		connectContracts({ ctx });

		await updateExchangeRatesIfNeeded({ ctx, forceUpdate: true });

		await ensureBalance({
			ctx,
			symbol: 'SNX',
			user: ctx.users.owner,
			balance: ethers.utils.parseEther('1000000'),
		});
	});
}

function bootstrapDual({ ctx }) {
	before('bootstrap layer 1 and layer 2 intances', async () => {
		ctx.l1 = { useOvm: false };
		ctx.l2 = { useOvm: true };

		ctx.l2.l1 = ctx.l1;

		ctx.l1.provider = _setupProvider({
			url: `${hre.config.providerUrl}:${hre.config.providerPortL1}`,
		});
		ctx.l2.provider = _setupProvider({
			url: `${hre.config.providerUrl}:${hre.config.providerPortL2}`,
		});
		ctx.l2.provider.getGasPrice = () => ethers.BigNumber.from('0');
		if (ctx.l2.provider.pollingInterval) {
			ctx.l2.provider.pollingInterval = 1;
		}

		const response = await axios.get(`${hre.config.providerUrl}:8080/addresses.json`);
		const addresses = response.data;
		ctx.watcher = new Watcher({
			l1: {
				provider: ctx.l1.provider,
				messengerAddress: addresses['Proxy__OVM_L1CrossDomainMessenger'],
			},
			l2: {
				provider: ctx.l2.provider,
				messengerAddress: '0x4200000000000000000000000000000000000007',
			},
		});
		ctx.l1.watcher = ctx.l2.watcher = ctx.watcher;

		await loadUsers({ ctx: ctx.l1 });
		await loadUsers({ ctx: ctx.l2 });

		connectContracts({ ctx: ctx.l1 });
		connectContracts({ ctx: ctx.l2 });

		await updateExchangeRatesIfNeeded({ ctx: ctx.l1 });
		await updateExchangeRatesIfNeeded({ ctx: ctx.l2, forceUpdate: true });

		await approveBridge({ ctx: ctx.l1, amount: ethers.utils.parseEther('100000000') });

		await ensureBalance({
			ctx: ctx.l2,
			symbol: 'SNX',
			user: ctx.l2.users.owner,
			balance: ethers.utils.parseEther('1000000'),
		});
	});
}

function _setupProvider({ url }) {
	return new ethers.providers.JsonRpcProvider({
		url,
		timeout: 600000,
	});
}

module.exports = {
	bootstrapL1,
	bootstrapL2,
	bootstrapDual,
};<|MERGE_RESOLUTION|>--- conflicted
+++ resolved
@@ -33,14 +33,6 @@
 		ctx.useOvm = true;
 
 		ctx.provider = _setupProvider({ url: `${hre.config.providerUrl}:${hre.config.providerPort}` });
-<<<<<<< HEAD
-		if (ctx.provider.pollingInterval) {
-			// L2 mines very quickly. For non-websocket providers, we set the polling interval
-			// to match this speed of block production.
-			ctx.provider.pollingInterval = 1;
-		}
-=======
->>>>>>> 0991dc9a
 		ctx.provider.getGasPrice = () => ethers.BigNumber.from('0');
 
 		await loadUsers({ ctx });
@@ -72,9 +64,6 @@
 			url: `${hre.config.providerUrl}:${hre.config.providerPortL2}`,
 		});
 		ctx.l2.provider.getGasPrice = () => ethers.BigNumber.from('0');
-		if (ctx.l2.provider.pollingInterval) {
-			ctx.l2.provider.pollingInterval = 1;
-		}
 
 		const response = await axios.get(`${hre.config.providerUrl}:8080/addresses.json`);
 		const addresses = response.data;
