const ethers = require('ethers');
const { assert } = require('../../contracts/common');

const { addAggregatorAndSetRate } = require('../utils/rates');
const { ensureBalance } = require('../utils/balances');

// convenience methods
const toUnit = v => ethers.utils.parseUnits(v.toString());
const unit = toUnit(1);
const toBN = v => ethers.BigNumber.from(v.toString());
const divideDecimal = (a, b) => a.mul(unit).div(b);
const multiplyDecimal = (a, b) => a.mul(b).div(unit);

const proxiedContract = (proxy, abi, user) => {
	return new ethers.Contract(proxy.address, abi, user);
};

const unifyAbis = implementations => {
	const fullAbi = [];
	for (const implementation of implementations) {
		if (!implementation || !implementation.interface) {
			continue;
		}
		for (const fragment of implementation.interface.format(ethers.FormatTypes)) {
			if (!fullAbi.includes(fragment)) {
				fullAbi.push(fragment);
			}
		}
	}
	return fullAbi;
};

function itCanTrade({ ctx }) {
	describe('opening positions', function() {
		this.retries(0);

		const sUSDAmount = ethers.utils.parseEther('100000');

		let someUser, otherUser;
		let FuturesMarketManager,
			FuturesMarketSettings,
			PerpsV2MarketSettings,
			PerpsV2MarketData,
			PerpsV2MarketBTC,
			PerpsV2MarketImplETHPERP,
			PerpsV2DelayedOrderETHPERP,
			PerpsV2OffchainDelayedOrderETHPERP,
			PerpsV2MarketViewsETHPERP,
			PerpsV2ProxyETHPERP,
			FuturesMarketBTC,
			ExchangeRates,
			SynthsUSD;

		before('target contracts and users', () => {
			({
				FuturesMarketManager,
				FuturesMarketSettings,
				PerpsV2MarketSettings,
				PerpsV2MarketData,
				PerpsV2MarketETHPERP: PerpsV2MarketImplETHPERP,
				PerpsV2DelayedOrderETHPERP,
				PerpsV2OffchainDelayedOrderETHPERP,
				PerpsV2MarketViewsETHPERP,
				PerpsV2ProxyETHPERP,
				FuturesMarketBTC,
				ExchangeRates,
				SynthsUSD,
			} = ctx.contracts);

			// owner = ctx.users.owner;
			someUser = ctx.users.someUser;
			otherUser = ctx.users.otherUser;

			const unifiedAbis = unifyAbis([
				PerpsV2MarketImplETHPERP,
				PerpsV2MarketViewsETHPERP,
				PerpsV2DelayedOrderETHPERP,
				PerpsV2OffchainDelayedOrderETHPERP,
			]);
			if (unifiedAbis && PerpsV2ProxyETHPERP) {
				PerpsV2MarketBTC = proxiedContract(PerpsV2ProxyETHPERP, unifiedAbis, someUser);
			}
		});

		before('ensure users have sUSD', async () => {
			await ensureBalance({ ctx, symbol: 'sUSD', user: someUser, balance: sUSDAmount });
		});

		after('reset the sUSD balance', async () => {
			await ensureBalance({ ctx, symbol: 'sUSD', user: someUser, balance: toBN(0) });
		});

		describe('position management', () => {
			let market, assetKey, marketKey, price, balance, posSize1x, debt, priceImpactDelta;
			const margin = toUnit('100');
			let skipTest;

			before('market and conditions', async () => {
				if (!PerpsV2MarketBTC) {
					// Since we are forking mainnet-ovm, if there's no market defined (before adding PerpsV2 to production), it will fail to find it.
					skipTest = true;
					return;
				}
				market = PerpsV2MarketBTC.connect(someUser);
				assetKey = await market.baseAsset();
				marketKey = await market.marketKey();
				price = await ExchangeRates.rateForCurrency(assetKey);
				balance = await SynthsUSD.balanceOf(someUser.address);
				posSize1x = divideDecimal(margin, price);
				priceImpactDelta = toUnit('0.5'); // 500bps (high bps to avoid affecting unrelated tests)
			});

			it('user can transferMargin and withdraw it', async () => {
				if (skipTest) {
					return;
				}
				// transfer
				await market.transferMargin(margin);
				assert.bnEqual(await SynthsUSD.balanceOf(someUser.address), balance.sub(margin));

				// withdraw
				await (await market.withdrawAllMargin()).wait();
				const withdrawBalance = await SynthsUSD.balanceOf(someUser.address);
				assert.bnEqual(withdrawBalance, balance);
			});

			describe('with funded margin', () => {
				const largerMargin = margin.mul(50); // 50k
				before('fund margin', async () => {
					if (skipTest) {
						return;
					}
					({ debt } = await FuturesMarketManager.totalDebt());
					await (await market.transferMargin(largerMargin)).wait();
				});

<<<<<<< HEAD
				it('perpsV2 debt increases roughly by the margin deposit', async () => {
=======
				it('perps debt increases roughly by the margin deposit', async () => {
					if (skipTest) {
						return;
					}
>>>>>>> 639d11fe
					const res = await FuturesMarketManager.totalDebt();
					assert.bnClose(
						res.debt.toString(),
						debt.add(largerMargin).toString(),
						// time passage causes funding changes which can amount to several $ per second, depending
						// on market conditions at the time (for fork tests)
						// since the deposit is 50000$, change within 500$ is a sufficient test of the debt being updated
						toUnit(500).toString()
					);
				});

				it('user can open and close position', async () => {
					if (skipTest) {
						return;
					}
					// open position
					const initialMargin = (await market.positions(someUser.address)).margin;
					await market.modifyPosition(posSize1x, priceImpactDelta);

					const position = await market.positions(someUser.address);
					assert.bnGt(initialMargin, position.margin); // fee was taken
					assert.bnGt(position.margin, multiplyDecimal(initialMargin, toUnit(0.99))); // within 1%
					assert.bnEqual(position.size, posSize1x); // right position size

					// close
					await (await market.closePosition(priceImpactDelta)).wait();
					assert.bnEqual((await market.positions(someUser.address)).size, 0); // no position
				});

				it('user can modifyPosition to short', async () => {
					if (skipTest) {
						return;
					}
					const size = multiplyDecimal(posSize1x, toUnit('-5'));

					await market.modifyPosition(size, priceImpactDelta);
					const position = await market.positions(someUser.address);
					assert.bnEqual(position.size, size); // right position size

					// close
					await market.closePosition(priceImpactDelta);
				});

				describe('existing position', () => {
					before('with slightly under max leverage', async () => {
						if (skipTest) {
							return;
						}
						// reset to known margin
						await market.withdrawAllMargin();
						await market.transferMargin(margin);

						// lever up
						const maxLeverage = await PerpsV2MarketSettings.maxLeverage(marketKey);

						// can't use the _full_ max leverage because of priceImpactDelta. it must be a little below to account
						// for the premium if this is increasing the skew (which this test case it is).
						//
						// maxLeverage = 10x
						// price       = 1
						// margin      = 100
						//
						// size        = margin * price
						//             = 100 * 1       (1x) = 100
						//             = 100 * 1 * 10 (10x) = 1000
						//
						// however, opening a position with this will incur a premium of 0.01 (fillPrice = 1.01).
						//
						// size = margin * price
						//      = 100 * 1.01 * 10 (10x)
						//      = 1010
						//
						// causing a MaxLeverageExceeded error. we lower the multiple by 0.5 to stay within maxLev
						const size = multiplyDecimal(posSize1x, maxLeverage.sub(toUnit('0.5')));

						await market.modifyPosition(size, priceImpactDelta);
					});

					before('if new aggregator is set and price drops 20%', async () => {
						if (skipTest) {
							return;
						}
						const newRate = multiplyDecimal(price, toUnit(0.8)); // 20% drop
						await addAggregatorAndSetRate({ ctx, currencyKey: assetKey, rate: newRate });
					});

					it('user cannot withdraw or modify position', async () => {
						if (skipTest) {
							return;
						}
						// cannot withdraw
						await assert.revert(market.transferMargin(toBN(-1)), 'Insufficient margin');

						// cannot modify
						await assert.revert(
							market.modifyPosition(toBN(-1), priceImpactDelta),
							'can be liquidated'
						);

						// cannot close
						await assert.revert(market.closePosition(priceImpactDelta), 'can be liquidated');
					});

					it('position can be liquidated by another user', async () => {
						if (skipTest) {
							return;
						}

						// can liquidate view
						assert.ok(await market.canLiquidate(someUser.address));

						// liquidation tx
						const otherCaller = PerpsV2MarketBTC.connect(otherUser);
						await (await otherCaller.liquidatePosition(someUser.address)).wait(); // wait for views to be correct

						// position: rekt
						const pos = await market.positions(someUser.address);
						assert.bnEqual(pos.size, 0);
						assert.bnEqual(pos.margin, 0);
					});
				});
			});
		});

		describe('markets and parameters', () => {
			let allMarketsAddresses, allSummaries, allMarkets, assetKeys, marketKeys;
			const marketKeyIsV2 = [];

			before('market and conditions', async () => {
				allMarketsAddresses = await FuturesMarketManager['allMarkets()']();
				allSummaries = await PerpsV2MarketData.allMarketSummaries();

				// get market contracts
				allMarkets = [];
				for (const marketAddress of allMarketsAddresses) {
<<<<<<< HEAD
					// this assumes all markets have the same source and abi, which
					// may not be true when a migration to new perpsV2 version happens
=======
					// this assumes all markets have the same source and abi, which may not be true when a migration to new futures version happens since it's used to get basic, common params, we use a v1 market here to get the interface
>>>>>>> 639d11fe
					allMarkets.push(
						new ethers.Contract(marketAddress, FuturesMarketBTC.interface, ctx.provider)
					);
				}

				// get asset and market keys
				assetKeys = [];
				marketKeys = [];
				for (const someMarket of allMarkets) {
					assetKeys.push(await someMarket.baseAsset());
					const marketKey = await someMarket.marketKey();
					marketKeys.push(marketKey);
					const marketSummary = await FuturesMarketManager.marketSummaries([someMarket.address]);
					marketKeyIsV2[marketKey] = marketSummary[0].proxied;
				}
			});

			it('number of markets and summaries', async () => {
				assert.ok(allMarketsAddresses.length >= 2);
				assert.ok(allMarketsAddresses.length === allSummaries.length);
			});

			it('assets are unique and have valid rates', async () => {
				// ensure all assets are unique, this will not be true in case of migration to
				// newer version of perpsV2 markets, but is a good check for all cases
				// to ensure no market is being duplicated / redeployed etc
				// assert.ok(new Set(assetKeys).size === assetKeys.length);

				// this should be true always as the keys are keys into a mapping
				assert.ok(new Set(marketKeys).size === marketKeys.length);

				for (const assetKey of assetKeys) {
					const res = await ExchangeRates.rateAndInvalid(assetKey);
					assert.bnGt(res.rate, 0);
					assert.notOk(res.invalid);
				}
			});

			it(`per market parameters make sense`, async () => {
				for (const marketKey of marketKeys) {
					// leverage
					const maxLeverage = marketKeyIsV2[marketKey]
						? await PerpsV2MarketSettings.maxLeverage(marketKey)
						: await FuturesMarketSettings.maxLeverage(marketKey);
					assert.bnGt(maxLeverage, toUnit(1));
					assert.bnLt(maxLeverage, toUnit(100));

					const maxMarketValue = marketKeyIsV2[marketKey]
						? await PerpsV2MarketSettings.maxMarketValue(marketKey)
						: await FuturesMarketSettings.maxMarketValueUSD(marketKey);
					assert.bnLt(maxMarketValue, toUnit(100000000));

					const skewScale = marketKeyIsV2[marketKey]
						? await PerpsV2MarketSettings.skewScale(marketKey)
						: await FuturesMarketSettings.skewScaleUSD(marketKey);
					// not too small, may not be true for a deprecated (winding down) market
					assert.bnGt(skewScale, toUnit(1));
				}
			});

			it(`global parameters make sense`, async () => {
				// minKeeperFee
				const minKeeperFee = await PerpsV2MarketSettings.minKeeperFee();
				assert.bnGte(minKeeperFee, toUnit(1));
				assert.bnLt(minKeeperFee, toUnit(100));

				// minInitialMargin
				const minInitialMargin = await PerpsV2MarketSettings.minInitialMargin();
				assert.bnGt(minInitialMargin, toUnit(1));
				assert.bnLt(minInitialMargin, toUnit(200));
			});
		});
	});
}

module.exports = {
	itCanTrade,
};<|MERGE_RESOLUTION|>--- conflicted
+++ resolved
@@ -134,14 +134,10 @@
 					await (await market.transferMargin(largerMargin)).wait();
 				});
 
-<<<<<<< HEAD
-				it('perpsV2 debt increases roughly by the margin deposit', async () => {
-=======
 				it('perps debt increases roughly by the margin deposit', async () => {
 					if (skipTest) {
 						return;
 					}
->>>>>>> 639d11fe
 					const res = await FuturesMarketManager.totalDebt();
 					assert.bnClose(
 						res.debt.toString(),
@@ -277,12 +273,7 @@
 				// get market contracts
 				allMarkets = [];
 				for (const marketAddress of allMarketsAddresses) {
-<<<<<<< HEAD
-					// this assumes all markets have the same source and abi, which
-					// may not be true when a migration to new perpsV2 version happens
-=======
 					// this assumes all markets have the same source and abi, which may not be true when a migration to new futures version happens since it's used to get basic, common params, we use a v1 market here to get the interface
->>>>>>> 639d11fe
 					allMarkets.push(
 						new ethers.Contract(marketAddress, FuturesMarketBTC.interface, ctx.provider)
 					);
@@ -307,7 +298,7 @@
 
 			it('assets are unique and have valid rates', async () => {
 				// ensure all assets are unique, this will not be true in case of migration to
-				// newer version of perpsV2 markets, but is a good check for all cases
+				// newer version of futures markets, but is a good check for all cases
 				// to ensure no market is being duplicated / redeployed etc
 				// assert.ok(new Set(assetKeys).size === assetKeys.length);
 
