const ethers = require('ethers');
const chalk = require('chalk');
const {
	utils: { parseEther },
} = ethers;
const { approveIfNeeded } = require('../utils/approve');
const { assert } = require('../../contracts/common');
const { toBytes32 } = require('../../../index');
const { getLoan, getShortInteractionDelay, setShortInteractionDelay } = require('../utils/loans');
const { ensureBalance } = require('../utils/balances');
const { exchangeSynths } = require('../utils/exchanging');
const { updateCache } = require('../utils/rates');
const { skipWaitingPeriod } = require('../utils/skip');

function itCanOpenAndCloseShort({ ctx }) {
	describe('shorting', () => {
		const amountOfsUSDRequired = parseEther('2000'); // sUSD
		const amountToDeposit = parseEther('1000'); // sUSD
		const amountToBorrow = parseEther('0.000001'); // sETH
		const amountToExchange = parseEther('100'); // sUSD

		let user;
		let CollateralShort, Synthetix, SynthsUSD, interactionDelay;

		before('target contracts and users', () => {
			({ CollateralShort, Synthetix, SynthsUSD } = ctx.contracts);

			user = ctx.users.someUser;

			CollateralShort = CollateralShort.connect(user);
			Synthetix = Synthetix.connect(user);
		});

<<<<<<< HEAD
		before('ensure user should have sUSD', async () => {
			await ensureBalance({ ctx, symbol: 'sUSD', user, balance: amountOfsUSDRequired });
		});

		before('ensure sETH supply exists', async () => {
			// CollateralManager.getShortRate requires existing sETH else div by zero
			await exchangeSynths({
				ctx,
				src: 'sUSD',
				dest: 'sETH',
				amount: parseEther('1'),
				user: ctx.users.otherUser,
=======
		before('skip if opening shorts disabled', async function() {
			const canOpenLoans = await CollateralShort.canOpenLoans();

			if (!canOpenLoans) {
				console.log(chalk.yellow('> Skipping collateral checks because loan opening is closed.'));
				this.skip();
			}
		});

		describe('when opening is enabled', () => {
			before('ensure user should have sUSD', async () => {
				await ensureBalance({ ctx, symbol: 'sUSD', user, balance: amountOfsUSDRequired });
			});

			before('ensure sETH supply exists', async () => {
				// CollateralManager.getShortRate requires existing sETH else div by zero
				await exchangeSynths({
					ctx,
					src: 'sUSD',
					dest: 'sETH',
					amount: parseEther('1'),
					user: ctx.users.otherUser,
				});
			});

			before('skip waiting period by setting interaction delay to zero', async () => {
				interactionDelay = await getShortInteractionDelay({ ctx });

				await setShortInteractionDelay({ ctx, delay: 0 });
>>>>>>> af2813c6
			});

<<<<<<< HEAD
		before('skip waiting period by setting interaction delay to zero', async () => {
			interactionDelay = await getShortInteractionDelay({ ctx });

			await setShortInteractionDelay({ ctx, delay: 0 });
		});

		after('restore waiting period', async () => {
			await setShortInteractionDelay({ ctx, delay: interactionDelay });
		});

		describe('open, close, deposit, withdraw, and draw a short', async () => {
			let tx, loan, loanId;

			describe('open a loan, deposit and withdraw collateral, draw, and close the loan', () => {
				before('skip if max borrowing power reached', async function() {
					const maxBorrowingPower = await CollateralShort.maxLoan(
						amountToDeposit,
						toBytes32('sETH')
					);
					const maxBorrowingPowerReached = maxBorrowingPower <= amountToBorrow;

					if (maxBorrowingPowerReached) {
						console.log(
							chalk.yellow(
								'> Skipping collateral checks because max borrowing power has been reached.'
							)
						);
						this.skip();
					}
				});

				before('approve the synths for collateral short', async () => {
					await approveIfNeeded({
						token: SynthsUSD,
						owner: user,
						beneficiary: CollateralShort,
						amount: amountOfsUSDRequired,
=======
			after('restore waiting period', async () => {
				await setShortInteractionDelay({ ctx, delay: interactionDelay });
			});

			describe('open, close, deposit, withdraw, and draw a short', async () => {
				let tx, loan, loanId;

				describe('open a loan, deposit and withdraw collateral, draw, and close the loan', () => {
					before('skip if max borrowing power reached', async function() {
						const maxBorrowingPower = await CollateralShort.maxLoan(
							amountToDeposit,
							toBytes32('sETH')
						);
						const maxBorrowingPowerReached = maxBorrowingPower <= amountToBorrow;

						if (maxBorrowingPowerReached) {
							console.log(
								chalk.yellow(
									'> Skipping collateral checks because max borrowing power has been reached.'
								)
							);
							this.skip();
						}
>>>>>>> af2813c6
					});

<<<<<<< HEAD
				before('open the loan', async () => {
					tx = await CollateralShort.open(amountToDeposit, amountToBorrow, toBytes32('sETH'));

					const { events } = await tx.wait();

					const event = events.find(l => l.event === 'LoanCreated');
					loanId = event.args.id;

					loan = await getLoan({ ctx, id: loanId, user });
				});

				before('deposit more collateral (doubling it)', async () => {
					assert.bnEqual(loan.collateral, amountToDeposit);
					tx = await CollateralShort.deposit(user.address, loanId, amountToDeposit);

					const { events } = await tx.wait();

					const event = events.find(l => l.event === 'CollateralDeposited');
					loanId = event.args.id;

					loan = await getLoan({ ctx, id: loanId, user });
					assert.bnEqual(loan.collateral, amountToDeposit.mul(2));
				});

				before('withdraw some collateral (removing the added double)', async () => {
					tx = await CollateralShort.withdraw(loanId, amountToDeposit);

					const { events } = await tx.wait();

					const event = events.find(l => l.event === 'CollateralWithdrawn');
					loanId = event.args.id;

					loan = await getLoan({ ctx, id: loanId, user });
					assert.bnEqual(loan.collateral, amountToDeposit);
				});

				before('draw down the loan (doubling it)', async () => {
					assert.bnEqual(loan.amount, amountToBorrow);
					tx = await CollateralShort.draw(loanId, amountToBorrow);

					const { events } = await tx.wait();

					const event = events.find(l => l.event === 'LoanDrawnDown');
					loanId = event.args.id;

					loan = await getLoan({ ctx, id: loanId, user });
					assert.bnEqual(loan.amount, amountToBorrow.mul(2));
				});

				it('shows the loan amount and collateral are correct', async () => {
					assert.bnEqual(loan.amount, amountToBorrow.mul(2));
					assert.bnEqual(loan.collateral, amountToDeposit);
				});

				describe('closing a loan', () => {
					before('exchange synths', async () => {
						await exchangeSynths({
							ctx,
							src: 'sUSD',
							dest: 'sETH',
							amount: amountToExchange,
							user,
						});
					});

					before('skip waiting period', async () => {
						// Ignore settlement period for sUSD --> sETH closing the loan
						await skipWaitingPeriod({ ctx });
					});

					before('settle', async () => {
						const tx = await Synthetix.settle(toBytes32('sETH'));
						await tx.wait();
					});

					before('close the loan', async () => {
						tx = await CollateralShort.close(loanId);

						const { events } = await tx.wait();

						const event = events.find(l => l.event === 'LoanClosed');
						loanId = event.args.id;

						loan = await getLoan({ ctx, id: loanId, user });
=======
					before('approve the synths for collateral short', async () => {
						await approveIfNeeded({
							token: SynthsUSD,
							owner: user,
							beneficiary: CollateralShort,
							amount: amountOfsUSDRequired,
						});
					});

					before('open the loan', async () => {
						tx = await CollateralShort.open(amountToDeposit, amountToBorrow, toBytes32('sETH'));

						const { events } = await tx.wait();

						const event = events.find(l => l.event === 'LoanCreated');
						loanId = event.args.id;

						loan = await getLoan({ ctx, id: loanId, user });
					});

					before('deposit more collateral (doubling it)', async () => {
						assert.bnEqual(loan.collateral, amountToDeposit);
						tx = await CollateralShort.deposit(user.address, loanId, amountToDeposit);

						const { events } = await tx.wait();

						const event = events.find(l => l.event === 'CollateralDeposited');
						loanId = event.args.id;

						loan = await getLoan({ ctx, id: loanId, user });
						assert.bnEqual(loan.collateral, amountToDeposit.mul(2));
					});

					before('withdraw some collateral (removing the added double)', async () => {
						tx = await CollateralShort.withdraw(loanId, amountToDeposit);

						const { events } = await tx.wait();

						const event = events.find(l => l.event === 'CollateralWithdrawn');
						loanId = event.args.id;

						loan = await getLoan({ ctx, id: loanId, user });
						assert.bnEqual(loan.collateral, amountToDeposit);
					});

					before('draw down the loan (doubling it)', async () => {
						assert.bnEqual(loan.amount, amountToBorrow);
						tx = await CollateralShort.draw(loanId, amountToBorrow);

						const { events } = await tx.wait();

						const event = events.find(l => l.event === 'LoanDrawnDown');
						loanId = event.args.id;

						loan = await getLoan({ ctx, id: loanId, user });
						assert.bnEqual(loan.amount, amountToBorrow.mul(2));
>>>>>>> af2813c6
					});

					it('shows the loan amount and collateral are correct', async () => {
						assert.bnEqual(loan.amount, amountToBorrow.mul(2));
						assert.bnEqual(loan.collateral, amountToDeposit);
					});

					describe('closing a loan', () => {
						before('exchange synths', async () => {
							await updateCache({ ctx });

							await exchangeSynths({
								ctx,
								src: 'sUSD',
								dest: 'sETH',
								amount: amountToExchange,
								user,
							});
						});

						before('skip waiting period', async () => {
							// Ignore settlement period for sUSD --> sETH closing the loan
							await skipWaitingPeriod({ ctx });
						});

						before('settle', async () => {
							const tx = await Synthetix.settle(toBytes32('sETH'));
							await tx.wait();
						});

						before('close the loan', async () => {
							tx = await CollateralShort.close(loanId);

							const { events } = await tx.wait();

							const event = events.find(l => l.event === 'LoanClosed');
							loanId = event.args.id;

							loan = await getLoan({ ctx, id: loanId, user });
						});

						it('shows the loan amount is zero when closed', async () => {
							assert.bnEqual(loan.amount, '0');
						});
					});
				});
			});
		});
	});
}

module.exports = {
	itCanOpenAndCloseShort,
};<|MERGE_RESOLUTION|>--- conflicted
+++ resolved
@@ -31,20 +31,6 @@
 			Synthetix = Synthetix.connect(user);
 		});
 
-<<<<<<< HEAD
-		before('ensure user should have sUSD', async () => {
-			await ensureBalance({ ctx, symbol: 'sUSD', user, balance: amountOfsUSDRequired });
-		});
-
-		before('ensure sETH supply exists', async () => {
-			// CollateralManager.getShortRate requires existing sETH else div by zero
-			await exchangeSynths({
-				ctx,
-				src: 'sUSD',
-				dest: 'sETH',
-				amount: parseEther('1'),
-				user: ctx.users.otherUser,
-=======
 		before('skip if opening shorts disabled', async function() {
 			const canOpenLoans = await CollateralShort.canOpenLoans();
 
@@ -74,48 +60,8 @@
 				interactionDelay = await getShortInteractionDelay({ ctx });
 
 				await setShortInteractionDelay({ ctx, delay: 0 });
->>>>>>> af2813c6
 			});
 
-<<<<<<< HEAD
-		before('skip waiting period by setting interaction delay to zero', async () => {
-			interactionDelay = await getShortInteractionDelay({ ctx });
-
-			await setShortInteractionDelay({ ctx, delay: 0 });
-		});
-
-		after('restore waiting period', async () => {
-			await setShortInteractionDelay({ ctx, delay: interactionDelay });
-		});
-
-		describe('open, close, deposit, withdraw, and draw a short', async () => {
-			let tx, loan, loanId;
-
-			describe('open a loan, deposit and withdraw collateral, draw, and close the loan', () => {
-				before('skip if max borrowing power reached', async function() {
-					const maxBorrowingPower = await CollateralShort.maxLoan(
-						amountToDeposit,
-						toBytes32('sETH')
-					);
-					const maxBorrowingPowerReached = maxBorrowingPower <= amountToBorrow;
-
-					if (maxBorrowingPowerReached) {
-						console.log(
-							chalk.yellow(
-								'> Skipping collateral checks because max borrowing power has been reached.'
-							)
-						);
-						this.skip();
-					}
-				});
-
-				before('approve the synths for collateral short', async () => {
-					await approveIfNeeded({
-						token: SynthsUSD,
-						owner: user,
-						beneficiary: CollateralShort,
-						amount: amountOfsUSDRequired,
-=======
 			after('restore waiting period', async () => {
 				await setShortInteractionDelay({ ctx, delay: interactionDelay });
 			});
@@ -139,95 +85,8 @@
 							);
 							this.skip();
 						}
->>>>>>> af2813c6
 					});
 
-<<<<<<< HEAD
-				before('open the loan', async () => {
-					tx = await CollateralShort.open(amountToDeposit, amountToBorrow, toBytes32('sETH'));
-
-					const { events } = await tx.wait();
-
-					const event = events.find(l => l.event === 'LoanCreated');
-					loanId = event.args.id;
-
-					loan = await getLoan({ ctx, id: loanId, user });
-				});
-
-				before('deposit more collateral (doubling it)', async () => {
-					assert.bnEqual(loan.collateral, amountToDeposit);
-					tx = await CollateralShort.deposit(user.address, loanId, amountToDeposit);
-
-					const { events } = await tx.wait();
-
-					const event = events.find(l => l.event === 'CollateralDeposited');
-					loanId = event.args.id;
-
-					loan = await getLoan({ ctx, id: loanId, user });
-					assert.bnEqual(loan.collateral, amountToDeposit.mul(2));
-				});
-
-				before('withdraw some collateral (removing the added double)', async () => {
-					tx = await CollateralShort.withdraw(loanId, amountToDeposit);
-
-					const { events } = await tx.wait();
-
-					const event = events.find(l => l.event === 'CollateralWithdrawn');
-					loanId = event.args.id;
-
-					loan = await getLoan({ ctx, id: loanId, user });
-					assert.bnEqual(loan.collateral, amountToDeposit);
-				});
-
-				before('draw down the loan (doubling it)', async () => {
-					assert.bnEqual(loan.amount, amountToBorrow);
-					tx = await CollateralShort.draw(loanId, amountToBorrow);
-
-					const { events } = await tx.wait();
-
-					const event = events.find(l => l.event === 'LoanDrawnDown');
-					loanId = event.args.id;
-
-					loan = await getLoan({ ctx, id: loanId, user });
-					assert.bnEqual(loan.amount, amountToBorrow.mul(2));
-				});
-
-				it('shows the loan amount and collateral are correct', async () => {
-					assert.bnEqual(loan.amount, amountToBorrow.mul(2));
-					assert.bnEqual(loan.collateral, amountToDeposit);
-				});
-
-				describe('closing a loan', () => {
-					before('exchange synths', async () => {
-						await exchangeSynths({
-							ctx,
-							src: 'sUSD',
-							dest: 'sETH',
-							amount: amountToExchange,
-							user,
-						});
-					});
-
-					before('skip waiting period', async () => {
-						// Ignore settlement period for sUSD --> sETH closing the loan
-						await skipWaitingPeriod({ ctx });
-					});
-
-					before('settle', async () => {
-						const tx = await Synthetix.settle(toBytes32('sETH'));
-						await tx.wait();
-					});
-
-					before('close the loan', async () => {
-						tx = await CollateralShort.close(loanId);
-
-						const { events } = await tx.wait();
-
-						const event = events.find(l => l.event === 'LoanClosed');
-						loanId = event.args.id;
-
-						loan = await getLoan({ ctx, id: loanId, user });
-=======
 					before('approve the synths for collateral short', async () => {
 						await approveIfNeeded({
 							token: SynthsUSD,
@@ -284,7 +143,6 @@
 
 						loan = await getLoan({ ctx, id: loanId, user });
 						assert.bnEqual(loan.amount, amountToBorrow.mul(2));
->>>>>>> af2813c6
 					});
 
 					it('shows the loan amount and collateral are correct', async () => {
