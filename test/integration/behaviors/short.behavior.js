--- conflicted
+++ resolved
@@ -40,12 +40,8 @@
 		});
 
 		before('ensure user should have sUSD', async () => {
-<<<<<<< HEAD
 			await CollateralManager.addCollaterals([CollateralShort.address]);
-			await ensureBalance({ ctx, symbol: 'sUSD', user, balance: parseEther('20000') });
-=======
 			await ensureBalance({ ctx, symbol: 'sUSD', user, balance: amountOfsUSDRequired });
->>>>>>> 2a3cd7e3
 		});
 
 		before('ensure sETH supply exists', async () => {
@@ -95,11 +91,7 @@
 						token: SynthsUSD,
 						owner: user,
 						beneficiary: CollateralShort,
-<<<<<<< HEAD
-						amount: parseEther('20000'), // sUSD
-=======
 						amount: amountOfsUSDRequired,
->>>>>>> 2a3cd7e3
 					});
 				});
 
@@ -122,13 +114,8 @@
 					const event = events.find(l => l.event === 'CollateralDeposited');
 					loanId = event.args.id;
 
-<<<<<<< HEAD
 					loan = await getLoan({ ctx, id: loanId, user });
-					assert.bnEqual(loan.collateral, parseEther('20000'));
-=======
-					loan = await CollateralStateShort.getLoan(user.address, loanId);
 					assert.bnEqual(loan.collateral, amountToDeposit.mul(2));
->>>>>>> 2a3cd7e3
 				});
 
 				before('withdraw some collateral (removing the added double)', async () => {
@@ -139,13 +126,8 @@
 					const event = events.find(l => l.event === 'CollateralWithdrawn');
 					loanId = event.args.id;
 
-<<<<<<< HEAD
 					loan = await getLoan({ ctx, id: loanId, user });
-					assert.bnEqual(loan.collateral, parseEther('15000'));
-=======
-					loan = await CollateralStateShort.getLoan(user.address, loanId);
 					assert.bnEqual(loan.collateral, amountToDeposit);
->>>>>>> 2a3cd7e3
 				});
 
 				before('draw down the loan (doubling it)', async () => {
@@ -157,13 +139,8 @@
 					const event = events.find(l => l.event === 'LoanDrawnDown');
 					loanId = event.args.id;
 
-<<<<<<< HEAD
 					loan = await getLoan({ ctx, id: loanId, user });
-					assert.bnEqual(loan.amount, parseEther('2'));
-=======
-					loan = await CollateralStateShort.getLoan(user.address, loanId);
 					assert.bnEqual(loan.amount, amountToBorrow.mul(2));
->>>>>>> 2a3cd7e3
 				});
 
 				it('shows the loan amount and collateral are correct', async () => {
