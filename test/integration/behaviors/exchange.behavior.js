--- conflicted
+++ resolved
@@ -2,11 +2,7 @@
 const { assert } = require('../../contracts/common');
 const { toBytes32 } = require('../../../index');
 const { ensureBalance } = require('../utils/balances');
-<<<<<<< HEAD
-const { ignoreWaitingPeriod } = require('../utils/exchanging');
-=======
 const { skipWaitingPeriod } = require('../utils/skip');
->>>>>>> b797af67
 
 function itCanExchange({ ctx }) {
 	describe('exchanging and settling', () => {
@@ -61,13 +57,9 @@
 			});
 
 			describe('when settle is called', () => {
-<<<<<<< HEAD
-				ignoreWaitingPeriod({ ctx });
-=======
 				before('skip waiting period', async () => {
 					await skipWaitingPeriod({ ctx });
 				});
->>>>>>> b797af67
 
 				before('settle', async () => {
 					const tx = await Synthetix.settle(toBytes32('sETH'));
