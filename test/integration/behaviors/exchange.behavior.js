--- conflicted
+++ resolved
@@ -15,17 +15,12 @@
 		before('target contracts and users', () => {
 			({ Synthetix, Exchanger, SynthsETH, SynthsUSD } = ctx.contracts);
 
-			owner = ctx.owner;
+			owner = ctx.users.owner;
 		});
 
-<<<<<<< HEAD
-		owner = ctx.users.owner;
-	});
-=======
 		before('ensure the owner has sUSD', async () => {
 			await ensureBalance({ ctx, symbol: 'sUSD', user: owner, balance: sUSDAmount });
 		});
->>>>>>> 786b3563
 
 		describe('when the owner exchanges sUSD to sETH', () => {
 			before('record balances', async () => {
