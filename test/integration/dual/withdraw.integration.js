--- conflicted
+++ resolved
@@ -3,11 +3,7 @@
 const hre = require('hardhat');
 const { assert } = require('../../contracts/common');
 const { bootstrapDual } = require('../utils/bootstrap');
-<<<<<<< HEAD
-const { finalizationOnL1 } = require('../utils/watchers');
-=======
 const { finalizationOnL1 } = require('../utils/optimism');
->>>>>>> b797af67
 
 describe('withdraw() integration tests (L1, L2)', () => {
 	const ctx = this;
