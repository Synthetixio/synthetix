--- conflicted
+++ resolved
@@ -47,12 +47,7 @@
 		before('create and append escrow entries', async () => {
 			user = ctx.l1.users.owner;
 
-<<<<<<< HEAD
-			if (!ctx.fork)
-				await RewardEscrowV2.connect(user).setPermittedEscrowCreator(user.address, true);
-=======
 			await RewardEscrowV2.connect(user).setPermittedEscrowCreator(user.address, true);
->>>>>>> 8147779b
 
 			escrowEntriesData = await appendEscrows({
 				ctx: ctx.l1,
