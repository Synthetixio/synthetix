--- conflicted
+++ resolved
@@ -1,72 +1,10 @@
 // const { artifacts } = require('hardhat');
 const { bootstrapL2 } = require('../utils/bootstrap');
 const { itCanWrapETH } = require('../behaviors/wrap.behavior');
-<<<<<<< HEAD
-=======
-const { ethers } = require('hardhat');
-
-const { toBytes32 } = require('../../../index');
-
-// Load Compiled
-const path = require('path');
-const {
-	constants: { BUILD_FOLDER },
-} = require('../../..');
-const buildPath = path.join(__dirname, '..', '..', '..', BUILD_FOLDER);
-const { loadCompiledFiles } = require('../../../publish/src/solidity');
-const { compiled } = loadCompiledFiles({ buildPath });
->>>>>>> 4c8503a4
 
 describe('WrapperFactory integration tests (L2)', () => {
 	const ctx = this;
 	bootstrapL2({ ctx });
-
-<<<<<<< HEAD
+  
 	itCanWrapETH({ ctx });
-=======
-	// deploy a test wrapper
-	const wrapperOptions = { Wrapper: null, Synth: null, Token: null };
-
-	before(async () => {
-		const WrapperFactory = ctx.contracts.WrapperFactory.connect(ctx.users.owner);
-
-		const wrapperCreatedEvent = new Promise((resolve, reject) => {
-			WrapperFactory.on('WrapperCreated', (token, currencyKey, wrapperAddress, event) => {
-				event.removeListener();
-
-				resolve({
-					token: token,
-					currencyKey: currencyKey,
-					wrapperAddress: wrapperAddress,
-				});
-			});
-
-			setTimeout(() => {
-				reject(new Error('timeout'));
-			}, 60000);
-		});
-
-		await WrapperFactory.createWrapper(
-			ctx.contracts.WETH.address,
-			toBytes32('sETH'),
-			toBytes32('SynthsETH')
-		);
-
-		const event = await wrapperCreatedEvent;
-
-		// extract address from events
-		const etherWrapperAddress = event.wrapperAddress;
-
-		ctx.contracts.Wrapper = new ethers.Contract(
-			etherWrapperAddress,
-			compiled.Wrapper.abi,
-			ctx.provider
-		);
-		wrapperOptions.Wrapper = ctx.contracts.Wrapper;
-		wrapperOptions.Synth = ctx.contracts.SynthsETH;
-		wrapperOptions.Token = ctx.contracts.WETH;
-	});
-
-	itCanWrapETH({ ctx, wrapperOptions });
->>>>>>> 4c8503a4
 });