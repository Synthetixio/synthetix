const ExchangeRates = artifacts.require('ExchangeRates');
const Escrow = artifacts.require('HavvenEscrow');
const Havven = artifacts.require('Havven');
const Nomin = artifacts.require('Nomin');

const {
	assertBNClose,
	assertUnitEqual,
	currentTime,
	fastForward,
	multiplyDecimal,
	divideDecimal,
	fromUnit,
	toUnit,
	ZERO_ADDRESS,
} = require('../utils/testUtils');

contract('Havven', async function(accounts) {
	const [nUSD, nAUD, nEUR, HAV, HDR, nXYZ] = ['nUSD', 'nAUD', 'nEUR', 'HAV', 'HDR', 'nXYZ'].map(
		web3.utils.asciiToHex
	);

	const [deployerAccount, owner, account1, account2, account3, account4] = accounts;

	let havven, exchangeRates, nUSDContract, nAUDContract;

	beforeEach(async function() {
		// Save ourselves from having to await deployed() in every single test.
		// We do this in a beforeEach instead of before to ensure we isolate
		// contract interfaces to prevent test bleed.
		exchangeRates = await ExchangeRates.deployed();

		havven = await Havven.deployed();
		nUSDContract = await Nomin.at(await havven.nomins(nUSD));
		nAUDContract = await Nomin.at(await havven.nomins(nAUD));

		// Send a price update to guarantee we're not stale.
		const oracle = await exchangeRates.oracle();
		const timestamp = await currentTime();

		await exchangeRates.updateRates(
			[nUSD, nAUD, nEUR, HAV],
			['1', '0.5', '1.25', '0.1'].map(toUnit),
			timestamp,
			{
				from: oracle,
			}
		);
	});

	it('should set constructor params on deployment', async function() {
		const instance = await Havven.new(account1, account2, account3, account4, ZERO_ADDRESS, {
			from: deployerAccount,
		});

		assert.equal(await instance.proxy(), account1);
		assert.equal(await instance.tokenState(), account2);
		assert.equal(await instance.owner(), account3);
		assert.equal(await instance.exchangeRates(), account4);
		// TODO: Fee period start time check
		// TODO: Last fee period start time check
	});

	it('should correctly upgrade from the previous nUSD contract deployment');

	it('should allow adding a Nomin contract', async function() {
		const previousNominCount = await havven.availableNominCount();

		const nomin = await Nomin.new(
			account1,
			account2,
			Havven.address,
			'Nomin XYZ',
			'nXYZ',
			owner,
			web3.utils.asciiToHex('nXYZ'),
			{ from: deployerAccount }
		);

		await havven.addNomin(nomin.address, { from: owner });

		// Assert that we've successfully added a Nomin
		assert.bnEqual(await havven.availableNominCount(), previousNominCount.add(web3.utils.toBN(1)));
		// Assert that it's at the end of the array
		assert.equal(await havven.availableNomins(previousNominCount), nomin.address);
		// Assert that it's retrievable by its currencyKey
		assert.equal(await havven.nomins(web3.utils.asciiToHex('nXYZ')), nomin.address);
	});

	it('should disallow adding a Nomin contract when the user is not the owner', async function() {
		const nomin = await Nomin.new(
			account1,
			account2,
			Havven.address,
			'Nomin XYZ',
			'nXYZ',
			owner,
			web3.utils.asciiToHex('nXYZ'),
			{ from: deployerAccount }
		);

		await assert.revert(havven.addNomin(nomin.address, { from: account1 }));
	});

	it('should disallow double adding a Nomin contract with the same address', async function() {
		const nomin = await Nomin.new(
			account1,
			account2,
			Havven.address,
			'Nomin XYZ',
			'nXYZ',
			owner,
			web3.utils.asciiToHex('nXYZ'),
			{ from: deployerAccount }
		);

		await havven.addNomin(nomin.address, { from: owner });
		await assert.revert(havven.addNomin(nomin.address, { from: owner }));
	});

	it('should disallow double adding a Nomin contract with the same currencyKey', async function() {
		const nomin1 = await Nomin.new(
			account1,
			account2,
			Havven.address,
			'Nomin XYZ',
			'nXYZ',
			owner,
			web3.utils.asciiToHex('nXYZ'),
			{ from: deployerAccount }
		);

		const nomin2 = await Nomin.new(
			account1,
			account2,
			Havven.address,
			'Nomin XYZ',
			'nXYZ',
			owner,
			web3.utils.asciiToHex('nXYZ'),
			{ from: deployerAccount }
		);

		await havven.addNomin(nomin1.address, { from: owner });
		await assert.revert(havven.addNomin(nomin2.address, { from: owner }));
	});

	it('should allow removing a Nomin contract when it has no issued balance', async function() {
		// Note: This test depends on state in the migration script, that there are hooked up nomins
		// without balances and we just remove one.
		const nomin = await Nomin.at(await havven.availableNomins(0));
		const currencyKey = await nomin.currencyKey();
		const nominCount = await havven.availableNominCount();

		assert.notEqual(await havven.nomins(currencyKey), ZERO_ADDRESS);

		await havven.removeNomin(currencyKey, { from: owner });

		// Assert that we have one less nomin, and that the specific currency key is gone.
		assert.bnEqual(await havven.availableNominCount(), nominCount.sub(web3.utils.toBN(1)));
		assert.equal(await havven.nomins(currencyKey), ZERO_ADDRESS);

		// TODO: Check that an event was successfully fired ?
	});

	it('should disallow removing a Nomin contract when it has an issued balance', async function() {
		// Note: This test depends on state in the migration script, that there are hooked up nomins
		// without balances
		const nUSDContractAddress = await havven.nomins(nUSD);

		// Assert that we can remove the nomin and add it back in before we do anything.
		let transaction = await havven.removeNomin(nUSD, { from: owner });
		assert.eventEqual(transaction, 'NominRemoved', {
			currencyKey: nUSD,
			removedNomin: nUSDContractAddress,
		});
		transaction = await havven.addNomin(nUSDContractAddress, { from: owner });
		assert.eventEqual(transaction, 'NominAdded', {
			currencyKey: nUSD,
			newNomin: nUSDContractAddress,
		});

		// Issue one nUSD
		await havven.issueNomins(nUSD, toUnit('1'), { from: owner });

		// Assert that we can't remove the nomin now
		await assert.revert(havven.removeNomin(nUSD, { from: owner }));
	});

	it('should disallow removing a Nomin contract when requested by a non-owner', async function() {
		// Note: This test depends on state in the migration script, that there are hooked up nomins
		// without balances
		await assert.revert(havven.removeNomin(nEUR, { from: account1 }));
	});

	it('should revert when requesting to remove a non-existent nomin', async function() {
		// Note: This test depends on state in the migration script, that there are hooked up nomins
		// without balances
		const currencyKey = web3.utils.asciiToHex('NOPE');

		// Assert that we can't remove the nomin
		await assert.revert(havven.removeNomin(currencyKey, { from: owner }));
	});

	// Escrow

	it('should allow the owner to set an Escrow contract', async function() {
		const transaction = await havven.setEscrow(account1, { from: owner });

		assert.eventEqual(transaction, 'EscrowUpdated', { newEscrow: account1 });
	});

	it('should disallow a non-owner from setting an Escrow contract', async function() {
		await assert.revert(havven.setEscrow(account1, { from: account1 }));
	});

	// Set fees

	it('should allow the owner to set fee period duration', async function() {
		// Set fee period to 5 days
		const duration = 5 * 24 * 60 * 60;
		const transaction = await havven.setFeePeriodDuration(web3.utils.toBN(duration), {
			from: owner,
		});

		assert.eventEqual(transaction, 'FeePeriodDurationUpdated', { duration });
	});

	it('should disallow a non-owner from setting the fee period duration', async function() {
		// Try to set fee period to 5 days
		const duration = 5 * 24 * 60 * 60;
		await assert.revert(
			havven.setFeePeriodDuration(web3.utils.toBN(duration), {
				from: account1,
			})
		);
	});

	it('should disallow setting the fee period duration below the minimum fee period duration', async function() {
		// Minimum is currently 1 day in the contract
		const minimum = 60 * 60 * 24;

		// Setting to the minimum should succeed
		const transaction = await havven.setFeePeriodDuration(web3.utils.toBN(minimum), {
			from: owner,
		});
		assert.eventEqual(transaction, 'FeePeriodDurationUpdated', { duration: minimum });

		// While setting to minimum - 1 should fail
		await assert.revert(
			havven.setFeePeriodDuration(web3.utils.toBN(minimum - 1), {
				from: owner,
			})
		);
	});

	it('should disallow setting the fee period duration above the maximum fee period duration', async function() {
		// Maximum is currently 26 weeks in the contract
		const maximum = 60 * 60 * 24 * 7 * 26;

		// Setting to the maximum should succeed
		const transaction = await havven.setFeePeriodDuration(web3.utils.toBN(maximum), {
			from: owner,
		});
		assert.eventEqual(transaction, 'FeePeriodDurationUpdated', { duration: maximum });

		// While setting to maximum + 1 should fail
		await assert.revert(
			havven.setFeePeriodDuration(web3.utils.toBN(maximum + 1), {
				from: owner,
			})
		);
	});

	// Exchange Rates contract

	it('should allow the owner to set an Exchange Rates contract', async function() {
		const transaction = await havven.setExchangeRates(account1, { from: owner });

		assert.eventEqual(transaction, 'ExchangeRatesUpdated', { newExchangeRates: account1 });
	});

	it('should disallow a non-owner from setting an Exchange Rates contract', async function() {
		await assert.revert(havven.setExchangeRates(account1, { from: account1 }));
	});

	it('should allow the owner to set the issuance ratio', async function() {
		const ratio = toUnit('0.2');

		const transaction = await havven.setIssuanceRatio(ratio, {
			from: owner,
		});

		assert.eventEqual(transaction, 'IssuanceRatioUpdated', { newRatio: ratio });
	});

	// Issuance ratio

	it('should allow the owner to set the issuance ratio to zero', async function() {
		const ratio = web3.utils.toBN('0');

		const transaction = await havven.setIssuanceRatio(ratio, {
			from: owner,
		});

		assert.eventEqual(transaction, 'IssuanceRatioUpdated', { newRatio: ratio });
	});

	it('should disallow a non-owner from setting the issuance ratio', async function() {
		const ratio = toUnit('0.2');

		await assert.revert(
			havven.setIssuanceRatio(ratio, {
				from: account1,
			})
		);
	});

	it('should disallow setting the issuance ratio above the MAX ratio', async function() {
		const max = toUnit('1');

		// It should succeed when setting it to max
		const transaction = await havven.setIssuanceRatio(max, {
			from: owner,
		});
		assert.eventEqual(transaction, 'IssuanceRatioUpdated', { newRatio: max });

		// But max + 1 should fail
		await assert.revert(
			havven.setIssuanceRatio(web3.utils.toBN(max).add(web3.utils.toBN('1')), {
				from: account1,
			})
		);
	});

<<<<<<< HEAD
=======
	// Whitelisting

	it('should allow the owner to add someone as a whitelisted issuer', async function() {
		assert.equal(await havven.isIssuer(account1), false);

		const transaction = await havven.setIssuer(account1, true, { from: owner });
		assert.eventEqual(transaction, 'IssuerUpdated', { account: account1, value: true });

		assert.equal(await havven.isIssuer(account1), true);
	});

	it('should disallow a non-owner from adding someone as a whitelisted issuer', async function() {
		assert.equal(await havven.isIssuer(account1), false);

		await assert.revert(havven.setIssuer(account1, true, { from: account1 }));
	});

	// Effective value

>>>>>>> 0e907f82
	it('should correctly calculate an exchange rate in effectiveValue()', async function() {
		// Send a price update to guarantee we're not depending on values from outside this test.
		const oracle = await exchangeRates.oracle();
		const timestamp = await currentTime();

		await exchangeRates.updateRates(
			[nUSD, nAUD, nEUR, HAV],
			['1', '0.5', '1.25', '0.1'].map(toUnit),
			timestamp,
			{ from: oracle }
		);

		// 1 nUSD should be worth 2 nAUD.
		assert.bnEqual(await havven.effectiveValue(nUSD, toUnit('1'), nAUD), toUnit('2'));

		// 10 HAV should be worth 1 nUSD.
		assert.bnEqual(await havven.effectiveValue(HAV, toUnit('10'), nUSD), toUnit('1'));

		// 2 nEUR should be worth 2.50 nUSD
		assert.bnEqual(await havven.effectiveValue(nEUR, toUnit('2'), nUSD), toUnit('2.5'));
	});

	it('should error when relying on a stale exchange rate in effectiveValue()', async function() {
		// Send a price update so we know what time we started with.
		const oracle = await exchangeRates.oracle();
		let timestamp = await currentTime();

		await exchangeRates.updateRates(
			[nUSD, nAUD, nEUR, HAV],
			['1', '0.5', '1.25', '0.1'].map(toUnit),
			timestamp,
			{ from: oracle }
		);

		// Add stale period to the time to ensure we go stale.
		await fastForward(await exchangeRates.rateStalePeriod());

		timestamp = await currentTime();

		// Update all rates except nUSD.
		await exchangeRates.updateRates(
			[nAUD, nEUR, HAV],
			['0.5', '1.25', '0.1'].map(toUnit),
			timestamp,
			{ from: oracle }
		);

		// Should now be able to convert from HAV to nAUD
		assert.bnEqual(await havven.effectiveValue(HAV, toUnit('10'), nAUD), toUnit('2'));

		// But trying to convert from HAV to nUSD should fail
		await assert.revert(havven.effectiveValue(HAV, toUnit('10'), nUSD));
		await assert.revert(havven.effectiveValue(nUSD, toUnit('10'), HAV));
	});

	it('should revert when relying on a non-existant exchange rate in effectiveValue()', async function() {
		// Send a price update so we know what time we started with.
		const oracle = await exchangeRates.oracle();
		let timestamp = await currentTime();

		await exchangeRates.updateRates(
			[nUSD, nAUD, nEUR, HAV],
			['1', '0.5', '1.25', '0.1'].map(toUnit),
			timestamp,
			{ from: oracle }
		);

		await assert.revert(havven.effectiveValue(HAV, toUnit('10'), web3.utils.asciiToHex('XYZ')));
	});

	// totalIssuedNomins

	it('should correctly calculate the total issued nomins in a single currency', async function() {
		// Two people issue 10 nUSD each. Assert that total issued value is 20 nUSD.

		// Send a price update to guarantee we're not depending on values from outside this test.
		const oracle = await exchangeRates.oracle();
		const timestamp = await currentTime();

		await exchangeRates.updateRates(
			[nUSD, nAUD, nEUR, HAV],
			['1', '0.5', '1.25', '0.1'].map(toUnit),
			timestamp,
			{ from: oracle }
		);

		// Give some HAV to account1 and account2
		await havven.transfer(account1, toUnit('1000'), { from: owner });
		await havven.transfer(account2, toUnit('1000'), { from: owner });

		// Issue 10 nUSD each
		await havven.issueNomins(nUSD, toUnit('10'), { from: account1 });
		await havven.issueNomins(nUSD, toUnit('10'), { from: account2 });

		// Assert that there's 20 nUSD of value in the system
		assert.bnEqual(await havven.totalIssuedNomins(nUSD), toUnit('20'));
	});

	it('should correctly calculate the total issued nomins in multiple currencies', async function() {
		// Alice issues 10 nUSD. Bob issues 20 nAUD. Assert that total issued value is 20 nUSD, and 40 nAUD.

		// Send a price update to guarantee we're not depending on values from outside this test.
		const oracle = await exchangeRates.oracle();
		const timestamp = await currentTime();

		await exchangeRates.updateRates(
			[nUSD, nAUD, nEUR, HAV],
			['1', '0.5', '1.25', '0.1'].map(toUnit),
			timestamp,
			{ from: oracle }
		);

		// Give some HAV to account1 and account2
		await havven.transfer(account1, toUnit('1000'), { from: owner });
		await havven.transfer(account2, toUnit('1000'), { from: owner });

		// Issue 10 nUSD each
		await havven.issueNomins(nUSD, toUnit('10'), { from: account1 });
		await havven.issueNomins(nAUD, toUnit('20'), { from: account2 });

		// Assert that there's 20 nUSD of value in the system
		assert.bnEqual(await havven.totalIssuedNomins(nUSD), toUnit('20'));

		// And that there's 40 nAUD of value in the system
		assert.bnEqual(await havven.totalIssuedNomins(nAUD), toUnit('40'));
	});

	it('should return the correct value for the different quantity of total issued nomins', async function() {
		// Send a price update to guarantee we're not depending on values from outside this test.
		const oracle = await exchangeRates.oracle();
		const timestamp = await currentTime();

		const rates = [toUnit('1'), toUnit('0.5'), toUnit('1.25'), toUnit('0.1')];

		await exchangeRates.updateRates([nUSD, nAUD, nEUR, HAV], rates, timestamp, { from: oracle });

		// const hav2usdRate = await exchangeRates.rateForCurrency(HAV);
		const aud2usdRate = await exchangeRates.rateForCurrency(nAUD);
		const eur2usdRate = await exchangeRates.rateForCurrency(nEUR);
		const eur2audRate = divideDecimal(eur2usdRate, aud2usdRate);
		const usd2audRate = divideDecimal(toUnit('1'), aud2usdRate);

		// Give some HAV to account1 and account2
		await havven.transfer(account1, toUnit('100000'), { from: owner });
		await havven.transfer(account2, toUnit('100000'), { from: owner });

		// Make them issuers
		await havven.setIssuer(account1, true, { from: owner });
		await havven.setIssuer(account2, true, { from: owner });

		// Issue
		const issueAmountAUD = toUnit('10');
		const issueAmountUSD = toUnit('5');
		const issueAmountEUR = toUnit('7.4342');

		await havven.issueNomins(nUSD, issueAmountUSD, { from: account1 });
		await havven.issueNomins(nEUR, issueAmountEUR, { from: account1 });
		await havven.issueNomins(nAUD, issueAmountAUD, { from: account1 });
		await havven.issueNomins(nUSD, issueAmountUSD, { from: account2 });
		await havven.issueNomins(nEUR, issueAmountEUR, { from: account2 });
		await havven.issueNomins(nAUD, issueAmountAUD, { from: account2 });

		const aud = issueAmountAUD.add(issueAmountAUD);
		const eur = multiplyDecimal(issueAmountEUR.add(issueAmountEUR), eur2audRate);
		const usd = multiplyDecimal(issueAmountUSD.add(issueAmountUSD), usd2audRate);
		const totalExpectedIssuedNAUD = aud.add(eur).add(usd);
		const totalIssuedAUD = await havven.totalIssuedNomins(nAUD);

		assert.bnEqual(totalExpectedIssuedNAUD, totalIssuedAUD);
	});

	it('should not allow checking total issued nomins when a rate other than the priced currency is stale', async function() {
		await fastForward((await exchangeRates.rateStalePeriod()).add(web3.utils.toBN('300')));
		const oracle = await exchangeRates.oracle();
		const timestamp = await currentTime();

		await exchangeRates.updateRates(
			[HAV, nUSD, nAUD],
			['0.1', '1', '0.78'].map(toUnit),
			timestamp,
			{ from: oracle }
		);
		await assert.revert(havven.totalIssuedNomins(nAUD));
	});

	it('should not allow checking total issued nomins when the priced currency is stale', async function() {
		await fastForward((await exchangeRates.rateStalePeriod()).add(web3.utils.toBN('300')));
		const oracle = await exchangeRates.oracle();
		const timestamp = await currentTime();

		await exchangeRates.updateRates(
			[HAV, nUSD, nEUR],
			['0.1', '1', '1.25'].map(toUnit),
			timestamp,
			{ from: oracle }
		);
		await assert.revert(havven.totalIssuedNomins(nAUD));
	});

	// transfer

	it('should transfer using the ERC20 transfer function', async function() {
		// Ensure our environment is set up correctly for our assumptions
		// e.g. owner owns all HAV.
		assert.bnEqual(await havven.totalSupply(), await havven.balanceOf(owner));

		const transaction = await havven.transfer(account1, toUnit('10'), { from: owner });
		assert.eventEqual(transaction, 'Transfer', {
			from: owner,
			to: account1,
			value: toUnit('10'),
		});

		assert.bnEqual(await havven.balanceOf(account1), toUnit('10'));
	});

	it('should revert when exceeding locked havvens and calling the ERC20 transfer function', async function() {
		// Ensure our environment is set up correctly for our assumptions
		// e.g. owner owns all HAV.
		assert.bnEqual(await havven.totalSupply(), await havven.balanceOf(owner));

		// Issue max nomins.
		await havven.issueMaxNomins(nUSD, { from: owner });

		// Try to transfer 0.000000000000000001 HAV
		await assert.revert(havven.transfer(account1, '1', { from: owner }));
	});

	it('should transfer using the ERC20 transferFrom function', async function() {
		// Ensure our environment is set up correctly for our assumptions
		// e.g. owner owns all HAV.
		const previousOwnerBalance = await havven.balanceOf(owner);
		assert.bnEqual(await havven.totalSupply(), previousOwnerBalance);

		// Approve account1 to act on our behalf for 10 HAV.
		let transaction = await havven.approve(account1, toUnit('10'), { from: owner });
		assert.eventEqual(transaction, 'Approval', {
			owner,
			spender: account1,
			value: toUnit('10'),
		});

		// Assert that transferFrom works.
		transaction = await havven.transferFrom(owner, account2, toUnit('10'), { from: account1 });
		assert.eventEqual(transaction, 'Transfer', {
			from: owner,
			to: account2,
			value: toUnit('10'),
		});

		// Assert that account2 has 10 HAV and owner has 10 less HAV
		assert.bnEqual(await havven.balanceOf(account2), toUnit('10'));
		assert.bnEqual(await havven.balanceOf(owner), previousOwnerBalance.sub(toUnit('10')));

		// Assert that we can't transfer more even though there's a balance for owner.
		await assert.revert(havven.transferFrom(owner, account2, '1', { from: account1 }));
	});

	it('should revert when exceeding locked havvens and calling the ERC20 transferFrom function', async function() {
		// Ensure our environment is set up correctly for our assumptions
		// e.g. owner owns all HAV.
		assert.bnEqual(await havven.totalSupply(), await havven.balanceOf(owner));

		// Send a price update to guarantee we're not depending on values from outside this test.
		const oracle = await exchangeRates.oracle();
		const timestamp = await currentTime();

		await exchangeRates.updateRates(
			[nUSD, nAUD, nEUR, HAV],
			['1', '0.5', '1.25', '0.1'].map(toUnit),
			timestamp,
			{ from: oracle }
		);

		// Approve account1 to act on our behalf for 10 HAV.
		let transaction = await havven.approve(account1, toUnit('10'), { from: owner });
		assert.eventEqual(transaction, 'Approval', {
			owner,
			spender: account1,
			value: toUnit('10'),
		});

		// Issue max nomins
		await havven.issueMaxNomins(nUSD, { from: owner });

		// Assert that transferFrom fails even for the smallest amount of HAV.
		await assert.revert(havven.transferFrom(owner, account2, '1', { from: account1 }));
	});

	it('should transfer using the ERC223 transfer function', async function() {
		// Ensure our environment is set up correctly for our assumptions
		// e.g. owner owns all HAV.
		assert.bnEqual(await havven.totalSupply(), await havven.balanceOf(owner));

		const transaction = await havven.transfer(
			account1,
			toUnit('10'),
			web3.utils.asciiToHex('This is a memo'),
			{ from: owner }
		);

		// Note, this is an ERC20 event, not ERC223 to maintain backwards compatibility with
		// tools that expect ERC20 events, since solidity does not support event overloading.
		assert.eventEqual(transaction, 'Transfer', {
			from: owner,
			to: account1,
			value: toUnit('10'),
		});

		assert.bnEqual(await havven.balanceOf(account1), toUnit('10'));
	});

	it('should revert when exceeding locked havvens and calling the ERC223 transfer function', async function() {
		// Ensure our environment is set up correctly for our assumptions
		// e.g. owner owns all HAV.
		assert.bnEqual(await havven.totalSupply(), await havven.balanceOf(owner));

		// Issue max nomins.
		await havven.issueMaxNomins(nUSD, { from: owner });

		// Try to transfer 0.000000000000000001 HAV
		await assert.revert(
			havven.transfer(account1, '1', web3.utils.asciiToHex('This is a memo'), { from: owner })
		);
	});

	it('should not allow transfer if the exchange rate for havvens is stale', async function() {
		// Give some HAV to account1 & account2
		const value = toUnit('300');
		await havven.transfer(account1, toUnit('10000'), { from: owner });
		await havven.transfer(account2, toUnit('10000'), { from: owner });

		// Ensure that we can do a successful transfer before rates go stale
		await havven.transfer(account2, value, { from: account1 });
		const data = web3.utils.asciiToHex('This is a memo');
		await havven.transfer(account2, value, data, { from: account1 });

		await havven.approve(account3, value, { from: account2 });
		await havven.transferFrom(account2, account1, value, { from: account3 });
		await havven.approve(account3, value, { from: account2 });
		await havven.transferFrom(account2, account1, value, data, { from: account3 });

		// Now jump forward in time so the rates are stale
		await fastForward(await exchangeRates.rateStalePeriod());

		// Send a price update to guarantee we're not depending on values from outside this test.
		const oracle = await exchangeRates.oracle();
		const timestamp = await currentTime();

		await exchangeRates.updateRates(
			[nUSD, nAUD, nEUR],
			['1', '0.5', '1.25'].map(toUnit),
			timestamp,
			{ from: oracle }
		);

		// Subsequent transfers fail
		await assert.revert(havven.transfer(account2, value, { from: account1 }));
		await assert.revert(havven.transfer(account2, value, data), { from: account1 });

		await havven.approve(account3, value, { from: account2 });
		await assert.revert(havven.transferFrom(account2, account1, value, { from: account3 }));
		await assert.revert(havven.transferFrom(account2, account1, value, data, { from: account3 }));
	});

	it('should not allow transfer of havvens in escrow', async function() {
		// Setup escrow
		const escrow = await Escrow.new(owner, havven.address, { from: owner });
		await havven.setEscrow(escrow.address, { from: owner });
		const oneWeek = 60 * 60 * 24 * 7;
		const twelveWeeks = oneWeek * 12;
		const now = await currentTime();
		const escrowedHavvens = toUnit('30000');
		await havven.transfer(escrow.address, escrowedHavvens, { from: owner });
		await escrow.appendVestingEntry(account1, web3.utils.toBN(now + twelveWeeks), escrowedHavvens, {
			from: owner,
		});

		// Ensure the transfer fails as all the havvens are in escrow
		await assert.revert(havven.transfer(account2, toUnit('100'), { from: account1 }));
	});

	it('should transfer using the ERC223 transferFrom function', async function() {
		// Ensure our environment is set up correctly for our assumptions
		// e.g. owner owns all HAV.
		const previousOwnerBalance = await havven.balanceOf(owner);
		assert.bnEqual(await havven.totalSupply(), previousOwnerBalance);

		// Approve account1 to act on our behalf for 10 HAV.
		let transaction = await havven.approve(account1, toUnit('10'), { from: owner });
		assert.eventEqual(transaction, 'Approval', {
			owner,
			spender: account1,
			value: toUnit('10'),
		});

		// Assert that transferFrom works.
		transaction = await havven.transferFrom(
			owner,
			account2,
			toUnit('10'),
			web3.utils.asciiToHex('This is a memo'),
			{ from: account1 }
		);
		assert.eventEqual(transaction, 'Transfer', {
			from: owner,
			to: account2,
			value: toUnit('10'),
		});

		// Assert that account2 has 10 HAV and owner has 10 less HAV
		assert.bnEqual(await havven.balanceOf(account2), toUnit('10'));
		assert.bnEqual(await havven.balanceOf(owner), previousOwnerBalance.sub(toUnit('10')));

		// Assert that we can't transfer more even though there's a balance for owner.
		await assert.revert(havven.transferFrom(owner, account2, '1', { from: account1 }));
	});

	it('should revert when exceeding locked havvens and calling the ERC223 transferFrom function', async function() {
		// Ensure our environment is set up correctly for our assumptions
		// e.g. owner owns all HAV.
		assert.bnEqual(await havven.totalSupply(), await havven.balanceOf(owner));

		// Send a price update to guarantee we're not depending on values from outside this test.
		const oracle = await exchangeRates.oracle();
		const timestamp = await currentTime();

		await exchangeRates.updateRates(
			[nUSD, nAUD, nEUR, HAV],
			['1', '0.5', '1.25', '0.1'].map(toUnit),
			timestamp,
			{ from: oracle }
		);

		// Approve account1 to act on our behalf for 10 HAV.
		let transaction = await havven.approve(account1, toUnit('10'), { from: owner });
		assert.eventEqual(transaction, 'Approval', {
			owner,
			spender: account1,
			value: toUnit('10'),
		});

		// Issue max nomins
		await havven.issueMaxNomins(nUSD, { from: owner });

		// Assert that transferFrom fails even for the smallest amount of HAV.
		await assert.revert(
			havven.transferFrom(owner, account2, '1', web3.utils.asciiToHex('This is a memo'), {
				from: account1,
			})
		);
	});

<<<<<<< HEAD
	it('should allow an issuer to issue nomins in one flavour', async function() {
=======
	// Issuance

	it('should be possible to issue a small amount of nomins', async function() {
		// Give some HAV to account1
		await havven.transfer(account1, toUnit('1000'), { from: owner });

		// Make account1 an issuer
		await havven.setIssuer(account1, true, { from: owner });

		// account1 should be able to issue
		await havven.issueNomins(nUSD, web3.utils.toBN('1'), { from: account1 });
	});

	it('should be possible to issue the maximum amount of nomins via issueNomins', async function() {
		// Give some HAV to account1
		await havven.transfer(account1, toUnit('1000'), { from: owner });

		// Make account1 an issuer
		await havven.setIssuer(account1, true, { from: owner });
		const maxNomins = await havven.maxIssuableNomins(account1, nUSD);

		// account1 should be able to issue
		await havven.issueNomins(nUSD, maxNomins, { from: account1 });
	});

	it('should allow a whitelisted issuer to issue nomins in one flavour', async function() {
>>>>>>> 0e907f82
		// Send a price update to guarantee we're not depending on values from outside this test.
		const oracle = await exchangeRates.oracle();
		const timestamp = await currentTime();

		await exchangeRates.updateRates(
			[nUSD, nAUD, nEUR, HAV],
			['1', '0.5', '1.25', '0.1'].map(toUnit),
			timestamp,
			{ from: oracle }
		);

		// Give some HAV to account1
		await havven.transfer(account1, toUnit('1000'), { from: owner });

		// account1 should be able to issue
		await havven.issueNomins(nUSD, toUnit('10'), { from: account1 });

		// There should be 10 nUSD of value in the system
		assert.bnEqual(await havven.totalIssuedNomins(nUSD), toUnit('10'));

		// And account1 should own 100% of the debt.
		assert.bnEqual(await havven.totalIssuedNomins(nUSD), toUnit('10'));
		assert.bnEqual(await havven.debtBalanceOf(account1, nUSD), toUnit('10'));
	});

	it('should allow an issuer to issue nomins in multiple flavours', async function() {
		// Send a price update to guarantee we're not depending on values from outside this test.
		const oracle = await exchangeRates.oracle();
		const timestamp = await currentTime();

		await exchangeRates.updateRates(
			[nUSD, nAUD, nEUR, HAV],
			['1', '0.5', '1.25', '0.1'].map(toUnit),
			timestamp,
			{ from: oracle }
		);

		// Give some HAV to account1
		await havven.transfer(account1, toUnit('1000'), { from: owner });

		// account1 should be able to issue nUSD and nAUD
		await havven.issueNomins(nUSD, toUnit('10'), { from: account1 });
		await havven.issueNomins(nAUD, toUnit('20'), { from: account1 });

		// There should be 20 nUSD of value in the system
		assert.bnEqual(await havven.totalIssuedNomins(nUSD), toUnit('20'));
		// Which equals 40 nAUD of value in the system
		assert.bnEqual(await havven.totalIssuedNomins(nAUD), toUnit('40'));

		// And account1 should own 100% of the debt.
		assert.bnEqual(await havven.debtBalanceOf(account1, nUSD), toUnit('20'));
		assert.bnEqual(await havven.debtBalanceOf(account1, nAUD), toUnit('40'));
	});

	// TODO: Check that the rounding errors are acceptable
	it('should allow two issuers to issue nomins in one flavour', async function() {
		// Send a price update to guarantee we're not depending on values from outside this test.
		const oracle = await exchangeRates.oracle();
		const timestamp = await currentTime();

		await exchangeRates.updateRates(
			[nUSD, nAUD, nEUR, HAV],
			['1', '0.5', '1.25', '0.1'].map(toUnit),
			timestamp,
			{ from: oracle }
		);

		// Give some HAV to account1 and account2
		await havven.transfer(account1, toUnit('10000'), { from: owner });
		await havven.transfer(account2, toUnit('10000'), { from: owner });

		// Issue
		await havven.issueNomins(nUSD, toUnit('10'), { from: account1 });
		await havven.issueNomins(nUSD, toUnit('20'), { from: account2 });

		// There should be 30nUSD of value in the system
		assert.bnEqual(await havven.totalIssuedNomins(nUSD), toUnit('30'));

		// And the debt should be split 50/50.
		// But there's a small rounding error.
		// This is ok, as when the last person exits the system, their debt percentage is always 100% so
		// these rounding errors don't cause the system to be out of balance.
		assert.bnEqual(await havven.debtBalanceOf(account1, nUSD), toUnit('10.00000000000000002'));
		assert.bnEqual(await havven.debtBalanceOf(account2, nUSD), toUnit('19.99999999999999998'));
	});

	it('should allow multi-issuance in one flavour', async function() {
		// Send a price update to guarantee we're not depending on values from outside this test.
		const oracle = await exchangeRates.oracle();
		const timestamp = await currentTime();

		await exchangeRates.updateRates(
			[nUSD, nAUD, nEUR, HAV],
			['1', '0.5', '1.25', '0.1'].map(toUnit),
			timestamp,
			{ from: oracle }
		);

		// Give some HAV to account1 and account2
		await havven.transfer(account1, toUnit('10000'), { from: owner });
		await havven.transfer(account2, toUnit('10000'), { from: owner });

		// Issue
		await havven.issueNomins(nUSD, toUnit('10'), { from: account1 });
		await havven.issueNomins(nUSD, toUnit('20'), { from: account2 });
		await havven.issueNomins(nUSD, toUnit('10'), { from: account1 });

		// There should be 40 nUSD of value in the system
		assert.bnEqual(await havven.totalIssuedNomins(nUSD), toUnit('40'));

		// And the debt should be split 50/50.
		// But there's a small rounding error.
		// This is ok, as when the last person exits the system, their debt percentage is always 100% so
		// these rounding errors don't cause the system to be out of balance.
		assert.bnEqual(await havven.debtBalanceOf(account1, nUSD), toUnit('20'));
		assert.bnEqual(await havven.debtBalanceOf(account2, nUSD), toUnit('19.99999999999999992'));
	});

	it('should allow multiple issuers to issue nomins in multiple flavours', async function() {
		// Send a price update to guarantee we're not depending on values from outside this test.
		const oracle = await exchangeRates.oracle();
		const timestamp = await currentTime();

		await exchangeRates.updateRates(
			[nUSD, nAUD, nEUR, HAV],
			['1', '0.5', '1.25', '0.1'].map(toUnit),
			timestamp,
			{ from: oracle }
		);

		// Give some HAV to account1 and account2
		await havven.transfer(account1, toUnit('10000'), { from: owner });
		await havven.transfer(account2, toUnit('10000'), { from: owner });

		// Issue
		await havven.issueNomins(nUSD, toUnit('10'), { from: account1 });
		await havven.issueNomins(nAUD, toUnit('20'), { from: account2 });

		// There should be 20 nUSD of value in the system
		assert.bnEqual(await havven.totalIssuedNomins(nUSD), toUnit('20'));

		// And the debt should be split 50/50.
		// But there's a small rounding error.
		// This is ok, as when the last person exits the system, their debt percentage is always 100% so
		// these rounding errors don't cause the system to be out of balance.
		assert.bnEqual(await havven.debtBalanceOf(account1, nUSD), toUnit('10'));
		assert.bnEqual(await havven.debtBalanceOf(account2, nUSD), toUnit('10'));
	});

	it('should allow an issuer to issue max nomins in one flavour', async function() {
		// Send a price update to guarantee we're not depending on values from outside this test.
		const oracle = await exchangeRates.oracle();
		const timestamp = await currentTime();

		await exchangeRates.updateRates(
			[nUSD, nAUD, nEUR, HAV],
			['1', '0.5', '1.25', '0.1'].map(toUnit),
			timestamp,
			{ from: oracle }
		);

		// Give some HAV to account1
		await havven.transfer(account1, toUnit('10000'), { from: owner });

		// Issue
		await havven.issueMaxNomins(nUSD, { from: account1 });

		// There should be 200 nUSD of value in the system
		assert.bnEqual(await havven.totalIssuedNomins(nUSD), toUnit('200'));

		// And account1 should own all of it.
		assert.bnEqual(await havven.debtBalanceOf(account1, nUSD), toUnit('200'));
	});

	it('should allow an issuer to issue max nomins via the standard issue call', async function() {
		// Send a price update to guarantee we're not depending on values from outside this test.
		const oracle = await exchangeRates.oracle();
		const timestamp = await currentTime();

		await exchangeRates.updateRates(
			[nUSD, nAUD, nEUR, HAV],
			['1', '0.5', '1.25', '0.1'].map(toUnit),
			timestamp,
			{ from: oracle }
		);

		// Give some HAV to account1
		await havven.transfer(account1, toUnit('10000'), { from: owner });

		// Determine maximum amount that can be issued.
		const maxIssuable = await havven.maxIssuableNomins(account1, nUSD);

		// Issue
		await havven.issueNomins(nUSD, maxIssuable, { from: account1 });

		// There should be 200 nUSD of value in the system
		assert.bnEqual(await havven.totalIssuedNomins(nUSD), toUnit('200'));

		// And account1 should own all of it.
		assert.bnEqual(await havven.debtBalanceOf(account1, nUSD), toUnit('200'));
	});

	it('should disallow an issuer from issuing nomins in a non-existant flavour', async function() {
		// Send a price update to guarantee we're not depending on values from outside this test.
		const oracle = await exchangeRates.oracle();
		const timestamp = await currentTime();

		await exchangeRates.updateRates(
			[nUSD, nAUD, nEUR, HAV],
			['1', '0.5', '1.25', '0.1'].map(toUnit),
			timestamp,
			{ from: oracle }
		);

		// Give some HAV to account1
		await havven.transfer(account1, toUnit('10000'), { from: owner });

		// They should be able to issue nUSD
		await havven.issueNomins(nUSD, toUnit('10'), { from: account1 });

		// But should not be able to issue nXYZ because it doesn't exist
		await assert.revert(havven.issueNomins(nXYZ, toUnit('10')));
	});

	it('should disallow an issuer from issuing nomins beyond their remainingIssuableNomins', async function() {
		// Send a price update to guarantee we're not depending on values from outside this test.
		const oracle = await exchangeRates.oracle();
		const timestamp = await currentTime();

		await exchangeRates.updateRates(
			[nUSD, nAUD, nEUR, HAV],
			['1', '0.5', '1.25', '0.1'].map(toUnit),
			timestamp,
			{ from: oracle }
		);

		// Give some HAV to account1
		await havven.transfer(account1, toUnit('10000'), { from: owner });

		// They should now be able to issue nUSD
		const issuableNomins = await havven.remainingIssuableNomins(account1, nUSD);
		assert.bnEqual(issuableNomins, toUnit('200'));

		// Issue that amount.
		await havven.issueNomins(nUSD, issuableNomins, { from: account1 });

		// They should now have 0 issuable nomins.
		assert.bnEqual(await havven.remainingIssuableNomins(account1, nUSD), '0');

		// And trying to issue the smallest possible unit of one should fail.
		await assert.revert(havven.issueNomins(nUSD, '1', { from: account1 }));
	});

	it('should allow an issuer with outstanding debt to burn nomins and decrease debt', async function() {
		// Send a price update to guarantee we're not depending on values from outside this test.
		const oracle = await exchangeRates.oracle();
		const timestamp = await currentTime();

		await exchangeRates.updateRates(
			[nUSD, nAUD, nEUR, HAV],
			['1', '0.5', '1.25', '0.1'].map(toUnit),
			timestamp,
			{ from: oracle }
		);

		// Give some HAV to account1
		await havven.transfer(account1, toUnit('10000'), { from: owner });

		// Issue
		await havven.issueMaxNomins(nUSD, { from: account1 });

		// account1 should now have 200 nUSD of debt.
		assert.bnEqual(await havven.debtBalanceOf(account1, nUSD), toUnit('200'));

		// Burn 100 nUSD
		await havven.burnNomins(nUSD, toUnit('100'), { from: account1 });

		// account1 should now have 100 nUSD of debt.
		assert.bnEqual(await havven.debtBalanceOf(account1, nUSD), toUnit('100'));
	});

	it('should disallow an issuer without outstanding debt from burning nomins', async function() {
		// Send a price update to guarantee we're not depending on values from outside this test.
		const oracle = await exchangeRates.oracle();
		const timestamp = await currentTime();

		await exchangeRates.updateRates(
			[nUSD, nAUD, nEUR, HAV],
			['1', '0.5', '1.25', '0.1'].map(toUnit),
			timestamp,
			{ from: oracle }
		);

		// Give some HAV to account1
		await havven.transfer(account1, toUnit('10000'), { from: owner });

		// Issue
		await havven.issueMaxNomins(nUSD, { from: account1 });

		// account2 should not have anything and can't burn.
		await assert.revert(havven.burnNomins(nUSD, toUnit('10'), { from: account2 }));

		// And even when we give account2 nomins, it should not be able to burn.
		await nUSDContract.transfer(account2, toUnit('100'), { from: account1 });
		await assert.revert(havven.burnNomins(nUSD, toUnit('10'), { from: account2 }));
	});

	it('should fail when trying to burn nomins that do not exist', async function() {
		// Send a price update to guarantee we're not depending on values from outside this test.
		const oracle = await exchangeRates.oracle();
		const timestamp = await currentTime();

		await exchangeRates.updateRates(
			[nUSD, nAUD, nEUR, HAV],
			['1', '0.5', '1.25', '0.1'].map(toUnit),
			timestamp,
			{ from: oracle }
		);

		// Give some HAV to account1
		await havven.transfer(account1, toUnit('10000'), { from: owner });

		// Issue
		await havven.issueMaxNomins(nUSD, { from: account1 });

		// Transfer all newly issued nomins to account2
		await nUSDContract.transfer(account2, toUnit('200'), { from: account1 });

		// Burning any amount of nUSD from account1 should fail
		await assert.revert(havven.burnNomins(nUSD, '1', { from: account1 }));
	});

	it("should only burn up to a user's actual debt level", async function() {
		// Send a price update to guarantee we're not depending on values from outside this test.
		const oracle = await exchangeRates.oracle();
		const timestamp = await currentTime();

		await exchangeRates.updateRates(
			[nUSD, nAUD, nEUR, HAV],
			['1', '0.5', '1.25', '0.1'].map(toUnit),
			timestamp,
			{ from: oracle }
		);

		// Give some HAV to account1
		await havven.transfer(account1, toUnit('10000'), { from: owner });
		await havven.transfer(account2, toUnit('10000'), { from: owner });

		// Issue
		await havven.issueNomins(nUSD, toUnit('10'), { from: account1 });
		await havven.issueNomins(nUSD, toUnit('200'), { from: account2 });

		// Transfer all of account2's nomins to account1
		await nUSDContract.transfer(account1, toUnit('200'), { from: account2 });

<<<<<<< HEAD
		// Then try to burn them all.
=======
		// Calculate the amount that account1 should actually receive
		const amountReceived = await nUSDContract.amountReceived(toUnit('200'));

		// Then try to burn them all. Only 10 nomins (and fees) should be gone.
		await havven.burnNomins(nUSD, await nUSDContract.balanceOf(account1), { from: account1 });
		assert.bnEqual(await nUSDContract.balanceOf(account1), amountReceived);
	});

	it('should correctly calculate debt in a multi-issuance scenario', async function() {
		// Give some HAV to account1
		await havven.transfer(account1, toUnit('200000'), { from: owner });
		await havven.transfer(account2, toUnit('200000'), { from: owner });

		// Make accounts issuers
		await havven.setIssuer(account1, true, { from: owner });
		await havven.setIssuer(account2, true, { from: owner });

		// Issue
		const issuedNominsPt1 = toUnit('2000');
		const issuedNominsPt2 = toUnit('2000');
		await havven.issueNomins(nUSD, issuedNominsPt1, { from: account1 });
		await havven.issueNomins(nUSD, issuedNominsPt2, { from: account1 });
		await havven.issueNomins(nUSD, toUnit('1000'), { from: account2 });

		const debt = await havven.debtBalanceOf(account1, nUSD);

		assert.bnEqual(debt, toUnit('4000'));
	});

	it('should correctly calculate debt in a multi-issuance multi-burn scenario', async function() {
		// Give some HAV to account1
		await havven.transfer(account1, toUnit('500000'), { from: owner });
		await havven.transfer(account2, toUnit('14000'), { from: owner });

		// Make accounts issuers
		await havven.setIssuer(account1, true, { from: owner });
		await havven.setIssuer(account2, true, { from: owner });

		// Issue
		const issuedNominsPt1 = toUnit('2000');
		const burntNominsPt1 = toUnit('1500');
		const issuedNominsPt2 = toUnit('1600');
		const burntNominsPt2 = toUnit('500');

		await havven.issueNomins(nUSD, issuedNominsPt1, { from: account1 });
		await havven.burnNomins(nUSD, burntNominsPt1, { from: account1 });
		await havven.issueNomins(nUSD, issuedNominsPt2, { from: account1 });

		await havven.issueNomins(nUSD, toUnit('100'), { from: account2 });
		await havven.issueNomins(nUSD, toUnit('51'), { from: account2 });
		await havven.burnNomins(nUSD, burntNominsPt2, { from: account1 });

		const debt = await havven.debtBalanceOf(account1, web3.utils.asciiToHex('nUSD'));
		const expectedDebt = issuedNominsPt1
			.add(issuedNominsPt2)
			.sub(burntNominsPt1)
			.sub(burntNominsPt2);

		// TODO: The variance we are getting here seems suspect. Let's investigate
		assertBNClose(debt, expectedDebt, '10000');
	});

	it('should correctly calculate debt in a high volume issuance scenario', async function() {
		await havven.transfer(account1, toUnit('5000000'), { from: owner });
		await havven.transfer(account2, toUnit('5000000'), { from: owner });

		// Make accounts issuers
		await havven.setIssuer(account1, true, { from: owner });
		await havven.setIssuer(account2, true, { from: owner });

		const nominsIssuedEachTime = web3.utils.toBN('100');
		const loopCount = 3;
		for (let i = 0; i < loopCount; i++) {
			await havven.issueNomins(nUSD, nominsIssuedEachTime, { from: account1 });
			await havven.issueNomins(nUSD, nominsIssuedEachTime, { from: account2 });
		}
		const expectedDebt = nominsIssuedEachTime.mul(web3.utils.toBN(loopCount));
		const account1Debt = await havven.debtBalanceOf(account1, nUSD);

		assert.bnEqual(account1Debt, expectedDebt);
	});

	it.skip('should correctly calculate debt in a high transaction scenario', async function() {
		// TODO: Work in progress. Most likely won't run with restoreTransactions

		await havven.transfer(account1, toUnit('5000000'), { from: owner });
		await havven.transfer(account2, toUnit('5000000'), { from: owner });

		// Make accounts issuers
		await havven.setIssuer(account1, true, { from: owner });
		await havven.setIssuer(account2, true, { from: owner });

		const nominsIssuedEachTime = web3.utils.toBN('100');
		const loopCount = 500;
		for (let i = 0; i < loopCount; i++) {
			console.log('##### loop: ', i);
			await havven.issueNomins(nUSD, nominsIssuedEachTime, { from: account1 });
			await havven.issueNomins(nUSD, nominsIssuedEachTime, { from: account2 });
		}
		const expectedDebt = nominsIssuedEachTime.mul(web3.utils.toBN(loopCount));
		console.log('##### loop done. ');
		const account1Debt = await havven.debtBalanceOf(account1, nUSD);
		const account2Debt = await havven.debtBalanceOf(account1, nUSD);

		console.log('##### expected debt1: ', expectedDebt.toString());
		console.log('##### debt1: ', account1Debt.toString());
		console.log('##### debt2: ', account2Debt.toString());
	});

	it("should correctly calculate a user's maximum issuable nomins without prior issuance", async function() {
		const rate = await exchangeRates.rateForCurrency(web3.utils.asciiToHex('HAV'));
		const issuedHavvens = web3.utils.toBN('200000');
		await havven.transfer(account1, toUnit(issuedHavvens), { from: owner });
		await havven.setIssuer(account1, true, { from: owner });
		const issuanceRatio = await havven.issuanceRatio.call();

		const expectedIssuableNomins = multiplyDecimal(
			toUnit(issuedHavvens),
			multiplyDecimal(rate, issuanceRatio)
		);
		const maxIssuableNomins = await havven.maxIssuableNomins(account1, nUSD);

		assert.bnEqual(expectedIssuableNomins, maxIssuableNomins);
	});

	it("should correctly calculate a user's maximum issuable nomins without any havens", async function() {
		const maxIssuableNomins = await havven.maxIssuableNomins(account1, nEUR);
		assert.bnEqual(0, maxIssuableNomins);
	});

	it("should correctly calculate a user's maximum issuable nomins with prior issuance", async function() {
		const hav2usdRate = await exchangeRates.rateForCurrency(HAV);
		const aud2usdRate = await exchangeRates.rateForCurrency(nAUD);
		const hav2audRate = divideDecimal(hav2usdRate, aud2usdRate);

		const issuedHavvens = web3.utils.toBN('320001');
		await havven.transfer(account1, toUnit(issuedHavvens), { from: owner });
		await havven.setIssuer(account1, true, { from: owner });

		const issuanceRatio = await havven.issuanceRatio.call();
		const nAUDIssued = web3.utils.toBN('1234');
		await havven.issueNomins(nAUD, toUnit(nAUDIssued), { from: account1 });

		const expectedIssuableNomins = multiplyDecimal(
			toUnit(issuedHavvens),
			multiplyDecimal(hav2audRate, issuanceRatio)
		);

		const maxIssuableNomins = await havven.maxIssuableNomins(account1, nAUD);
		assert.bnEqual(expectedIssuableNomins, maxIssuableNomins);
	});

	it('should error when calculating maximum issuance when the HAV rate is stale', async function() {
		// Add stale period to the time to ensure we go stale.
		await fastForward(await exchangeRates.rateStalePeriod());
		const oracle = await exchangeRates.oracle();
		const timestamp = await currentTime();

		await exchangeRates.updateRates(
			[nUSD, nAUD, nEUR],
			['1', '0.5', '1.25'].map(toUnit),
			timestamp,
			{ from: oracle }
		);

		await assert.revert(havven.maxIssuableNomins(account1, nAUD));
	});

	it('should error when calculating maximum issuance when the currency rate is stale', async function() {
		// Add stale period to the time to ensure we go stale.
		await fastForward(await exchangeRates.rateStalePeriod());
		const oracle = await exchangeRates.oracle();
		const timestamp = await currentTime();

		await exchangeRates.updateRates(
			[nUSD, nEUR, HAV],
			['1', '1.25', '0.12'].map(toUnit),
			timestamp,
			{ from: oracle }
		);

		await assert.revert(havven.maxIssuableNomins(account1, nAUD));
	});

	it('should always return zero maximum issuance if a user is not a whitelisted issuer', async function() {
		const havvens = web3.utils.toBN('321321');
		await havven.transfer(account1, toUnit(havvens), { from: owner });

		await havven.setIssuer(account1, false, { from: owner });
		const maxIssuableNomins = await havven.maxIssuableNomins(account1, nAUD);
		assert.bnEqual(maxIssuableNomins, 0);
	});

	it("should correctly calculate a user's debt balance without prior issuance", async function() {
		await havven.transfer(account1, toUnit('200000'), { from: owner });
		await havven.transfer(account2, toUnit('10000'), { from: owner });

		const debt1 = await havven.debtBalanceOf(account1, web3.utils.asciiToHex('nUSD'));
		const debt2 = await havven.debtBalanceOf(account2, web3.utils.asciiToHex('nUSD'));
		assert.bnEqual(debt1, 0);
		assert.bnEqual(debt2, 0);
	});

	it("should correctly calculate a user's debt balance with prior issuance", async function() {
		// Give some HAV to account1
		await havven.transfer(account1, toUnit('200000'), { from: owner });

		// Make accounts issuers
		await havven.setIssuer(account1, true, { from: owner });

		// Issue
		const issuedNomins = toUnit('1001');
		await havven.issueNomins(nUSD, issuedNomins, { from: account1 });

		const debt = await havven.debtBalanceOf(account1, web3.utils.asciiToHex('nUSD'));
		assert.bnEqual(debt, issuedNomins);
	});

	it("should correctly calculate a user's remaining issuable nomins with prior issuance", async function() {
		const hav2usdRate = await exchangeRates.rateForCurrency(HAV);
		const eur2usdRate = await exchangeRates.rateForCurrency(nEUR);
		const hav2eurRate = divideDecimal(hav2usdRate, eur2usdRate);
		const issuanceRatio = await havven.issuanceRatio.call();

		const issuedHavvens = web3.utils.toBN('200012');
		await havven.transfer(account1, toUnit(issuedHavvens), { from: owner });

		// Make account issuer
		await havven.setIssuer(account1, true, { from: owner });

		// Issue
		const nEURIssued = toUnit('2011');
		await havven.issueNomins(nEUR, nEURIssued, { from: account1 });

		const expectedIssuableNomins = multiplyDecimal(
			toUnit(issuedHavvens),
			multiplyDecimal(hav2eurRate, issuanceRatio)
		).sub(nEURIssued);

		const remainingIssuable = await havven.remainingIssuableNomins(account1, nEUR);
		assert.bnEqual(remainingIssuable, expectedIssuableNomins);
	});

	it("should correctly calculate a user's remaining issuable nomins without prior issuance", async function() {
		const hav2usdRate = await exchangeRates.rateForCurrency(HAV);
		const eur2usdRate = await exchangeRates.rateForCurrency(nEUR);
		const hav2eurRate = divideDecimal(hav2usdRate, eur2usdRate);
		const issuanceRatio = await havven.issuanceRatio.call();

		const issuedHavvens = web3.utils.toBN('20');
		await havven.transfer(account1, toUnit(issuedHavvens), { from: owner });

		// Make account issuer
		await havven.setIssuer(account1, true, { from: owner });

		const expectedIssuableNomins = multiplyDecimal(
			toUnit(issuedHavvens),
			multiplyDecimal(hav2eurRate, issuanceRatio)
		);

		const remainingIssuable = await havven.remainingIssuableNomins(account1, nEUR);
		assert.bnEqual(remainingIssuable, expectedIssuableNomins);
	});

	it('should not be possible to transfer locked havvens', async function() {
		const issuedHavvens = web3.utils.toBN('200000');
		await havven.transfer(account1, toUnit(issuedHavvens), { from: owner });

		// Make account issuer
		await havven.setIssuer(account1, true, { from: owner });

		// Issue
		const nEURIssued = toUnit('2000');
		await havven.issueNomins(nEUR, nEURIssued, { from: account1 });

		await assert.revert(havven.transfer(account2, toUnit(issuedHavvens), { from: account1 }));
	});

	it("should lock havvens if the user's collaterisation changes to be insufficient", async function() {
		const oracle = await exchangeRates.oracle();

		// Set nEUR for purposes of this test
		const timestamp1 = await currentTime();
		await exchangeRates.updateRates([nEUR], [toUnit('0.75')], timestamp1, { from: oracle });

		const issuedHavvens = web3.utils.toBN('200000');
		await havven.transfer(account1, toUnit(issuedHavvens), { from: owner });

		// Make account issuer
		await havven.setIssuer(account1, true, { from: owner });

		const maxIssuableNomins = await havven.maxIssuableNomins(account1, nEUR);

		// Issue
		const nominsToNotIssueYet = web3.utils.toBN('2000');
		const issuedNomins = maxIssuableNomins.sub(nominsToNotIssueYet);
		await havven.issueNomins(nEUR, issuedNomins, { from: account1 });

		// Increase the value of nEUR relative to havvens
		const timestamp2 = await currentTime();
		await exchangeRates.updateRates([nEUR], [toUnit('1.10')], timestamp2, { from: oracle });

		await assert.revert(havven.issueNomins(nEUR, nominsToNotIssueYet, { from: account1 }));
	});

	it("should lock newly received havvens if the user's collaterisation is too high", async function() {
		const oracle = await exchangeRates.oracle();

		// Set nEUR for purposes of this test
		const timestamp1 = await currentTime();
		await exchangeRates.updateRates([nEUR], [toUnit('0.75')], timestamp1, { from: oracle });

		const issuedHavvens = web3.utils.toBN('200000');
		await havven.transfer(account1, toUnit(issuedHavvens), { from: owner });
		await havven.transfer(account2, toUnit(issuedHavvens), { from: owner });

		// Make account issuer
		await havven.setIssuer(account1, true, { from: owner });

		const maxIssuableNomins = await havven.maxIssuableNomins(account1, nEUR);

		// Issue
		await havven.issueNomins(nEUR, maxIssuableNomins, { from: account1 });

		// Ensure that we can transfer in and out of the account successfully
		await havven.transfer(account1, toUnit('10000'), { from: account2 });
		await havven.transfer(account2, toUnit('10000'), { from: account1 });

		// Increase the value of nEUR relative to havvens
		const timestamp2 = await currentTime();
		await exchangeRates.updateRates([nEUR], [toUnit('2.10')], timestamp2, { from: oracle });

		// Ensure that the new havvens account1 receives cannot be transferred out.
		await havven.transfer(account1, toUnit('10000'), { from: account2 });
		await assert.revert(havven.transfer(account2, toUnit('10000'), { from: account1 }));
	});

	it('should unlock havvens when collaterisation ratio changes', async function() {
		const oracle = await exchangeRates.oracle();

		// Set nAUD for purposes of this test
		const timestamp1 = await currentTime();
		await exchangeRates.updateRates([nAUD], [toUnit('1.7655')], timestamp1, { from: oracle });

		const issuedHavvens = web3.utils.toBN('200000');
		await havven.transfer(account1, toUnit(issuedHavvens), { from: owner });

		// Make account issuer
		await havven.setIssuer(account1, true, { from: owner });

		// Issue
		const issuedNomins = await havven.maxIssuableNomins(account1, nAUD);
		await havven.issueNomins(nAUD, issuedNomins, { from: account1 });
		const remainingIssuable = await havven.remainingIssuableNomins(account1, nAUD);
		assertBNClose(remainingIssuable, '0', '1');

		// Increase the value of nAUD relative to havvens
		const timestamp2 = await currentTime();
		const newAUDExchangeRate = toUnit('0.9988');
		await exchangeRates.updateRates([nAUD], [newAUDExchangeRate], timestamp2, { from: oracle });

		const maxIssuableNomins2 = await havven.maxIssuableNomins(account1, nAUD);
		const remainingIssuable2 = await havven.remainingIssuableNomins(account1, nAUD);
		const expectedRemaining = maxIssuableNomins2.sub(issuedNomins);
		assertBNClose(remainingIssuable2, expectedRemaining, '1');
	});

	// Check user's collaterisation ratio

	it('should return 0 if user has no havvens when checking the collaterisation ratio', async function() {
		const ratio = await havven.collateralisationRatio(account1);
		assert.bnEqual(ratio, new web3.utils.BN(0));
	});

	it('Any user can check the collaterisation ratio for a user', async function() {
		const issuedHavvens = web3.utils.toBN('320000');
		await havven.transfer(account1, toUnit(issuedHavvens), { from: owner });

		// Make account issuer
		await havven.setIssuer(account1, true, { from: owner });

		// Issue
		const issuedNomins = toUnit(web3.utils.toBN('6400'));
		await havven.issueNomins(nAUD, issuedNomins, { from: account1 });

		await havven.collateralisationRatio(account1, { from: account2 });
	});

	it('should be able to read collaterisation ratio for a user with havvens but no debt', async function() {
		const issuedHavvens = web3.utils.toBN('30000');
		await havven.transfer(account1, toUnit(issuedHavvens), { from: owner });

		const ratio = await havven.collateralisationRatio(account1);
		assert.bnEqual(ratio, new web3.utils.BN(0));
	});

	it('should be able to read collaterisation ratio for a user with havvens and debt', async function() {
		const issuedHavvens = web3.utils.toBN('320000');
		await havven.transfer(account1, toUnit(issuedHavvens), { from: owner });

		// Make account issuer
		await havven.setIssuer(account1, true, { from: owner });

		// Issue
		const issuedNomins = toUnit(web3.utils.toBN('6400'));
		await havven.issueNomins(nAUD, issuedNomins, { from: account1 });

		const ratio = await havven.collateralisationRatio(account1, { from: account2 });
		assertUnitEqual(ratio, '0.1');
	});

	it('should allow anyone to inspect issuance data for any user and the issuance count is correct', async function() {
		// First add some issuance data for the user
		const issuedHavvens = web3.utils.toBN('320000');
		await havven.transfer(account1, toUnit(issuedHavvens), { from: owner });
		await havven.transfer(account2, toUnit(issuedHavvens), { from: owner });
		await havven.setIssuer(account1, true, { from: owner });
		await havven.setIssuer(account2, true, { from: owner });
		const issuedNomins = toUnit(web3.utils.toBN('6400'));
		await havven.issueNomins(nAUD, issuedNomins, { from: account1 });
		await havven.issueNomins(nAUD, issuedNomins, { from: account2 });

		const issuanceData = await havven.issuanceData.call(account2);

		// Check that account2 was the second entry and it owns 50% of the debt
		await assert.bnEqual(issuanceData[0], toUnit('0.5'), 1);

		// Also check the totalIssuerCount
		const totalIssuerCount = await havven.totalIssuerCount.call();
		await assert.bnEqual(totalIssuerCount, web3.utils.toBN(2));
	});

	it("should include escrowed havvens when calculating a user's collaterisation ratio", async function() {
		const hav2usdRate = await exchangeRates.rateForCurrency(HAV);
		const transferredHavvens = toUnit('60000');
		await havven.transfer(account1, transferredHavvens, { from: owner });

		// Setup escrow
		const escrow = await Escrow.new(owner, havven.address, { from: owner });
		await havven.setEscrow(escrow.address, { from: owner });
		const oneWeek = 60 * 60 * 24 * 7;
		const twelveWeeks = oneWeek * 12;
		const now = await currentTime();
		const escrowedHavvens = toUnit('30000');
		await havven.transfer(escrow.address, escrowedHavvens, { from: owner });
		await escrow.appendVestingEntry(account1, web3.utils.toBN(now + twelveWeeks), escrowedHavvens, {
			from: owner,
		});

		// Issue
		await havven.setIssuer(account1, true, { from: owner });
		const maxIssuable = await havven.maxIssuableNomins(account1, nUSD);
		await havven.issueNomins(nUSD, maxIssuable, { from: account1 });

		// Compare
		const collaterisationRatio = await havven.collateralisationRatio(account1);
		const expectedCollaterisationRatio = divideDecimal(
			maxIssuable,
			multiplyDecimal(escrowedHavvens.add(transferredHavvens), hav2usdRate)
		);
		assert.bnEqual(collaterisationRatio, expectedCollaterisationRatio);
	});

	it("should permit anyone checking another user's collateral", async function() {
		const amount = toUnit('60000');
		await havven.transfer(account1, amount, { from: owner });
		const collateral = await havven.collateral(account1, { from: account2 });
		assert.bnEqual(collateral, amount);
	});

	it("should include escrowed havvens when checking a user's collateral", async function() {
		const escrow = await Escrow.new(owner, havven.address, { from: owner });
		await havven.setEscrow(escrow.address, { from: owner });
		const oneWeek = 60 * 60 * 24 * 7;
		const twelveWeeks = oneWeek * 12;
		const now = await currentTime();
		const escrowedAmount = toUnit('15000');
		await havven.transfer(escrow.address, escrowedAmount, { from: owner });
		await escrow.appendVestingEntry(account1, web3.utils.toBN(now + twelveWeeks), escrowedAmount, {
			from: owner,
		});

		const amount = toUnit('60000');
		await havven.transfer(account1, amount, { from: owner });
		const collateral = await havven.collateral(account1, { from: account2 });
		assert.bnEqual(collateral, amount.add(escrowedAmount));
	});

	// Stale rate check

	it('should allow anyone to check if any rates are stale', async function() {
		const instance = await ExchangeRates.deployed();
		const result = await instance.anyRateIsStale([nEUR, nAUD], { from: owner });
		assert.equal(result, false);
	});

	it("should calculate a user's remaining issuable nomins", async function() {
		const transferredHavvens = toUnit('60000');
		await havven.transfer(account1, transferredHavvens, { from: owner });

		// Issue
		await havven.setIssuer(account1, true, { from: owner });
		const maxIssuable = await havven.maxIssuableNomins(account1, nUSD);
		const issued = maxIssuable.div(web3.utils.toBN(3));
		await havven.issueNomins(nUSD, issued, { from: account1 });
		const expectedRemaining = maxIssuable.sub(issued);
		const remaining = await havven.remainingIssuableNomins(account1, nUSD);
		assert.bnEqual(expectedRemaining, remaining);
	});

	it("should disallow retrieving a user's remaining issuable nomins if that nomin doesn't exist", async function() {
		await assert.revert(havven.remainingIssuableNomins(account1, web3.utils.asciiToHex('BOG')));
	});

	it("should correctly calculate a user's max issuable nomins with escrowed havvens", async function() {
		const hav2usdRate = await exchangeRates.rateForCurrency(HAV);
		const transferredHavvens = toUnit('60000');
		await havven.transfer(account1, transferredHavvens, { from: owner });

		// Setup escrow
		const escrow = await Escrow.new(owner, havven.address, { from: owner });
		await havven.setEscrow(escrow.address, { from: owner });
		const oneWeek = 60 * 60 * 24 * 7;
		const twelveWeeks = oneWeek * 12;
		const now = await currentTime();
		const escrowedHavvens = toUnit('30000');
		await havven.transfer(escrow.address, escrowedHavvens, { from: owner });
		await escrow.appendVestingEntry(account1, web3.utils.toBN(now + twelveWeeks), escrowedHavvens, {
			from: owner,
		});

		await havven.setIssuer(account1, true, { from: owner });
		const maxIssuable = await havven.maxIssuableNomins(account1, nUSD);
		// await havven.issueNomins(nUSD, maxIssuable, { from: account1 });

		// Compare
		const issuanceRatio = await havven.issuanceRatio.call();
		const expectedMaxIssuable = multiplyDecimal(
			multiplyDecimal(escrowedHavvens.add(transferredHavvens), hav2usdRate),
			issuanceRatio
		);
		assert.bnEqual(maxIssuable, expectedMaxIssuable);
	});

	// Burning Nomins

	it("should successfully burn all user's nomins", async function() {
		// Send a price update to guarantee we're not depending on values from outside this test.
		const oracle = await exchangeRates.oracle();
		const timestamp = await currentTime();

		await exchangeRates.updateRates([nUSD, HAV], ['1', '0.1'].map(toUnit), timestamp, {
			from: oracle,
		});

		// Give some HAV to account1
		await havven.transfer(account1, toUnit('10000'), { from: owner });

		// Make account an issuer
		await havven.setIssuer(account1, true, { from: owner });

		// Issue
		await havven.issueNomins(nUSD, toUnit('199'), { from: account1 });

		// Then try to burn them all. Only 10 nomins (and fees) should be gone.
>>>>>>> 0e907f82
		await havven.burnNomins(nUSD, await nUSDContract.balanceOf(account1), { from: account1 });
		assert.bnEqual(await nUSDContract.balanceOf(account1), web3.utils.toBN(0));
	});

<<<<<<< HEAD
		// Only 10 nomins (and fees) should be gone, but there is a slight rounding error on the calculation.
		assert.bnEqual(await nUSDContract.balanceOf(account1), toUnit('199.700449326010983324'));
=======
	it('should burn the correct amount of nomins', async function() {
		// Send a price update to guarantee we're not depending on values from outside this test.
		const oracle = await exchangeRates.oracle();
		const timestamp = await currentTime();

		await exchangeRates.updateRates([nAUD, HAV], ['0.9', '0.1'].map(toUnit), timestamp, {
			from: oracle,
		});

		// Give some HAV to account1
		await havven.transfer(account1, toUnit('400000'), { from: owner });

		// Make account an issuer
		await havven.setIssuer(account1, true, { from: owner });

		// Issue
		await havven.issueNomins(nAUD, toUnit('3987'), { from: account1 });

		// Then try to burn some of them. There should be 3000 left.
		await havven.burnNomins(nAUD, toUnit('987'), { from: account1 });
		assert.bnEqual(await nAUDContract.balanceOf(account1), toUnit('3000'));
	});

	it("should successfully burn all user's nomins even with transfer", async function() {
		// Send a price update to guarantee we're not depending on values from outside this test.
		const oracle = await exchangeRates.oracle();
		const timestamp = await currentTime();

		await exchangeRates.updateRates([nUSD, HAV], ['1', '0.1'].map(toUnit), timestamp, {
			from: oracle,
		});

		// Give some HAV to account1
		await havven.transfer(account1, toUnit('300000'), { from: owner });

		// Make account an issuer
		await havven.setIssuer(account1, true, { from: owner });

		// Issue
		const amountIssued = toUnit('2000');
		await havven.issueNomins(nUSD, amountIssued, { from: account1 });

		// Transfer account1's nomins to account2 and back
		const amountToTransfer = toUnit('1800');
		await nUSDContract.transfer(account2, amountToTransfer, { from: account1 });
		const remainingAfterTransfer = await nUSDContract.balanceOf(account1);
		await nUSDContract.transfer(account1, await nUSDContract.balanceOf(account2), {
			from: account2,
		});

		// Calculate the amount that account1 should actually receive
		const amountReceived = await nUSDContract.amountReceived(toUnit('1800'));
		const amountReceived2 = await nUSDContract.amountReceived(amountReceived);
		const amountLostToFees = amountToTransfer.sub(amountReceived2);

		// Check that the transfer worked ok.
		const amountExpectedToBeLeftInWallet = amountIssued.sub(amountLostToFees);
		assert.bnEqual(amountReceived2.add(remainingAfterTransfer), amountExpectedToBeLeftInWallet);

		// Now burn 1000 and check we end up with the right amount
		await havven.burnNomins(nUSD, toUnit('1000'), { from: account1 });
		assert.bnEqual(
			await nUSDContract.balanceOf(account1),
			amountExpectedToBeLeftInWallet.sub(toUnit('1000'))
		);
>>>>>>> 0e907f82
	});

	it('should allow the last user in the system to burn all their nomins to release their havvens', async function() {
		// Give some HAV to account1
		await havven.transfer(account1, toUnit('500000'), { from: owner });
		await havven.transfer(account2, toUnit('140000'), { from: owner });
		await havven.transfer(account3, toUnit('1400000'), { from: owner });

<<<<<<< HEAD
	it("should correctly calculate a user's maximum issuable nomins without prior issuance");
	it("should correctly calculate a user's maximum issuable nomins with prior issuance");
	it('should error when calculating maximum issuance when the HAV rate is stale');
	it('should error when calculating maximum issuance when the currency rate is stale');
=======
		// Make accounts issuers
		await havven.setIssuer(account1, true, { from: owner });
		await havven.setIssuer(account2, true, { from: owner });
		await havven.setIssuer(account3, true, { from: owner });
>>>>>>> 0e907f82

		// Issue
		const issuedNomins1 = toUnit('2000');
		const issuedNomins2 = toUnit('2000');
		const issuedNomins3 = toUnit('2000');

		await havven.issueNomins(nUSD, issuedNomins1, { from: account1 });
		await havven.issueNomins(nUSD, issuedNomins2, { from: account2 });
		await havven.issueNomins(nUSD, issuedNomins3, { from: account3 });

		const debtBalance1 = await havven.debtBalanceOf(account1, nUSD);
		await havven.burnNomins(nUSD, debtBalance1, { from: account1 });
		const debtBalance2 = await havven.debtBalanceOf(account2, nUSD);
		await havven.burnNomins(nUSD, debtBalance2, { from: account2 });
		const debtBalance3 = await havven.debtBalanceOf(account3, nUSD);
		await havven.burnNomins(nUSD, debtBalance3, { from: account3 });

		assert.equal(debtBalance1, web3.utils.toBN('0'));
		assert.equal(debtBalance2, web3.utils.toBN('0'));
		assert.equal(debtBalance3, web3.utils.toBN('0'));
	});

	it('should allow user to burn all nomins issued even after other users have issued', async function() {
		// Give some HAV to account1
		await havven.transfer(account1, toUnit('500000'), { from: owner });
		await havven.transfer(account2, toUnit('140000'), { from: owner });
		await havven.transfer(account3, toUnit('1400000'), { from: owner });

		// Make accounts issuers
		await havven.setIssuer(account1, true, { from: owner });
		await havven.setIssuer(account2, true, { from: owner });
		await havven.setIssuer(account3, true, { from: owner });

		// Issue
		const issuedNomins1 = toUnit('2000');
		const issuedNomins2 = toUnit('2000');
		const issuedNomins3 = toUnit('2000');

		await havven.issueNomins(nUSD, issuedNomins1, { from: account1 });
		await havven.issueNomins(nUSD, issuedNomins2, { from: account2 });
		await havven.issueNomins(nUSD, issuedNomins3, { from: account3 });

		const debtBalance = await havven.debtBalanceOf(account1, nUSD);
		await havven.burnNomins(nUSD, debtBalance, { from: account1 });
		assert.equal(debtBalance, web3.utils.toBN('0'));
	});

<<<<<<< HEAD
	it("should correctly calculate a user's remaining issuable nomins without prior issuance");
	it("should correctly calculate a user's remaining issuable nomins with prior issuance");

	it('should allow exchanges for an issuer');
	it('should correctly calculate exchanges given changing exchange rates');
	it('should correctly calculate debt for a user after exchanging');
	it('should prevent exchanging when a user has an insufficient source balance');
	it('should prevent exchanging when a user specifies a non-existent nomin destination currency');

	it('should allow an exchange between two types of nomins', async function() {
		// Send a price update to guarantee we're not depending on values from outside this test.
		const oracle = await exchangeRates.oracle();
		const timestamp = await currentTime();

		await exchangeRates.updateRates(
			[nUSD, nAUD, nEUR, HAV],
			['1', '0.5', '1.25', '0.1'].map(toUnit),
			timestamp,
			{ from: oracle }
		);

		// Give some HAV to account1
		await havven.transfer(account1, toUnit('10000'), { from: owner });

		// Issue
		await havven.issueNomins(nUSD, toUnit('100'), { from: account1 });

		// Mark account2 as preferring nAUD
		// await havven.setPreferredCurrency(nAUD, { from: account2 });

		// Do the exchange
		await havven.exchange(nUSD, toUnit('100'), nAUD, account2, { from: account1 });
		// await nUSDContract.transfer(account2, toUnit('100'), { from: account1 });

		// Account 2 should now have an amount of nAUD and no USD.
		assert.bnEqual(await nUSDContract.balanceOf(account2), 0);
		assert.bnEqual(await nAUDContract.balanceOf(account2), toUnit('199.700449326010983524'));
	});

	it('should revert when exchanging more nomins than are owned', async function() {
		// Send a price update to guarantee we're not depending on values from outside this test.
		const oracle = await exchangeRates.oracle();
		const timestamp = await currentTime();

		await exchangeRates.updateRates(
			[nUSD, nAUD, nEUR, HAV],
			['1', '0.5', '1.25', '0.1'].map(toUnit),
			timestamp,
			{ from: oracle }
		);

		// Give some HAV to account1
		await havven.transfer(account1, toUnit('10000'), { from: owner });

		// Issue
		await havven.issueNomins(nUSD, toUnit('100'), { from: account1 });

		// Exchange should fail because there's only 100nUSD
		await assert.revert(havven.exchange(nUSD, toUnit('101'), nAUD, account2, { from: account1 }));
	});

	it('should charge a transfer fee for an exchange in the same address', async function() {
		// Send a price update to guarantee we're not depending on values from outside this test.
		const oracle = await exchangeRates.oracle();
		const timestamp = await currentTime();

		await exchangeRates.updateRates(
			[nUSD, nAUD, nEUR, HAV],
			['1', '0.5', '1.25', '0.1'].map(toUnit),
			timestamp,
			{ from: oracle }
		);

		// Give some HAV to account1
		await havven.transfer(account1, toUnit('10000'), { from: owner });

		// Issue
		await havven.issueNomins(nUSD, toUnit('100'), { from: account1 });

		// Do the exchange
		await havven.exchange(nUSD, toUnit('100'), nAUD, account1, { from: account1 });

		// Account 1 should now have an amount of nAUD and no USD.
		assert.bnEqual(await nUSDContract.balanceOf(account1), 0);
		assert.bnEqual(await nAUDContract.balanceOf(account1), toUnit('199.700449326010983524'));
	});

	it('should respect preferred currencies', async function() {
		// Send a price update to guarantee we're not depending on values from outside this test.
		const oracle = await exchangeRates.oracle();
		const timestamp = await currentTime();

		await exchangeRates.updateRates(
			[nUSD, nAUD, nEUR, HAV],
			['1', '0.5', '1.25', '0.1'].map(toUnit),
			timestamp,
			{ from: oracle }
		);

		// Give some HAV to account1
		await havven.transfer(account1, toUnit('10000'), { from: owner });

		// Issue
		await havven.issueNomins(nUSD, toUnit('100'), { from: account1 });

		// Mark account2 as preferring nAUD
		await havven.setPreferredCurrency(nAUD, { from: account2 });

		// Do a standard transfer
		await nUSDContract.transfer(account2, toUnit('100'), { from: account1 });

		// Account 1 should now have no nUSD or nAUD.
		assert.bnEqual(await nUSDContract.balanceOf(account1), 0);
		assert.bnEqual(await nAUDContract.balanceOf(account1), 0);

		// Account 2 should now have an amount of nAUD and no nUSD.
		assert.bnEqual(await nUSDContract.balanceOf(account2), 0);
		assert.bnEqual(await nAUDContract.balanceOf(account2), toUnit('199.700449326010983524'));
	});
=======
	// Changes in exchange rates tests
>>>>>>> 0e907f82
});<|MERGE_RESOLUTION|>--- conflicted
+++ resolved
@@ -333,8 +333,6 @@
 		);
 	});
 
-<<<<<<< HEAD
-=======
 	// Whitelisting
 
 	it('should allow the owner to add someone as a whitelisted issuer', async function() {
@@ -354,7 +352,6 @@
 
 	// Effective value
 
->>>>>>> 0e907f82
 	it('should correctly calculate an exchange rate in effectiveValue()', async function() {
 		// Send a price update to guarantee we're not depending on values from outside this test.
 		const oracle = await exchangeRates.oracle();
@@ -445,6 +442,10 @@
 		await havven.transfer(account1, toUnit('1000'), { from: owner });
 		await havven.transfer(account2, toUnit('1000'), { from: owner });
 
+		// Make them issuers
+		await havven.setIssuer(account1, true, { from: owner });
+		await havven.setIssuer(account2, true, { from: owner });
+
 		// Issue 10 nUSD each
 		await havven.issueNomins(nUSD, toUnit('10'), { from: account1 });
 		await havven.issueNomins(nUSD, toUnit('10'), { from: account2 });
@@ -470,6 +471,10 @@
 		// Give some HAV to account1 and account2
 		await havven.transfer(account1, toUnit('1000'), { from: owner });
 		await havven.transfer(account2, toUnit('1000'), { from: owner });
+
+		// Make them issuers
+		await havven.setIssuer(account1, true, { from: owner });
+		await havven.setIssuer(account2, true, { from: owner });
 
 		// Issue 10 nUSD each
 		await havven.issueNomins(nUSD, toUnit('10'), { from: account1 });
@@ -808,9 +813,6 @@
 		);
 	});
 
-<<<<<<< HEAD
-	it('should allow an issuer to issue nomins in one flavour', async function() {
-=======
 	// Issuance
 
 	it('should be possible to issue a small amount of nomins', async function() {
@@ -837,7 +839,6 @@
 	});
 
 	it('should allow a whitelisted issuer to issue nomins in one flavour', async function() {
->>>>>>> 0e907f82
 		// Send a price update to guarantee we're not depending on values from outside this test.
 		const oracle = await exchangeRates.oracle();
 		const timestamp = await currentTime();
@@ -851,6 +852,9 @@
 
 		// Give some HAV to account1
 		await havven.transfer(account1, toUnit('1000'), { from: owner });
+
+		// Make account1 an issuer
+		await havven.setIssuer(account1, true, { from: owner });
 
 		// account1 should be able to issue
 		await havven.issueNomins(nUSD, toUnit('10'), { from: account1 });
@@ -863,7 +867,7 @@
 		assert.bnEqual(await havven.debtBalanceOf(account1, nUSD), toUnit('10'));
 	});
 
-	it('should allow an issuer to issue nomins in multiple flavours', async function() {
+	it('should allow a whitelisted issuer to issue nomins in multiple flavours', async function() {
 		// Send a price update to guarantee we're not depending on values from outside this test.
 		const oracle = await exchangeRates.oracle();
 		const timestamp = await currentTime();
@@ -877,6 +881,9 @@
 
 		// Give some HAV to account1
 		await havven.transfer(account1, toUnit('1000'), { from: owner });
+
+		// Make account1 an issuer
+		await havven.setIssuer(account1, true, { from: owner });
 
 		// account1 should be able to issue nUSD and nAUD
 		await havven.issueNomins(nUSD, toUnit('10'), { from: account1 });
@@ -908,6 +915,10 @@
 		// Give some HAV to account1 and account2
 		await havven.transfer(account1, toUnit('10000'), { from: owner });
 		await havven.transfer(account2, toUnit('10000'), { from: owner });
+
+		// Make accounts issuers
+		await havven.setIssuer(account1, true, { from: owner });
+		await havven.setIssuer(account2, true, { from: owner });
 
 		// Issue
 		await havven.issueNomins(nUSD, toUnit('10'), { from: account1 });
@@ -940,6 +951,10 @@
 		await havven.transfer(account1, toUnit('10000'), { from: owner });
 		await havven.transfer(account2, toUnit('10000'), { from: owner });
 
+		// Make accounts issuers
+		await havven.setIssuer(account1, true, { from: owner });
+		await havven.setIssuer(account2, true, { from: owner });
+
 		// Issue
 		await havven.issueNomins(nUSD, toUnit('10'), { from: account1 });
 		await havven.issueNomins(nUSD, toUnit('20'), { from: account2 });
@@ -972,6 +987,10 @@
 		await havven.transfer(account1, toUnit('10000'), { from: owner });
 		await havven.transfer(account2, toUnit('10000'), { from: owner });
 
+		// Make accounts issuers
+		await havven.setIssuer(account1, true, { from: owner });
+		await havven.setIssuer(account2, true, { from: owner });
+
 		// Issue
 		await havven.issueNomins(nUSD, toUnit('10'), { from: account1 });
 		await havven.issueNomins(nAUD, toUnit('20'), { from: account2 });
@@ -987,7 +1006,7 @@
 		assert.bnEqual(await havven.debtBalanceOf(account2, nUSD), toUnit('10'));
 	});
 
-	it('should allow an issuer to issue max nomins in one flavour', async function() {
+	it('should allow a whitelisted issuer to issue max nomins in one flavour', async function() {
 		// Send a price update to guarantee we're not depending on values from outside this test.
 		const oracle = await exchangeRates.oracle();
 		const timestamp = await currentTime();
@@ -1001,6 +1020,9 @@
 
 		// Give some HAV to account1
 		await havven.transfer(account1, toUnit('10000'), { from: owner });
+
+		// Make account an issuer
+		await havven.setIssuer(account1, true, { from: owner });
 
 		// Issue
 		await havven.issueMaxNomins(nUSD, { from: account1 });
@@ -1012,7 +1034,7 @@
 		assert.bnEqual(await havven.debtBalanceOf(account1, nUSD), toUnit('200'));
 	});
 
-	it('should allow an issuer to issue max nomins via the standard issue call', async function() {
+	it('should allow a whitelisted issuer to issue max nomins via the standard issue call', async function() {
 		// Send a price update to guarantee we're not depending on values from outside this test.
 		const oracle = await exchangeRates.oracle();
 		const timestamp = await currentTime();
@@ -1026,6 +1048,9 @@
 
 		// Give some HAV to account1
 		await havven.transfer(account1, toUnit('10000'), { from: owner });
+
+		// Make account an issuer
+		await havven.setIssuer(account1, true, { from: owner });
 
 		// Determine maximum amount that can be issued.
 		const maxIssuable = await havven.maxIssuableNomins(account1, nUSD);
@@ -1040,7 +1065,7 @@
 		assert.bnEqual(await havven.debtBalanceOf(account1, nUSD), toUnit('200'));
 	});
 
-	it('should disallow an issuer from issuing nomins in a non-existant flavour', async function() {
+	it('should report that a non-whitelisted user has zero maxIssuableNomins', async function() {
 		// Send a price update to guarantee we're not depending on values from outside this test.
 		const oracle = await exchangeRates.oracle();
 		const timestamp = await currentTime();
@@ -1055,14 +1080,68 @@
 		// Give some HAV to account1
 		await havven.transfer(account1, toUnit('10000'), { from: owner });
 
-		// They should be able to issue nUSD
+		// They should have no issuable nomins.
+		assert.bnEqual(await havven.maxIssuableNomins(account1, nUSD), '0');
+
+		// Make account an issuer
+		await havven.setIssuer(account1, true, { from: owner });
+
+		// They should now be able to issue 200 nUSD
+		assert.bnEqual(await havven.maxIssuableNomins(account1, nUSD), toUnit('200'));
+	});
+
+	it('should disallow a non-whitelisted issuer from issuing nomins in a single flavour', async function() {
+		// Send a price update to guarantee we're not depending on values from outside this test.
+		const oracle = await exchangeRates.oracle();
+		const timestamp = await currentTime();
+
+		await exchangeRates.updateRates(
+			[nUSD, nAUD, nEUR, HAV],
+			['1', '0.5', '1.25', '0.1'].map(toUnit),
+			timestamp,
+			{ from: oracle }
+		);
+
+		// Give some HAV to account1
+		await havven.transfer(account1, toUnit('10000'), { from: owner });
+
+		// They should not be able to issue because they aren't whitelisted.
+		await assert.revert(havven.issueNomins(nUSD, toUnit('10'), { from: account1 }));
+
+		// To just double check that that was the actual limitation that caused the revert, let's
+		// assert that they're able to issue after whitelisting.
+		await havven.setIssuer(account1, true, { from: owner });
+
+		// They should now be able to issue nUSD
+		await havven.issueNomins(nUSD, toUnit('10'), { from: account1 });
+	});
+
+	it('should disallow a whitelisted issuer from issuing nomins in a non-existant flavour', async function() {
+		// Send a price update to guarantee we're not depending on values from outside this test.
+		const oracle = await exchangeRates.oracle();
+		const timestamp = await currentTime();
+
+		await exchangeRates.updateRates(
+			[nUSD, nAUD, nEUR, HAV],
+			['1', '0.5', '1.25', '0.1'].map(toUnit),
+			timestamp,
+			{ from: oracle }
+		);
+
+		// Give some HAV to account1
+		await havven.transfer(account1, toUnit('10000'), { from: owner });
+
+		// Set them as an issuer
+		await havven.setIssuer(account1, true, { from: owner });
+
+		// They should now be able to issue nUSD
 		await havven.issueNomins(nUSD, toUnit('10'), { from: account1 });
 
 		// But should not be able to issue nXYZ because it doesn't exist
 		await assert.revert(havven.issueNomins(nXYZ, toUnit('10')));
 	});
 
-	it('should disallow an issuer from issuing nomins beyond their remainingIssuableNomins', async function() {
+	it('should disallow a whitelisted issuer from issuing nomins beyond their remainingIssuableNomins', async function() {
 		// Send a price update to guarantee we're not depending on values from outside this test.
 		const oracle = await exchangeRates.oracle();
 		const timestamp = await currentTime();
@@ -1076,6 +1155,9 @@
 
 		// Give some HAV to account1
 		await havven.transfer(account1, toUnit('10000'), { from: owner });
+
+		// Set them as an issuer
+		await havven.setIssuer(account1, true, { from: owner });
 
 		// They should now be able to issue nUSD
 		const issuableNomins = await havven.remainingIssuableNomins(account1, nUSD);
@@ -1106,6 +1188,9 @@
 		// Give some HAV to account1
 		await havven.transfer(account1, toUnit('10000'), { from: owner });
 
+		// Make account an issuer
+		await havven.setIssuer(account1, true, { from: owner });
+
 		// Issue
 		await havven.issueMaxNomins(nUSD, { from: account1 });
 
@@ -1133,6 +1218,9 @@
 
 		// Give some HAV to account1
 		await havven.transfer(account1, toUnit('10000'), { from: owner });
+
+		// Make account an issuer
+		await havven.setIssuer(account1, true, { from: owner });
 
 		// Issue
 		await havven.issueMaxNomins(nUSD, { from: account1 });
@@ -1160,6 +1248,9 @@
 		// Give some HAV to account1
 		await havven.transfer(account1, toUnit('10000'), { from: owner });
 
+		// Make account an issuer
+		await havven.setIssuer(account1, true, { from: owner });
+
 		// Issue
 		await havven.issueMaxNomins(nUSD, { from: account1 });
 
@@ -1186,6 +1277,10 @@
 		await havven.transfer(account1, toUnit('10000'), { from: owner });
 		await havven.transfer(account2, toUnit('10000'), { from: owner });
 
+		// Make account an issuer
+		await havven.setIssuer(account1, true, { from: owner });
+		await havven.setIssuer(account2, true, { from: owner });
+
 		// Issue
 		await havven.issueNomins(nUSD, toUnit('10'), { from: account1 });
 		await havven.issueNomins(nUSD, toUnit('200'), { from: account2 });
@@ -1193,9 +1288,6 @@
 		// Transfer all of account2's nomins to account1
 		await nUSDContract.transfer(account1, toUnit('200'), { from: account2 });
 
-<<<<<<< HEAD
-		// Then try to burn them all.
-=======
 		// Calculate the amount that account1 should actually receive
 		const amountReceived = await nUSDContract.amountReceived(toUnit('200'));
 
@@ -1761,15 +1853,10 @@
 		await havven.issueNomins(nUSD, toUnit('199'), { from: account1 });
 
 		// Then try to burn them all. Only 10 nomins (and fees) should be gone.
->>>>>>> 0e907f82
 		await havven.burnNomins(nUSD, await nUSDContract.balanceOf(account1), { from: account1 });
 		assert.bnEqual(await nUSDContract.balanceOf(account1), web3.utils.toBN(0));
 	});
 
-<<<<<<< HEAD
-		// Only 10 nomins (and fees) should be gone, but there is a slight rounding error on the calculation.
-		assert.bnEqual(await nUSDContract.balanceOf(account1), toUnit('199.700449326010983324'));
-=======
 	it('should burn the correct amount of nomins', async function() {
 		// Send a price update to guarantee we're not depending on values from outside this test.
 		const oracle = await exchangeRates.oracle();
@@ -1835,7 +1922,6 @@
 			await nUSDContract.balanceOf(account1),
 			amountExpectedToBeLeftInWallet.sub(toUnit('1000'))
 		);
->>>>>>> 0e907f82
 	});
 
 	it('should allow the last user in the system to burn all their nomins to release their havvens', async function() {
@@ -1844,17 +1930,10 @@
 		await havven.transfer(account2, toUnit('140000'), { from: owner });
 		await havven.transfer(account3, toUnit('1400000'), { from: owner });
 
-<<<<<<< HEAD
-	it("should correctly calculate a user's maximum issuable nomins without prior issuance");
-	it("should correctly calculate a user's maximum issuable nomins with prior issuance");
-	it('should error when calculating maximum issuance when the HAV rate is stale');
-	it('should error when calculating maximum issuance when the currency rate is stale');
-=======
 		// Make accounts issuers
 		await havven.setIssuer(account1, true, { from: owner });
 		await havven.setIssuer(account2, true, { from: owner });
 		await havven.setIssuer(account3, true, { from: owner });
->>>>>>> 0e907f82
 
 		// Issue
 		const issuedNomins1 = toUnit('2000');
@@ -1902,127 +1981,5 @@
 		assert.equal(debtBalance, web3.utils.toBN('0'));
 	});
 
-<<<<<<< HEAD
-	it("should correctly calculate a user's remaining issuable nomins without prior issuance");
-	it("should correctly calculate a user's remaining issuable nomins with prior issuance");
-
-	it('should allow exchanges for an issuer');
-	it('should correctly calculate exchanges given changing exchange rates');
-	it('should correctly calculate debt for a user after exchanging');
-	it('should prevent exchanging when a user has an insufficient source balance');
-	it('should prevent exchanging when a user specifies a non-existent nomin destination currency');
-
-	it('should allow an exchange between two types of nomins', async function() {
-		// Send a price update to guarantee we're not depending on values from outside this test.
-		const oracle = await exchangeRates.oracle();
-		const timestamp = await currentTime();
-
-		await exchangeRates.updateRates(
-			[nUSD, nAUD, nEUR, HAV],
-			['1', '0.5', '1.25', '0.1'].map(toUnit),
-			timestamp,
-			{ from: oracle }
-		);
-
-		// Give some HAV to account1
-		await havven.transfer(account1, toUnit('10000'), { from: owner });
-
-		// Issue
-		await havven.issueNomins(nUSD, toUnit('100'), { from: account1 });
-
-		// Mark account2 as preferring nAUD
-		// await havven.setPreferredCurrency(nAUD, { from: account2 });
-
-		// Do the exchange
-		await havven.exchange(nUSD, toUnit('100'), nAUD, account2, { from: account1 });
-		// await nUSDContract.transfer(account2, toUnit('100'), { from: account1 });
-
-		// Account 2 should now have an amount of nAUD and no USD.
-		assert.bnEqual(await nUSDContract.balanceOf(account2), 0);
-		assert.bnEqual(await nAUDContract.balanceOf(account2), toUnit('199.700449326010983524'));
-	});
-
-	it('should revert when exchanging more nomins than are owned', async function() {
-		// Send a price update to guarantee we're not depending on values from outside this test.
-		const oracle = await exchangeRates.oracle();
-		const timestamp = await currentTime();
-
-		await exchangeRates.updateRates(
-			[nUSD, nAUD, nEUR, HAV],
-			['1', '0.5', '1.25', '0.1'].map(toUnit),
-			timestamp,
-			{ from: oracle }
-		);
-
-		// Give some HAV to account1
-		await havven.transfer(account1, toUnit('10000'), { from: owner });
-
-		// Issue
-		await havven.issueNomins(nUSD, toUnit('100'), { from: account1 });
-
-		// Exchange should fail because there's only 100nUSD
-		await assert.revert(havven.exchange(nUSD, toUnit('101'), nAUD, account2, { from: account1 }));
-	});
-
-	it('should charge a transfer fee for an exchange in the same address', async function() {
-		// Send a price update to guarantee we're not depending on values from outside this test.
-		const oracle = await exchangeRates.oracle();
-		const timestamp = await currentTime();
-
-		await exchangeRates.updateRates(
-			[nUSD, nAUD, nEUR, HAV],
-			['1', '0.5', '1.25', '0.1'].map(toUnit),
-			timestamp,
-			{ from: oracle }
-		);
-
-		// Give some HAV to account1
-		await havven.transfer(account1, toUnit('10000'), { from: owner });
-
-		// Issue
-		await havven.issueNomins(nUSD, toUnit('100'), { from: account1 });
-
-		// Do the exchange
-		await havven.exchange(nUSD, toUnit('100'), nAUD, account1, { from: account1 });
-
-		// Account 1 should now have an amount of nAUD and no USD.
-		assert.bnEqual(await nUSDContract.balanceOf(account1), 0);
-		assert.bnEqual(await nAUDContract.balanceOf(account1), toUnit('199.700449326010983524'));
-	});
-
-	it('should respect preferred currencies', async function() {
-		// Send a price update to guarantee we're not depending on values from outside this test.
-		const oracle = await exchangeRates.oracle();
-		const timestamp = await currentTime();
-
-		await exchangeRates.updateRates(
-			[nUSD, nAUD, nEUR, HAV],
-			['1', '0.5', '1.25', '0.1'].map(toUnit),
-			timestamp,
-			{ from: oracle }
-		);
-
-		// Give some HAV to account1
-		await havven.transfer(account1, toUnit('10000'), { from: owner });
-
-		// Issue
-		await havven.issueNomins(nUSD, toUnit('100'), { from: account1 });
-
-		// Mark account2 as preferring nAUD
-		await havven.setPreferredCurrency(nAUD, { from: account2 });
-
-		// Do a standard transfer
-		await nUSDContract.transfer(account2, toUnit('100'), { from: account1 });
-
-		// Account 1 should now have no nUSD or nAUD.
-		assert.bnEqual(await nUSDContract.balanceOf(account1), 0);
-		assert.bnEqual(await nAUDContract.balanceOf(account1), 0);
-
-		// Account 2 should now have an amount of nAUD and no nUSD.
-		assert.bnEqual(await nUSDContract.balanceOf(account2), 0);
-		assert.bnEqual(await nAUDContract.balanceOf(account2), toUnit('199.700449326010983524'));
-	});
-=======
 	// Changes in exchange rates tests
->>>>>>> 0e907f82
 });