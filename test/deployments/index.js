'use strict';

const fs = require('fs');
const path = require('path');

const Web3 = require('web3');
const { toWei, isAddress } = require('web3-utils');
const assert = require('assert');

require('dotenv').config();
const { loadConnections } = require('../../publish/src/util');

const { toBytes32, wrap, networks } = require('../..');

describe('deployments', () => {
	networks
		.filter(n => n !== 'local')
		.forEach(network => {
			describe(network, () => {
				const { getTarget, getSource, getStakingRewards, getSynths } = wrap({ network, fs, path });

				// we need this outside the test runner in order to generate tests per contract name
				const targets = getTarget();
				const sources = getSource();
				const stakingRewards = getStakingRewards();

				let web3;
				let contracts;

				const getContract = ({ source, target }) =>
					new web3.eth.Contract(sources[source || target].abi, targets[target].address);

				beforeEach(() => {
					web3 = new Web3();

					const connections = loadConnections({
						network,
					});

					web3 = new Web3(new Web3.providers.HttpProvider(connections.providerUrl));

					contracts = {
						Synthetix: getContract({ source: 'Synthetix', target: 'ProxyERC20' }),
						ExchangeRates: getContract({ target: 'ExchangeRates' }),
					};
				});

				describe('rewards.json', () => {
					for (const { name, stakingToken, rewardsToken } of stakingRewards) {
						describe(name, () => {
							it(`${name} has valid staking and reward tokens`, async () => {
								const stakingRewardsName = `StakingRewards${name}`;
								const stakingRewardsTarget = targets[stakingRewardsName];
								const stakingRewardsContract = getContract({
									source: stakingRewardsTarget.source,
									target: stakingRewardsName,
								});

								// these mappings are the getters for the legacy rewards contracts
								const methodMappings = {
									StakingRewardssETHUniswapV1: {
										stakingTokenMethod: 'uni',
										rewardsTokenMethod: 'snx',
									},
									StakingRewardssUSDCurve: {
										stakingTokenMethod: 'uni',
										rewardsTokenMethod: 'snx',
									},
								};

								let stakingTokenMethod = 'stakingToken';
								let rewardsTokenMethod = 'rewardsToken';

								// Legacy contracts have a different method name
								// to get staking tokens and rewards token
								if (
									!(stakingTokenMethod in stakingRewardsContract.methods) ||
									!(rewardsTokenMethod in stakingRewardsContract.methods)
								) {
									({ stakingTokenMethod, rewardsTokenMethod } = methodMappings[
										stakingRewardsTarget.source
									]);
								}

								const stakingTokenAddress = await stakingRewardsContract.methods[
									stakingTokenMethod
								]().call();
								const rewardTokenAddress = await stakingRewardsContract.methods[
									rewardsTokenMethod
								]().call();

								const tokens = [
									{ token: stakingToken, tokenAddress: stakingTokenAddress },
									{ token: rewardsToken, tokenAddress: rewardTokenAddress },
								];

								// Make sure the token address / names matches up
								for (const { token, tokenAddress } of tokens) {
									// If its an address then just compare the target address
									// and the origin address
									if (isAddress(token)) {
										assert.strictEqual(token.toLowerCase(), tokenAddress.toLowerCase());
									}

									// If its not an address then the token will be a name
									// try and compare the name
									else if (!isAddress(token)) {
										const tokenContract = new web3.eth.Contract(
											sources['ProxyERC20'].abi,
											tokenAddress
										);
										const tokenName = await tokenContract.methods.name().call();

										if (token === 'Synthetix') {
											assert.strictEqual(tokenName, 'Synthetix Network Token');
										} else if (token.includes('Proxy')) {
											const synthType = token.slice(5);
											assert.strictEqual(tokenName, `Synth ${synthType}`);
										} else {
											assert.strictEqual(token, tokenName);
										}
									}
								}
							});
						});
					}
				});

				describe('synths.json', () => {
					const synths = getSynths();

					it(`The number of available synths in Synthetix matches the number of synths in the JSON file: ${synths.length}`, async () => {
						const availableSynths = await contracts.Synthetix.methods
							.availableCurrencyKeys()
							.call();
						assert.strictEqual(availableSynths.length, synths.length);
					});
					synths.forEach(({ name, inverted, feed, index }) => {
						describe(name, () => {
							it('Synthetix has the synth added', async () => {
								const foundSynth = await contracts.Synthetix.methods.synths(toBytes32(name)).call();
								assert.strictEqual(foundSynth, targets[`Synth${name}`].address);
							});
							if (inverted) {
								it('ensure only inverted synths have i prefix', () => {
									assert.strictEqual(name[0], 'i');
								});
								it(`checking inverted params of ${name}`, async () => {
									// check inverted status
									const {
										entryPoint,
										upperLimit,
										lowerLimit,
									} = await contracts.ExchangeRates.methods.inversePricing(toBytes32(name)).call();
									assert.strictEqual(entryPoint, toWei(inverted.entryPoint.toString()));
									assert.strictEqual(upperLimit, toWei(inverted.upperLimit.toString()));
									assert.strictEqual(lowerLimit, toWei(inverted.lowerLimit.toString()));
								});
							} else {
								it('ensure non inverted synths have s prefix', () => {
									assert.strictEqual(name[0], 's');
								});
							}
							if (feed) {
								it(`checking aggregator of ${name}`, async () => {
									const aggregatorActual = await contracts.ExchangeRates.methods
										.aggregators(toBytes32(name))
										.call();
									assert.strictEqual(aggregatorActual, feed);
								});
							}
							if (index && Array.isArray(index)) {
								it(`the index parameter of ${name} is a well formed array with correct entries of type`, () => {
									for (const ix of index) {
										assert.strictEqual(typeof ix.asset, 'string');
										assert.strictEqual(typeof ix.units, 'number');
<<<<<<< HEAD
										assert.strictEqual(typeof ix.weight, 'number');
=======
										// TODO - add below back in once ropsten indexes are rebalanced with weights added at time of rebalancing
										// assert.strictEqual(typeof ix.weight, 'number');
>>>>>>> f67f7c02
									}
								});
							} else if (index) {
								it('the index type is valid', () => {
									assert.fail('Unknown "index" type:', typeof index);
								});
							}
						});
					});
				});

				describe('deployment.json', () => {
					['AddressResolver', 'ReadProxyAddressResolver'].forEach(target => {
						describe(`${target} has correct addresses`, () => {
							let resolver;
							beforeEach(() => {
								resolver = getContract({
									source: 'AddressResolver',
									target,
								});
							});

							// Note: instead of manually managing this list, it would be better to read this
							// on-chain for each environment when a contract had the MixinResolver function
							// `getResolverAddressesRequired()` and compile and check these. The problem is then
							// that would omit the deps from Depot and EtherCollateral which were not
							// redeployed in Hadar (v2.21)
							[
								'BinaryOptionMarketFactory',
								'BinaryOptionMarketManager',
								'DelegateApprovals',
								'Depot',
								'EtherCollateral',
								'Exchanger',
								'ExchangeRates',
								'ExchangeState',
								'FeePool',
								'FeePoolEternalStorage',
								'FeePoolState',
								// 'FlexibleStorage', to be added once SIP-64 is implemented
								'Issuer',
								'RewardEscrow',
								'RewardsDistribution',
								'SupplySchedule',
								'Synthetix',
								'SynthetixEscrow',
								'SynthetixState',
								'SynthsUSD',
								'SynthsETH',
								// 'SystemSettings',  to be added once SIP-64 is implemented
								'SystemStatus',
							].forEach(name => {
								it(`has correct address for ${name}`, async () => {
									const actual = await resolver.methods.getAddress(toBytes32(name)).call();
									assert.strictEqual(actual, targets[name].address);
								});
							});
						});
					});
				});
				describe('address resolver correctly set', () => {
					Object.entries(targets)
						.filter(
							([, { source }]) => !!sources[source].abi.find(({ name }) => name === 'resolver')
						)
						.forEach(([target, { source }]) => {
							it(`${target} has correct address resolver`, async () => {
								const Contract = getContract({
									source,
									target,
								});
								assert.strictEqual(
									await Contract.methods.resolver().call(),
									targets['AddressResolver'].address
								);
							});
						});
				});
			});
		});
});<|MERGE_RESOLUTION|>--- conflicted
+++ resolved
@@ -174,12 +174,8 @@
 									for (const ix of index) {
 										assert.strictEqual(typeof ix.asset, 'string');
 										assert.strictEqual(typeof ix.units, 'number');
-<<<<<<< HEAD
-										assert.strictEqual(typeof ix.weight, 'number');
-=======
 										// TODO - add below back in once ropsten indexes are rebalanced with weights added at time of rebalancing
 										// assert.strictEqual(typeof ix.weight, 'number');
->>>>>>> f67f7c02
 									}
 								});
 							} else if (index) {
