const FeePool = artifacts.require('FeePool');
// const FeePoolState = artifacts.require('FeePoolState');
const Synthetix = artifacts.require('Synthetix');
const RewardEscrow = artifacts.require('RewardEscrow');
const SupplySchedule = artifacts.require('SupplySchedule');
const ExchangeRates = artifacts.require('ExchangeRates');
const { getWeb3, getContractInstance } = require('../utils/web3Helper');

const { currentTime, fastForward, toUnit, toPreciseUnit } = require('../utils/testUtils');
const web3 = getWeb3();
const getInstance = getContractInstance(web3);

contract('Rewards Integration Tests', async accounts => {
	// Updates rates with defaults so they're not stale.
	const updateRatesWithDefaults = async () => {
		const timestamp = await currentTime();

		await exchangeRates.updateRates(
			[sAUD, sEUR, SNX, sBTC],
			['0.5', '1.25', '0.1', '5000'].map(toUnit),
			timestamp,
			{
				from: oracle,
			}
		);
	};

	const closeFeePeriodAndFastForward = async () => {
		const feePeriodDuration = await feePool.feePeriodDuration();
		await fastForward(feePeriodDuration);
		await feePool.closeCurrentFeePeriod({ from: feeAuthority });
		await updateRatesWithDefaults();
	};

	const fastForwardAndUpdateRates = async seconds => {
		await fastForward(seconds);
		await updateRatesWithDefaults();
	};

	const logFeePeriods = async () => {
		const length = (await feePool.FEE_PERIOD_LENGTH()).toNumber();

		console.log('------------------');
		for (let i = 0; i < length; i++) {
			console.log(`Fee Period [${i}]:`);
			const period = await feePool.recentFeePeriods(i);

			for (const key of Object.keys(period)) {
				if (isNaN(parseInt(key))) {
					console.log(`  ${key}: ${period[key]}`);
				}
			}

			console.log();
		}
		console.log('------------------');
	};

	const logFeesByPeriod = async account => {
		const length = (await feePool.FEE_PERIOD_LENGTH()).toNumber();
		const feesByPeriod = await feePoolWeb3.methods.feesByPeriod(account).call();

		console.log('---------------------feesByPeriod----------------------');
		console.log('Account', account);
		for (let i = 0; i < length; i++) {
			console.log(`Fee Period[${i}] Fees: ${feesByPeriod[i][0]} Rewards: ${feesByPeriod[i][1]}`);
		}
		console.log('--------------------------------------------------------');
	};

	// CURRENCIES
	const [sUSD, sAUD, sEUR, sBTC, SNX] = ['sUSD', 'sAUD', 'sEUR', 'sBTC', 'SNX'].map(
		web3.utils.asciiToHex
	);

	// DIVISIONS
	const half = amount => amount.div(web3.utils.toBN('2'));
	const third = amount => amount.div(web3.utils.toBN('3'));
	// const twoThirds = amount => amount.div(web3.utils.toBN('3')).mul(web3.utils.toBN('2'));
	const quarter = amount => amount.div(web3.utils.toBN('4'));
	// const twoQuarters = amount => amount.div(web3.utils.toBN('4')).mul(web3.utils.toBN('2'));
	const threeQuarters = amount => amount.div(web3.utils.toBN('4')).mul(web3.utils.toBN('3'));
	const oneFifth = amount => amount.div(web3.utils.toBN('5'));
	const twoFifths = amount => amount.div(web3.utils.toBN('5')).mul(web3.utils.toBN('2'));
	const tenth = amount => amount.div(web3.utils.toBN('10'));

	// PERCENTAGES
	const twentyPercent = toPreciseUnit('0.2');
	const twentyFivePercent = toPreciseUnit('0.25');
	const thirtyThreePercent = toPreciseUnit('0.333333333333333333333333333');
	const fortyPercent = toPreciseUnit('0.4');
	const fiftyPercent = toPreciseUnit('0.5');

	// AMOUNTS
	const tenK = toUnit('10000');
	const twentyK = toUnit('20000');

	// TIME IN SECONDS
	const SECOND = 1000;
	const MINUTE = SECOND * 60;
	// const HOUR = MINUTE * 60;
	// const DAY = 86400;
	const WEEK = 604800;
	const YEAR = 31556926;

	// ACCOUNTS
	const [
		deployerAccount,
		owner,
		oracle,
		feeAuthority,
		account1,
		account2,
		account3,
		// account4,
	] = accounts;

	// VARIABLES
	let feePool,
		feePoolWeb3,
		// feePoolState,
		synthetix,
		// sUSDContract,
		sBTCContract,
		exchangeRates,
		supplySchedule,
		rewardEscrow,
		periodOneMintableSupplyMinusMinterReward;

	// CONSTANTS
	const MINTER_SNX_REWARD = toUnit('200');

	beforeEach(async () => {
		// Save ourselves from having to await deployed() in every single test.
		// We do this in a beforeEach instead of before to ensure we isolate
		// contract interfaces to prevent test bleed.
		exchangeRates = await ExchangeRates.deployed();
		feePool = await FeePool.deployed();
		feePoolWeb3 = getInstance(FeePool);
		// feePoolState = await FeePoolState.deployed();
		synthetix = await Synthetix.deployed();
		// sUSDContract = await Synth.at(await synthetix.synths(sUSD));
		sBTCContract = await Synth.at(await synthetix.synths(sBTC));

		supplySchedule = await SupplySchedule.deployed();
		rewardEscrow = await RewardEscrow.deployed();

		// Fastforward a year into the staking rewards supply
		// console.log('Fastforward a year into the staking rewards supply');
		await fastForwardAndUpdateRates(YEAR + MINUTE);

		// Assign 1/3 of total SNX to 3 accounts
		// console.log('Assign 1/3 of total SNX to 3 accounts');
		const snxTotalSupply = await synthetix.totalSupply();
		// console.log('snxTotalSupply', snxTotalSupply.toString());
		const thirdOfSNX = third(snxTotalSupply);
		// console.log('thirdOfSNX', thirdOfSNX.toString());

		await synthetix.transfer(account1, thirdOfSNX, { from: owner });
		await synthetix.transfer(account2, thirdOfSNX, { from: owner });
		await synthetix.transfer(account3, thirdOfSNX, { from: owner });

		// const balanceOfOwner = await synthetix.balanceOf(owner, { from: owner });
		// console.log('balanceOfOwner', balanceOfOwner.toString());

		// Get the SNX mintableSupply
		periodOneMintableSupplyMinusMinterReward = (await supplySchedule.mintableSupply()).sub(
			MINTER_SNX_REWARD
		);
		// console.log(
		// 	'periodOneMintableSupplyMinusMinterReward',
		// 	periodOneMintableSupplyMinusMinterReward.toString()
		// );

		// Mint the staking rewards
		// console.log('Mint the staking rewards');
		await synthetix.mint({ from: owner });
	});

	describe('3 accounts with 33.33% SNX all issue MAX and claim rewards', async () => {
		beforeEach(async () => {
			console.log('3 Accounts issueMaxSynths in p1');
			await synthetix.issueMaxSynths(sUSD, { from: account1 });
			await synthetix.issueMaxSynths(sUSD, { from: account2 });
			await synthetix.issueMaxSynths(sUSD, { from: account3 });
		});

		it('should allocate the 3 accounts a third of the rewards for 1 period', async () => {
			// Close Fee Period
			console.log('Close Fee Period');
			await closeFeePeriodAndFastForward();

			// All 3 accounts claim rewards
			await feePool.claimFees(sUSD, { from: account1 });
			await feePool.claimFees(sUSD, { from: account2 });
			await feePool.claimFees(sUSD, { from: account3 });

			// All 3 accounts have 1/3 of the rewards
			const accOneEscrowed = await rewardEscrow.getVestingScheduleEntry(account1, 0);
			assert.bnEqual(accOneEscrowed[1], third(periodOneMintableSupplyMinusMinterReward));

			const accTwoEscrowed = await rewardEscrow.getVestingScheduleEntry(account2, 0);
			assert.bnEqual(accTwoEscrowed[1], third(periodOneMintableSupplyMinusMinterReward));

			const accThreeEscrowed = await rewardEscrow.getVestingScheduleEntry(account3, 0);
			assert.bnEqual(accThreeEscrowed[1], third(periodOneMintableSupplyMinusMinterReward));
		});

		it('should mint SNX for the 6 fee periods then all 3 accounts claim at the end of the 6 week claimable period', async () => {
			// Close all six periods
			const FEE_PERIOD_LENGTH = (await feePool.FEE_PERIOD_LENGTH()).toNumber();
			for (let i = 0; i <= FEE_PERIOD_LENGTH - 1; i++) {
				await closeFeePeriodAndFastForward();
			}

			// Get the SNX mintableSupply - the minter reward of 200 SNX
			const mintedRewardsSupply = (await supplySchedule.mintableSupply()).sub(MINTER_SNX_REWARD);

			// Mint the staking rewards
			await synthetix.mint({ from: owner });

			// FastForward into the next week to be able to Close Fee Period
			await fastForwardAndUpdateRates(WEEK + MINUTE);

			// Close Fee Period
			await feePool.closeCurrentFeePeriod({ from: feeAuthority });

			// All 3 accounts claim rewards
			await feePool.claimFees(sUSD, { from: account1 });
			await feePool.claimFees(sUSD, { from: account2 });
			await feePool.claimFees(sUSD, { from: account3 });

			// All 3 accounts have 1/3 of the rewards
			const accOneEscrowed = await rewardEscrow.getVestingScheduleEntry(account1, 0);
			assert.bnClose(accOneEscrowed[1], third(mintedRewardsSupply), '1');

			const accTwoEscrowed = await rewardEscrow.getVestingScheduleEntry(account2, 0);
			assert.bnClose(accTwoEscrowed[1], third(mintedRewardsSupply), '1');

			const accThreeEscrowed = await rewardEscrow.getVestingScheduleEntry(account3, 0);
			assert.bnClose(accThreeEscrowed[1], third(mintedRewardsSupply), '1');
		});

		it('should allocate correct SNX rewards as others leave the system', async () => {
			// Close Fee Period
			console.log('Close Fee Period');
			await closeFeePeriodAndFastForward();

			// Account1 claims but 2 & 3 dont
			await feePool.claimFees(sUSD, { from: account1 });

			// All Account 1 has 1/3 of the rewards escrowed
			const account1Escrowed = await rewardEscrow.getVestingScheduleEntry(account1, 0);
			assert.bnClose(account1Escrowed[1], third(periodOneMintableSupplyMinusMinterReward), 1);

			// Account 1 leaves the system
			const burnableTotal = await synthetix.debtBalanceOf(account1, sUSD);
			await synthetix.burnSynths(sUSD, burnableTotal, { from: account1 });

			// FastForward into the second mintable week
			await fastForwardAndUpdateRates(WEEK + MINUTE);

			// Get the SNX mintableSupply for period 2
			const period2MintedRewardsSupply = (await supplySchedule.mintableSupply()).sub(
				MINTER_SNX_REWARD
			);

			// Mint the staking rewards for p2
			await synthetix.mint({ from: owner });

			// Close the period after user leaves system
			closeFeePeriodAndFastForward();

			// Account1 Reenters in current unclosed period so no rewards yet
			// await synthetix.issueMaxSynths(sUSD, { from: account1 });

			// Accounts 2 & 3 now have 33% of period 1 and 50% of period 2
			// console.log('33% of p1', third(periodOneMintableSupplyMinusMinterReward).toString());
			// console.log('50% of p2', half(period2MintedRewardsSupply).toString());
			const rewardsAmount = third(periodOneMintableSupplyMinusMinterReward).add(
				half(period2MintedRewardsSupply)
			);
			// console.log('rewardsAmount calculated', rewardsAmount.toString());

			await logFeePeriods();

			// Check account2 has correct rewardsAvailable
			const account2Rewards = await feePool.feesAvailable(account2, sUSD);
			// console.log('account2Rewards', rewardsAmount.toString(), account2Rewards[1].toString());
			assert.bnClose(account2Rewards[1], rewardsAmount, '1');

			// Check account3 has correct rewardsAvailable
			const account3Rewards = await feePool.feesAvailable(account3, sUSD);
			// console.log('rewardsAvailable', rewardsAmount.toString(), account3Rewards[1].toString());
			assert.bnClose(account3Rewards[1], rewardsAmount, '1');

			// Accounts 2 & 3 claim
			await feePool.claimFees(sUSD, { from: account2 });
			// updateRatesWithDefaults();
			await feePool.claimFees(sUSD, { from: account3 });

			// Accounts 2 & 3 now have the rewards escrowed
			const account2Escrowed = await rewardEscrow.getVestingScheduleEntry(account2, 0);
			// console.log('account2Escrowed[1]', account2Escrowed[1].toString());
			assert.bnClose(account2Escrowed[1], rewardsAmount, '1');
			const account3Escrowed = await rewardEscrow.getVestingScheduleEntry(account3, 0);
			// console.log('account3Escrowed[1]', account2Escrowed[1].toString());
			assert.bnClose(account3Escrowed[1], rewardsAmount, '1');
		});
	});

	describe('Accounts not claiming', async () => {
		it('Acc 1 doesnt claim and rewards should roll over');
		it('ctd Acc2 & 3 should get the extra amount');
	});

<<<<<<< HEAD
	describe('Exchange Rate Shift tests', async function() {
		it('should assign accounts (1,2,3) to have (40%,40%,20%) of the debt/rewards', async function() {
			// //////////////////////////////////////////////
			// 1st Week
			// //////////////////////////////////////////////

=======
	describe('Exchange Rate Shift tests', async () => {
		it('should assign accounts (1,2,3) to have (40%,40%,20%) of the debt/rewards', async () => {
>>>>>>> 0941cc07
			// Account 1&2 issue 10K USD in sBTC each, holding 50% of the total debt.
			const sBTCAmount = await synthetix.effectiveValue(sUSD, tenK, sBTC);
			// console.log('sBTCAmount', sBTCAmount.toString());
			await synthetix.issueSynths(sBTC, sBTCAmount, { from: account1 });
			await synthetix.issueSynths(sBTC, sBTCAmount, { from: account2 });

			await closeFeePeriodAndFastForward();
			// //////////////////////////////////////////////
			// 2nd Week
			// //////////////////////////////////////////////

			// Assert 1, 2 have 50% each of the effectiveDebtRatioForPeriod
			const debtRatioAccount1 = await feePool.effectiveDebtRatioForPeriod(account1, 1);
			// console.log('debtRatioAccount1', debtRatioAccount1.toString());
			const debtRatioAccount2 = await feePool.effectiveDebtRatioForPeriod(account2, 1);
			// console.log('debtRatioAccount2', debtRatioAccount1.toString());

			assert.bnEqual(debtRatioAccount1, fiftyPercent);
			assert.bnEqual(debtRatioAccount2, fiftyPercent);

			// Accounts 1&2 claim rewards
			await feePool.claimFees(sUSD, { from: account1 });
			await feePool.claimFees(sUSD, { from: account2 });

			// Assert Accounts 1&2 have 50% of the minted rewards in their initial escrow entry
			const account1Escrow = await rewardEscrow.getVestingScheduleEntry(account1, 0);
			// console.log('account1Escrow[1]', account1Escrow[1].toString());
			assert.bnClose(account1Escrow[1], half(periodOneMintableSupplyMinusMinterReward), 1);

			const account2Escrow = await rewardEscrow.getVestingScheduleEntry(account2, 0);
			// console.log('account2Escrow[1]', account2Escrow[1].toString());
			assert.bnClose(account2Escrow[1], half(periodOneMintableSupplyMinusMinterReward), 1);

			// Increase sBTC price by 100%
			const timestamp = await currentTime();
			await exchangeRates.updateRates(
				[sAUD, sEUR, SNX, sBTC],
				['0.5', '1.25', '0.1', '10000'].map(toUnit),
				timestamp,
				{
					from: oracle,
				}
			);

			// Account 3 (enters the system and) mints 10K sUSD and should have 20% of the debt not 33.33%
			await synthetix.issueSynths(sUSD, toUnit('10000'), { from: account3 });

			// Get the SNX mintableSupply for week 2
			const periodTwoMintableSupply = (await supplySchedule.mintableSupply()).sub(
				MINTER_SNX_REWARD
			);

			// Mint the staking rewards
			await synthetix.mint({ from: owner });

			// Do some exchanging to generateFees
			await synthetix.exchange(sBTC, sBTCAmount, sUSD, account1, { from: account1 });
			await synthetix.exchange(sBTC, sBTCAmount, sUSD, account2, { from: account2 });

			// Close so we can claim
			await closeFeePeriodAndFastForward();
			// //////////////////////////////////////////////
			// 3rd Week
			// //////////////////////////////////////////////

			// await logFeePeriods();

			// Assert (1,2,3) have (40%,40%,20%) of the debt in the recently closed period
			const acc1Ownership = await feePool.effectiveDebtRatioForPeriod(account1, 1);
			const acc2Ownership = await feePool.effectiveDebtRatioForPeriod(account2, 1);
			const acc3Ownership = await feePool.effectiveDebtRatioForPeriod(account3, 1);
			// console.log('Account1.effectiveDebtRatioForPeriod', acc1Ownership.toString());
			// console.log('Account2.effectiveDebtRatioForPeriod', acc2Ownership.toString());
			// console.log('Account3.effectiveDebtRatioForPeriod', acc3Ownership.toString());
			assert.bnClose(acc1Ownership, fortyPercent, '5500');
			assert.bnClose(acc2Ownership, fortyPercent, '5500');
			assert.bnClose(acc3Ownership, twentyPercent, '89000');

			// await logFeesByPeriod(account1);
			// await logFeesByPeriod(account2);
			// await logFeesByPeriod(account3);

			// All 3 accounts claim rewards
			await feePool.claimFees(sUSD, { from: account1 });
			await feePool.claimFees(sUSD, { from: account2 });
			await feePool.claimFees(sUSD, { from: account3 });

			// await logFeePeriods();

			// Assert (1,2,3) have (40%,40%,20%) of the rewards in their 2nd escrow entry
			const account1EscrowEntry2 = await rewardEscrow.getVestingScheduleEntry(account1, 1);
			const account2EscrowEntry2 = await rewardEscrow.getVestingScheduleEntry(account2, 1);
			const account3EscrowEntry1 = await rewardEscrow.getVestingScheduleEntry(account3, 0); // Account3's first escrow entry
			// console.log('account1EscrowEntry2[1]', account1EscrowEntry2[1].toString());
			// console.log(
			// 	'twoFifths(periodTwoMintableSupply)',
			// 	twoFifths(periodTwoMintableSupply).toString()
			// );
			// console.log('account2EscrowEntry2[1]', account2EscrowEntry2[1].toString());
			// console.log(
			// 	'twoFifths(periodTwoMintableSupply)',
			// 	twoFifths(periodTwoMintableSupply).toString()
			// );
			// console.log('account3EscrowEntry1[1]', account3EscrowEntry1[1].toString());
			// console.log(
			// 	'oneFifth(periodTwoMintableSupply)',
			// 	oneFifth(periodTwoMintableSupply).toString()
			// );

			assert.bnClose(account1EscrowEntry2[1], twoFifths(periodTwoMintableSupply));
			assert.bnClose(account2EscrowEntry2[1], twoFifths(periodTwoMintableSupply));
			assert.bnClose(account3EscrowEntry1[1], oneFifth(periodTwoMintableSupply), 16);

			// now in p3 Acc1 burns all and leaves (-40%) and Acc2 has 67% and Acc3 33% rewards allocated as such

			// Account 1 Burns all sBTC
			const acc1sBTCBalance = await sBTCContract.balanceOf(account1, { from: account1 });
			await synthetix.burnSynths(sBTC, acc1sBTCBalance, { from: account1 });

			// Get the SNX mintableSupply for week 3
			const periodThreeMintableSupply = (await supplySchedule.mintableSupply()).sub(
				MINTER_SNX_REWARD
			);

			// Mint the staking rewards
			await synthetix.mint({ from: owner });

			// Close so we can claim
			await closeFeePeriodAndFastForward();
			// //////////////////////////////////////////////
			// 4th Week
			// //////////////////////////////////////////////

			// Accounts 2&3 claim rewards
			await feePool.claimFees(sUSD, { from: account1 });
			await feePool.claimFees(sUSD, { from: account2 });
			await feePool.claimFees(sUSD, { from: account3 });

			// await logFeesByPeriod(account1);
			// await logFeesByPeriod(account2);
			// await logFeesByPeriod(account3);
			// await logFeePeriods();

			// Account2 should have 67% of the minted rewards
			const account2Escrow3 = await rewardEscrow.getVestingScheduleEntry(account2, 2); // Account2's 3rd escrow entry
			// console.log('account2Escrow3[1]', account2Escrow3[1].toString());
			// console.log(
			// 	'twoThirds(periodThreeMintableSupply)',
			// 	twoFifths(periodThreeMintableSupply).toString()
			// );
			assert.bnClose(account2Escrow3[1], twoFifths(periodThreeMintableSupply));

			// Account3 should have 33% of the minted rewards
			const account3Escrow2 = await rewardEscrow.getVestingScheduleEntry(account3, 1); // Account3's 2nd escrow entry
			// console.log('account3Escrow3[1]', account3Escrow2[1].toString());
			// console.log(
			// 	'third(periodThreeMintableSupply)',
			// 	oneFifth(periodThreeMintableSupply).toString()
			// );
			assert.bnClose(account3Escrow2[1], oneFifth(periodThreeMintableSupply), 15);

			// Acc1 mints 20K (40%) close p (40,40,20)');
			await synthetix.issueSynths(sUSD, twentyK, { from: account1 });

			// Get the SNX mintableSupply for week 4
			const periodFourMintableSupply = (await supplySchedule.mintableSupply()).sub(
				MINTER_SNX_REWARD
			);

			// Mint the staking rewards
			await synthetix.mint({ from: owner });

			// Close so we can claim
			await closeFeePeriodAndFastForward();
			// //////////////////////////////////////////////
			// 5th Week
			// //////////////////////////////////////////////

			// Accounts 1,2,3 claim rewards
			await feePool.claimFees(sUSD, { from: account1 });
			await feePool.claimFees(sUSD, { from: account2 });
			await feePool.claimFees(sUSD, { from: account3 });

			// Assert (1,2,3) have (40%,40%,20%) of the rewards in their 2nd escrow entry
			const account1EscrowEntry4 = await rewardEscrow.getVestingScheduleEntry(account1, 1);
			const account2EscrowEntry4 = await rewardEscrow.getVestingScheduleEntry(account2, 1);
			const account3EscrowEntry3 = await rewardEscrow.getVestingScheduleEntry(account3, 0); // Account3's first escrow entry
			// console.log('account1EscrowEntry4[1]', account1EscrowEntry4[1].toString());
			// console.log('account1EscrowEntry4[1]', account2EscrowEntry4[1].toString());
			// console.log('account1EscrowEntry4[1]', account3EscrowEntry3[1].toString());

			assert.bnClose(account1EscrowEntry4[1], twoFifths(periodFourMintableSupply));
			assert.bnClose(account2EscrowEntry4[1], twoFifths(periodFourMintableSupply));
			assert.bnClose(account3EscrowEntry3[1], oneFifth(periodFourMintableSupply), 16);
		});

		it('(Inverse) Issue sBTC then shift rate down 50% then calc rewards');
	});

<<<<<<< HEAD
	describe('3 Accounts issue 10K sUSD each in week 1', async function() {
		beforeEach(async function() {
			// Contract before each has already minted the p1 mintable supply
=======
	describe('3 Accounts issue 10K sUSD each in p(1)', async () => {
		const tenK = toUnit('10000');
		const twentyK = toUnit('20000');

		beforeEach(async () => {
			console.log('3 Accounts issue 10K USD in sUSD each in p1');
>>>>>>> 0941cc07
			await synthetix.issueSynths(sUSD, tenK, { from: account1 });
			await synthetix.issueSynths(sUSD, tenK, { from: account2 });
			await synthetix.issueSynths(sUSD, tenK, { from: account3 });
		});
<<<<<<< HEAD

		it('p2 Acc1 Issues another 10K sUSD and should now have 50% debt/rewards, Acc2&3 now 25%', async function() {
			// Acc 1 Issues another 10K sUSD
			await synthetix.issueSynths(sUSD, tenK, { from: account1 });
=======
		it('Assert Accounts have 33% ownership each', async () => {
			// assert.bnClose(await feePool.effectiveDebtRatioForPeriod(account1, 1), thirtyThreePercent);
			const account1Ownership = await feePool.effectiveDebtRatioForPeriod(account1, 1);
			// console.log('account1Ownership', account1Ownership.toString());
			// const account1DebtBalanceOf = await synthetix.debtBalanceOf(account1, sUSD);
			// console.log('account1DebtBalanceOf', account1DebtBalanceOf.toString());
			assert.bnClose(account1Ownership, thirtyThreePercent, 48611); // Rounding to 27 places

			// assert.bnClose(await feePool.effectiveDebtRatioForPeriod(account2, 1), thirtyThreePercent);
			const account2Ownership = await feePool.effectiveDebtRatioForPeriod(account2, 1);
			// console.log('account2Ownership', account2Ownership.toString());
			// const account2DebtBalanceOf = await synthetix.debtBalanceOf(account2, sUSD);
			// console.log('account2DebtBalanceOf', account2DebtBalanceOf.toString());
			assert.bnClose(account2Ownership, thirtyThreePercent, 48611); // Rounding to 27 places
			// assert.bnClose(await feePool.effectiveDebtRatioForPeriod(account3, 1), thirtyThreePercent);
			const account3Ownership = await feePool.effectiveDebtRatioForPeriod(account3, 1);
			// console.log('account3Ownership', account3Ownership.toString());
			// const account3DebtBalanceOf = await synthetix.debtBalanceOf(account3, sUSD);
			// console.log('account3DebtBalanceOf', account3DebtBalanceOf.toString());
			assert.bnClose(account3Ownership, thirtyThreePercent, 30555); // Rounding to 27 places
		});
		it('p2 Acc1 Issues 20K sUSD should now have 50% debt/rewards, Acc2&3 now 25%', async () => {
			// Acc 1 Issues another 20K sUSD
			console.log('Acc 1 Issues another 20K sUSD');
			await synthetix.issueSynths(sUSD, twentyK, { from: account1 });

			// Close p2
			console.log('Close p2');
			await closeFeePeriodAndFastForward();

			// Assert Acc 1 has 50% debt
			const acc1Ownership = await feePool.effectiveDebtRatioForPeriod(account1, 1);
			console.log('Assert Acc 1 has 50% debt', acc1Ownership.toString()); // 60
			// assert.bnEqual(acc1Ownership, fiftyPercent);

			// Assert Acc 2&3 has 25% debt each
			const acc2Ownership = await feePool.effectiveDebtRatioForPeriod(account2, 1);
			const acc3Ownership = await feePool.effectiveDebtRatioForPeriod(account3, 1);
			console.log('Assert Acc 2&3 has 25% debt each', acc2Ownership.toString());
			assert.bnEqual(acc2Ownership, twentyFivePercent); // 20
			assert.bnEqual(acc3Ownership, twentyFivePercent); // 20
		});

		it('p3 Acc1 Burns all then mints 10K, then mints 10K again should have debt/rewards 50%', async () => {
			// Acc 1 Issues 20K sUSD
			await synthetix.issueSynths(sUSD, twentyK, { from: account1 });
>>>>>>> 0941cc07

			// Close week 2
			await closeFeePeriodAndFastForward();

			// //////////////////////////////////////////////
			// 3rd Week
			// //////////////////////////////////////////////

			// Accounts 1,2,3 claim rewards
			await feePool.claimFees(sUSD, { from: account1 });
			await feePool.claimFees(sUSD, { from: account2 });
			await feePool.claimFees(sUSD, { from: account3 });

			// Assert Accounts 2&3 have 25% of the minted rewards in their initial escrow entry
			const account1Escrow = await rewardEscrow.getVestingScheduleEntry(account1, 0);
			const account2Escrow = await rewardEscrow.getVestingScheduleEntry(account2, 0);
			const account3Escrow = await rewardEscrow.getVestingScheduleEntry(account3, 0);
			// console.log('account1Escrow[1]', account1Escrow[1].toString());
			// console.log('account2Escrow[1]', account2Escrow[1].toString());
			// console.log('account3Escrow[1]', account3Escrow[1].toString());
			// console.log(
			// 	'half(periodOneMintableSupplyMinusMinterReward',
			// 	half(periodOneMintableSupplyMinusMinterReward).toString()
			// );
			// console.log(
			// 	'quarter(periodOneMintableSupplyMinusMinterReward)',
			// 	quarter(periodOneMintableSupplyMinusMinterReward).toString()
			// );
			assert.bnClose(account1Escrow[1], half(periodOneMintableSupplyMinusMinterReward), 49);
			assert.bnClose(account2Escrow[1], quarter(periodOneMintableSupplyMinusMinterReward, 26));
			assert.bnClose(account3Escrow[1], quarter(periodOneMintableSupplyMinusMinterReward, 24));

			// Acc1 Burns all
			await synthetix.burnSynths(sUSD, twentyK, { from: account1 });
			// Acc 1 Issues 10K sUSD
			await synthetix.issueSynths(sUSD, tenK, { from: account1 });
			// Acc 1 Issues 10K sUSD again
			await synthetix.issueSynths(sUSD, tenK, { from: account1 });

			// Get the SNX mintableSupply for week 2
			const periodTwoMintableSupply = (await supplySchedule.mintableSupply()).sub(
				MINTER_SNX_REWARD
			);

			// Mint the staking rewards
			await synthetix.mint({ from: owner });

			// Close week 3
			await closeFeePeriodAndFastForward();

			// //////////////////////////////////////////////
			// 3rd Week
			// //////////////////////////////////////////////

			// await logFeePeriods();
			// await logFeesByPeriod(account1);
			// await logFeesByPeriod(account2);
			// await logFeesByPeriod(account3);

			// Accounts 1,2,3 claim rewards
			await feePool.claimFees(sUSD, { from: account1 });
			await feePool.claimFees(sUSD, { from: account2 });
			await feePool.claimFees(sUSD, { from: account3 });

			// Assert Accounts 2&3 have 25% of the minted rewards in their initial escrow entry
			const account1Escrow2 = await rewardEscrow.getVestingScheduleEntry(account1, 1);
			const account2Escrow2 = await rewardEscrow.getVestingScheduleEntry(account2, 1);
			const account3Escrow2 = await rewardEscrow.getVestingScheduleEntry(account3, 1);
			// console.log('account1Escrow2[1]', account1Escrow2[1].toString());
			// console.log('account2Escrow2[1]', account2Escrow2[1].toString());
			// console.log('account3Escrow2[1]', account3Escrow2[1].toString());
			// console.log('half(periodTwoMintableSupply', half(periodTwoMintableSupply).toString());
			// console.log('quarter(periodTwoMintableSupply)', quarter(periodTwoMintableSupply).toString());
			assert.bnClose(account1Escrow2[1], half(periodTwoMintableSupply), 49);
			assert.bnClose(account2Escrow2[1], quarter(periodTwoMintableSupply, 26));
			assert.bnClose(account3Escrow2[1], quarter(periodTwoMintableSupply, 24));
		});

		it('should duplicate previous tests but wait till end of 6 weeks claimable is the same');
	});

	describe('Collateralisation Ratio Penalties', async () => {
		beforeEach(async () => {
			// console.log('3 accounts issueMaxSynths in p1');
			await synthetix.issueMaxSynths(sUSD, { from: account1 });
			await synthetix.issueMaxSynths(sUSD, { from: account2 });
			await synthetix.issueMaxSynths(sUSD, { from: account3 });

			// We should have zero rewards available because the period is still open.
			const rewardsBefore = await feePool.feesAvailable(account1, sUSD);
			assert.bnEqual(rewardsBefore[1], 0);

			// Once the fee period is closed we should have 1/3 the rewards available because we have
			// 1/3 the collateral backing up the system.
			await closeFeePeriodAndFastForward();
			const rewardsAfter = await feePool.feesAvailable(account1, sUSD);
			// console.log('rewardsAfter', rewardsAfter[1].toString());
			assert.bnEqual(rewardsAfter[1], third(periodOneMintableSupplyMinusMinterReward));
		});

		it('should apply a penalty of 25% when users claim rewards between 22%-30% collateralisation ratio', async () => {
			// But if the price of SNX decreases a bit...
			const newRate = (await exchangeRates.rateForCurrency(SNX)).sub(toUnit('0.01'));
			const timestamp = await currentTime();
			await exchangeRates.updateRates([SNX], [newRate], timestamp, {
				from: oracle,
			});

			// we will fall into the 22-30% bracket
			const feePenalty = await feePool.currentPenalty(account1);
			assert.bnEqual(feePenalty, toUnit('0.25'));

			// and lose 25% of those rewards.
			const snxRewardsPenalized = await feePool.feesAvailable(account1, sUSD);
			assert.bnClose(
				snxRewardsPenalized[1],
				threeQuarters(third(periodOneMintableSupplyMinusMinterReward))
			);

			// And if we claim them
			await feePool.claimFees(sUSD, { from: account1 });

			// We should have our decreased rewards amount in escrow
			const vestingScheduleEntry = await rewardEscrow.getVestingScheduleEntry(account1, 0);
			assert.bnClose(
				vestingScheduleEntry[1],
				threeQuarters(third(periodOneMintableSupplyMinusMinterReward)),
				2
			);
		});

		it('should apply a penalty of 50% when users claim rewards between 30%-40% collateralisation ratio', async () => {
			// But if the price of SNX decreases a bit...
			const newRate = (await exchangeRates.rateForCurrency(SNX)).sub(toUnit('0.045'));
			const timestamp = await currentTime();
			await exchangeRates.updateRates([SNX], [newRate], timestamp, {
				from: oracle,
			});

			// we will fall into the 30-40% bracket
			const feePenalty = await feePool.currentPenalty(account1);
			assert.bnEqual(feePenalty, toUnit('0.5'));

			// and lose 50% of those rewards.
			const snxRewardsPenalized = await feePool.feesAvailable(account1, sUSD);
			assert.bnClose(snxRewardsPenalized[1], half(third(periodOneMintableSupplyMinusMinterReward)));

			// And if we claim them
			await feePool.claimFees(sUSD, { from: account1 });

			// We should have our decreased rewards amount in escrow
			const vestingScheduleEntry = await rewardEscrow.getVestingScheduleEntry(account1, 0);
			assert.bnClose(
				vestingScheduleEntry[1],
				half(third(periodOneMintableSupplyMinusMinterReward))
			);
		});

		it('should apply a penalty of 75% when users claim rewards between 40%-50% collateralisation ratio', async () => {
			// But if the price of SNX decreases a bit...
			const newRate = (await exchangeRates.rateForCurrency(SNX)).sub(toUnit('0.06'));
			const timestamp = await currentTime();
			await exchangeRates.updateRates([SNX], [newRate], timestamp, {
				from: oracle,
			});

			// we will fall into the 40-50%  bracket
			const feePenalty = await feePool.currentPenalty(account1);
			assert.bnEqual(feePenalty, toUnit('0.75'));

			// and lose 75% of those rewards.
			const snxRewardsPenalized = await feePool.feesAvailable(account1, sUSD);
			assert.bnClose(
				snxRewardsPenalized[1],
				quarter(third(periodOneMintableSupplyMinusMinterReward))
			);

			// And if we claim them
			await feePool.claimFees(sUSD, { from: account1 });

			// We should have our decreased rewards amount in escrow
			const vestingScheduleEntry = await rewardEscrow.getVestingScheduleEntry(account1, 0);
			assert.bnClose(
				vestingScheduleEntry[1],
				quarter(third(periodOneMintableSupplyMinusMinterReward))
			);
		});
		it('should apply a penalty of 90% when users claim rewards between >50% collateralisation ratio', async () => {
			// But if the price of SNX decreases quite a bit...
			const newRate = (await exchangeRates.rateForCurrency(SNX)).sub(toUnit('0.08'));
			const timestamp = await currentTime();
			await exchangeRates.updateRates([SNX], [newRate], timestamp, {
				from: oracle,
			});

			// we will fall into the >50% bracket
			const feePenalty = await feePool.currentPenalty(account1);
			assert.bnEqual(feePenalty, toUnit('0.9'));

			// and lose 90% of those rewards.
			const snxRewardsPenalized = await feePool.feesAvailable(account1, sUSD);
			assert.bnClose(
				snxRewardsPenalized[1],
				tenth(third(periodOneMintableSupplyMinusMinterReward))
			);

			// And if we claim them
			await feePool.claimFees(sUSD, { from: account1 });

			// We should have our decreased rewards amount in escrow
			const vestingScheduleEntry = await rewardEscrow.getVestingScheduleEntry(account1, 0);
			assert.bnClose(
				vestingScheduleEntry[1],
				tenth(third(periodOneMintableSupplyMinusMinterReward))
			);
		});
		it('should apply a penalty of 100% when users claim rewards between >100% collateralisation ratio', async () => {
			// But if the price of SNX decreases a lot...
			const newRate = (await exchangeRates.rateForCurrency(SNX)).sub(toUnit('0.09'));
			const timestamp = await currentTime();
			await exchangeRates.updateRates([SNX], [newRate], timestamp, {
				from: oracle,
			});

			// we will fall into the >100% bracket
			const feePenalty = await feePool.currentPenalty(account1);
			assert.bnEqual(feePenalty, toUnit('1'));

			// and lose 100% of those rewards.
			const snxRewardsPenalized = await feePool.feesAvailable(account1, sUSD);
			assert.bnClose(snxRewardsPenalized[1], toUnit('0'));

			// And if we claim then it should revert as there is nothing to claim
			await assert.revert(feePool.claimFees(sUSD, { from: account1 }));
		});
	});
});<|MERGE_RESOLUTION|>--- conflicted
+++ resolved
@@ -314,17 +314,8 @@
 		it('ctd Acc2 & 3 should get the extra amount');
 	});
 
-<<<<<<< HEAD
-	describe('Exchange Rate Shift tests', async function() {
-		it('should assign accounts (1,2,3) to have (40%,40%,20%) of the debt/rewards', async function() {
-			// //////////////////////////////////////////////
-			// 1st Week
-			// //////////////////////////////////////////////
-
-=======
 	describe('Exchange Rate Shift tests', async () => {
 		it('should assign accounts (1,2,3) to have (40%,40%,20%) of the debt/rewards', async () => {
->>>>>>> 0941cc07
 			// Account 1&2 issue 10K USD in sBTC each, holding 50% of the total debt.
 			const sBTCAmount = await synthetix.effectiveValue(sUSD, tenK, sBTC);
 			// console.log('sBTCAmount', sBTCAmount.toString());
@@ -524,28 +515,16 @@
 		it('(Inverse) Issue sBTC then shift rate down 50% then calc rewards');
 	});
 
-<<<<<<< HEAD
-	describe('3 Accounts issue 10K sUSD each in week 1', async function() {
-		beforeEach(async function() {
-			// Contract before each has already minted the p1 mintable supply
-=======
 	describe('3 Accounts issue 10K sUSD each in p(1)', async () => {
 		const tenK = toUnit('10000');
 		const twentyK = toUnit('20000');
 
 		beforeEach(async () => {
 			console.log('3 Accounts issue 10K USD in sUSD each in p1');
->>>>>>> 0941cc07
 			await synthetix.issueSynths(sUSD, tenK, { from: account1 });
 			await synthetix.issueSynths(sUSD, tenK, { from: account2 });
 			await synthetix.issueSynths(sUSD, tenK, { from: account3 });
 		});
-<<<<<<< HEAD
-
-		it('p2 Acc1 Issues another 10K sUSD and should now have 50% debt/rewards, Acc2&3 now 25%', async function() {
-			// Acc 1 Issues another 10K sUSD
-			await synthetix.issueSynths(sUSD, tenK, { from: account1 });
-=======
 		it('Assert Accounts have 33% ownership each', async () => {
 			// assert.bnClose(await feePool.effectiveDebtRatioForPeriod(account1, 1), thirtyThreePercent);
 			const account1Ownership = await feePool.effectiveDebtRatioForPeriod(account1, 1);
@@ -592,7 +571,6 @@
 		it('p3 Acc1 Burns all then mints 10K, then mints 10K again should have debt/rewards 50%', async () => {
 			// Acc 1 Issues 20K sUSD
 			await synthetix.issueSynths(sUSD, twentyK, { from: account1 });
->>>>>>> 0941cc07
 
 			// Close week 2
 			await closeFeePeriodAndFastForward();
