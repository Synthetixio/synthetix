const ExchangeRates = artifacts.require('ExchangeRates');
const Escrow = artifacts.require('SynthetixEscrow');
const FeePool = artifacts.require('FeePool');
const Synthetix = artifacts.require('Synthetix');
const SynthetixState = artifacts.require('SynthetixState');
const Synth = artifacts.require('Synth');

const {
	currentTime,
	fastForward,
	fastForwardTo,
	multiplyDecimal,
	divideDecimal,
	toUnit,
	ZERO_ADDRESS,
} = require('../utils/testUtils');

contract('Synthetix', async function(accounts) {
	const [sUSD, sAUD, sEUR, SNX, XDR, sXYZ] = ['sUSD', 'sAUD', 'sEUR', 'SNX', 'XDR', 'sXYZ'].map(
		web3.utils.asciiToHex
	);

	const [
		deployerAccount,
		owner,
		account1,
		account2,
		account3,
		account4,
		account5,
		account6,
	] = accounts;

	let synthetix, synthetixState, exchangeRates, feePool, sUSDContract, sAUDContract;

	beforeEach(async function() {
		// Save ourselves from having to await deployed() in every single test.
		// We do this in a beforeEach instead of before to ensure we isolate
		// contract interfaces to prevent test bleed.
		exchangeRates = await ExchangeRates.deployed();
		feePool = await FeePool.deployed();

		synthetix = await Synthetix.deployed();
		synthetixState = await SynthetixState.at(await synthetix.synthetixState());
		sUSDContract = await Synth.at(await synthetix.synths(sUSD));
		sAUDContract = await Synth.at(await synthetix.synths(sAUD));

		// Send a price update to guarantee we're not stale.
		const oracle = await exchangeRates.oracle();
		const timestamp = await currentTime();

		await exchangeRates.updateRates(
			[sAUD, sEUR, SNX],
			['0.5', '1.25', '0.1'].map(toUnit),
			timestamp,
			{
				from: oracle,
			}
		);
	});

	it('should set constructor params on deployment', async function() {
		// constructor(address _proxy, TokenState _tokenState, SynthetixState _synthetixState,
		//     address _owner, ExchangeRates _exchangeRates, FeePool _feePool
		// )
		const instance = await Synthetix.new(
			account1,
			account2,
			account3,
			account4,
			account5,
			account6,
			{
				from: deployerAccount,
			}
		);

		assert.equal(await instance.proxy(), account1);
		assert.equal(await instance.tokenState(), account2);
		assert.equal(await instance.synthetixState(), account3);
		assert.equal(await instance.owner(), account4);
		assert.equal(await instance.exchangeRates(), account5);
		assert.equal(await instance.feePool(), account6);
	});

	it('should allow adding a Synth contract', async function() {
		const previousSynthCount = await synthetix.availableSynthCount();

		const synth = await Synth.new(
			account1,
			account2,
			Synthetix.address,
			FeePool.address,
			'Synth XYZ',
			'sXYZ',
			owner,
			web3.utils.asciiToHex('sXYZ'),
			{ from: deployerAccount }
		);

		await synthetix.addSynth(synth.address, { from: owner });

		// Assert that we've successfully added a Synth
		assert.bnEqual(
			await synthetix.availableSynthCount(),
			previousSynthCount.add(web3.utils.toBN(1))
		);
		// Assert that it's at the end of the array
		assert.equal(await synthetix.availableSynths(previousSynthCount), synth.address);
		// Assert that it's retrievable by its currencyKey
		assert.equal(await synthetix.synths(web3.utils.asciiToHex('sXYZ')), synth.address);
	});

	it('should disallow adding a Synth contract when the user is not the owner', async function() {
		const synth = await Synth.new(
			account1,
			account2,
			Synthetix.address,
			FeePool.address,
			'Synth XYZ',
			'sXYZ',
			owner,
			web3.utils.asciiToHex('sXYZ'),
			{ from: deployerAccount }
		);

		await assert.revert(synthetix.addSynth(synth.address, { from: account1 }));
	});

	it('should disallow double adding a Synth contract with the same address', async function() {
		const synth = await Synth.new(
			account1,
			account2,
			Synthetix.address,
			FeePool.address,
			'Synth XYZ',
			'sXYZ',
			owner,
			web3.utils.asciiToHex('sXYZ'),
			{ from: deployerAccount }
		);

		await synthetix.addSynth(synth.address, { from: owner });
		await assert.revert(synthetix.addSynth(synth.address, { from: owner }));
	});

	it('should disallow double adding a Synth contract with the same currencyKey', async function() {
		const synth1 = await Synth.new(
			account1,
			account2,
			Synthetix.address,
			FeePool.address,
			'Synth XYZ',
			'sXYZ',
			owner,
			web3.utils.asciiToHex('sXYZ'),
			{ from: deployerAccount }
		);

		const synth2 = await Synth.new(
			account1,
			account2,
			Synthetix.address,
			FeePool.address,
			'Synth XYZ',
			'sXYZ',
			owner,
			web3.utils.asciiToHex('sXYZ'),
			{ from: deployerAccount }
		);

		await synthetix.addSynth(synth1.address, { from: owner });
		await assert.revert(synthetix.addSynth(synth2.address, { from: owner }));
	});

	it('should allow removing a Synth contract when it has no issued balance', async function() {
		// Note: This test depends on state in the migration script, that there are hooked up synths
		// without balances and we just remove one.
		const currencyKey = sUSD;
		const synthCount = await synthetix.availableSynthCount();

		assert.notEqual(await synthetix.synths(currencyKey), ZERO_ADDRESS);

		await synthetix.removeSynth(currencyKey, { from: owner });

		// Assert that we have one less synth, and that the specific currency key is gone.
		assert.bnEqual(await synthetix.availableSynthCount(), synthCount.sub(web3.utils.toBN(1)));
		assert.equal(await synthetix.synths(currencyKey), ZERO_ADDRESS);

		// TODO: Check that an event was successfully fired ?
	});

	it('should reject removing the XDR Synth even when it has no issued balance', async function() {
		// Note: This test depends on state in the migration script, that there are hooked up synths
		// without balances and we just remove one.
		await assert.revert(synthetix.removeSynth(XDR, { from: owner }));
	});

	it('should disallow removing a Synth contract when it has an issued balance', async function() {
		// Note: This test depends on state in the migration script, that there are hooked up synths
		// without balances
		const sUSDContractAddress = await synthetix.synths(sUSD);

		// Assert that we can remove the synth and add it back in before we do anything.
		let transaction = await synthetix.removeSynth(sUSD, { from: owner });
		assert.eventEqual(transaction, 'SynthRemoved', {
			currencyKey: sUSD,
			removedSynth: sUSDContractAddress,
		});
		transaction = await synthetix.addSynth(sUSDContractAddress, { from: owner });
		assert.eventEqual(transaction, 'SynthAdded', {
			currencyKey: sUSD,
			newSynth: sUSDContractAddress,
		});

		// Issue one sUSD
		await synthetix.issueSynths(sUSD, toUnit('1'), { from: owner });

		// Assert that we can't remove the synth now
		await assert.revert(synthetix.removeSynth(sUSD, { from: owner }));
	});

	it('should disallow removing a Synth contract when requested by a non-owner', async function() {
		// Note: This test depends on state in the migration script, that there are hooked up synths
		// without balances
		await assert.revert(synthetix.removeSynth(sEUR, { from: account1 }));
	});

	it('should revert when requesting to remove a non-existent synth', async function() {
		// Note: This test depends on state in the migration script, that there are hooked up synths
		// without balances
		const currencyKey = web3.utils.asciiToHex('NOPE');

		// Assert that we can't remove the synth
		await assert.revert(synthetix.removeSynth(currencyKey, { from: owner }));
	});

	// Escrow

	it('should allow the owner to set an Escrow contract', async function() {
		assert.notEqual(await synthetix.escrow(), account1);
		await synthetix.setEscrow(account1, { from: owner });
		assert.equal(await synthetix.escrow(), account1);

		// Note, there's no event for setting the Escrow contract
	});

	it('should disallow a non-owner from setting an Escrow contract', async function() {
		await assert.revert(synthetix.setEscrow(account1, { from: account1 }));
	});

	// Token State contract

	it('should allow the owner to set a TokenState contract', async function() {
		const transaction = await synthetix.setSynthetixState(account1, { from: owner });

		assert.equal(await synthetix.synthetixState(), account1);

		assert.eventEqual(transaction, 'StateContractChanged', {
			stateContract: account1,
		});
	});

	// Exchange Rates contract

	it('should allow the owner to set an Exchange Rates contract', async function() {
		assert.notEqual(await synthetix.exchangeRates(), account1);
		await synthetix.setExchangeRates(account1, { from: owner });
		assert.equal(await synthetix.exchangeRates(), account1);

		// Note, there's no event for setting the ExchangeRates contract
	});

	it('should disallow a non-owner from setting an Exchange Rates contract', async function() {
		await assert.revert(synthetix.setExchangeRates(account1, { from: account1 }));
	});

	// Effective value

	it('should correctly calculate an exchange rate in effectiveValue()', async function() {
		// Send a price update to guarantee we're not depending on values from outside this test.
		const oracle = await exchangeRates.oracle();
		const timestamp = await currentTime();

		await exchangeRates.updateRates(
			[sAUD, sEUR, SNX],
			['0.5', '1.25', '0.1'].map(toUnit),
			timestamp,
			{ from: oracle }
		);

		// 1 sUSD should be worth 2 sAUD.
		assert.bnEqual(await synthetix.effectiveValue(sUSD, toUnit('1'), sAUD), toUnit('2'));

		// 10 SNX should be worth 1 sUSD.
		assert.bnEqual(await synthetix.effectiveValue(SNX, toUnit('10'), sUSD), toUnit('1'));

		// 2 sEUR should be worth 2.50 sUSD
		assert.bnEqual(await synthetix.effectiveValue(sEUR, toUnit('2'), sUSD), toUnit('2.5'));
	});

	it('should error when relying on a stale exchange rate in effectiveValue()', async function() {
		// Send a price update so we know what time we started with.
		const oracle = await exchangeRates.oracle();
		let timestamp = await currentTime();

		await exchangeRates.updateRates(
			[sAUD, sEUR, SNX],
			['0.5', '1.25', '0.1'].map(toUnit),
			timestamp,
			{ from: oracle }
		);

		// Add stale period to the time to ensure we go stale.
		await fastForward((await exchangeRates.rateStalePeriod()) + 1);

		timestamp = await currentTime();

		// Update all rates except sUSD.
		await exchangeRates.updateRates([sEUR, SNX], ['1.25', '0.1'].map(toUnit), timestamp, {
			from: oracle,
		});

		const amountOfSynthetixs = toUnit('10');
		const amountOfEur = toUnit('0.8');

		// Should now be able to convert from SNX to sEUR since they are both not stale.
		assert.bnEqual(await synthetix.effectiveValue(SNX, amountOfSynthetixs, sEUR), amountOfEur);

		// But trying to convert from SNX to sAUD should fail as sAUD should be stale.
		await assert.revert(synthetix.effectiveValue(SNX, toUnit('10'), sAUD));
		await assert.revert(synthetix.effectiveValue(sAUD, toUnit('10'), SNX));
	});

	it('should revert when relying on a non-existant exchange rate in effectiveValue()', async function() {
		// Send a price update so we know what time we started with.
		const oracle = await exchangeRates.oracle();
		let timestamp = await currentTime();

		await exchangeRates.updateRates(
			[sAUD, sEUR, SNX],
			['0.5', '1.25', '0.1'].map(toUnit),
			timestamp,
			{ from: oracle }
		);

		await assert.revert(synthetix.effectiveValue(SNX, toUnit('10'), web3.utils.asciiToHex('XYZ')));
	});

	// totalIssuedSynths

	it('should correctly calculate the total issued synths in a single currency', async function() {
		// Two people issue 10 sUSD each. Assert that total issued value is 20 sUSD.

		// Send a price update to guarantee we're not depending on values from outside this test.
		const oracle = await exchangeRates.oracle();
		const timestamp = await currentTime();

		await exchangeRates.updateRates(
			[sAUD, sEUR, SNX],
			['0.5', '1.25', '0.1'].map(toUnit),
			timestamp,
			{ from: oracle }
		);

		// Give some SNX to account1 and account2
		await synthetix.transfer(account1, toUnit('1000'), { from: owner });
		await synthetix.transfer(account2, toUnit('1000'), { from: owner });

		// Issue 10 sUSD each
		await synthetix.issueSynths(sUSD, toUnit('10'), { from: account1 });
		await synthetix.issueSynths(sUSD, toUnit('10'), { from: account2 });

		// Assert that there's 20 sUSD of value in the system
		assert.bnEqual(await synthetix.totalIssuedSynths(sUSD), toUnit('20'));
	});

	it('should correctly calculate the total issued synths in multiple currencies', async function() {
		// Alice issues 10 sUSD. Bob issues 20 sAUD. Assert that total issued value is 20 sUSD, and 40 sAUD.

		// Send a price update to guarantee we're not depending on values from outside this test.
		const oracle = await exchangeRates.oracle();
		const timestamp = await currentTime();

		await exchangeRates.updateRates(
			[sAUD, sEUR, SNX],
			['0.5', '1.25', '0.1'].map(toUnit),
			timestamp,
			{ from: oracle }
		);

		// Give some SNX to account1 and account2
		await synthetix.transfer(account1, toUnit('1000'), { from: owner });
		await synthetix.transfer(account2, toUnit('1000'), { from: owner });

		// Issue 10 sUSD each
		await synthetix.issueSynths(sUSD, toUnit('10'), { from: account1 });
		await synthetix.issueSynths(sAUD, toUnit('20'), { from: account2 });

		// Assert that there's 20 sUSD of value in the system
		assert.bnEqual(await synthetix.totalIssuedSynths(sUSD), toUnit('20'));

		// And that there's 40 sAUD of value in the system
		assert.bnEqual(await synthetix.totalIssuedSynths(sAUD), toUnit('40'));
	});

	it('should return the correct value for the different quantity of total issued synths', async function() {
		// Send a price update to guarantee we're not depending on values from outside this test.
		const oracle = await exchangeRates.oracle();
		const timestamp = await currentTime();

		const rates = ['0.5', '1.25', '0.1'].map(toUnit);

		await exchangeRates.updateRates([sAUD, sEUR, SNX], rates, timestamp, { from: oracle });

		// const snx2usdRate = await exchangeRates.rateForCurrency(SNX);
		const aud2usdRate = await exchangeRates.rateForCurrency(sAUD);
		const eur2usdRate = await exchangeRates.rateForCurrency(sEUR);
		const eur2audRate = divideDecimal(eur2usdRate, aud2usdRate);
		const usd2audRate = divideDecimal(toUnit('1'), aud2usdRate);

		// Give some SNX to account1 and account2
		await synthetix.transfer(account1, toUnit('100000'), { from: owner });
		await synthetix.transfer(account2, toUnit('100000'), { from: owner });

		// Issue
		const issueAmountAUD = toUnit('10');
		const issueAmountUSD = toUnit('5');
		const issueAmountEUR = toUnit('7.4342');

		await synthetix.issueSynths(sUSD, issueAmountUSD, { from: account1 });
		await synthetix.issueSynths(sEUR, issueAmountEUR, { from: account1 });
		await synthetix.issueSynths(sAUD, issueAmountAUD, { from: account1 });
		await synthetix.issueSynths(sUSD, issueAmountUSD, { from: account2 });
		await synthetix.issueSynths(sEUR, issueAmountEUR, { from: account2 });
		await synthetix.issueSynths(sAUD, issueAmountAUD, { from: account2 });

		const aud = issueAmountAUD.add(issueAmountAUD);
		const eur = multiplyDecimal(issueAmountEUR.add(issueAmountEUR), eur2audRate);
		const usd = multiplyDecimal(issueAmountUSD.add(issueAmountUSD), usd2audRate);
		const totalExpectedIssuedSAUD = aud.add(eur).add(usd);
		const totalIssuedAUD = await synthetix.totalIssuedSynths(sAUD);

		assert.bnEqual(totalExpectedIssuedSAUD, totalIssuedAUD);
	});

	it('should not allow checking total issued synths when a rate other than the priced currency is stale', async function() {
		await fastForward((await exchangeRates.rateStalePeriod()).add(web3.utils.toBN('300')));
		const oracle = await exchangeRates.oracle();
		const timestamp = await currentTime();

		await exchangeRates.updateRates([SNX, sAUD], ['0.1', '0.78'].map(toUnit), timestamp, {
			from: oracle,
		});
		await assert.revert(synthetix.totalIssuedSynths(sAUD));
	});

	it('should not allow checking total issued synths when the priced currency is stale', async function() {
		await fastForward((await exchangeRates.rateStalePeriod()).add(web3.utils.toBN('300')));
		const oracle = await exchangeRates.oracle();
		const timestamp = await currentTime();

		await exchangeRates.updateRates([SNX, sEUR], ['0.1', '1.25'].map(toUnit), timestamp, {
			from: oracle,
		});
		await assert.revert(synthetix.totalIssuedSynths(sAUD));
	});

	// transfer

	it('should transfer using the ERC20 transfer function', async function() {
		// Ensure our environment is set up correctly for our assumptions
		// e.g. owner owns all SNX.

		assert.bnEqual(await synthetix.totalSupply(), await synthetix.balanceOf(owner));

		const transaction = await synthetix.transfer(account1, toUnit('10'), { from: owner });
		assert.eventEqual(transaction, 'Transfer', {
			from: owner,
			to: account1,
			value: toUnit('10'),
		});

		assert.bnEqual(await synthetix.balanceOf(account1), toUnit('10'));
	});

	it('should revert when exceeding locked synthetix and calling the ERC20 transfer function', async function() {
		// Ensure our environment is set up correctly for our assumptions
		// e.g. owner owns all SNX.
		assert.bnEqual(await synthetix.totalSupply(), await synthetix.balanceOf(owner));

		// Issue max synths.
		await synthetix.issueMaxSynths(sUSD, { from: owner });

		// Try to transfer 0.000000000000000001 SNX
		await assert.revert(synthetix.transfer(account1, '1', { from: owner }));
	});

	it('should transfer using the ERC20 transferFrom function', async function() {
		// Ensure our environment is set up correctly for our assumptions
		// e.g. owner owns all SNX.
		const previousOwnerBalance = await synthetix.balanceOf(owner);
		assert.bnEqual(await synthetix.totalSupply(), previousOwnerBalance);

		// Approve account1 to act on our behalf for 10 SNX.
		let transaction = await synthetix.approve(account1, toUnit('10'), { from: owner });
		assert.eventEqual(transaction, 'Approval', {
			owner,
			spender: account1,
			value: toUnit('10'),
		});

		// Assert that transferFrom works.
		transaction = await synthetix.transferFrom(owner, account2, toUnit('10'), { from: account1 });
		assert.eventEqual(transaction, 'Transfer', {
			from: owner,
			to: account2,
			value: toUnit('10'),
		});

		// Assert that account2 has 10 SNX and owner has 10 less SNX
		assert.bnEqual(await synthetix.balanceOf(account2), toUnit('10'));
		assert.bnEqual(await synthetix.balanceOf(owner), previousOwnerBalance.sub(toUnit('10')));

		// Assert that we can't transfer more even though there's a balance for owner.
		await assert.revert(synthetix.transferFrom(owner, account2, '1', { from: account1 }));
	});

	it('should revert when exceeding locked synthetix and calling the ERC20 transferFrom function', async function() {
		// Ensure our environment is set up correctly for our assumptions
		// e.g. owner owns all SNX.
		assert.bnEqual(await synthetix.totalSupply(), await synthetix.balanceOf(owner));

		// Send a price update to guarantee we're not depending on values from outside this test.
		const oracle = await exchangeRates.oracle();
		const timestamp = await currentTime();

		await exchangeRates.updateRates(
			[sAUD, sEUR, SNX],
			['0.5', '1.25', '0.1'].map(toUnit),
			timestamp,
			{ from: oracle }
		);

		// Approve account1 to act on our behalf for 10 SNX.
		let transaction = await synthetix.approve(account1, toUnit('10'), { from: owner });
		assert.eventEqual(transaction, 'Approval', {
			owner,
			spender: account1,
			value: toUnit('10'),
		});

		// Issue max synths
		await synthetix.issueMaxSynths(sUSD, { from: owner });

		// Assert that transferFrom fails even for the smallest amount of SNX.
		await assert.revert(synthetix.transferFrom(owner, account2, '1', { from: account1 }));
	});

	it('should transfer using the ERC223 transfer function', async function() {
		// Ensure our environment is set up correctly for our assumptions
		// e.g. owner owns all SNX.
		assert.bnEqual(await synthetix.totalSupply(), await synthetix.balanceOf(owner));

		const transaction = await synthetix.transfer(
			account1,
			toUnit('10'),
			web3.utils.asciiToHex('This is a memo'),
			{ from: owner }
		);

		// Note, this is an ERC20 event, not ERC223 to maintain backwards compatibility with
		// tools that expect ERC20 events, since solidity does not support event overloading.
		assert.eventEqual(transaction, 'Transfer', {
			from: owner,
			to: account1,
			value: toUnit('10'),
		});

		assert.bnEqual(await synthetix.balanceOf(account1), toUnit('10'));
	});

	it('should revert when exceeding locked synthetix and calling the ERC223 transfer function', async function() {
		// Ensure our environment is set up correctly for our assumptions
		// e.g. owner owns all SNX.
		assert.bnEqual(await synthetix.totalSupply(), await synthetix.balanceOf(owner));

		// Issue max synths.
		await synthetix.issueMaxSynths(sUSD, { from: owner });

		// Try to transfer 0.000000000000000001 SNX
		await assert.revert(
			synthetix.transfer(account1, '1', web3.utils.asciiToHex('This is a memo'), { from: owner })
		);
	});

	it('should not allow transfer if the exchange rate for synthetix is stale', async function() {
		// Give some SNX to account1 & account2
		const value = toUnit('300');
		await synthetix.transfer(account1, toUnit('10000'), { from: owner });
		await synthetix.transfer(account2, toUnit('10000'), { from: owner });

		// Ensure that we can do a successful transfer before rates go stale
		await synthetix.transfer(account2, value, { from: account1 });
		const data = web3.utils.asciiToHex('This is a memo');
		await synthetix.transfer(account2, value, data, { from: account1 });

		await synthetix.approve(account3, value, { from: account2 });
		await synthetix.transferFrom(account2, account1, value, { from: account3 });
		await synthetix.approve(account3, value, { from: account2 });
		await synthetix.transferFrom(account2, account1, value, data, { from: account3 });

		// Now jump forward in time so the rates are stale
		await fastForward((await exchangeRates.rateStalePeriod()) + 1);

		// Send a price update to guarantee we're not depending on values from outside this test.
		const oracle = await exchangeRates.oracle();
		const timestamp = await currentTime();

		await exchangeRates.updateRates([sAUD, sEUR], ['0.5', '1.25'].map(toUnit), timestamp, {
			from: oracle,
		});

		// Subsequent transfers fail
		await assert.revert(synthetix.transfer(account2, value, { from: account1 }));
		await assert.revert(synthetix.transfer(account2, value, data), { from: account1 });

		await synthetix.approve(account3, value, { from: account2 });
		await assert.revert(synthetix.transferFrom(account2, account1, value, { from: account3 }));
		await assert.revert(
			synthetix.transferFrom(account2, account1, value, data, { from: account3 })
		);
	});

	it('should not allow transfer of synthetix in escrow', async function() {
		// Setup escrow
		const escrow = await Escrow.new(owner, synthetix.address, { from: owner });
		await synthetix.setEscrow(escrow.address, { from: owner });
		const oneWeek = 60 * 60 * 24 * 7;
		const twelveWeeks = oneWeek * 12;
		const now = await currentTime();
		const escrowedSynthetixs = toUnit('30000');
		await synthetix.transfer(escrow.address, escrowedSynthetixs, { from: owner });
		await escrow.appendVestingEntry(
			account1,
			web3.utils.toBN(now + twelveWeeks),
			escrowedSynthetixs,
			{
				from: owner,
			}
		);

		// Ensure the transfer fails as all the synthetix are in escrow
		await assert.revert(synthetix.transfer(account2, toUnit('100'), { from: account1 }));
	});

	it('should transfer using the ERC223 transferFrom function', async function() {
		// Ensure our environment is set up correctly for our assumptions
		// e.g. owner owns all SNX.
		const previousOwnerBalance = await synthetix.balanceOf(owner);
		assert.bnEqual(await synthetix.totalSupply(), previousOwnerBalance);

		// Approve account1 to act on our behalf for 10 SNX.
		let transaction = await synthetix.approve(account1, toUnit('10'), { from: owner });
		assert.eventEqual(transaction, 'Approval', {
			owner,
			spender: account1,
			value: toUnit('10'),
		});

		// Assert that transferFrom works.
		transaction = await synthetix.transferFrom(
			owner,
			account2,
			toUnit('10'),
			web3.utils.asciiToHex('This is a memo'),
			{ from: account1 }
		);
		assert.eventEqual(transaction, 'Transfer', {
			from: owner,
			to: account2,
			value: toUnit('10'),
		});

		// Assert that account2 has 10 SNX and owner has 10 less SNX
		assert.bnEqual(await synthetix.balanceOf(account2), toUnit('10'));
		assert.bnEqual(await synthetix.balanceOf(owner), previousOwnerBalance.sub(toUnit('10')));

		// Assert that we can't transfer more even though there's a balance for owner.
		await assert.revert(synthetix.transferFrom(owner, account2, '1', { from: account1 }));
	});

	it('should revert when exceeding locked synthetix and calling the ERC223 transferFrom function', async function() {
		// Ensure our environment is set up correctly for our assumptions
		// e.g. owner owns all SNX.
		assert.bnEqual(await synthetix.totalSupply(), await synthetix.balanceOf(owner));

		// Send a price update to guarantee we're not depending on values from outside this test.
		const oracle = await exchangeRates.oracle();
		const timestamp = await currentTime();

		await exchangeRates.updateRates(
			[sAUD, sEUR, SNX],
			['0.5', '1.25', '0.1'].map(toUnit),
			timestamp,
			{ from: oracle }
		);

		// Approve account1 to act on our behalf for 10 SNX.
		let transaction = await synthetix.approve(account1, toUnit('10'), { from: owner });
		assert.eventEqual(transaction, 'Approval', {
			owner,
			spender: account1,
			value: toUnit('10'),
		});

		// Issue max synths
		await synthetix.issueMaxSynths(sUSD, { from: owner });

		// Assert that transferFrom fails even for the smallest amount of SNX.
		await assert.revert(
			synthetix.transferFrom(owner, account2, '1', web3.utils.asciiToHex('This is a memo'), {
				from: account1,
			})
		);
	});

	// Issuance

	it('Issuing too small an amount of synths should revert', async function() {
		await synthetix.transfer(account1, toUnit('1000'), { from: owner });

		// Note: The amount will likely be rounded to 0 in the debt register. This will revert.
		// The exact amount depends on the Synth exchange rate and the total supply.
		await assert.revert(synthetix.issueSynths(sAUD, web3.utils.toBN('1'), { from: account1 }));
	});

	it('should allow the issuance of a small amount of synths', async function() {
		// Give some SNX to account1
		await synthetix.transfer(account1, toUnit('1000'), { from: owner });

		// account1 should be able to issue
		// Note: If a too small amount of synths are issued here, the amount may be
		// rounded to 0 in the debt register. This will revert. As such, there is a minimum
		// number of synths that need to be issued each time issue is invoked. The exact
		// amount depends on the Synth exchange rate and the total supply.
		await synthetix.issueSynths(sAUD, web3.utils.toBN('5'), { from: account1 });
	});

	it('should be possible to issue the maximum amount of synths via issueSynths', async function() {
		// Give some SNX to account1
		await synthetix.transfer(account1, toUnit('1000'), { from: owner });

		const maxSynths = await synthetix.maxIssuableSynths(account1, sUSD);

		// account1 should be able to issue
		await synthetix.issueSynths(sUSD, maxSynths, { from: account1 });
	});

	it('should allow an issuer to issue synths in one flavour', async function() {
		// Send a price update to guarantee we're not depending on values from outside this test.
		const oracle = await exchangeRates.oracle();
		const timestamp = await currentTime();

		await exchangeRates.updateRates(
			[sAUD, sEUR, SNX],
			['0.5', '1.25', '0.1'].map(toUnit),
			timestamp,
			{ from: oracle }
		);

		// Give some SNX to account1
		await synthetix.transfer(account1, toUnit('1000'), { from: owner });

		// account1 should be able to issue
		await synthetix.issueSynths(sUSD, toUnit('10'), { from: account1 });

		// There should be 10 sUSD of value in the system
		assert.bnEqual(await synthetix.totalIssuedSynths(sUSD), toUnit('10'));

		// And account1 should own 100% of the debt.
		assert.bnEqual(await synthetix.totalIssuedSynths(sUSD), toUnit('10'));
		assert.bnEqual(await synthetix.debtBalanceOf(account1, sUSD), toUnit('10'));
	});

	it('should allow an issuer to issue synths in multiple flavours', async function() {
		// Send a price update to guarantee we're not depending on values from outside this test.
		const oracle = await exchangeRates.oracle();
		const timestamp = await currentTime();

		await exchangeRates.updateRates(
			[sAUD, sEUR, SNX],
			['0.5', '1.25', '0.1'].map(toUnit),
			timestamp,
			{ from: oracle }
		);

		// Give some SNX to account1
		await synthetix.transfer(account1, toUnit('1000'), { from: owner });

		// account1 should be able to issue sUSD and sAUD
		await synthetix.issueSynths(sUSD, toUnit('10'), { from: account1 });
		await synthetix.issueSynths(sAUD, toUnit('20'), { from: account1 });

		// There should be 20 sUSD of value in the system
		assert.bnEqual(await synthetix.totalIssuedSynths(sUSD), toUnit('20'));
		// Which equals 40 sAUD of value in the system
		assert.bnEqual(await synthetix.totalIssuedSynths(sAUD), toUnit('40'));

		// And account1 should own 100% of the debt.
		assert.bnEqual(await synthetix.debtBalanceOf(account1, sUSD), toUnit('20'));
		assert.bnEqual(await synthetix.debtBalanceOf(account1, sAUD), toUnit('40'));
	});

	// TODO: Check that the rounding errors are acceptable
	it('should allow two issuers to issue synths in one flavour', async function() {
		// Send a price update to guarantee we're not depending on values from outside this test.
		const oracle = await exchangeRates.oracle();
		const timestamp = await currentTime();

		await exchangeRates.updateRates(
			[sAUD, sEUR, SNX],
			['0.5', '1.25', '0.1'].map(toUnit),
			timestamp,
			{ from: oracle }
		);

		// Give some SNX to account1 and account2
		await synthetix.transfer(account1, toUnit('10000'), { from: owner });
		await synthetix.transfer(account2, toUnit('10000'), { from: owner });

		// Issue
		await synthetix.issueSynths(sUSD, toUnit('10'), { from: account1 });
		await synthetix.issueSynths(sUSD, toUnit('20'), { from: account2 });

		// There should be 30sUSD of value in the system
		assert.bnEqual(await synthetix.totalIssuedSynths(sUSD), toUnit('30'));

		// And the debt should be split 50/50.
		// But there's a small rounding error.
		// This is ok, as when the last person exits the system, their debt percentage is always 100% so
		// these rounding errors don't cause the system to be out of balance.
		assert.bnClose(await synthetix.debtBalanceOf(account1, sUSD), toUnit('10'));
		assert.bnClose(await synthetix.debtBalanceOf(account2, sUSD), toUnit('20'));
	});

	it('should allow multi-issuance in one flavour', async function() {
		// Send a price update to guarantee we're not depending on values from outside this test.
		const oracle = await exchangeRates.oracle();
		const timestamp = await currentTime();

		await exchangeRates.updateRates(
			[sAUD, sEUR, SNX],
			['0.5', '1.25', '0.1'].map(toUnit),
			timestamp,
			{ from: oracle }
		);

		// Give some SNX to account1 and account2
		await synthetix.transfer(account1, toUnit('10000'), { from: owner });
		await synthetix.transfer(account2, toUnit('10000'), { from: owner });

		// Issue
		await synthetix.issueSynths(sUSD, toUnit('10'), { from: account1 });
		await synthetix.issueSynths(sUSD, toUnit('20'), { from: account2 });
		await synthetix.issueSynths(sUSD, toUnit('10'), { from: account1 });

		// There should be 40 sUSD of value in the system
		assert.bnEqual(await synthetix.totalIssuedSynths(sUSD), toUnit('40'));

		// And the debt should be split 50/50.
		// But there's a small rounding error.
		// This is ok, as when the last person exits the system, their debt percentage is always 100% so
		// these rounding errors don't cause the system to be out of balance.
		assert.bnClose(await synthetix.debtBalanceOf(account1, sUSD), toUnit('20'));
		assert.bnClose(await synthetix.debtBalanceOf(account2, sUSD), toUnit('20'));
	});

	it('should allow multiple issuers to issue synths in multiple flavours', async function() {
		// Send a price update to guarantee we're not depending on values from outside this test.
		const oracle = await exchangeRates.oracle();
		const timestamp = await currentTime();

		await exchangeRates.updateRates(
			[sAUD, sEUR, SNX],
			['0.5', '1.25', '0.1'].map(toUnit),
			timestamp,
			{ from: oracle }
		);

		// Give some SNX to account1 and account2
		await synthetix.transfer(account1, toUnit('10000'), { from: owner });
		await synthetix.transfer(account2, toUnit('10000'), { from: owner });

		// Issue
		await synthetix.issueSynths(sUSD, toUnit('10'), { from: account1 });
		await synthetix.issueSynths(sAUD, toUnit('20'), { from: account2 });

		// There should be 20 sUSD of value in the system
		assert.bnEqual(await synthetix.totalIssuedSynths(sUSD), toUnit('20'));

		// And the debt should be split 50/50.
		// But there's a small rounding error.
		// This is ok, as when the last person exits the system, their debt percentage is always 100% so
		// these rounding errors don't cause the system to be out of balance.
		assert.bnEqual(await synthetix.debtBalanceOf(account1, sUSD), toUnit('10'));
		assert.bnEqual(await synthetix.debtBalanceOf(account2, sUSD), toUnit('10'));
	});

	it('should allow an issuer to issue max synths in one flavour', async function() {
		// Send a price update to guarantee we're not depending on values from outside this test.
		const oracle = await exchangeRates.oracle();
		const timestamp = await currentTime();

		await exchangeRates.updateRates(
			[sAUD, sEUR, SNX],
			['0.5', '1.25', '0.1'].map(toUnit),
			timestamp,
			{ from: oracle }
		);

		// Give some SNX to account1
		await synthetix.transfer(account1, toUnit('10000'), { from: owner });

		// Issue
		await synthetix.issueMaxSynths(sUSD, { from: account1 });

		// There should be 200 sUSD of value in the system
		assert.bnEqual(await synthetix.totalIssuedSynths(sUSD), toUnit('200'));

		// And account1 should own all of it.
		assert.bnEqual(await synthetix.debtBalanceOf(account1, sUSD), toUnit('200'));
	});

	it('should allow an issuer to issue max synths via the standard issue call', async function() {
		// Send a price update to guarantee we're not depending on values from outside this test.
		const oracle = await exchangeRates.oracle();
		const timestamp = await currentTime();

		await exchangeRates.updateRates(
			[sAUD, sEUR, SNX],
			['0.5', '1.25', '0.1'].map(toUnit),
			timestamp,
			{ from: oracle }
		);

		// Give some SNX to account1
		await synthetix.transfer(account1, toUnit('10000'), { from: owner });

		// Determine maximum amount that can be issued.
		const maxIssuable = await synthetix.maxIssuableSynths(account1, sUSD);

		// Issue
		await synthetix.issueSynths(sUSD, maxIssuable, { from: account1 });

		// There should be 200 sUSD of value in the system
		assert.bnEqual(await synthetix.totalIssuedSynths(sUSD), toUnit('200'));

		// And account1 should own all of it.
		assert.bnEqual(await synthetix.debtBalanceOf(account1, sUSD), toUnit('200'));
	});

	it('should disallow an issuer from issuing synths in a non-existant flavour', async function() {
		// Send a price update to guarantee we're not depending on values from outside this test.
		const oracle = await exchangeRates.oracle();
		const timestamp = await currentTime();

		await exchangeRates.updateRates(
			[sAUD, sEUR, SNX],
			['0.5', '1.25', '0.1'].map(toUnit),
			timestamp,
			{ from: oracle }
		);

		// Give some SNX to account1
		await synthetix.transfer(account1, toUnit('10000'), { from: owner });

		// They should now be able to issue sUSD
		await synthetix.issueSynths(sUSD, toUnit('10'), { from: account1 });

		// But should not be able to issue sXYZ because it doesn't exist
		await assert.revert(synthetix.issueSynths(sXYZ, toUnit('10')));
	});

	it('should disallow an issuer from issuing synths beyond their remainingIssuableSynths', async function() {
		// Send a price update to guarantee we're not depending on values from outside this test.
		const oracle = await exchangeRates.oracle();
		const timestamp = await currentTime();

		await exchangeRates.updateRates(
			[sAUD, sEUR, SNX],
			['0.5', '1.25', '0.1'].map(toUnit),
			timestamp,
			{ from: oracle }
		);

		// Give some SNX to account1
		await synthetix.transfer(account1, toUnit('10000'), { from: owner });

		// They should now be able to issue sUSD
		const issuableSynths = await synthetix.remainingIssuableSynths(account1, sUSD);
		assert.bnEqual(issuableSynths, toUnit('200'));

		// Issue that amount.
		await synthetix.issueSynths(sUSD, issuableSynths, { from: account1 });

		// They should now have 0 issuable synths.
		assert.bnEqual(await synthetix.remainingIssuableSynths(account1, sUSD), '0');

		// And trying to issue the smallest possible unit of one should fail.
		await assert.revert(synthetix.issueSynths(sUSD, '1', { from: account1 }));
	});

	it('should allow an issuer with outstanding debt to burn synths and decrease debt', async function() {
		// Send a price update to guarantee we're not depending on values from outside this test.
		const oracle = await exchangeRates.oracle();
		const timestamp = await currentTime();

		await exchangeRates.updateRates(
			[sAUD, sEUR, SNX],
			['0.5', '1.25', '0.1'].map(toUnit),
			timestamp,
			{ from: oracle }
		);

		// Give some SNX to account1
		await synthetix.transfer(account1, toUnit('10000'), { from: owner });

		// Issue
		await synthetix.issueMaxSynths(sUSD, { from: account1 });

		// account1 should now have 200 sUSD of debt.
		assert.bnEqual(await synthetix.debtBalanceOf(account1, sUSD), toUnit('200'));

		// Burn 100 sUSD
		await synthetix.burnSynths(sUSD, toUnit('100'), { from: account1 });

		// account1 should now have 100 sUSD of debt.
		assert.bnEqual(await synthetix.debtBalanceOf(account1, sUSD), toUnit('100'));
	});

	it('should disallow an issuer without outstanding debt from burning synths', async function() {
		// Send a price update to guarantee we're not depending on values from outside this test.
		const oracle = await exchangeRates.oracle();
		const timestamp = await currentTime();

		await exchangeRates.updateRates(
			[sAUD, sEUR, SNX],
			['0.5', '1.25', '0.1'].map(toUnit),
			timestamp,
			{ from: oracle }
		);

		// Give some SNX to account1
		await synthetix.transfer(account1, toUnit('10000'), { from: owner });

		// Issue
		await synthetix.issueMaxSynths(sUSD, { from: account1 });

		// account2 should not have anything and can't burn.
		await assert.revert(synthetix.burnSynths(sUSD, toUnit('10'), { from: account2 }));

		// And even when we give account2 synths, it should not be able to burn.
		await sUSDContract.transfer(account2, toUnit('100'), { from: account1 });
		await assert.revert(synthetix.burnSynths(sUSD, toUnit('10'), { from: account2 }));
	});

	it('should fail when trying to burn synths that do not exist', async function() {
		// Send a price update to guarantee we're not depending on values from outside this test.
		const oracle = await exchangeRates.oracle();
		const timestamp = await currentTime();

		await exchangeRates.updateRates(
			[sAUD, sEUR, SNX],
			['0.5', '1.25', '0.1'].map(toUnit),
			timestamp,
			{ from: oracle }
		);

		// Give some SNX to account1
		await synthetix.transfer(account1, toUnit('10000'), { from: owner });

		// Issue
		await synthetix.issueMaxSynths(sUSD, { from: account1 });

		// Transfer all newly issued synths to account2
		await sUSDContract.transfer(account2, toUnit('200'), { from: account1 });

		// Burning any amount of sUSD from account1 should fail
		await assert.revert(synthetix.burnSynths(sUSD, '1', { from: account1 }));
	});

	it("should only burn up to a user's actual debt level", async function() {
		// Send a price update to guarantee we're not depending on values from outside this test.
		const oracle = await exchangeRates.oracle();
		const timestamp = await currentTime();

		await exchangeRates.updateRates(
			[sAUD, sEUR, SNX],
			['0.5', '1.25', '0.1'].map(toUnit),
			timestamp,
			{ from: oracle }
		);

		// Give some SNX to account1
		await synthetix.transfer(account1, toUnit('10000'), { from: owner });
		await synthetix.transfer(account2, toUnit('10000'), { from: owner });

		// Issue
		const fullAmount = toUnit('210');
		const account1Payment = toUnit('10');
		const account2Payment = fullAmount.sub(account1Payment);
		await synthetix.issueSynths(sUSD, account1Payment, { from: account1 });
		await synthetix.issueSynths(sUSD, account2Payment, { from: account2 });

		// Transfer all of account2's synths to account1
		await sUSDContract.transfer(account1, toUnit('200'), { from: account2 });
		// return;

		// Calculate the amount that account1 should actually receive
		const amountReceived = await feePool.amountReceivedFromTransfer(toUnit('200'));

		const balanceOfAccount1 = await sUSDContract.balanceOf(account1);

		// Then try to burn them all. Only 10 synths (and fees) should be gone.
		await synthetix.burnSynths(sUSD, balanceOfAccount1, { from: account1 });
		const balanceOfAccount1AfterBurn = await sUSDContract.balanceOf(account1);

		// console.log('##### txn', txn);
		// for (let i = 0; i < txn.logs.length; i++) {
		// 	const result = txn.logs[i].args;
		// 	// console.log('##### txn ???', result);
		// 	for (let j = 0; j < result.__length__; j++) {
		// 		if (txn.logs[i].event === 'SomethingElse' && j === 0) {
		// 			console.log(`##### txn ${i} str`, web3.utils.hexToAscii(txn.logs[i].args[j]));
		// 		} else {
		// 			console.log(`##### txn ${i}`, txn.logs[i].args[j].toString());
		// 		}
		// 	}
		// }

		// Recording debts in the debt ledger reduces accuracy.
		//   Let's allow for a 1000 margin of error.
		assert.bnClose(balanceOfAccount1AfterBurn, amountReceived, '1000');
	});

	it('should correctly calculate debt in a multi-issuance scenario', async function() {
		// Give some SNX to account1
		await synthetix.transfer(account1, toUnit('200000'), { from: owner });
		await synthetix.transfer(account2, toUnit('200000'), { from: owner });

		// Issue
		const issuedSynthsPt1 = toUnit('2000');
		const issuedSynthsPt2 = toUnit('2000');
		await synthetix.issueSynths(sUSD, issuedSynthsPt1, { from: account1 });
		await synthetix.issueSynths(sUSD, issuedSynthsPt2, { from: account1 });
		await synthetix.issueSynths(sUSD, toUnit('1000'), { from: account2 });

		const debt = await synthetix.debtBalanceOf(account1, sUSD);
		assert.bnClose(debt, toUnit('4000'));
	});

	it('should correctly calculate debt in a multi-issuance multi-burn scenario', async function() {
		// Give some SNX to account1
		await synthetix.transfer(account1, toUnit('500000'), { from: owner });
		await synthetix.transfer(account2, toUnit('14000'), { from: owner });

		// Issue
		const issuedSynthsPt1 = toUnit('2000');
		const burntSynthsPt1 = toUnit('1500');
		const issuedSynthsPt2 = toUnit('1600');
		const burntSynthsPt2 = toUnit('500');

		await synthetix.issueSynths(sUSD, issuedSynthsPt1, { from: account1 });
		await synthetix.burnSynths(sUSD, burntSynthsPt1, { from: account1 });
		await synthetix.issueSynths(sUSD, issuedSynthsPt2, { from: account1 });

		await synthetix.issueSynths(sUSD, toUnit('100'), { from: account2 });
		await synthetix.issueSynths(sUSD, toUnit('51'), { from: account2 });
		await synthetix.burnSynths(sUSD, burntSynthsPt2, { from: account1 });

		const debt = await synthetix.debtBalanceOf(account1, web3.utils.asciiToHex('sUSD'));
		const expectedDebt = issuedSynthsPt1
			.add(issuedSynthsPt2)
			.sub(burntSynthsPt1)
			.sub(burntSynthsPt2);

		assert.bnClose(debt, expectedDebt);
	});

	it("should allow me to burn all synths I've issued when there are other issuers", async function() {
		const totalSupply = await synthetix.totalSupply();
		const account2Synthetixs = toUnit('120000');
		const account1Synthetixs = totalSupply.sub(account2Synthetixs);

		await synthetix.transfer(account1, account1Synthetixs, { from: owner }); // Issue the massive majority to account1
		await synthetix.transfer(account2, account2Synthetixs, { from: owner }); // Issue a small amount to account2

		// Issue from account1
		const account1AmountToIssue = await synthetix.maxIssuableSynths(account1, sUSD);
		await synthetix.issueMaxSynths(sUSD, { from: account1 });
		const debtBalance1 = await synthetix.debtBalanceOf(account1, sUSD);
		assert.bnClose(debtBalance1, account1AmountToIssue);

		// Issue and burn from account 2
		await synthetix.issueSynths(sUSD, toUnit('43'), { from: account2 });
		let debt = await synthetix.debtBalanceOf(account2, sUSD);
		await synthetix.burnSynths(sUSD, toUnit('43'), { from: account2 });
		debt = await synthetix.debtBalanceOf(account2, sUSD);

		assert.bnEqual(debt, 0);

		assert.deepEqual(await synthetixState.issuanceData(account2), {
			initialDebtOwnership: 0,
			debtEntryIndex: 0,
		});
	});

	// These tests take a long time to run
	// ****************************************

	it('should correctly calculate debt in a high issuance and burn scenario', async function() {
		const getRandomInt = (min, max) => {
			return min + Math.floor(Math.random() * Math.floor(max));
		};

		const totalSupply = await synthetix.totalSupply();
		const account2Synthetixs = toUnit('120000');
		const account1Synthetixs = totalSupply.sub(account2Synthetixs);

		await synthetix.transfer(account1, account1Synthetixs, { from: owner }); // Issue the massive majority to account1
		await synthetix.transfer(account2, account2Synthetixs, { from: owner }); // Issue a small amount to account2

		const account1AmountToIssue = await synthetix.maxIssuableSynths(account1, sUSD);
		await synthetix.issueMaxSynths(sUSD, { from: account1 });
		const debtBalance1 = await synthetix.debtBalanceOf(account1, sUSD);
		assert.bnClose(debtBalance1, account1AmountToIssue);

		let expectedDebtForAccount2 = web3.utils.toBN('0');
		const totalTimesToIssue = 40;
		for (let i = 0; i < totalTimesToIssue; i++) {
			// Seems that in this case, issuing 43 each time leads to increasing the variance regularly each time.
			const amount = toUnit('43');
			await synthetix.issueSynths(sUSD, amount, { from: account2 });
			expectedDebtForAccount2 = expectedDebtForAccount2.add(amount);

			const desiredAmountToBurn = toUnit(web3.utils.toBN(getRandomInt(4, 14)));
			const amountToBurn = desiredAmountToBurn.lte(expectedDebtForAccount2)
				? desiredAmountToBurn
				: expectedDebtForAccount2;
			await synthetix.burnSynths(sUSD, amountToBurn, { from: account2 });
			expectedDebtForAccount2 = expectedDebtForAccount2.sub(amountToBurn);

			// Useful debug logging
			// const db = await synthetix.debtBalanceOf(account2, sUSD);
			// const variance = fromUnit(expectedDebtForAccount2.sub(db));
			// console.log(
			// 	`#### debtBalance: ${db}\t\t expectedDebtForAccount2: ${expectedDebtForAccount2}\t\tvariance: ${variance}`
			// );
		}
		const debtBalance = await synthetix.debtBalanceOf(account2, sUSD);

		// Here we make the variance a calculation of the number of times we issue/burn.
		// This is less than ideal, but is the result of calculating the debt based on
		// the results of the issue/burn each time.
		const variance = web3.utils.toBN(totalTimesToIssue).mul(web3.utils.toBN('2'));
		assert.bnClose(debtBalance, expectedDebtForAccount2, variance);
	});

	it('should correctly calculate debt in a high (random) issuance and burn scenario', async function() {
		const getRandomInt = (min, max) => {
			return min + Math.floor(Math.random() * Math.floor(max));
		};

		const totalSupply = await synthetix.totalSupply();
		const account2Synthetixs = toUnit('120000');
		const account1Synthetixs = totalSupply.sub(account2Synthetixs);

		await synthetix.transfer(account1, account1Synthetixs, { from: owner }); // Issue the massive majority to account1
		await synthetix.transfer(account2, account2Synthetixs, { from: owner }); // Issue a small amount to account2

		const account1AmountToIssue = await synthetix.maxIssuableSynths(account1, sUSD);
		await synthetix.issueMaxSynths(sUSD, { from: account1 });
		const debtBalance1 = await synthetix.debtBalanceOf(account1, sUSD);
		assert.bnClose(debtBalance1, account1AmountToIssue);

		let expectedDebtForAccount2 = web3.utils.toBN('0');
		const totalTimesToIssue = 40;
		for (let i = 0; i < totalTimesToIssue; i++) {
			// Seems that in this case, issuing 43 each time leads to increasing the variance regularly each time.
			const amount = toUnit(web3.utils.toBN(getRandomInt(40, 49)));
			await synthetix.issueSynths(sUSD, amount, { from: account2 });
			expectedDebtForAccount2 = expectedDebtForAccount2.add(amount);

			const desiredAmountToBurn = toUnit(web3.utils.toBN(getRandomInt(37, 46)));
			const amountToBurn = desiredAmountToBurn.lte(expectedDebtForAccount2)
				? desiredAmountToBurn
				: expectedDebtForAccount2;
			await synthetix.burnSynths(sUSD, amountToBurn, { from: account2 });
			expectedDebtForAccount2 = expectedDebtForAccount2.sub(amountToBurn);

			// Useful debug logging
			// const db = await synthetix.debtBalanceOf(account2, sUSD);
			// const variance = fromUnit(expectedDebtForAccount2.sub(db));
			// console.log(
			// 	`#### debtBalance: ${db}\t\t expectedDebtForAccount2: ${expectedDebtForAccount2}\t\tvariance: ${variance}`
			// );
		}
		const debtBalance = await synthetix.debtBalanceOf(account2, sUSD);

		// Here we make the variance a calculation of the number of times we issue/burn.
		// This is less than ideal, but is the result of calculating the debt based on
		// the results of the issue/burn each time.
		const variance = web3.utils.toBN(totalTimesToIssue).mul(web3.utils.toBN('2'));
		assert.bnClose(debtBalance, expectedDebtForAccount2, variance);
	});

	it('should correctly calculate debt in a high volume contrast issuance and burn scenario', async function() {
		const totalSupply = await synthetix.totalSupply();

		// Give only 100 Synthetix to account2
		const account2Synthetixs = toUnit('100');

		// Give the vast majority to account1 (ie. 99,999,900)
		const account1Synthetixs = totalSupply.sub(account2Synthetixs);

		await synthetix.transfer(account1, account1Synthetixs, { from: owner }); // Issue the massive majority to account1
		await synthetix.transfer(account2, account2Synthetixs, { from: owner }); // Issue a small amount to account2

		const account1AmountToIssue = await synthetix.maxIssuableSynths(account1, sUSD);
		await synthetix.issueMaxSynths(sUSD, { from: account1 });
		const debtBalance1 = await synthetix.debtBalanceOf(account1, sUSD);
		assert.bnEqual(debtBalance1, account1AmountToIssue);

		let expectedDebtForAccount2 = web3.utils.toBN('0');
		const totalTimesToIssue = 40;
		for (let i = 0; i < totalTimesToIssue; i++) {
			const amount = toUnit('0.000000000000000002');
			await synthetix.issueSynths(sUSD, amount, { from: account2 });
			expectedDebtForAccount2 = expectedDebtForAccount2.add(amount);
		}
		const debtBalance2 = await synthetix.debtBalanceOf(account2, sUSD);

		// Here we make the variance a calculation of the number of times we issue/burn.
		// This is less than ideal, but is the result of calculating the debt based on
		// the results of the issue/burn each time.
		const variance = web3.utils.toBN(totalTimesToIssue).mul(web3.utils.toBN('2'));
		assert.bnClose(debtBalance2, expectedDebtForAccount2, variance);
	});

	// ****************************************

	it('should not change debt balance if exchange rates change', async function() {
		const oracle = await exchangeRates.oracle();
		let newAUDRate = toUnit('0.5');
		let timestamp = await currentTime();
		await exchangeRates.updateRates([sAUD], [newAUDRate], timestamp, { from: oracle });

		await synthetix.transfer(account1, toUnit('2000'), { from: owner });
		await synthetix.transfer(account2, toUnit('2000'), { from: owner });

		const amountIssued = toUnit('30');
		await synthetix.issueSynths(sUSD, amountIssued, { from: account1 });
		await synthetix.issueSynths(sAUD, amountIssued, { from: account2 });

		const PRECISE_UNIT = web3.utils.toWei(web3.utils.toBN('1'), 'gether');
		let totalIssuedSynthsUSD = await synthetix.totalIssuedSynths(sUSD);
		const account1DebtRatio = divideDecimal(amountIssued, totalIssuedSynthsUSD, PRECISE_UNIT);
		const audExchangeRate = await exchangeRates.rateForCurrency(sAUD);
		const account2DebtRatio = divideDecimal(
			multiplyDecimal(amountIssued, audExchangeRate),
			totalIssuedSynthsUSD,
			PRECISE_UNIT
		);

		timestamp = await currentTime();
		newAUDRate = toUnit('1.85');
		await exchangeRates.updateRates([sAUD], [newAUDRate], timestamp, { from: oracle });

		totalIssuedSynthsUSD = await synthetix.totalIssuedSynths(sUSD);
		const conversionFactor = web3.utils.toBN(1000000000);
		const expectedDebtAccount1 = multiplyDecimal(
			account1DebtRatio,
			totalIssuedSynthsUSD.mul(conversionFactor),
			PRECISE_UNIT
		).div(conversionFactor);
		const expectedDebtAccount2 = multiplyDecimal(
			account2DebtRatio,
			totalIssuedSynthsUSD.mul(conversionFactor),
			PRECISE_UNIT
		).div(conversionFactor);

		assert.bnClose(expectedDebtAccount1, await synthetix.debtBalanceOf(account1, sUSD));
		assert.bnClose(expectedDebtAccount2, await synthetix.debtBalanceOf(account2, sUSD));
	});

	it("should correctly calculate a user's maximum issuable synths without prior issuance", async function() {
		const rate = await exchangeRates.rateForCurrency(web3.utils.asciiToHex('SNX'));
		const issuedSynthetixs = web3.utils.toBN('200000');
		await synthetix.transfer(account1, toUnit(issuedSynthetixs), { from: owner });
		const issuanceRatio = await synthetixState.issuanceRatio();

		const expectedIssuableSynths = multiplyDecimal(
			toUnit(issuedSynthetixs),
			multiplyDecimal(rate, issuanceRatio)
		);
		const maxIssuableSynths = await synthetix.maxIssuableSynths(account1, sUSD);

		assert.bnEqual(expectedIssuableSynths, maxIssuableSynths);
	});

	it("should correctly calculate a user's maximum issuable synths without any havens", async function() {
		const maxIssuableSynths = await synthetix.maxIssuableSynths(account1, sEUR);
		assert.bnEqual(0, maxIssuableSynths);
	});

	it("should correctly calculate a user's maximum issuable synths with prior issuance", async function() {
		const snx2usdRate = await exchangeRates.rateForCurrency(SNX);
		const aud2usdRate = await exchangeRates.rateForCurrency(sAUD);
		const snx2audRate = divideDecimal(snx2usdRate, aud2usdRate);

		const issuedSynthetixs = web3.utils.toBN('320001');
		await synthetix.transfer(account1, toUnit(issuedSynthetixs), { from: owner });

		const issuanceRatio = await synthetixState.issuanceRatio();
		const sAUDIssued = web3.utils.toBN('1234');
		await synthetix.issueSynths(sAUD, toUnit(sAUDIssued), { from: account1 });

		const expectedIssuableSynths = multiplyDecimal(
			toUnit(issuedSynthetixs),
			multiplyDecimal(snx2audRate, issuanceRatio)
		);

		const maxIssuableSynths = await synthetix.maxIssuableSynths(account1, sAUD);
		assert.bnEqual(expectedIssuableSynths, maxIssuableSynths);
	});

	it('should error when calculating maximum issuance when the SNX rate is stale', async function() {
		// Add stale period to the time to ensure we go stale.
		await fastForward((await exchangeRates.rateStalePeriod()) + 1);
		const oracle = await exchangeRates.oracle();
		const timestamp = await currentTime();

		await exchangeRates.updateRates([sAUD, sEUR], ['0.5', '1.25'].map(toUnit), timestamp, {
			from: oracle,
		});

		await assert.revert(synthetix.maxIssuableSynths(account1, sAUD));
	});

	it('should error when calculating maximum issuance when the currency rate is stale', async function() {
		// Add stale period to the time to ensure we go stale.
		await fastForward((await exchangeRates.rateStalePeriod()) + 1);
		const oracle = await exchangeRates.oracle();
		const timestamp = await currentTime();

		await exchangeRates.updateRates([sEUR, SNX], ['1.25', '0.12'].map(toUnit), timestamp, {
			from: oracle,
		});

		await assert.revert(synthetix.maxIssuableSynths(account1, sAUD));
	});

	it("should correctly calculate a user's debt balance without prior issuance", async function() {
		await synthetix.transfer(account1, toUnit('200000'), { from: owner });
		await synthetix.transfer(account2, toUnit('10000'), { from: owner });

		const debt1 = await synthetix.debtBalanceOf(account1, web3.utils.asciiToHex('sUSD'));
		const debt2 = await synthetix.debtBalanceOf(account2, web3.utils.asciiToHex('sUSD'));
		assert.bnEqual(debt1, 0);
		assert.bnEqual(debt2, 0);
	});

	it("should correctly calculate a user's debt balance with prior issuance", async function() {
		// Give some SNX to account1
		await synthetix.transfer(account1, toUnit('200000'), { from: owner });

		// Issue
		const issuedSynths = toUnit('1001');
		await synthetix.issueSynths(sUSD, issuedSynths, { from: account1 });

		const debt = await synthetix.debtBalanceOf(account1, web3.utils.asciiToHex('sUSD'));
		assert.bnEqual(debt, issuedSynths);
	});

	it("should correctly calculate a user's remaining issuable synths with prior issuance", async function() {
		const snx2usdRate = await exchangeRates.rateForCurrency(SNX);
		const eur2usdRate = await exchangeRates.rateForCurrency(sEUR);
		const snx2eurRate = divideDecimal(snx2usdRate, eur2usdRate);
		const issuanceRatio = await synthetixState.issuanceRatio();

		const issuedSynthetixs = web3.utils.toBN('200012');
		await synthetix.transfer(account1, toUnit(issuedSynthetixs), { from: owner });

		// Issue
		const sEURIssued = toUnit('2011');
		await synthetix.issueSynths(sEUR, sEURIssued, { from: account1 });

		const expectedIssuableSynths = multiplyDecimal(
			toUnit(issuedSynthetixs),
			multiplyDecimal(snx2eurRate, issuanceRatio)
		).sub(sEURIssued);

		const remainingIssuable = await synthetix.remainingIssuableSynths(account1, sEUR);
		assert.bnEqual(remainingIssuable, expectedIssuableSynths);
	});

	it("should correctly calculate a user's remaining issuable synths without prior issuance", async function() {
		const snx2usdRate = await exchangeRates.rateForCurrency(SNX);
		const eur2usdRate = await exchangeRates.rateForCurrency(sEUR);
		const snx2eurRate = divideDecimal(snx2usdRate, eur2usdRate);
		const issuanceRatio = await synthetixState.issuanceRatio();

		const issuedSynthetixs = web3.utils.toBN('20');
		await synthetix.transfer(account1, toUnit(issuedSynthetixs), { from: owner });

		const expectedIssuableSynths = multiplyDecimal(
			toUnit(issuedSynthetixs),
			multiplyDecimal(snx2eurRate, issuanceRatio)
		);

		const remainingIssuable = await synthetix.remainingIssuableSynths(account1, sEUR);
		assert.bnEqual(remainingIssuable, expectedIssuableSynths);
	});

	it('should not be possible to transfer locked synthetix', async function() {
		const issuedSynthetixs = web3.utils.toBN('200000');
		await synthetix.transfer(account1, toUnit(issuedSynthetixs), { from: owner });

		// Issue
		const sEURIssued = toUnit('2000');
		await synthetix.issueSynths(sEUR, sEURIssued, { from: account1 });

		await assert.revert(synthetix.transfer(account2, toUnit(issuedSynthetixs), { from: account1 }));
	});

	it("should lock synthetix if the user's collaterisation changes to be insufficient", async function() {
		const oracle = await exchangeRates.oracle();

		// Set sEUR for purposes of this test
		const timestamp1 = await currentTime();
		await exchangeRates.updateRates([sEUR], [toUnit('0.75')], timestamp1, { from: oracle });

		const issuedSynthetixs = web3.utils.toBN('200000');
		await synthetix.transfer(account1, toUnit(issuedSynthetixs), { from: owner });

		const maxIssuableSynths = await synthetix.maxIssuableSynths(account1, sEUR);

		// Issue
		const synthsToNotIssueYet = web3.utils.toBN('2000');
		const issuedSynths = maxIssuableSynths.sub(synthsToNotIssueYet);
		await synthetix.issueSynths(sEUR, issuedSynths, { from: account1 });

		// Increase the value of sEUR relative to synthetix
		const timestamp2 = await currentTime();
		await exchangeRates.updateRates([sEUR], [toUnit('1.10')], timestamp2, { from: oracle });

		await assert.revert(synthetix.issueSynths(sEUR, synthsToNotIssueYet, { from: account1 }));
	});

	it("should lock newly received synthetix if the user's collaterisation is too high", async function() {
		const oracle = await exchangeRates.oracle();

		// Set sEUR for purposes of this test
		const timestamp1 = await currentTime();
		await exchangeRates.updateRates([sEUR], [toUnit('0.75')], timestamp1, { from: oracle });

		const issuedSynthetixs = web3.utils.toBN('200000');
		await synthetix.transfer(account1, toUnit(issuedSynthetixs), { from: owner });
		await synthetix.transfer(account2, toUnit(issuedSynthetixs), { from: owner });

		const maxIssuableSynths = await synthetix.maxIssuableSynths(account1, sEUR);

		// Issue
		await synthetix.issueSynths(sEUR, maxIssuableSynths, { from: account1 });

		// Ensure that we can transfer in and out of the account successfully
		await synthetix.transfer(account1, toUnit('10000'), { from: account2 });
		await synthetix.transfer(account2, toUnit('10000'), { from: account1 });

		// Increase the value of sEUR relative to synthetix
		const timestamp2 = await currentTime();
		await exchangeRates.updateRates([sEUR], [toUnit('2.10')], timestamp2, { from: oracle });

		// Ensure that the new synthetix account1 receives cannot be transferred out.
		await synthetix.transfer(account1, toUnit('10000'), { from: account2 });
		await assert.revert(synthetix.transfer(account2, toUnit('10000'), { from: account1 }));
	});

	it('should unlock synthetix when collaterisation ratio changes', async function() {
		const oracle = await exchangeRates.oracle();

		// Set sAUD for purposes of this test
		const timestamp1 = await currentTime();
		await exchangeRates.updateRates([sAUD], [toUnit('1.7655')], timestamp1, { from: oracle });

		const issuedSynthetixs = web3.utils.toBN('200000');
		await synthetix.transfer(account1, toUnit(issuedSynthetixs), { from: owner });

		// Issue
		const issuedSynths = await synthetix.maxIssuableSynths(account1, sAUD);
		await synthetix.issueSynths(sAUD, issuedSynths, { from: account1 });
		const remainingIssuable = await synthetix.remainingIssuableSynths(account1, sAUD);
		assert.bnClose(remainingIssuable, '0');

		// Increase the value of sAUD relative to synthetix
		const timestamp2 = await currentTime();
		const newAUDExchangeRate = toUnit('0.9988');
		await exchangeRates.updateRates([sAUD], [newAUDExchangeRate], timestamp2, { from: oracle });

		const maxIssuableSynths2 = await synthetix.maxIssuableSynths(account1, sAUD);
		const remainingIssuable2 = await synthetix.remainingIssuableSynths(account1, sAUD);
		const expectedRemaining = maxIssuableSynths2.sub(issuedSynths);
		assert.bnClose(remainingIssuable2, expectedRemaining);
	});

	// Check user's collaterisation ratio

	it('should return 0 if user has no synthetix when checking the collaterisation ratio', async function() {
		const ratio = await synthetix.collateralisationRatio(account1);
		assert.bnEqual(ratio, new web3.utils.BN(0));
	});

	it('Any user can check the collaterisation ratio for a user', async function() {
		const issuedSynthetixs = web3.utils.toBN('320000');
		await synthetix.transfer(account1, toUnit(issuedSynthetixs), { from: owner });

		// Issue
		const issuedSynths = toUnit(web3.utils.toBN('6400'));
		await synthetix.issueSynths(sAUD, issuedSynths, { from: account1 });

		await synthetix.collateralisationRatio(account1, { from: account2 });
	});

	it('should be able to read collaterisation ratio for a user with synthetix but no debt', async function() {
		const issuedSynthetixs = web3.utils.toBN('30000');
		await synthetix.transfer(account1, toUnit(issuedSynthetixs), { from: owner });

		const ratio = await synthetix.collateralisationRatio(account1);
		assert.bnEqual(ratio, new web3.utils.BN(0));
	});

	it('should be able to read collaterisation ratio for a user with synthetix and debt', async function() {
		const issuedSynthetixs = web3.utils.toBN('320000');
		await synthetix.transfer(account1, toUnit(issuedSynthetixs), { from: owner });

		// Issue
		const issuedSynths = toUnit(web3.utils.toBN('6400'));
		await synthetix.issueSynths(sAUD, issuedSynths, { from: account1 });

		const ratio = await synthetix.collateralisationRatio(account1, { from: account2 });
		assert.unitEqual(ratio, '0.1');
	});

	it("should include escrowed synthetix when calculating a user's collaterisation ratio", async function() {
		const snx2usdRate = await exchangeRates.rateForCurrency(SNX);
		const transferredSynthetixs = toUnit('60000');
		await synthetix.transfer(account1, transferredSynthetixs, { from: owner });

		// Setup escrow
		const escrow = await Escrow.new(owner, synthetix.address, { from: owner });
		await synthetix.setEscrow(escrow.address, { from: owner });
		const oneWeek = 60 * 60 * 24 * 7;
		const twelveWeeks = oneWeek * 12;
		const now = await currentTime();
		const escrowedSynthetixs = toUnit('30000');
		await synthetix.transfer(escrow.address, escrowedSynthetixs, { from: owner });
		await escrow.appendVestingEntry(
			account1,
			web3.utils.toBN(now + twelveWeeks),
			escrowedSynthetixs,
			{
				from: owner,
			}
		);

		// Issue
		const maxIssuable = await synthetix.maxIssuableSynths(account1, sUSD);
		await synthetix.issueSynths(sUSD, maxIssuable, { from: account1 });

		// Compare
		const collaterisationRatio = await synthetix.collateralisationRatio(account1);
		const expectedCollaterisationRatio = divideDecimal(
			maxIssuable,
			multiplyDecimal(escrowedSynthetixs.add(transferredSynthetixs), snx2usdRate)
		);
		assert.bnEqual(collaterisationRatio, expectedCollaterisationRatio);
	});

	it("should permit anyone checking another user's collateral", async function() {
		const amount = toUnit('60000');
		await synthetix.transfer(account1, amount, { from: owner });
		const collateral = await synthetix.collateral(account1, { from: account2 });
		assert.bnEqual(collateral, amount);
	});

	it("should include escrowed synthetix when checking a user's collateral", async function() {
		const escrow = await Escrow.new(owner, synthetix.address, { from: owner });
		await synthetix.setEscrow(escrow.address, { from: owner });
		const oneWeek = 60 * 60 * 24 * 7;
		const twelveWeeks = oneWeek * 12;
		const now = await currentTime();
		const escrowedAmount = toUnit('15000');
		await synthetix.transfer(escrow.address, escrowedAmount, { from: owner });
		await escrow.appendVestingEntry(account1, web3.utils.toBN(now + twelveWeeks), escrowedAmount, {
			from: owner,
		});

		const amount = toUnit('60000');
		await synthetix.transfer(account1, amount, { from: owner });
		const collateral = await synthetix.collateral(account1, { from: account2 });
		assert.bnEqual(collateral, amount.add(escrowedAmount));
	});

	// Stale rate check

	it('should allow anyone to check if any rates are stale', async function() {
		const instance = await ExchangeRates.deployed();
		const result = await instance.anyRateIsStale([sEUR, sAUD], { from: owner });
		assert.equal(result, false);
	});

	it("should calculate a user's remaining issuable synths", async function() {
		const transferredSynthetixs = toUnit('60000');
		await synthetix.transfer(account1, transferredSynthetixs, { from: owner });

		// Issue
		const maxIssuable = await synthetix.maxIssuableSynths(account1, sUSD);
		const issued = maxIssuable.div(web3.utils.toBN(3));
		await synthetix.issueSynths(sUSD, issued, { from: account1 });
		const expectedRemaining = maxIssuable.sub(issued);
		const remaining = await synthetix.remainingIssuableSynths(account1, sUSD);
		assert.bnEqual(expectedRemaining, remaining);
	});

	it("should disallow retrieving a user's remaining issuable synths if that synth doesn't exist", async function() {
		await assert.revert(synthetix.remainingIssuableSynths(account1, web3.utils.asciiToHex('BOG')));
	});

	it("should correctly calculate a user's max issuable synths with escrowed synthetix", async function() {
		const snx2usdRate = await exchangeRates.rateForCurrency(SNX);
		const transferredSynthetixs = toUnit('60000');
		await synthetix.transfer(account1, transferredSynthetixs, { from: owner });

		// Setup escrow
		const escrow = await Escrow.new(owner, synthetix.address, { from: owner });
		await synthetix.setEscrow(escrow.address, { from: owner });
		const oneWeek = 60 * 60 * 24 * 7;
		const twelveWeeks = oneWeek * 12;
		const now = await currentTime();
		const escrowedSynthetixs = toUnit('30000');
		await synthetix.transfer(escrow.address, escrowedSynthetixs, { from: owner });
		await escrow.appendVestingEntry(
			account1,
			web3.utils.toBN(now + twelveWeeks),
			escrowedSynthetixs,
			{
				from: owner,
			}
		);

		const maxIssuable = await synthetix.maxIssuableSynths(account1, sUSD);
		// await synthetix.issueSynths(sUSD, maxIssuable, { from: account1 });

		// Compare
		const issuanceRatio = await synthetixState.issuanceRatio();
		const expectedMaxIssuable = multiplyDecimal(
			multiplyDecimal(escrowedSynthetixs.add(transferredSynthetixs), snx2usdRate),
			issuanceRatio
		);
		assert.bnEqual(maxIssuable, expectedMaxIssuable);
	});

	// Burning Synths

	it("should successfully burn all user's synths", async function() {
		// Send a price update to guarantee we're not depending on values from outside this test.
		const oracle = await exchangeRates.oracle();
		const timestamp = await currentTime();

		await exchangeRates.updateRates([SNX], [toUnit('0.1')], timestamp, {
			from: oracle,
		});

		// Give some SNX to account1
		await synthetix.transfer(account1, toUnit('10000'), { from: owner });

		// Issue
		await synthetix.issueSynths(sUSD, toUnit('199'), { from: account1 });

		// Then try to burn them all. Only 10 synths (and fees) should be gone.
		await synthetix.burnSynths(sUSD, await sUSDContract.balanceOf(account1), { from: account1 });
		assert.bnEqual(await sUSDContract.balanceOf(account1), web3.utils.toBN(0));
	});

	it('should burn the correct amount of synths', async function() {
		// Send a price update to guarantee we're not depending on values from outside this test.
		const oracle = await exchangeRates.oracle();
		const timestamp = await currentTime();

		await exchangeRates.updateRates([sAUD, SNX], ['0.9', '0.1'].map(toUnit), timestamp, {
			from: oracle,
		});

		// Give some SNX to account1
		await synthetix.transfer(account1, toUnit('400000'), { from: owner });

		// Issue
		await synthetix.issueSynths(sAUD, toUnit('3987'), { from: account1 });

		// Then try to burn some of them. There should be 3000 left.
		await synthetix.burnSynths(sAUD, toUnit('987'), { from: account1 });
		assert.bnEqual(await sAUDContract.balanceOf(account1), toUnit('3000'));
	});

	it("should successfully burn all user's synths even with transfer", async function() {
		// Send a price update to guarantee we're not depending on values from outside this test.
		const oracle = await exchangeRates.oracle();
		const timestamp = await currentTime();

		await exchangeRates.updateRates([SNX], [toUnit('0.1')], timestamp, {
			from: oracle,
		});

		// Give some SNX to account1
		await synthetix.transfer(account1, toUnit('300000'), { from: owner });

		// Issue
		const amountIssued = toUnit('2000');
		await synthetix.issueSynths(sUSD, amountIssued, { from: account1 });

		// Transfer account1's synths to account2 and back
		const amountToTransfer = toUnit('1800');
		await sUSDContract.transfer(account2, amountToTransfer, { from: account1 });
		const remainingAfterTransfer = await sUSDContract.balanceOf(account1);
		await sUSDContract.transfer(account1, await sUSDContract.balanceOf(account2), {
			from: account2,
		});

		// Calculate the amount that account1 should actually receive
		const amountReceived = await feePool.amountReceivedFromTransfer(toUnit('1800'));
		const amountReceived2 = await feePool.amountReceivedFromTransfer(amountReceived);
		const amountLostToFees = amountToTransfer.sub(amountReceived2);

		// Check that the transfer worked ok.
		const amountExpectedToBeLeftInWallet = amountIssued.sub(amountLostToFees);
		assert.bnEqual(amountReceived2.add(remainingAfterTransfer), amountExpectedToBeLeftInWallet);

		// Now burn 1000 and check we end up with the right amount
		await synthetix.burnSynths(sUSD, toUnit('1000'), { from: account1 });
		assert.bnEqual(
			await sUSDContract.balanceOf(account1),
			amountExpectedToBeLeftInWallet.sub(toUnit('1000'))
		);
	});

	it('should allow the last user in the system to burn all their synths to release their synthetix', async function() {
		// Give some SNX to account1
		await synthetix.transfer(account1, toUnit('500000'), { from: owner });
		await synthetix.transfer(account2, toUnit('140000'), { from: owner });
		await synthetix.transfer(account3, toUnit('1400000'), { from: owner });

		// Issue
		const issuedSynths1 = toUnit('2000');
		const issuedSynths2 = toUnit('2000');
		const issuedSynths3 = toUnit('2000');

		await synthetix.issueSynths(sUSD, issuedSynths1, { from: account1 });
		await synthetix.issueSynths(sUSD, issuedSynths2, { from: account2 });
		await synthetix.issueSynths(sUSD, issuedSynths3, { from: account3 });

		const debtBalance1 = await synthetix.debtBalanceOf(account1, sUSD);
		await synthetix.burnSynths(sUSD, debtBalance1, { from: account1 });
		const debtBalance2 = await synthetix.debtBalanceOf(account2, sUSD);
		await synthetix.burnSynths(sUSD, debtBalance2, { from: account2 });
		const debtBalance3 = await synthetix.debtBalanceOf(account3, sUSD);
		await synthetix.burnSynths(sUSD, debtBalance3, { from: account3 });

		const debtBalance1After = await synthetix.debtBalanceOf(account1, sUSD);
		const debtBalance2After = await synthetix.debtBalanceOf(account2, sUSD);
		const debtBalance3After = await synthetix.debtBalanceOf(account3, sUSD);

		assert.bnEqual(debtBalance1After, '0');
		assert.bnEqual(debtBalance2After, '0');
		assert.bnEqual(debtBalance3After, '0');
	});

	it('should allow user to burn all synths issued even after other users have issued', async function() {
		// Give some SNX to account1
		await synthetix.transfer(account1, toUnit('500000'), { from: owner });
		await synthetix.transfer(account2, toUnit('140000'), { from: owner });
		await synthetix.transfer(account3, toUnit('1400000'), { from: owner });

		// Issue
		const issuedSynths1 = toUnit('2000');
		const issuedSynths2 = toUnit('2000');
		const issuedSynths3 = toUnit('2000');

		await synthetix.issueSynths(sUSD, issuedSynths1, { from: account1 });
		await synthetix.issueSynths(sUSD, issuedSynths2, { from: account2 });
		await synthetix.issueSynths(sUSD, issuedSynths3, { from: account3 });

		const debtBalanceBefore = await synthetix.debtBalanceOf(account1, sUSD);
		await synthetix.burnSynths(sUSD, debtBalanceBefore, { from: account1 });
		const debtBalanceAfter = await synthetix.debtBalanceOf(account1, sUSD);

		assert.bnEqual(debtBalanceAfter, '0');
	});

	it('should allow a user to burn up to their balance if they try too burn too much', async function() {
		// Give some SNX to account1
		await synthetix.transfer(account1, toUnit('500000'), { from: owner });

		// Issue
		const issuedSynths1 = toUnit('10');

		await synthetix.issueSynths(sUSD, issuedSynths1, { from: account1 });
		await synthetix.burnSynths(sUSD, issuedSynths1.add(toUnit('9000')), {
			from: account1,
		});
		const debtBalanceAfter = await synthetix.debtBalanceOf(account1, sUSD);

		assert.bnEqual(debtBalanceAfter, '0');
	});

	it('should allow a user to exchange the synths they hold in one flavour for another', async function() {
		// Give some SNX to account1
		await synthetix.transfer(account1, toUnit('300000'), { from: owner });
		// Issue
		const amountIssued = toUnit('2000');
		await synthetix.issueSynths(sUSD, amountIssued, { from: account1 });

		// Exchange sUSD to sAUD
		await synthetix.exchange(sUSD, amountIssued, sAUD, account1, { from: account1 });

		// how much sAUD the user is supposed to get
		const effectiveValue = await synthetix.effectiveValue(sUSD, amountIssued, sAUD);

		// chargeFee = true so we need to minus the fees for this exchange
		const effectiveValueMinusFees = await feePool.amountReceivedFromExchange(effectiveValue);

		const sAUDBalance = await sAUDContract.balanceOf(account1);
		assert.bnEqual(effectiveValueMinusFees, sAUDBalance);
	});

	it('should emit a SynthExchange event', async function() {
		// Give some SNX to account1
		await synthetix.transfer(account1, toUnit('300000'), { from: owner });
		// Issue
		const amountIssued = toUnit('2000');
		await synthetix.issueSynths(sUSD, amountIssued, { from: account1 });

		// Exchange sUSD to sAUD
		const txn = await synthetix.exchange(sUSD, amountIssued, sAUD, account1, {
			from: account1,
		});

		const sAUDBalance = await sAUDContract.balanceOf(account1);

		const synthExchangeEvent = txn.logs.find(log => log.event === 'SynthExchange');
		assert.eventEqual(synthExchangeEvent, 'SynthExchange', {
			account: account1,
			fromCurrencyKey: sUSD,
			fromAmount: amountIssued,
			toCurrencyKey: sAUD,
			toAmount: sAUDBalance,
			toAddress: account1,
		});
	});

	// TODO: Changes in exchange rates tests
	// TODO: Are we testing too much Synth functionality here in Synthetix

	it('should revert if sender tries to issue synths with 0 amount', async function() {
		// Issue 0 amount of synth
		const issuedSynths1 = toUnit('0');

		await assert.revert(synthetix.issueSynths(sUSD, issuedSynths1, { from: account1 }));
	});

<<<<<<< HEAD
	it('should allow any user to publicly call mint() for increasing the supply', async function() {});

	it('should send user the mint reward for minting the new supply', async function() {});
=======
	// Inflationary supply of Synthetix
	it.only('should allow synthetix contract to mint new supply based on inflationary schedule', async function() {
		// Issue
		const expectedSupplyToMint = toUnit('100000000');

		// fast forward EVM to Year 1 schedule at UNIX 1552435200+
		await fastForwardTo(new Date(1552435210 * 1000));

		const existingSupply = await synthetix.totalSupply();

		await synthetix.mint();

		const newTotalSupply = await synthetix.totalSupply();

		assert.bnEqual(newTotalSupply, existingSupply.add(web3.utils.toBN(expectedSupplyToMint)));
	});
>>>>>>> ccfa42c0
});<|MERGE_RESOLUTION|>--- conflicted
+++ resolved
@@ -1978,11 +1978,6 @@
 		await assert.revert(synthetix.issueSynths(sUSD, issuedSynths1, { from: account1 }));
 	});
 
-<<<<<<< HEAD
-	it('should allow any user to publicly call mint() for increasing the supply', async function() {});
-
-	it('should send user the mint reward for minting the new supply', async function() {});
-=======
 	// Inflationary supply of Synthetix
 	it.only('should allow synthetix contract to mint new supply based on inflationary schedule', async function() {
 		// Issue
@@ -1999,5 +1994,4 @@
 
 		assert.bnEqual(newTotalSupply, existingSupply.add(web3.utils.toBN(expectedSupplyToMint)));
 	});
->>>>>>> ccfa42c0
 });