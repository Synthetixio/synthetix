const ExchangeRates = artifacts.require('ExchangeRates');
const Escrow = artifacts.require('SynthetixEscrow');
const RewardEscrow = artifacts.require('RewardEscrow');
const FeePool = artifacts.require('FeePool');
const SupplySchedule = artifacts.require('SupplySchedule');
const Synthetix = artifacts.require('Synthetix');
const SynthetixState = artifacts.require('SynthetixState');
const Synth = artifacts.require('Synth');

const {
	currentTime,
	fastForward,
	fastForwardTo,
	multiplyDecimal,
	divideDecimal,
	toUnit,
	ZERO_ADDRESS,
} = require('../utils/testUtils');

contract('Synthetix', async function(accounts) {
<<<<<<< HEAD
	const [sUSD, sAUD, sEUR, SNX, XDR, sXYZ, sBTC] = [
		'sUSD',
		'sAUD',
		'sEUR',
		'SNX',
		'XDR',
		'sXYZ',
		'sBTC',
	].map(web3.utils.asciiToHex);
=======
	const [sUSD, sAUD, sEUR, SNX, XDR, sXYZ] = ['sUSD', 'sAUD', 'sEUR', 'SNX', 'XDR', 'sXYZ'].map(
		web3.utils.asciiToHex
	);
>>>>>>> dbb7589c

	const [
		deployerAccount,
		owner,
		account1,
		account2,
		account3,
		account4,
		account5,
		account6,
		account7,
		account8,
	] = accounts;

	let synthetix,
		synthetixState,
		exchangeRates,
		feePool,
		supplySchedule,
		sUSDContract,
		sAUDContract,
		escrow,
		rewardEscrow;

	beforeEach(async function() {
		// Save ourselves from having to await deployed() in every single test.
		// We do this in a beforeEach instead of before to ensure we isolate
		// contract interfaces to prevent test bleed.
		exchangeRates = await ExchangeRates.deployed();
		feePool = await FeePool.deployed();
		supplySchedule = await SupplySchedule.deployed();
		escrow = await Escrow.deployed();
		rewardEscrow = await RewardEscrow.deployed();

		synthetix = await Synthetix.deployed();
		synthetixState = await SynthetixState.at(await synthetix.synthetixState());
		sUSDContract = await Synth.at(await synthetix.synths(sUSD));
		sAUDContract = await Synth.at(await synthetix.synths(sAUD));

		// Send a price update to guarantee we're not stale.
		const oracle = await exchangeRates.oracle();
		const timestamp = await currentTime();

		await exchangeRates.updateRates(
			[sAUD, sEUR, SNX, sBTC],
			['0.5', '1.25', '0.1', '5000'].map(toUnit),
			timestamp,
			{
				from: oracle,
			}
		);
	});

	it('should set constructor params on deployment', async function() {
		// constructor(address _proxy, TokenState _tokenState, SynthetixState _synthetixState,
		// 	address _owner, IExchangeRates _exchangeRates, IFeePool _feePool, SupplySchedule _supplySchedule,
		// 	ISynthetixEscrow _rewardEscrow, ISynthetixEscrow _escrow
		// )
		const instance = await Synthetix.new(
			account1,
			account2,
			account3,
			owner,
			account4,
			account5,
			account6,
			account7,
			account8,
			{
				from: deployerAccount,
			}
		);

		assert.equal(await instance.proxy(), account1);
		assert.equal(await instance.tokenState(), account2);
		assert.equal(await instance.synthetixState(), account3);
		assert.equal(await instance.owner(), owner);
		assert.equal(await instance.exchangeRates(), account4);
		assert.equal(await instance.feePool(), account5);
		assert.equal(await instance.supplySchedule(), account6);
		assert.equal(await instance.rewardEscrow(), account7);
		assert.equal(await instance.escrow(), account8);
	});

	it('should allow adding a Synth contract', async function() {
		const previousSynthCount = await synthetix.availableSynthCount();

		const synth = await Synth.new(
			account1,
			account2,
			Synthetix.address,
			FeePool.address,
			'Synth XYZ',
			'sXYZ',
			owner,
			web3.utils.asciiToHex('sXYZ'),
			{ from: deployerAccount }
		);

		await synthetix.addSynth(synth.address, { from: owner });

		// Assert that we've successfully added a Synth
		assert.bnEqual(
			await synthetix.availableSynthCount(),
			previousSynthCount.add(web3.utils.toBN(1))
		);
		// Assert that it's at the end of the array
		assert.equal(await synthetix.availableSynths(previousSynthCount), synth.address);
		// Assert that it's retrievable by its currencyKey
		assert.equal(await synthetix.synths(web3.utils.asciiToHex('sXYZ')), synth.address);
	});

	it('should disallow adding a Synth contract when the user is not the owner', async function() {
		const synth = await Synth.new(
			account1,
			account2,
			Synthetix.address,
			FeePool.address,
			'Synth XYZ',
			'sXYZ',
			owner,
			web3.utils.asciiToHex('sXYZ'),
			{ from: deployerAccount }
		);

		await assert.revert(synthetix.addSynth(synth.address, { from: account1 }));
	});

	it('should disallow double adding a Synth contract with the same address', async function() {
		const synth = await Synth.new(
			account1,
			account2,
			Synthetix.address,
			FeePool.address,
			'Synth XYZ',
			'sXYZ',
			owner,
			web3.utils.asciiToHex('sXYZ'),
			{ from: deployerAccount }
		);

		await synthetix.addSynth(synth.address, { from: owner });
		await assert.revert(synthetix.addSynth(synth.address, { from: owner }));
	});

	it('should disallow double adding a Synth contract with the same currencyKey', async function() {
		const synth1 = await Synth.new(
			account1,
			account2,
			Synthetix.address,
			FeePool.address,
			'Synth XYZ',
			'sXYZ',
			owner,
			web3.utils.asciiToHex('sXYZ'),
			{ from: deployerAccount }
		);

		const synth2 = await Synth.new(
			account1,
			account2,
			Synthetix.address,
			FeePool.address,
			'Synth XYZ',
			'sXYZ',
			owner,
			web3.utils.asciiToHex('sXYZ'),
			{ from: deployerAccount }
		);

		await synthetix.addSynth(synth1.address, { from: owner });
		await assert.revert(synthetix.addSynth(synth2.address, { from: owner }));
	});

	it('should allow removing a Synth contract when it has no issued balance', async function() {
		// Note: This test depends on state in the migration script, that there are hooked up synths
		// without balances and we just remove one.
		const currencyKey = sUSD;
		const synthCount = await synthetix.availableSynthCount();

		assert.notEqual(await synthetix.synths(currencyKey), ZERO_ADDRESS);

		await synthetix.removeSynth(currencyKey, { from: owner });

		// Assert that we have one less synth, and that the specific currency key is gone.
		assert.bnEqual(await synthetix.availableSynthCount(), synthCount.sub(web3.utils.toBN(1)));
		assert.equal(await synthetix.synths(currencyKey), ZERO_ADDRESS);

		// TODO: Check that an event was successfully fired ?
	});

	it('should reject removing the XDR Synth even when it has no issued balance', async function() {
		// Note: This test depends on state in the migration script, that there are hooked up synths
		// without balances and we just remove one.
		await assert.revert(synthetix.removeSynth(XDR, { from: owner }));
	});

	it('should disallow removing a Synth contract when it has an issued balance', async function() {
		// Note: This test depends on state in the migration script, that there are hooked up synths
		// without balances
		const sUSDContractAddress = await synthetix.synths(sUSD);

		// Assert that we can remove the synth and add it back in before we do anything.
		await synthetix.removeSynth(sUSD, { from: owner });
		await synthetix.addSynth(sUSDContractAddress, { from: owner });

		// Issue one sUSD
		await synthetix.issueSynths(sUSD, toUnit('1'), { from: owner });

		// Assert that we can't remove the synth now
		await assert.revert(synthetix.removeSynth(sUSD, { from: owner }));
	});

	it('should disallow removing a Synth contract when requested by a non-owner', async function() {
		// Note: This test depends on state in the migration script, that there are hooked up synths
		// without balances
		await assert.revert(synthetix.removeSynth(sEUR, { from: account1 }));
	});

	it('should revert when requesting to remove a non-existent synth', async function() {
		// Note: This test depends on state in the migration script, that there are hooked up synths
		// without balances
		const currencyKey = web3.utils.asciiToHex('NOPE');

		// Assert that we can't remove the synth
		await assert.revert(synthetix.removeSynth(currencyKey, { from: owner }));
	});

	// Effective value

	it('should correctly calculate an exchange rate in effectiveValue()', async function() {
		// Send a price update to guarantee we're not depending on values from outside this test.
		const oracle = await exchangeRates.oracle();
		const timestamp = await currentTime();

		await exchangeRates.updateRates(
			[sAUD, sEUR, SNX],
			['0.5', '1.25', '0.1'].map(toUnit),
			timestamp,
			{ from: oracle }
		);

		// 1 sUSD should be worth 2 sAUD.
		assert.bnEqual(await synthetix.effectiveValue(sUSD, toUnit('1'), sAUD), toUnit('2'));

		// 10 SNX should be worth 1 sUSD.
		assert.bnEqual(await synthetix.effectiveValue(SNX, toUnit('10'), sUSD), toUnit('1'));

		// 2 sEUR should be worth 2.50 sUSD
		assert.bnEqual(await synthetix.effectiveValue(sEUR, toUnit('2'), sUSD), toUnit('2.5'));
	});

	it('should error when relying on a stale exchange rate in effectiveValue()', async function() {
		// Send a price update so we know what time we started with.
		const oracle = await exchangeRates.oracle();
		let timestamp = await currentTime();

		await exchangeRates.updateRates(
			[sAUD, sEUR, SNX],
			['0.5', '1.25', '0.1'].map(toUnit),
			timestamp,
			{ from: oracle }
		);

		// Add stale period to the time to ensure we go stale.
		await fastForward((await exchangeRates.rateStalePeriod()) + 1);

		timestamp = await currentTime();

		// Update all rates except sUSD.
		await exchangeRates.updateRates([sEUR, SNX], ['1.25', '0.1'].map(toUnit), timestamp, {
			from: oracle,
		});

		const amountOfSynthetixs = toUnit('10');
		const amountOfEur = toUnit('0.8');

		// Should now be able to convert from SNX to sEUR since they are both not stale.
		assert.bnEqual(await synthetix.effectiveValue(SNX, amountOfSynthetixs, sEUR), amountOfEur);

		// But trying to convert from SNX to sAUD should fail as sAUD should be stale.
		await assert.revert(synthetix.effectiveValue(SNX, toUnit('10'), sAUD));
		await assert.revert(synthetix.effectiveValue(sAUD, toUnit('10'), SNX));
	});

	it('should revert when relying on a non-existant exchange rate in effectiveValue()', async function() {
		// Send a price update so we know what time we started with.
		const oracle = await exchangeRates.oracle();
		let timestamp = await currentTime();

		await exchangeRates.updateRates(
			[sAUD, sEUR, SNX],
			['0.5', '1.25', '0.1'].map(toUnit),
			timestamp,
			{ from: oracle }
		);

		await assert.revert(synthetix.effectiveValue(SNX, toUnit('10'), web3.utils.asciiToHex('XYZ')));
	});

	// totalIssuedSynths

	it('should correctly calculate the total issued synths in a single currency', async function() {
		// Two people issue 10 sUSD each. Assert that total issued value is 20 sUSD.

		// Send a price update to guarantee we're not depending on values from outside this test.
		const oracle = await exchangeRates.oracle();
		const timestamp = await currentTime();

		await exchangeRates.updateRates(
			[sAUD, sEUR, SNX],
			['0.5', '1.25', '0.1'].map(toUnit),
			timestamp,
			{ from: oracle }
		);

		// Give some SNX to account1 and account2
		await synthetix.methods['transfer(address,uint256)'](account1, toUnit('1000'), { from: owner });
		await synthetix.methods['transfer(address,uint256)'](account2, toUnit('1000'), { from: owner });

		// Issue 10 sUSD each
		await synthetix.issueSynths(sUSD, toUnit('10'), { from: account1 });
		await synthetix.issueSynths(sUSD, toUnit('10'), { from: account2 });

		// Assert that there's 20 sUSD of value in the system
		assert.bnEqual(await synthetix.totalIssuedSynths(sUSD), toUnit('20'));
	});

	it('should correctly calculate the total issued synths in multiple currencies', async function() {
		// Alice issues 10 sUSD. Bob issues 20 sAUD. Assert that total issued value is 20 sUSD, and 40 sAUD.

		// Send a price update to guarantee we're not depending on values from outside this test.
		const oracle = await exchangeRates.oracle();
		const timestamp = await currentTime();

		await exchangeRates.updateRates(
			[sAUD, sEUR, SNX],
			['0.5', '1.25', '0.1'].map(toUnit),
			timestamp,
			{ from: oracle }
		);

		// Give some SNX to account1 and account2
		await synthetix.methods['transfer(address,uint256)'](account1, toUnit('1000'), { from: owner });
		await synthetix.methods['transfer(address,uint256)'](account2, toUnit('1000'), { from: owner });

		// Issue 10 sUSD each
		await synthetix.issueSynths(sUSD, toUnit('10'), { from: account1 });
		await synthetix.issueSynths(sAUD, toUnit('20'), { from: account2 });

		// Assert that there's 20 sUSD of value in the system
		assert.bnEqual(await synthetix.totalIssuedSynths(sUSD), toUnit('20'));

		// And that there's 40 sAUD of value in the system
		assert.bnEqual(await synthetix.totalIssuedSynths(sAUD), toUnit('40'));
	});

	it('should return the correct value for the different quantity of total issued synths', async function() {
		// Send a price update to guarantee we're not depending on values from outside this test.
		const oracle = await exchangeRates.oracle();
		const timestamp = await currentTime();

		const rates = ['0.5', '1.25', '0.1'].map(toUnit);

		await exchangeRates.updateRates([sAUD, sEUR, SNX], rates, timestamp, { from: oracle });

		// const snx2usdRate = await exchangeRates.rateForCurrency(SNX);
		const aud2usdRate = await exchangeRates.rateForCurrency(sAUD);
		const eur2usdRate = await exchangeRates.rateForCurrency(sEUR);
		const eur2audRate = divideDecimal(eur2usdRate, aud2usdRate);
		const usd2audRate = divideDecimal(toUnit('1'), aud2usdRate);

		// Give some SNX to account1 and account2
		await synthetix.methods['transfer(address,uint256)'](account1, toUnit('100000'), {
			from: owner,
		});
		await synthetix.methods['transfer(address,uint256)'](account2, toUnit('100000'), {
			from: owner,
		});

		// Issue
		const issueAmountAUD = toUnit('10');
		const issueAmountUSD = toUnit('5');
		const issueAmountEUR = toUnit('7.4342');

		await synthetix.issueSynths(sUSD, issueAmountUSD, { from: account1 });
		await synthetix.issueSynths(sEUR, issueAmountEUR, { from: account1 });
		await synthetix.issueSynths(sAUD, issueAmountAUD, { from: account1 });
		await synthetix.issueSynths(sUSD, issueAmountUSD, { from: account2 });
		await synthetix.issueSynths(sEUR, issueAmountEUR, { from: account2 });
		await synthetix.issueSynths(sAUD, issueAmountAUD, { from: account2 });

		const aud = issueAmountAUD.add(issueAmountAUD);
		const eur = multiplyDecimal(issueAmountEUR.add(issueAmountEUR), eur2audRate);
		const usd = multiplyDecimal(issueAmountUSD.add(issueAmountUSD), usd2audRate);
		const totalExpectedIssuedSAUD = aud.add(eur).add(usd);
		const totalIssuedAUD = await synthetix.totalIssuedSynths(sAUD);

		assert.bnEqual(totalExpectedIssuedSAUD, totalIssuedAUD);
	});

	it('should not allow checking total issued synths when a rate other than the priced currency is stale', async function() {
		await fastForward((await exchangeRates.rateStalePeriod()).add(web3.utils.toBN('300')));
		const oracle = await exchangeRates.oracle();
		const timestamp = await currentTime();

		await exchangeRates.updateRates([SNX, sAUD], ['0.1', '0.78'].map(toUnit), timestamp, {
			from: oracle,
		});
		await assert.revert(synthetix.totalIssuedSynths(sAUD));
	});

	it('should not allow checking total issued synths when the priced currency is stale', async function() {
		await fastForward((await exchangeRates.rateStalePeriod()).add(web3.utils.toBN('300')));
		const oracle = await exchangeRates.oracle();
		const timestamp = await currentTime();

		await exchangeRates.updateRates([SNX, sEUR], ['0.1', '1.25'].map(toUnit), timestamp, {
			from: oracle,
		});
		await assert.revert(synthetix.totalIssuedSynths(sAUD));
	});

	// transfer

	it('should transfer using the ERC20 transfer function', async function() {
		// Ensure our environment is set up correctly for our assumptions
		// e.g. owner owns all SNX.

		assert.bnEqual(await synthetix.totalSupply(), await synthetix.balanceOf(owner));

		const transaction = await synthetix.methods['transfer(address,uint256)'](
			account1,
			toUnit('10'),
			{ from: owner }
		);
		assert.eventEqual(transaction, 'Transfer', {
			from: owner,
			to: account1,
			value: toUnit('10'),
		});

		assert.bnEqual(await synthetix.balanceOf(account1), toUnit('10'));
	});

	it('should revert when exceeding locked synthetix and calling the ERC20 transfer function', async function() {
		// Ensure our environment is set up correctly for our assumptions
		// e.g. owner owns all SNX.
		assert.bnEqual(await synthetix.totalSupply(), await synthetix.balanceOf(owner));

		// Issue max synths.
		await synthetix.issueMaxSynths(sUSD, { from: owner });

		// Try to transfer 0.000000000000000001 SNX
		await assert.revert(
			synthetix.methods['transfer(address,uint256)'](account1, '1', { from: owner })
		);
	});

	it('should transfer using the ERC20 transferFrom function', async function() {
		// Ensure our environment is set up correctly for our assumptions
		// e.g. owner owns all SNX.
		const previousOwnerBalance = await synthetix.balanceOf(owner);
		assert.bnEqual(await synthetix.totalSupply(), previousOwnerBalance);

		// Approve account1 to act on our behalf for 10 SNX.
		let transaction = await synthetix.approve(account1, toUnit('10'), { from: owner });
		assert.eventEqual(transaction, 'Approval', {
			owner,
			spender: account1,
			value: toUnit('10'),
		});

		// Assert that transferFrom works.
		transaction = await synthetix.methods['transferFrom(address,address,uint256)'](
			owner,
			account2,
			toUnit('10'),
			{ from: account1 }
		);
		assert.eventEqual(transaction, 'Transfer', {
			from: owner,
			to: account2,
			value: toUnit('10'),
		});

		// Assert that account2 has 10 SNX and owner has 10 less SNX
		assert.bnEqual(await synthetix.balanceOf(account2), toUnit('10'));
		assert.bnEqual(await synthetix.balanceOf(owner), previousOwnerBalance.sub(toUnit('10')));

		// Assert that we can't transfer more even though there's a balance for owner.
		await assert.revert(
			synthetix.methods['transferFrom(address,address,uint256)'](owner, account2, '1', {
				from: account1,
			})
		);
	});

	it('should revert when exceeding locked synthetix and calling the ERC20 transferFrom function', async function() {
		// Ensure our environment is set up correctly for our assumptions
		// e.g. owner owns all SNX.
		assert.bnEqual(await synthetix.totalSupply(), await synthetix.balanceOf(owner));

		// Send a price update to guarantee we're not depending on values from outside this test.
		const oracle = await exchangeRates.oracle();
		const timestamp = await currentTime();

		await exchangeRates.updateRates(
			[sAUD, sEUR, SNX],
			['0.5', '1.25', '0.1'].map(toUnit),
			timestamp,
			{ from: oracle }
		);

		// Approve account1 to act on our behalf for 10 SNX.
		let transaction = await synthetix.approve(account1, toUnit('10'), { from: owner });
		assert.eventEqual(transaction, 'Approval', {
			owner,
			spender: account1,
			value: toUnit('10'),
		});

		// Issue max synths
		await synthetix.issueMaxSynths(sUSD, { from: owner });

		// Assert that transferFrom fails even for the smallest amount of SNX.
		await assert.revert(
			synthetix.methods['transferFrom(address,address,uint256)'](owner, account2, '1', {
				from: account1,
			})
		);
	});

	it('should transfer using the ERC223 transfer function', async function() {
		// Ensure our environment is set up correctly for our assumptions
		// e.g. owner owns all SNX.
		assert.bnEqual(await synthetix.totalSupply(), await synthetix.balanceOf(owner));

		const transaction = await synthetix.methods['transfer(address,uint256,bytes)'](
			account1,
			toUnit('10'),
			web3.utils.asciiToHex('This is a memo'),
			{ from: owner }
		);

		// Note, this is an ERC20 event, not ERC223 to maintain backwards compatibility with
		// tools that expect ERC20 events, since solidity does not support event overloading.
		assert.eventEqual(transaction, 'Transfer', {
			from: owner,
			to: account1,
			value: toUnit('10'),
		});

		assert.bnEqual(await synthetix.balanceOf(account1), toUnit('10'));
	});

	it('should revert when exceeding locked synthetix and calling the ERC223 transfer function', async function() {
		// Ensure our environment is set up correctly for our assumptions
		// e.g. owner owns all SNX.
		assert.bnEqual(await synthetix.totalSupply(), await synthetix.balanceOf(owner));

		// Issue max synths.
		await synthetix.issueMaxSynths(sUSD, { from: owner });

		// Try to transfer 0.000000000000000001 SNX
		await assert.revert(
			synthetix.methods['transfer(address,uint256,bytes)'](
				account1,
				'1',
				web3.utils.asciiToHex('This is a memo'),
				{ from: owner }
			)
		);
	});

	it('should not allow transfer if the exchange rate for synthetix is stale', async function() {
		// Give some SNX to account1 & account2
		const value = toUnit('300');
		await synthetix.methods['transfer(address,uint256)'](account1, toUnit('10000'), {
			from: owner,
		});
		await synthetix.methods['transfer(address,uint256)'](account2, toUnit('10000'), {
			from: owner,
		});

		// Ensure that we can do a successful transfer before rates go stale
		await synthetix.methods['transfer(address,uint256)'](account2, value, { from: account1 });
		const data = web3.utils.asciiToHex('This is a memo');
		await synthetix.methods['transfer(address,uint256,bytes)'](account2, value, data, {
			from: account1,
		});

		await synthetix.approve(account3, value, { from: account2 });
		await synthetix.methods['transferFrom(address,address,uint256)'](account2, account1, value, {
			from: account3,
		});
		await synthetix.approve(account3, value, { from: account2 });
		await synthetix.methods['transferFrom(address,address,uint256,bytes)'](
			account2,
			account1,
			value,
			data,
			{ from: account3 }
		);

		// Now jump forward in time so the rates are stale
		await fastForward((await exchangeRates.rateStalePeriod()) + 1);

		// Send a price update to guarantee we're not depending on values from outside this test.
		const oracle = await exchangeRates.oracle();
		const timestamp = await currentTime();

		await exchangeRates.updateRates([sAUD, sEUR], ['0.5', '1.25'].map(toUnit), timestamp, {
			from: oracle,
		});

		// Subsequent transfers fail
		await assert.revert(
			synthetix.methods['transfer(address,uint256)'](account2, value, { from: account1 })
		);
		await assert.revert(
			synthetix.methods['transfer(address,uint256,bytes)'](account2, value, data),
			{
				from: account1,
			}
		);

		await synthetix.approve(account3, value, { from: account2 });
		await assert.revert(
			synthetix.methods['transferFrom(address,address,uint256)'](account2, account1, value, {
				from: account3,
			})
		);
		await assert.revert(
			synthetix.methods['transferFrom(address,address,uint256,bytes)'](
				account2,
				account1,
				value,
				data,
				{ from: account3 }
			)
		);
	});

	it('should not allow transfer of synthetix in escrow', async function() {
		// Setup escrow
		const oneWeek = 60 * 60 * 24 * 7;
		const twelveWeeks = oneWeek * 12;
		const now = await currentTime();
		const escrowedSynthetixs = toUnit('30000');
		await synthetix.methods['transfer(address,uint256)'](escrow.address, escrowedSynthetixs, {
			from: owner,
		});
		await escrow.appendVestingEntry(
			account1,
			web3.utils.toBN(now + twelveWeeks),
			escrowedSynthetixs,
			{
				from: owner,
			}
		);

		// Ensure the transfer fails as all the synthetix are in escrow
		await assert.revert(
			synthetix.methods['transfer(address,uint256)'](account2, toUnit('100'), { from: account1 })
		);
	});

	it('should transfer using the ERC223 transferFrom function', async function() {
		// Ensure our environment is set up correctly for our assumptions
		// e.g. owner owns all SNX.
		const previousOwnerBalance = await synthetix.balanceOf(owner);
		assert.bnEqual(await synthetix.totalSupply(), previousOwnerBalance);

		// Approve account1 to act on our behalf for 10 SNX.
		let transaction = await synthetix.approve(account1, toUnit('10'), { from: owner });
		assert.eventEqual(transaction, 'Approval', {
			owner,
			spender: account1,
			value: toUnit('10'),
		});

		// Assert that transferFrom works.
		transaction = await synthetix.methods['transferFrom(address,address,uint256,bytes)'](
			owner,
			account2,
			toUnit('10'),
			web3.utils.asciiToHex('This is a memo'),
			{ from: account1 }
		);
		assert.eventEqual(transaction, 'Transfer', {
			from: owner,
			to: account2,
			value: toUnit('10'),
		});

		// Assert that account2 has 10 SNX and owner has 10 less SNX
		assert.bnEqual(await synthetix.balanceOf(account2), toUnit('10'));
		assert.bnEqual(await synthetix.balanceOf(owner), previousOwnerBalance.sub(toUnit('10')));

		// Assert that we can't transfer more even though there's a balance for owner.
		await assert.revert(
			synthetix.methods['transferFrom(address,address,uint256)'](owner, account2, '1', {
				from: account1,
			})
		);
	});

	it('should revert when exceeding locked synthetix and calling the ERC223 transferFrom function', async function() {
		// Ensure our environment is set up correctly for our assumptions
		// e.g. owner owns all SNX.
		assert.bnEqual(await synthetix.totalSupply(), await synthetix.balanceOf(owner));

		// Send a price update to guarantee we're not depending on values from outside this test.
		const oracle = await exchangeRates.oracle();
		const timestamp = await currentTime();

		await exchangeRates.updateRates(
			[sAUD, sEUR, SNX],
			['0.5', '1.25', '0.1'].map(toUnit),
			timestamp,
			{ from: oracle }
		);

		// Approve account1 to act on our behalf for 10 SNX.
		let transaction = await synthetix.approve(account1, toUnit('10'), { from: owner });
		assert.eventEqual(transaction, 'Approval', {
			owner,
			spender: account1,
			value: toUnit('10'),
		});

		// Issue max synths
		await synthetix.issueMaxSynths(sUSD, { from: owner });

		// Assert that transferFrom fails even for the smallest amount of SNX.
		await assert.revert(
			synthetix.methods['transferFrom(address,address,uint256,bytes)'](
				owner,
				account2,
				'1',
				web3.utils.asciiToHex('This is a memo'),
				{
					from: account1,
				}
			)
		);
	});

	// Issuance

	it('Issuing too small an amount of synths should revert', async function() {
		await synthetix.methods['transfer(address,uint256)'](account1, toUnit('1000'), { from: owner });

		// Note: The amount will likely be rounded to 0 in the debt register. This will revert.
		// The exact amount depends on the Synth exchange rate and the total supply.
		await assert.revert(synthetix.issueSynths(sAUD, web3.utils.toBN('1'), { from: account1 }));
	});

	it('should allow the issuance of a small amount of synths', async function() {
		// Give some SNX to account1
		await synthetix.methods['transfer(address,uint256)'](account1, toUnit('1000'), { from: owner });

		// account1 should be able to issue
		// Note: If a too small amount of synths are issued here, the amount may be
		// rounded to 0 in the debt register. This will revert. As such, there is a minimum
		// number of synths that need to be issued each time issue is invoked. The exact
		// amount depends on the Synth exchange rate and the total supply.
		await synthetix.issueSynths(sAUD, web3.utils.toBN('5'), { from: account1 });
	});

	it('should be possible to issue the maximum amount of synths via issueSynths', async function() {
		// Give some SNX to account1
		await synthetix.methods['transfer(address,uint256)'](account1, toUnit('1000'), { from: owner });

		const maxSynths = await synthetix.maxIssuableSynths(account1, sUSD);

		// account1 should be able to issue
		await synthetix.issueSynths(sUSD, maxSynths, { from: account1 });
	});

	it('should allow an issuer to issue synths in one flavour', async function() {
		// Send a price update to guarantee we're not depending on values from outside this test.
		const oracle = await exchangeRates.oracle();
		const timestamp = await currentTime();

		await exchangeRates.updateRates(
			[sAUD, sEUR, SNX],
			['0.5', '1.25', '0.1'].map(toUnit),
			timestamp,
			{ from: oracle }
		);

		// Give some SNX to account1
		await synthetix.methods['transfer(address,uint256)'](account1, toUnit('1000'), { from: owner });

		// account1 should be able to issue
		await synthetix.issueSynths(sUSD, toUnit('10'), { from: account1 });

		// There should be 10 sUSD of value in the system
		assert.bnEqual(await synthetix.totalIssuedSynths(sUSD), toUnit('10'));

		// And account1 should own 100% of the debt.
		assert.bnEqual(await synthetix.totalIssuedSynths(sUSD), toUnit('10'));
		assert.bnEqual(await synthetix.debtBalanceOf(account1, sUSD), toUnit('10'));
	});

	it('should allow an issuer to issue synths in multiple flavours', async function() {
		// Send a price update to guarantee we're not depending on values from outside this test.
		const oracle = await exchangeRates.oracle();
		const timestamp = await currentTime();

		await exchangeRates.updateRates(
			[sAUD, sEUR, SNX],
			['0.5', '1.25', '0.1'].map(toUnit),
			timestamp,
			{ from: oracle }
		);

		// Give some SNX to account1
		await synthetix.methods['transfer(address,uint256)'](account1, toUnit('1000'), { from: owner });

		// account1 should be able to issue sUSD and sAUD
		await synthetix.issueSynths(sUSD, toUnit('10'), { from: account1 });
		await synthetix.issueSynths(sAUD, toUnit('20'), { from: account1 });

		// There should be 20 sUSD of value in the system
		assert.bnEqual(await synthetix.totalIssuedSynths(sUSD), toUnit('20'));
		// Which equals 40 sAUD of value in the system
		assert.bnEqual(await synthetix.totalIssuedSynths(sAUD), toUnit('40'));

		// And account1 should own 100% of the debt.
		assert.bnEqual(await synthetix.debtBalanceOf(account1, sUSD), toUnit('20'));
		assert.bnEqual(await synthetix.debtBalanceOf(account1, sAUD), toUnit('40'));
	});

	// TODO: Check that the rounding errors are acceptable
	it('should allow two issuers to issue synths in one flavour', async function() {
		// Send a price update to guarantee we're not depending on values from outside this test.
		const oracle = await exchangeRates.oracle();
		const timestamp = await currentTime();

		await exchangeRates.updateRates(
			[sAUD, sEUR, SNX],
			['0.5', '1.25', '0.1'].map(toUnit),
			timestamp,
			{ from: oracle }
		);

		// Give some SNX to account1 and account2
		await synthetix.methods['transfer(address,uint256)'](account1, toUnit('10000'), {
			from: owner,
		});
		await synthetix.methods['transfer(address,uint256)'](account2, toUnit('10000'), {
			from: owner,
		});

		// Issue
		await synthetix.issueSynths(sUSD, toUnit('10'), { from: account1 });
		await synthetix.issueSynths(sUSD, toUnit('20'), { from: account2 });

		// There should be 30sUSD of value in the system
		assert.bnEqual(await synthetix.totalIssuedSynths(sUSD), toUnit('30'));

		// And the debt should be split 50/50.
		// But there's a small rounding error.
		// This is ok, as when the last person exits the system, their debt percentage is always 100% so
		// these rounding errors don't cause the system to be out of balance.
		assert.bnClose(await synthetix.debtBalanceOf(account1, sUSD), toUnit('10'));
		assert.bnClose(await synthetix.debtBalanceOf(account2, sUSD), toUnit('20'));
	});

	it('should allow multi-issuance in one flavour', async function() {
		// Send a price update to guarantee we're not depending on values from outside this test.
		const oracle = await exchangeRates.oracle();
		const timestamp = await currentTime();

		await exchangeRates.updateRates(
			[sAUD, sEUR, SNX],
			['0.5', '1.25', '0.1'].map(toUnit),
			timestamp,
			{ from: oracle }
		);

		// Give some SNX to account1 and account2
		await synthetix.methods['transfer(address,uint256)'](account1, toUnit('10000'), {
			from: owner,
		});
		await synthetix.methods['transfer(address,uint256)'](account2, toUnit('10000'), {
			from: owner,
		});

		// Issue
		await synthetix.issueSynths(sUSD, toUnit('10'), { from: account1 });
		await synthetix.issueSynths(sUSD, toUnit('20'), { from: account2 });
		await synthetix.issueSynths(sUSD, toUnit('10'), { from: account1 });

		// There should be 40 sUSD of value in the system
		assert.bnEqual(await synthetix.totalIssuedSynths(sUSD), toUnit('40'));

		// And the debt should be split 50/50.
		// But there's a small rounding error.
		// This is ok, as when the last person exits the system, their debt percentage is always 100% so
		// these rounding errors don't cause the system to be out of balance.
		assert.bnClose(await synthetix.debtBalanceOf(account1, sUSD), toUnit('20'));
		assert.bnClose(await synthetix.debtBalanceOf(account2, sUSD), toUnit('20'));
	});

	it('should allow multiple issuers to issue synths in multiple flavours', async function() {
		// Send a price update to guarantee we're not depending on values from outside this test.
		const oracle = await exchangeRates.oracle();
		const timestamp = await currentTime();

		await exchangeRates.updateRates(
			[sAUD, sEUR, SNX],
			['0.5', '1.25', '0.1'].map(toUnit),
			timestamp,
			{ from: oracle }
		);

		// Give some SNX to account1 and account2
		await synthetix.methods['transfer(address,uint256)'](account1, toUnit('10000'), {
			from: owner,
		});
		await synthetix.methods['transfer(address,uint256)'](account2, toUnit('10000'), {
			from: owner,
		});

		// Issue
		await synthetix.issueSynths(sUSD, toUnit('10'), { from: account1 });
		await synthetix.issueSynths(sAUD, toUnit('20'), { from: account2 });

		// There should be 20 sUSD of value in the system
		assert.bnEqual(await synthetix.totalIssuedSynths(sUSD), toUnit('20'));

		// And the debt should be split 50/50.
		// But there's a small rounding error.
		// This is ok, as when the last person exits the system, their debt percentage is always 100% so
		// these rounding errors don't cause the system to be out of balance.
		assert.bnEqual(await synthetix.debtBalanceOf(account1, sUSD), toUnit('10'));
		assert.bnEqual(await synthetix.debtBalanceOf(account2, sUSD), toUnit('10'));
	});

	it('should allow an issuer to issue max synths in one flavour', async function() {
		// Send a price update to guarantee we're not depending on values from outside this test.
		const oracle = await exchangeRates.oracle();
		const timestamp = await currentTime();

		await exchangeRates.updateRates(
			[sAUD, sEUR, SNX],
			['0.5', '1.25', '0.1'].map(toUnit),
			timestamp,
			{ from: oracle }
		);

		// Give some SNX to account1
		await synthetix.methods['transfer(address,uint256)'](account1, toUnit('10000'), {
			from: owner,
		});

		// Issue
		await synthetix.issueMaxSynths(sUSD, { from: account1 });

		// There should be 200 sUSD of value in the system
		assert.bnEqual(await synthetix.totalIssuedSynths(sUSD), toUnit('200'));

		// And account1 should own all of it.
		assert.bnEqual(await synthetix.debtBalanceOf(account1, sUSD), toUnit('200'));
	});

	it('should allow an issuer to issue max synths via the standard issue call', async function() {
		// Send a price update to guarantee we're not depending on values from outside this test.
		const oracle = await exchangeRates.oracle();
		const timestamp = await currentTime();

		await exchangeRates.updateRates(
			[sAUD, sEUR, SNX],
			['0.5', '1.25', '0.1'].map(toUnit),
			timestamp,
			{ from: oracle }
		);

		// Give some SNX to account1
		await synthetix.methods['transfer(address,uint256)'](account1, toUnit('10000'), {
			from: owner,
		});

		// Determine maximum amount that can be issued.
		const maxIssuable = await synthetix.maxIssuableSynths(account1, sUSD);

		// Issue
		await synthetix.issueSynths(sUSD, maxIssuable, { from: account1 });

		// There should be 200 sUSD of value in the system
		assert.bnEqual(await synthetix.totalIssuedSynths(sUSD), toUnit('200'));

		// And account1 should own all of it.
		assert.bnEqual(await synthetix.debtBalanceOf(account1, sUSD), toUnit('200'));
	});

	it('should disallow an issuer from issuing synths in a non-existant flavour', async function() {
		// Send a price update to guarantee we're not depending on values from outside this test.
		const oracle = await exchangeRates.oracle();
		const timestamp = await currentTime();

		await exchangeRates.updateRates(
			[sAUD, sEUR, SNX],
			['0.5', '1.25', '0.1'].map(toUnit),
			timestamp,
			{ from: oracle }
		);

		// Give some SNX to account1
		await synthetix.methods['transfer(address,uint256)'](account1, toUnit('10000'), {
			from: owner,
		});

		// They should now be able to issue sUSD
		await synthetix.issueSynths(sUSD, toUnit('10'), { from: account1 });

		// But should not be able to issue sXYZ because it doesn't exist
		await assert.revert(synthetix.issueSynths(sXYZ, toUnit('10')));
	});

	it('should disallow an issuer from issuing synths beyond their remainingIssuableSynths', async function() {
		// Send a price update to guarantee we're not depending on values from outside this test.
		const oracle = await exchangeRates.oracle();
		const timestamp = await currentTime();

		await exchangeRates.updateRates(
			[sAUD, sEUR, SNX],
			['0.5', '1.25', '0.1'].map(toUnit),
			timestamp,
			{ from: oracle }
		);

		// Give some SNX to account1
		await synthetix.methods['transfer(address,uint256)'](account1, toUnit('10000'), {
			from: owner,
		});

		// They should now be able to issue sUSD
		const issuableSynths = await synthetix.remainingIssuableSynths(account1, sUSD);
		assert.bnEqual(issuableSynths, toUnit('200'));

		// Issue that amount.
		await synthetix.issueSynths(sUSD, issuableSynths, { from: account1 });

		// They should now have 0 issuable synths.
		assert.bnEqual(await synthetix.remainingIssuableSynths(account1, sUSD), '0');

		// And trying to issue the smallest possible unit of one should fail.
		await assert.revert(synthetix.issueSynths(sUSD, '1', { from: account1 }));
	});

	it('should allow an issuer with outstanding debt to burn synths and decrease debt', async function() {
		// Send a price update to guarantee we're not depending on values from outside this test.
		const oracle = await exchangeRates.oracle();
		const timestamp = await currentTime();

		await exchangeRates.updateRates(
			[sAUD, sEUR, SNX],
			['0.5', '1.25', '0.1'].map(toUnit),
			timestamp,
			{ from: oracle }
		);

		// Give some SNX to account1
		await synthetix.methods['transfer(address,uint256)'](account1, toUnit('10000'), {
			from: owner,
		});

		// Issue
		await synthetix.issueMaxSynths(sUSD, { from: account1 });

		// account1 should now have 200 sUSD of debt.
		assert.bnEqual(await synthetix.debtBalanceOf(account1, sUSD), toUnit('200'));

		// Burn 100 sUSD
		await synthetix.burnSynths(sUSD, toUnit('100'), { from: account1 });

		// account1 should now have 100 sUSD of debt.
		assert.bnEqual(await synthetix.debtBalanceOf(account1, sUSD), toUnit('100'));
	});

	it('should disallow an issuer without outstanding debt from burning synths', async function() {
		// Send a price update to guarantee we're not depending on values from outside this test.
		const oracle = await exchangeRates.oracle();
		const timestamp = await currentTime();

		await exchangeRates.updateRates(
			[sAUD, sEUR, SNX],
			['0.5', '1.25', '0.1'].map(toUnit),
			timestamp,
			{ from: oracle }
		);

		// Give some SNX to account1
		await synthetix.methods['transfer(address,uint256)'](account1, toUnit('10000'), {
			from: owner,
		});

		// Issue
		await synthetix.issueMaxSynths(sUSD, { from: account1 });

		// account2 should not have anything and can't burn.
		await assert.revert(synthetix.burnSynths(sUSD, toUnit('10'), { from: account2 }));

		// And even when we give account2 synths, it should not be able to burn.
		await sUSDContract.methods['transfer(address,uint256)'](account2, toUnit('100'), {
			from: account1,
		});
		await assert.revert(synthetix.burnSynths(sUSD, toUnit('10'), { from: account2 }));
	});

	it('should fail when trying to burn synths that do not exist', async function() {
		// Send a price update to guarantee we're not depending on values from outside this test.
		const oracle = await exchangeRates.oracle();
		const timestamp = await currentTime();

		await exchangeRates.updateRates(
			[sAUD, sEUR, SNX],
			['0.5', '1.25', '0.1'].map(toUnit),
			timestamp,
			{ from: oracle }
		);

		// Give some SNX to account1
		await synthetix.methods['transfer(address,uint256)'](account1, toUnit('10000'), {
			from: owner,
		});

		// Issue
		await synthetix.issueMaxSynths(sUSD, { from: account1 });

		// Transfer all newly issued synths to account2
		await sUSDContract.methods['transfer(address,uint256)'](account2, toUnit('200'), {
			from: account1,
		});

		// Burning any amount of sUSD from account1 should fail
		await assert.revert(synthetix.burnSynths(sUSD, '1', { from: account1 }));
	});

	it("should only burn up to a user's actual debt level", async function() {
		// Send a price update to guarantee we're not depending on values from outside this test.
		const oracle = await exchangeRates.oracle();
		const timestamp = await currentTime();

		await exchangeRates.updateRates(
			[sAUD, sEUR, SNX],
			['0.5', '1.25', '0.1'].map(toUnit),
			timestamp,
			{ from: oracle }
		);

		// Give some SNX to account1
		await synthetix.methods['transfer(address,uint256)'](account1, toUnit('10000'), {
			from: owner,
		});
		await synthetix.methods['transfer(address,uint256)'](account2, toUnit('10000'), {
			from: owner,
		});

		// Issue
		const fullAmount = toUnit('210');
		const account1Payment = toUnit('10');
		const account2Payment = fullAmount.sub(account1Payment);
		await synthetix.issueSynths(sUSD, account1Payment, { from: account1 });
		await synthetix.issueSynths(sUSD, account2Payment, { from: account2 });

		// Transfer all of account2's synths to account1
		await sUSDContract.methods['transfer(address,uint256)'](account1, toUnit('200'), {
			from: account2,
		});
		// return;

		// Calculate the amount that account1 should actually receive
		const amountReceived = await feePool.amountReceivedFromTransfer(toUnit('200'));

		const balanceOfAccount1 = await sUSDContract.balanceOf(account1);

		// Then try to burn them all. Only 10 synths (and fees) should be gone.
		await synthetix.burnSynths(sUSD, balanceOfAccount1, { from: account1 });
		const balanceOfAccount1AfterBurn = await sUSDContract.balanceOf(account1);

		// console.log('##### txn', txn);
		// for (let i = 0; i < txn.logs.length; i++) {
		// 	const result = txn.logs[i].args;
		// 	// console.log('##### txn ???', result);
		// 	for (let j = 0; j < result.__length__; j++) {
		// 		if (txn.logs[i].event === 'SomethingElse' && j === 0) {
		// 			console.log(`##### txn ${i} str`, web3.utils.hexToAscii(txn.logs[i].args[j]));
		// 		} else {
		// 			console.log(`##### txn ${i}`, txn.logs[i].args[j].toString());
		// 		}
		// 	}
		// }

		// Recording debts in the debt ledger reduces accuracy.
		//   Let's allow for a 1000 margin of error.
		assert.bnClose(balanceOfAccount1AfterBurn, amountReceived, '1000');
	});

	it('should correctly calculate debt in a multi-issuance scenario', async function() {
		// Give some SNX to account1
		await synthetix.methods['transfer(address,uint256)'](account1, toUnit('200000'), {
			from: owner,
		});
		await synthetix.methods['transfer(address,uint256)'](account2, toUnit('200000'), {
			from: owner,
		});

		// Issue
		const issuedSynthsPt1 = toUnit('2000');
		const issuedSynthsPt2 = toUnit('2000');
		await synthetix.issueSynths(sUSD, issuedSynthsPt1, { from: account1 });
		await synthetix.issueSynths(sUSD, issuedSynthsPt2, { from: account1 });
		await synthetix.issueSynths(sUSD, toUnit('1000'), { from: account2 });

		const debt = await synthetix.debtBalanceOf(account1, sUSD);
		assert.bnClose(debt, toUnit('4000'));
	});

	it('should correctly calculate debt in a multi-issuance multi-burn scenario', async function() {
		// Give some SNX to account1
		await synthetix.methods['transfer(address,uint256)'](account1, toUnit('500000'), {
			from: owner,
		});
		await synthetix.methods['transfer(address,uint256)'](account2, toUnit('14000'), {
			from: owner,
		});

		// Issue
		const issuedSynthsPt1 = toUnit('2000');
		const burntSynthsPt1 = toUnit('1500');
		const issuedSynthsPt2 = toUnit('1600');
		const burntSynthsPt2 = toUnit('500');

		await synthetix.issueSynths(sUSD, issuedSynthsPt1, { from: account1 });
		await synthetix.burnSynths(sUSD, burntSynthsPt1, { from: account1 });
		await synthetix.issueSynths(sUSD, issuedSynthsPt2, { from: account1 });

		await synthetix.issueSynths(sUSD, toUnit('100'), { from: account2 });
		await synthetix.issueSynths(sUSD, toUnit('51'), { from: account2 });
		await synthetix.burnSynths(sUSD, burntSynthsPt2, { from: account1 });

		const debt = await synthetix.debtBalanceOf(account1, web3.utils.asciiToHex('sUSD'));
		const expectedDebt = issuedSynthsPt1
			.add(issuedSynthsPt2)
			.sub(burntSynthsPt1)
			.sub(burntSynthsPt2);

		assert.bnClose(debt, expectedDebt);
	});

	it("should allow me to burn all synths I've issued when there are other issuers", async function() {
		const totalSupply = await synthetix.totalSupply();
		const account2Synthetixs = toUnit('120000');
		const account1Synthetixs = totalSupply.sub(account2Synthetixs);

		await synthetix.methods['transfer(address,uint256)'](account1, account1Synthetixs, {
			from: owner,
		}); // Issue the massive majority to account1
		await synthetix.methods['transfer(address,uint256)'](account2, account2Synthetixs, {
			from: owner,
		}); // Issue a small amount to account2

		// Issue from account1
		const account1AmountToIssue = await synthetix.maxIssuableSynths(account1, sUSD);
		await synthetix.issueMaxSynths(sUSD, { from: account1 });
		const debtBalance1 = await synthetix.debtBalanceOf(account1, sUSD);
		assert.bnClose(debtBalance1, account1AmountToIssue);

		// Issue and burn from account 2
		await synthetix.issueSynths(sUSD, toUnit('43'), { from: account2 });
		let debt = await synthetix.debtBalanceOf(account2, sUSD);
		await synthetix.burnSynths(sUSD, toUnit('43'), { from: account2 });
		debt = await synthetix.debtBalanceOf(account2, sUSD);

		assert.bnEqual(debt, 0);

		assert.deepEqual(await synthetixState.issuanceData(account2), {
			initialDebtOwnership: 0,
			debtEntryIndex: 0,
		});
	});

	// These tests take a long time to run
	// ****************************************

	it('should correctly calculate debt in a high issuance and burn scenario', async function() {
		const getRandomInt = (min, max) => {
			return min + Math.floor(Math.random() * Math.floor(max));
		};

		const totalSupply = await synthetix.totalSupply();
		const account2Synthetixs = toUnit('120000');
		const account1Synthetixs = totalSupply.sub(account2Synthetixs);

		await synthetix.methods['transfer(address,uint256)'](account1, account1Synthetixs, {
			from: owner,
		}); // Issue the massive majority to account1
		await synthetix.methods['transfer(address,uint256)'](account2, account2Synthetixs, {
			from: owner,
		}); // Issue a small amount to account2

		const account1AmountToIssue = await synthetix.maxIssuableSynths(account1, sUSD);
		await synthetix.issueMaxSynths(sUSD, { from: account1 });
		const debtBalance1 = await synthetix.debtBalanceOf(account1, sUSD);
		assert.bnClose(debtBalance1, account1AmountToIssue);

		let expectedDebtForAccount2 = web3.utils.toBN('0');
		const totalTimesToIssue = 40;
		for (let i = 0; i < totalTimesToIssue; i++) {
			// Seems that in this case, issuing 43 each time leads to increasing the variance regularly each time.
			const amount = toUnit('43');
			await synthetix.issueSynths(sUSD, amount, { from: account2 });
			expectedDebtForAccount2 = expectedDebtForAccount2.add(amount);

			const desiredAmountToBurn = toUnit(web3.utils.toBN(getRandomInt(4, 14)));
			const amountToBurn = desiredAmountToBurn.lte(expectedDebtForAccount2)
				? desiredAmountToBurn
				: expectedDebtForAccount2;
			await synthetix.burnSynths(sUSD, amountToBurn, { from: account2 });
			expectedDebtForAccount2 = expectedDebtForAccount2.sub(amountToBurn);

			// Useful debug logging
			// const db = await synthetix.debtBalanceOf(account2, sUSD);
			// const variance = fromUnit(expectedDebtForAccount2.sub(db));
			// console.log(
			// 	`#### debtBalance: ${db}\t\t expectedDebtForAccount2: ${expectedDebtForAccount2}\t\tvariance: ${variance}`
			// );
		}
		const debtBalance = await synthetix.debtBalanceOf(account2, sUSD);

		// Here we make the variance a calculation of the number of times we issue/burn.
		// This is less than ideal, but is the result of calculating the debt based on
		// the results of the issue/burn each time.
		const variance = web3.utils.toBN(totalTimesToIssue).mul(web3.utils.toBN('2'));
		assert.bnClose(debtBalance, expectedDebtForAccount2, variance);
	});

	it('should correctly calculate debt in a high (random) issuance and burn scenario', async function() {
		const getRandomInt = (min, max) => {
			return min + Math.floor(Math.random() * Math.floor(max));
		};

		const totalSupply = await synthetix.totalSupply();
		const account2Synthetixs = toUnit('120000');
		const account1Synthetixs = totalSupply.sub(account2Synthetixs);

		await synthetix.methods['transfer(address,uint256)'](account1, account1Synthetixs, {
			from: owner,
		}); // Issue the massive majority to account1
		await synthetix.methods['transfer(address,uint256)'](account2, account2Synthetixs, {
			from: owner,
		}); // Issue a small amount to account2

		const account1AmountToIssue = await synthetix.maxIssuableSynths(account1, sUSD);
		await synthetix.issueMaxSynths(sUSD, { from: account1 });
		const debtBalance1 = await synthetix.debtBalanceOf(account1, sUSD);
		assert.bnClose(debtBalance1, account1AmountToIssue);

		let expectedDebtForAccount2 = web3.utils.toBN('0');
		const totalTimesToIssue = 40;
		for (let i = 0; i < totalTimesToIssue; i++) {
			// Seems that in this case, issuing 43 each time leads to increasing the variance regularly each time.
			const amount = toUnit(web3.utils.toBN(getRandomInt(40, 49)));
			await synthetix.issueSynths(sUSD, amount, { from: account2 });
			expectedDebtForAccount2 = expectedDebtForAccount2.add(amount);

			const desiredAmountToBurn = toUnit(web3.utils.toBN(getRandomInt(37, 46)));
			const amountToBurn = desiredAmountToBurn.lte(expectedDebtForAccount2)
				? desiredAmountToBurn
				: expectedDebtForAccount2;
			await synthetix.burnSynths(sUSD, amountToBurn, { from: account2 });
			expectedDebtForAccount2 = expectedDebtForAccount2.sub(amountToBurn);

			// Useful debug logging
			// const db = await synthetix.debtBalanceOf(account2, sUSD);
			// const variance = fromUnit(expectedDebtForAccount2.sub(db));
			// console.log(
			// 	`#### debtBalance: ${db}\t\t expectedDebtForAccount2: ${expectedDebtForAccount2}\t\tvariance: ${variance}`
			// );
		}
		const debtBalance = await synthetix.debtBalanceOf(account2, sUSD);

		// Here we make the variance a calculation of the number of times we issue/burn.
		// This is less than ideal, but is the result of calculating the debt based on
		// the results of the issue/burn each time.
		const variance = web3.utils.toBN(totalTimesToIssue).mul(web3.utils.toBN('2'));
		assert.bnClose(debtBalance, expectedDebtForAccount2, variance);
	});

	it('should correctly calculate debt in a high volume contrast issuance and burn scenario', async function() {
		const totalSupply = await synthetix.totalSupply();

		// Give only 100 Synthetix to account2
		const account2Synthetixs = toUnit('100');

		// Give the vast majority to account1 (ie. 99,999,900)
		const account1Synthetixs = totalSupply.sub(account2Synthetixs);

		await synthetix.methods['transfer(address,uint256)'](account1, account1Synthetixs, {
			from: owner,
		}); // Issue the massive majority to account1
		await synthetix.methods['transfer(address,uint256)'](account2, account2Synthetixs, {
			from: owner,
		}); // Issue a small amount to account2

		const account1AmountToIssue = await synthetix.maxIssuableSynths(account1, sUSD);
		await synthetix.issueMaxSynths(sUSD, { from: account1 });
		const debtBalance1 = await synthetix.debtBalanceOf(account1, sUSD);
		assert.bnEqual(debtBalance1, account1AmountToIssue);

		let expectedDebtForAccount2 = web3.utils.toBN('0');
		const totalTimesToIssue = 40;
		for (let i = 0; i < totalTimesToIssue; i++) {
			const amount = toUnit('0.000000000000000002');
			await synthetix.issueSynths(sUSD, amount, { from: account2 });
			expectedDebtForAccount2 = expectedDebtForAccount2.add(amount);
		}
		const debtBalance2 = await synthetix.debtBalanceOf(account2, sUSD);

		// Here we make the variance a calculation of the number of times we issue/burn.
		// This is less than ideal, but is the result of calculating the debt based on
		// the results of the issue/burn each time.
		const variance = web3.utils.toBN(totalTimesToIssue).mul(web3.utils.toBN('2'));
		assert.bnClose(debtBalance2, expectedDebtForAccount2, variance);
	});

	// ****************************************

	it('should not change debt balance if exchange rates change', async function() {
		const oracle = await exchangeRates.oracle();
		let newAUDRate = toUnit('0.5');
		let timestamp = await currentTime();
		await exchangeRates.updateRates([sAUD], [newAUDRate], timestamp, { from: oracle });

		await synthetix.methods['transfer(address,uint256)'](account1, toUnit('2000'), { from: owner });
		await synthetix.methods['transfer(address,uint256)'](account2, toUnit('2000'), { from: owner });

		const amountIssued = toUnit('30');
		await synthetix.issueSynths(sUSD, amountIssued, { from: account1 });
		await synthetix.issueSynths(sAUD, amountIssued, { from: account2 });

		const PRECISE_UNIT = web3.utils.toWei(web3.utils.toBN('1'), 'gether');
		let totalIssuedSynthsUSD = await synthetix.totalIssuedSynths(sUSD);
		const account1DebtRatio = divideDecimal(amountIssued, totalIssuedSynthsUSD, PRECISE_UNIT);
		const audExchangeRate = await exchangeRates.rateForCurrency(sAUD);
		const account2DebtRatio = divideDecimal(
			multiplyDecimal(amountIssued, audExchangeRate),
			totalIssuedSynthsUSD,
			PRECISE_UNIT
		);

		timestamp = await currentTime();
		newAUDRate = toUnit('1.85');
		await exchangeRates.updateRates([sAUD], [newAUDRate], timestamp, { from: oracle });

		totalIssuedSynthsUSD = await synthetix.totalIssuedSynths(sUSD);
		const conversionFactor = web3.utils.toBN(1000000000);
		const expectedDebtAccount1 = multiplyDecimal(
			account1DebtRatio,
			totalIssuedSynthsUSD.mul(conversionFactor),
			PRECISE_UNIT
		).div(conversionFactor);
		const expectedDebtAccount2 = multiplyDecimal(
			account2DebtRatio,
			totalIssuedSynthsUSD.mul(conversionFactor),
			PRECISE_UNIT
		).div(conversionFactor);

		assert.bnClose(expectedDebtAccount1, await synthetix.debtBalanceOf(account1, sUSD));
		assert.bnClose(expectedDebtAccount2, await synthetix.debtBalanceOf(account2, sUSD));
	});

	it("should correctly calculate a user's maximum issuable synths without prior issuance", async function() {
		const rate = await exchangeRates.rateForCurrency(web3.utils.asciiToHex('SNX'));
		const issuedSynthetixs = web3.utils.toBN('200000');
		await synthetix.methods['transfer(address,uint256)'](account1, toUnit(issuedSynthetixs), {
			from: owner,
		});
		const issuanceRatio = await synthetixState.issuanceRatio();

		const expectedIssuableSynths = multiplyDecimal(
			toUnit(issuedSynthetixs),
			multiplyDecimal(rate, issuanceRatio)
		);
		const maxIssuableSynths = await synthetix.maxIssuableSynths(account1, sUSD);

		assert.bnEqual(expectedIssuableSynths, maxIssuableSynths);
	});

	it("should correctly calculate a user's maximum issuable synths without any SNX", async function() {
		const maxIssuableSynths = await synthetix.maxIssuableSynths(account1, sEUR);
		assert.bnEqual(0, maxIssuableSynths);
	});

	it("should correctly calculate a user's maximum issuable synths with prior issuance", async function() {
		const snx2usdRate = await exchangeRates.rateForCurrency(SNX);
		const aud2usdRate = await exchangeRates.rateForCurrency(sAUD);
		const snx2audRate = divideDecimal(snx2usdRate, aud2usdRate);

		const issuedSynthetixs = web3.utils.toBN('320001');
		await synthetix.methods['transfer(address,uint256)'](account1, toUnit(issuedSynthetixs), {
			from: owner,
		});

		const issuanceRatio = await synthetixState.issuanceRatio();
		const sAUDIssued = web3.utils.toBN('1234');
		await synthetix.issueSynths(sAUD, toUnit(sAUDIssued), { from: account1 });

		const expectedIssuableSynths = multiplyDecimal(
			toUnit(issuedSynthetixs),
			multiplyDecimal(snx2audRate, issuanceRatio)
		);

		const maxIssuableSynths = await synthetix.maxIssuableSynths(account1, sAUD);
		assert.bnEqual(expectedIssuableSynths, maxIssuableSynths);
	});

	it('should error when calculating maximum issuance when the SNX rate is stale', async function() {
		// Add stale period to the time to ensure we go stale.
		await fastForward((await exchangeRates.rateStalePeriod()) + 1);
		const oracle = await exchangeRates.oracle();
		const timestamp = await currentTime();

		await exchangeRates.updateRates([sAUD, sEUR], ['0.5', '1.25'].map(toUnit), timestamp, {
			from: oracle,
		});

		await assert.revert(synthetix.maxIssuableSynths(account1, sAUD));
	});

	it('should error when calculating maximum issuance when the currency rate is stale', async function() {
		// Add stale period to the time to ensure we go stale.
		await fastForward((await exchangeRates.rateStalePeriod()) + 1);
		const oracle = await exchangeRates.oracle();
		const timestamp = await currentTime();

		await exchangeRates.updateRates([sEUR, SNX], ['1.25', '0.12'].map(toUnit), timestamp, {
			from: oracle,
		});

		await assert.revert(synthetix.maxIssuableSynths(account1, sAUD));
	});

	it("should correctly calculate a user's debt balance without prior issuance", async function() {
		await synthetix.methods['transfer(address,uint256)'](account1, toUnit('200000'), {
			from: owner,
		});
		await synthetix.methods['transfer(address,uint256)'](account2, toUnit('10000'), {
			from: owner,
		});

		const debt1 = await synthetix.debtBalanceOf(account1, web3.utils.asciiToHex('sUSD'));
		const debt2 = await synthetix.debtBalanceOf(account2, web3.utils.asciiToHex('sUSD'));
		assert.bnEqual(debt1, 0);
		assert.bnEqual(debt2, 0);
	});

	it("should correctly calculate a user's debt balance with prior issuance", async function() {
		// Give some SNX to account1
		await synthetix.methods['transfer(address,uint256)'](account1, toUnit('200000'), {
			from: owner,
		});

		// Issue
		const issuedSynths = toUnit('1001');
		await synthetix.issueSynths(sUSD, issuedSynths, { from: account1 });

		const debt = await synthetix.debtBalanceOf(account1, web3.utils.asciiToHex('sUSD'));
		assert.bnEqual(debt, issuedSynths);
	});

	it("should correctly calculate a user's remaining issuable synths with prior issuance", async function() {
		const snx2usdRate = await exchangeRates.rateForCurrency(SNX);
		const eur2usdRate = await exchangeRates.rateForCurrency(sEUR);
		const snx2eurRate = divideDecimal(snx2usdRate, eur2usdRate);
		const issuanceRatio = await synthetixState.issuanceRatio();

		const issuedSynthetixs = web3.utils.toBN('200012');
		await synthetix.methods['transfer(address,uint256)'](account1, toUnit(issuedSynthetixs), {
			from: owner,
		});

		// Issue
		const sEURIssued = toUnit('2011');
		await synthetix.issueSynths(sEUR, sEURIssued, { from: account1 });

		const expectedIssuableSynths = multiplyDecimal(
			toUnit(issuedSynthetixs),
			multiplyDecimal(snx2eurRate, issuanceRatio)
		).sub(sEURIssued);

		const remainingIssuable = await synthetix.remainingIssuableSynths(account1, sEUR);
		assert.bnEqual(remainingIssuable, expectedIssuableSynths);
	});

	it("should correctly calculate a user's remaining issuable synths without prior issuance", async function() {
		const snx2usdRate = await exchangeRates.rateForCurrency(SNX);
		const eur2usdRate = await exchangeRates.rateForCurrency(sEUR);
		const snx2eurRate = divideDecimal(snx2usdRate, eur2usdRate);
		const issuanceRatio = await synthetixState.issuanceRatio();

		const issuedSynthetixs = web3.utils.toBN('20');
		await synthetix.methods['transfer(address,uint256)'](account1, toUnit(issuedSynthetixs), {
			from: owner,
		});

		const expectedIssuableSynths = multiplyDecimal(
			toUnit(issuedSynthetixs),
			multiplyDecimal(snx2eurRate, issuanceRatio)
		);

		const remainingIssuable = await synthetix.remainingIssuableSynths(account1, sEUR);
		assert.bnEqual(remainingIssuable, expectedIssuableSynths);
	});

	it('should not be possible to transfer locked synthetix', async function() {
		const issuedSynthetixs = web3.utils.toBN('200000');
		await synthetix.methods['transfer(address,uint256)'](account1, toUnit(issuedSynthetixs), {
			from: owner,
		});

		// Issue
		const sEURIssued = toUnit('2000');
		await synthetix.issueSynths(sEUR, sEURIssued, { from: account1 });

		await assert.revert(
			synthetix.methods['transfer(address,uint256)'](account2, toUnit(issuedSynthetixs), {
				from: account1,
			})
		);
	});

	it("should lock synthetix if the user's collaterisation changes to be insufficient", async function() {
		const oracle = await exchangeRates.oracle();

		// Set sEUR for purposes of this test
		const timestamp1 = await currentTime();
		await exchangeRates.updateRates([sEUR], [toUnit('0.75')], timestamp1, { from: oracle });

		const issuedSynthetixs = web3.utils.toBN('200000');
		await synthetix.methods['transfer(address,uint256)'](account1, toUnit(issuedSynthetixs), {
			from: owner,
		});

		const maxIssuableSynths = await synthetix.maxIssuableSynths(account1, sEUR);

		// Issue
		const synthsToNotIssueYet = web3.utils.toBN('2000');
		const issuedSynths = maxIssuableSynths.sub(synthsToNotIssueYet);
		await synthetix.issueSynths(sEUR, issuedSynths, { from: account1 });

		// Increase the value of sEUR relative to synthetix
		const timestamp2 = await currentTime();
		await exchangeRates.updateRates([sEUR], [toUnit('1.10')], timestamp2, { from: oracle });

		await assert.revert(synthetix.issueSynths(sEUR, synthsToNotIssueYet, { from: account1 }));
	});

	it("should lock newly received synthetix if the user's collaterisation is too high", async function() {
		const oracle = await exchangeRates.oracle();

		// Set sEUR for purposes of this test
		const timestamp1 = await currentTime();
		await exchangeRates.updateRates([sEUR], [toUnit('0.75')], timestamp1, { from: oracle });

		const issuedSynthetixs = web3.utils.toBN('200000');
		await synthetix.methods['transfer(address,uint256)'](account1, toUnit(issuedSynthetixs), {
			from: owner,
		});
		await synthetix.methods['transfer(address,uint256)'](account2, toUnit(issuedSynthetixs), {
			from: owner,
		});

		const maxIssuableSynths = await synthetix.maxIssuableSynths(account1, sEUR);

		// Issue
		await synthetix.issueSynths(sEUR, maxIssuableSynths, { from: account1 });

		// Ensure that we can transfer in and out of the account successfully
		await synthetix.methods['transfer(address,uint256)'](account1, toUnit('10000'), {
			from: account2,
		});
		await synthetix.methods['transfer(address,uint256)'](account2, toUnit('10000'), {
			from: account1,
		});

		// Increase the value of sEUR relative to synthetix
		const timestamp2 = await currentTime();
		await exchangeRates.updateRates([sEUR], [toUnit('2.10')], timestamp2, { from: oracle });

		// Ensure that the new synthetix account1 receives cannot be transferred out.
		await synthetix.methods['transfer(address,uint256)'](account1, toUnit('10000'), {
			from: account2,
		});
		await assert.revert(
			synthetix.methods['transfer(address,uint256)'](account2, toUnit('10000'), { from: account1 })
		);
	});

	it('should unlock synthetix when collaterisation ratio changes', async function() {
		const oracle = await exchangeRates.oracle();

		// Set sAUD for purposes of this test
		const timestamp1 = await currentTime();
		await exchangeRates.updateRates([sAUD], [toUnit('1.7655')], timestamp1, { from: oracle });

		const issuedSynthetixs = web3.utils.toBN('200000');
		await synthetix.methods['transfer(address,uint256)'](account1, toUnit(issuedSynthetixs), {
			from: owner,
		});

		// Issue
		const issuedSynths = await synthetix.maxIssuableSynths(account1, sAUD);
		await synthetix.issueSynths(sAUD, issuedSynths, { from: account1 });
		const remainingIssuable = await synthetix.remainingIssuableSynths(account1, sAUD);
		assert.bnClose(remainingIssuable, '0');

		// Increase the value of sAUD relative to synthetix
		const timestamp2 = await currentTime();
		const newAUDExchangeRate = toUnit('0.9988');
		await exchangeRates.updateRates([sAUD], [newAUDExchangeRate], timestamp2, { from: oracle });

		const maxIssuableSynths2 = await synthetix.maxIssuableSynths(account1, sAUD);
		const remainingIssuable2 = await synthetix.remainingIssuableSynths(account1, sAUD);
		const expectedRemaining = maxIssuableSynths2.sub(issuedSynths);
		assert.bnClose(remainingIssuable2, expectedRemaining);
	});

	// Check user's collaterisation ratio

	it('should return 0 if user has no synthetix when checking the collaterisation ratio', async function() {
		const ratio = await synthetix.collateralisationRatio(account1);
		assert.bnEqual(ratio, new web3.utils.BN(0));
	});

	it('Any user can check the collaterisation ratio for a user', async function() {
		const issuedSynthetixs = web3.utils.toBN('320000');
		await synthetix.methods['transfer(address,uint256)'](account1, toUnit(issuedSynthetixs), {
			from: owner,
		});

		// Issue
		const issuedSynths = toUnit(web3.utils.toBN('6400'));
		await synthetix.issueSynths(sAUD, issuedSynths, { from: account1 });

		await synthetix.collateralisationRatio(account1, { from: account2 });
	});

	it('should be able to read collaterisation ratio for a user with synthetix but no debt', async function() {
		const issuedSynthetixs = web3.utils.toBN('30000');
		await synthetix.methods['transfer(address,uint256)'](account1, toUnit(issuedSynthetixs), {
			from: owner,
		});

		const ratio = await synthetix.collateralisationRatio(account1);
		assert.bnEqual(ratio, new web3.utils.BN(0));
	});

	it('should be able to read collaterisation ratio for a user with synthetix and debt', async function() {
		const issuedSynthetixs = web3.utils.toBN('320000');
		await synthetix.methods['transfer(address,uint256)'](account1, toUnit(issuedSynthetixs), {
			from: owner,
		});

		// Issue
		const issuedSynths = toUnit(web3.utils.toBN('6400'));
		await synthetix.issueSynths(sAUD, issuedSynths, { from: account1 });

		const ratio = await synthetix.collateralisationRatio(account1, { from: account2 });
		assert.unitEqual(ratio, '0.1');
	});

	it("should include escrowed synthetix when calculating a user's collaterisation ratio", async function() {
		const snx2usdRate = await exchangeRates.rateForCurrency(SNX);
		const transferredSynthetixs = toUnit('60000');
		await synthetix.methods['transfer(address,uint256)'](account1, transferredSynthetixs, {
			from: owner,
		});

		// Setup escrow
		const oneWeek = 60 * 60 * 24 * 7;
		const twelveWeeks = oneWeek * 12;
		const now = await currentTime();
		const escrowedSynthetixs = toUnit('30000');
		await synthetix.methods['transfer(address,uint256)'](escrow.address, escrowedSynthetixs, {
			from: owner,
		});
		await escrow.appendVestingEntry(
			account1,
			web3.utils.toBN(now + twelveWeeks),
			escrowedSynthetixs,
			{
				from: owner,
			}
		);

		// Issue
		const maxIssuable = await synthetix.maxIssuableSynths(account1, sUSD);
		await synthetix.issueSynths(sUSD, maxIssuable, { from: account1 });

		// Compare
		const collaterisationRatio = await synthetix.collateralisationRatio(account1);
		const expectedCollaterisationRatio = divideDecimal(
			maxIssuable,
			multiplyDecimal(escrowedSynthetixs.add(transferredSynthetixs), snx2usdRate)
		);
		assert.bnEqual(collaterisationRatio, expectedCollaterisationRatio);
	});

	it("should include escrowed reward synthetix when calculating a user's collaterisation ratio", async function() {
		const snx2usdRate = await exchangeRates.rateForCurrency(SNX);
		const transferredSynthetixs = toUnit('60000');
		await synthetix.transfer(account1, transferredSynthetixs, {
			from: owner,
		});

		// Setup reward escrow
		const feePoolAccount = account6;
		await rewardEscrow.setFeePool(feePoolAccount, { from: owner });

		const escrowedSynthetixs = toUnit('30000');
		await synthetix.transfer(rewardEscrow.address, escrowedSynthetixs, { from: owner });
		await rewardEscrow.appendVestingEntry(account1, escrowedSynthetixs, { from: feePoolAccount });

		// Issue
		const maxIssuable = await synthetix.maxIssuableSynths(account1, sUSD);
		await synthetix.issueSynths(sUSD, maxIssuable, { from: account1 });

		// Compare
		const collaterisationRatio = await synthetix.collateralisationRatio(account1);
		const expectedCollaterisationRatio = divideDecimal(
			maxIssuable,
			multiplyDecimal(escrowedSynthetixs.add(transferredSynthetixs), snx2usdRate)
		);
		assert.bnEqual(collaterisationRatio, expectedCollaterisationRatio);
	});

	it("should permit anyone checking another user's collateral", async function() {
		const amount = toUnit('60000');
		await synthetix.methods['transfer(address,uint256)'](account1, amount, { from: owner });
		const collateral = await synthetix.collateral(account1, { from: account2 });
		assert.bnEqual(collateral, amount);
	});

	it("should include escrowed synthetix when checking a user's collateral", async function() {
		const oneWeek = 60 * 60 * 24 * 7;
		const twelveWeeks = oneWeek * 12;
		const now = await currentTime();
		const escrowedAmount = toUnit('15000');
		await synthetix.methods['transfer(address,uint256)'](escrow.address, escrowedAmount, {
			from: owner,
		});
		await escrow.appendVestingEntry(account1, web3.utils.toBN(now + twelveWeeks), escrowedAmount, {
			from: owner,
		});

		const amount = toUnit('60000');
		await synthetix.methods['transfer(address,uint256)'](account1, amount, { from: owner });
		const collateral = await synthetix.collateral(account1, { from: account2 });
		assert.bnEqual(collateral, amount.add(escrowedAmount));
	});

	it("should include escrowed reward synthetix when checking a user's collateral", async function() {
		const feePoolAccount = account6;
		const escrowedAmount = toUnit('15000');
		await synthetix.transfer(rewardEscrow.address, escrowedAmount, { from: owner });
		await rewardEscrow.setFeePool(feePoolAccount, { from: owner });
		await rewardEscrow.appendVestingEntry(account1, escrowedAmount, { from: feePoolAccount });
		const amount = toUnit('60000');
		await synthetix.transfer(account1, amount, { from: owner });
		const collateral = await synthetix.collateral(account1, { from: account2 });
		assert.bnEqual(collateral, amount.add(escrowedAmount));
	});

	// Stale rate check

	it('should allow anyone to check if any rates are stale', async function() {
		const instance = await ExchangeRates.deployed();
		const result = await instance.anyRateIsStale([sEUR, sAUD], { from: owner });
		assert.equal(result, false);
	});

	it("should calculate a user's remaining issuable synths", async function() {
		const transferredSynthetixs = toUnit('60000');
		await synthetix.methods['transfer(address,uint256)'](account1, transferredSynthetixs, {
			from: owner,
		});

		// Issue
		const maxIssuable = await synthetix.maxIssuableSynths(account1, sUSD);
		const issued = maxIssuable.div(web3.utils.toBN(3));
		await synthetix.issueSynths(sUSD, issued, { from: account1 });
		const expectedRemaining = maxIssuable.sub(issued);
		const remaining = await synthetix.remainingIssuableSynths(account1, sUSD);
		assert.bnEqual(expectedRemaining, remaining);
	});

	it("should disallow retrieving a user's remaining issuable synths if that synth doesn't exist", async function() {
		await assert.revert(synthetix.remainingIssuableSynths(account1, web3.utils.asciiToHex('BOG')));
	});

	it("should correctly calculate a user's max issuable synths with escrowed synthetix", async function() {
		const snx2usdRate = await exchangeRates.rateForCurrency(SNX);
		const transferredSynthetixs = toUnit('60000');
		await synthetix.methods['transfer(address,uint256)'](account1, transferredSynthetixs, {
			from: owner,
		});

		// Setup escrow
		const oneWeek = 60 * 60 * 24 * 7;
		const twelveWeeks = oneWeek * 12;
		const now = await currentTime();
		const escrowedSynthetixs = toUnit('30000');
		await synthetix.methods['transfer(address,uint256)'](escrow.address, escrowedSynthetixs, {
			from: owner,
		});
		await escrow.appendVestingEntry(
			account1,
			web3.utils.toBN(now + twelveWeeks),
			escrowedSynthetixs,
			{
				from: owner,
			}
		);

		const maxIssuable = await synthetix.maxIssuableSynths(account1, sUSD);
		// await synthetix.issueSynths(sUSD, maxIssuable, { from: account1 });

		// Compare
		const issuanceRatio = await synthetixState.issuanceRatio();
		const expectedMaxIssuable = multiplyDecimal(
			multiplyDecimal(escrowedSynthetixs.add(transferredSynthetixs), snx2usdRate),
			issuanceRatio
		);
		assert.bnEqual(maxIssuable, expectedMaxIssuable);
	});

	// Burning Synths

	it("should successfully burn all user's synths", async function() {
		// Send a price update to guarantee we're not depending on values from outside this test.
		const oracle = await exchangeRates.oracle();
		const timestamp = await currentTime();

		await exchangeRates.updateRates([SNX], [toUnit('0.1')], timestamp, {
			from: oracle,
		});

		// Give some SNX to account1
		await synthetix.methods['transfer(address,uint256)'](account1, toUnit('10000'), {
			from: owner,
		});

		// Issue
		await synthetix.issueSynths(sUSD, toUnit('199'), { from: account1 });

		// Then try to burn them all. Only 10 synths (and fees) should be gone.
		await synthetix.burnSynths(sUSD, await sUSDContract.balanceOf(account1), { from: account1 });
		assert.bnEqual(await sUSDContract.balanceOf(account1), web3.utils.toBN(0));
	});

	it('should burn the correct amount of synths', async function() {
		// Send a price update to guarantee we're not depending on values from outside this test.
		const oracle = await exchangeRates.oracle();
		const timestamp = await currentTime();

		await exchangeRates.updateRates([sAUD, SNX], ['0.9', '0.1'].map(toUnit), timestamp, {
			from: oracle,
		});

		// Give some SNX to account1
		await synthetix.methods['transfer(address,uint256)'](account1, toUnit('400000'), {
			from: owner,
		});

		// Issue
		await synthetix.issueSynths(sAUD, toUnit('3987'), { from: account1 });

		// Then try to burn some of them. There should be 3000 left.
		await synthetix.burnSynths(sAUD, toUnit('987'), { from: account1 });
		assert.bnEqual(await sAUDContract.balanceOf(account1), toUnit('3000'));
	});

	it("should successfully burn all user's synths even with transfer", async function() {
		// Send a price update to guarantee we're not depending on values from outside this test.
		const oracle = await exchangeRates.oracle();
		const timestamp = await currentTime();

		await exchangeRates.updateRates([SNX], [toUnit('0.1')], timestamp, {
			from: oracle,
		});

		// Give some SNX to account1
		await synthetix.methods['transfer(address,uint256)'](account1, toUnit('300000'), {
			from: owner,
		});

		// Issue
		const amountIssued = toUnit('2000');
		await synthetix.issueSynths(sUSD, amountIssued, { from: account1 });

		// Transfer account1's synths to account2 and back
		const amountToTransfer = toUnit('1800');
		await sUSDContract.methods['transfer(address,uint256)'](account2, amountToTransfer, {
			from: account1,
		});
		const remainingAfterTransfer = await sUSDContract.balanceOf(account1);
		await sUSDContract.methods['transfer(address,uint256)'](
			account1,
			await sUSDContract.balanceOf(account2),
			{
				from: account2,
			}
		);

		// Calculate the amount that account1 should actually receive
		const amountReceived = await feePool.amountReceivedFromTransfer(toUnit('1800'));
		const amountReceived2 = await feePool.amountReceivedFromTransfer(amountReceived);
		const amountLostToFees = amountToTransfer.sub(amountReceived2);

		// Check that the transfer worked ok.
		const amountExpectedToBeLeftInWallet = amountIssued.sub(amountLostToFees);
		assert.bnEqual(amountReceived2.add(remainingAfterTransfer), amountExpectedToBeLeftInWallet);

		// Now burn 1000 and check we end up with the right amount
		await synthetix.burnSynths(sUSD, toUnit('1000'), { from: account1 });
		assert.bnEqual(
			await sUSDContract.balanceOf(account1),
			amountExpectedToBeLeftInWallet.sub(toUnit('1000'))
		);
	});

	it('should allow the last user in the system to burn all their synths to release their synthetix', async function() {
		// Give some SNX to account1
		await synthetix.methods['transfer(address,uint256)'](account1, toUnit('500000'), {
			from: owner,
		});
		await synthetix.methods['transfer(address,uint256)'](account2, toUnit('140000'), {
			from: owner,
		});
		await synthetix.methods['transfer(address,uint256)'](account3, toUnit('1400000'), {
			from: owner,
		});

		// Issue
		const issuedSynths1 = toUnit('2000');
		const issuedSynths2 = toUnit('2000');
		const issuedSynths3 = toUnit('2000');

		// Send more than their synth balance to burn all
		const burnAllSynths = toUnit('2050');

		await synthetix.issueSynths(sUSD, issuedSynths1, { from: account1 });
		await synthetix.issueSynths(sUSD, issuedSynths2, { from: account2 });
		await synthetix.issueSynths(sUSD, issuedSynths3, { from: account3 });

		await synthetix.burnSynths(sUSD, burnAllSynths, { from: account1 });
		await synthetix.burnSynths(sUSD, burnAllSynths, { from: account2 });
		await synthetix.burnSynths(sUSD, burnAllSynths, { from: account3 });

		const debtBalance1After = await synthetix.debtBalanceOf(account1, sUSD);
		const debtBalance2After = await synthetix.debtBalanceOf(account2, sUSD);
		const debtBalance3After = await synthetix.debtBalanceOf(account3, sUSD);

		assert.bnEqual(debtBalance1After, '0');
		assert.bnEqual(debtBalance2After, '0');
		assert.bnEqual(debtBalance3After, '0');
	});

	it('should allow user to burn all synths issued even after other users have issued', async function() {
		// Give some SNX to account1
		await synthetix.methods['transfer(address,uint256)'](account1, toUnit('500000'), {
			from: owner,
		});
		await synthetix.methods['transfer(address,uint256)'](account2, toUnit('140000'), {
			from: owner,
		});
		await synthetix.methods['transfer(address,uint256)'](account3, toUnit('1400000'), {
			from: owner,
		});

		// Issue
		const issuedSynths1 = toUnit('2000');
		const issuedSynths2 = toUnit('2000');
		const issuedSynths3 = toUnit('2000');

		await synthetix.issueSynths(sUSD, issuedSynths1, { from: account1 });
		await synthetix.issueSynths(sUSD, issuedSynths2, { from: account2 });
		await synthetix.issueSynths(sUSD, issuedSynths3, { from: account3 });

		const debtBalanceBefore = await synthetix.debtBalanceOf(account1, sUSD);
		await synthetix.burnSynths(sUSD, debtBalanceBefore, { from: account1 });
		const debtBalanceAfter = await synthetix.debtBalanceOf(account1, sUSD);

		assert.bnEqual(debtBalanceAfter, '0');
	});

	it('should allow a user to burn up to their balance if they try too burn too much', async function() {
		// Give some SNX to account1
		await synthetix.methods['transfer(address,uint256)'](account1, toUnit('500000'), {
			from: owner,
		});

		// Issue
		const issuedSynths1 = toUnit('10');

		await synthetix.issueSynths(sUSD, issuedSynths1, { from: account1 });
		await synthetix.burnSynths(sUSD, issuedSynths1.add(toUnit('9000')), {
			from: account1,
		});
		const debtBalanceAfter = await synthetix.debtBalanceOf(account1, sUSD);

		assert.bnEqual(debtBalanceAfter, '0');
	});

	it('should allow users to burn their debt and adjust the debtBalanceOf correctly for remaining users', async function() {
		// Give some SNX to account1
		await synthetix.methods['transfer(address,uint256)'](account1, toUnit('40000000'), {
			from: owner,
		});
		await synthetix.methods['transfer(address,uint256)'](account2, toUnit('40000000'), {
			from: owner,
		});

		// Issue
		const issuedSynths1 = toUnit('150000');
		const issuedSynths2 = toUnit('50000');
		
		await synthetix.issueSynths(sUSD, issuedSynths1, { from: account1 });
		await synthetix.issueSynths(sUSD, issuedSynths2, { from: account2 });

		let debtBalance1After = await synthetix.debtBalanceOf(account1, sUSD);
		let debtBalance2After = await synthetix.debtBalanceOf(account2, sUSD);

		// debtBalanceOf has rounding error but is within tolerance
		assert.bnClose(debtBalance1After, toUnit('150000'));
		assert.bnClose(debtBalance2After, toUnit('50000'));

		// Account 1 burns 100,000
		await synthetix.burnSynths(sUSD, toUnit('100000'), { from: account1 });

		debtBalance1After = await synthetix.debtBalanceOf(account1, sUSD);
		debtBalance2After = await synthetix.debtBalanceOf(account2, sUSD);

		assert.bnClose(debtBalance1After, toUnit('50000'));
		assert.bnClose(debtBalance2After, toUnit('50000'));
	});

	it('should allow a user to exchange the synths they hold in one flavour for another', async function() {
		// Give some SNX to account1
		await synthetix.methods['transfer(address,uint256)'](account1, toUnit('300000'), {
			from: owner,
		});
		// Issue
		const amountIssued = toUnit('2000');
		await synthetix.issueSynths(sUSD, amountIssued, { from: account1 });

		// Get the exchange fee in USD
		const exchangeFeeUSD = await feePool.exchangeFeeIncurred(amountIssued);
		const exchangeFeeXDR = await synthetix.effectiveValue(sUSD, exchangeFeeUSD, XDR);

		// Exchange sUSD to sAUD
		await synthetix.exchange(sUSD, amountIssued, sAUD, account1, { from: account1 });

		// how much sAUD the user is supposed to get
		const effectiveValue = await synthetix.effectiveValue(sUSD, amountIssued, sAUD);

		// chargeFee = true so we need to minus the fees for this exchange
		const effectiveValueMinusFees = await feePool.amountReceivedFromExchange(effectiveValue);

		// Assert we have the correct AUD value - exchange fee
		const sAUDBalance = await sAUDContract.balanceOf(account1);
		assert.bnEqual(effectiveValueMinusFees, sAUDBalance);

		// Assert we have the exchange fee to distribute
		const feePeriodZero = await feePool.recentFeePeriods(0);
		assert.bnEqual(exchangeFeeXDR, feePeriodZero.feesToDistribute);
	});

	it('should emit a SynthExchange event', async function() {
		// Give some SNX to account1
		await synthetix.methods['transfer(address,uint256)'](account1, toUnit('300000'), {
			from: owner,
		});
		// Issue
		const amountIssued = toUnit('2000');
		await synthetix.issueSynths(sUSD, amountIssued, { from: account1 });

		// Exchange sUSD to sAUD
		const txn = await synthetix.exchange(sUSD, amountIssued, sAUD, account1, {
			from: account1,
		});

		const sAUDBalance = await sAUDContract.balanceOf(account1);

		const synthExchangeEvent = txn.logs.find(log => log.event === 'SynthExchange');
		assert.eventEqual(synthExchangeEvent, 'SynthExchange', {
			account: account1,
			fromCurrencyKey: sUSD,
			fromAmount: amountIssued,
			toCurrencyKey: sAUD,
			toAmount: sAUDBalance,
			toAddress: account1,
		});
	});

	// TODO: Changes in exchange rates tests
	// TODO: Are we testing too much Synth functionality here in Synthetix

	it('should revert if sender tries to issue synths with 0 amount', async function() {
		// Issue 0 amount of synth
		const issuedSynths1 = toUnit('0');

		await assert.revert(synthetix.issueSynths(sUSD, issuedSynths1, { from: account1 }));
	});

	describe('supply minting', async function() {
		const [secondYearSupply, thirdYearSupply] = ['75000000', '37500000'];

		const DAY = 86400;
		const WEEK = 604800;
		const YEAR = 31536000;

		const YEAR_TWO_START = 1551830400;

		it('should allow synthetix contract to mint new supply based on inflationary schedule', async function() {
			// Issue
			const weeklyIssuance = divideDecimal(secondYearSupply, 52);
			const expectedSupplyToMint = weeklyIssuance;

			// fast forward EVM to Week 2 in Year 2 schedule starting at UNIX 1553040000+
			const weekTwo = YEAR_TWO_START + 1 * WEEK + 1 * DAY;
			await fastForwardTo(new Date(weekTwo * 1000));

			const existingSupply = await synthetix.totalSupply();
			const currentRewardEscrowBalance = await synthetix.balanceOf(RewardEscrow.address);

			// call mint on Synthetix
			await synthetix.mint();

			const newTotalSupply = await synthetix.totalSupply();
			const minterReward = await synthetix.minterReward();
			const expectedEscrowBalance = currentRewardEscrowBalance
				.add(expectedSupplyToMint)
				.sub(minterReward);

			// Expect supply schedule is updated with new values
			const currentSchedule = await supplySchedule.schedules(1);

			assert.bnEqual(currentSchedule.totalSupplyMinted, expectedSupplyToMint);
			assert.bnEqual(newTotalSupply, existingSupply.add(expectedSupplyToMint));
			assert.bnEqual(await synthetix.balanceOf(RewardEscrow.address), expectedEscrowBalance);
		});

		it('should allow synthetix contract to mint 2 weeks of supply and minus minterReward', async function() {
			// Issue
			const expectedSupplyToMint = divideDecimal(secondYearSupply, 52 / 2);

			// fast forward EVM to Week 3 in Year 2 schedule starting at UNIX 1553040000+
			const weekThree = YEAR_TWO_START + 2 * WEEK + 1 * DAY;
			await fastForwardTo(new Date(weekThree * 1000));

			const existingSupply = await synthetix.totalSupply();
			const currentRewardEscrowBalance = await synthetix.balanceOf(RewardEscrow.address);

			// call mint on Synthetix
			await synthetix.mint();

			const newTotalSupply = await synthetix.totalSupply();
			const minterReward = await synthetix.minterReward();
			const expectedEscrowBalance = currentRewardEscrowBalance
				.add(expectedSupplyToMint)
				.sub(minterReward);

			// Expect supply schedule is updated with new values
			const currentSchedule = await supplySchedule.schedules(1);

			assert.bnEqual(currentSchedule.totalSupplyMinted, expectedSupplyToMint);
			assert.bnEqual(newTotalSupply, existingSupply.add(expectedSupplyToMint));
			assert.bnEqual(await synthetix.balanceOf(RewardEscrow.address), expectedEscrowBalance);
		});

		it('should allow synthetix contract to mint year 2 supply and 1 week in Year 3, minus minterReward', async function() {
			// Issue
			const supplyFromYear2 = toUnit(secondYearSupply);
			const supplyFromYear3 = divideDecimal(thirdYearSupply, 52);
			const expectedSupplyToMint = supplyFromYear2.add(supplyFromYear3);

			// fast forward EVM to Week 2 in Year 3 schedule starting at UNIX 1583971200+
			const weekTwoYearThree = YEAR_TWO_START + YEAR + WEEK + DAY;
			await fastForwardTo(new Date(weekTwoYearThree * 1000));

			const existingSupply = await synthetix.totalSupply();
			const currentRewardEscrowBalance = await synthetix.balanceOf(RewardEscrow.address);

			// call mint on Synthetix
			await synthetix.mint();

			const newTotalSupply = await synthetix.totalSupply();
			const minterReward = await synthetix.minterReward();
			const expectedEscrowBalance = currentRewardEscrowBalance
				.add(expectedSupplyToMint)
				.sub(minterReward);

			// Expect supply schedule is updated with new values
			const yearTwoSchedule = await supplySchedule.schedules(1);
			const yearThreeSchedule = await supplySchedule.schedules(2);

			assert.bnEqual(yearTwoSchedule.totalSupplyMinted, supplyFromYear2);
			assert.bnEqual(yearThreeSchedule.totalSupplyMinted, supplyFromYear3);
			assert.bnEqual(newTotalSupply, existingSupply.add(expectedSupplyToMint));
			assert.bnEqual(await synthetix.balanceOf(RewardEscrow.address), expectedEscrowBalance);
		});

		it('should be able to mint again after another 7 days period', async function() {
			// Issue
			const expectedSupplyToMint = divideDecimal(secondYearSupply, 52 / 2);

			// fast forward EVM to Week 3 in Year 2 schedule starting at UNIX 1553040000+
			const weekThree = YEAR_TWO_START + 2 * WEEK + 1 * DAY;
			await fastForwardTo(new Date(weekThree * 1000));

			let existingSupply, currentRewardEscrowBalance;
			existingSupply = await synthetix.totalSupply();
			currentRewardEscrowBalance = await synthetix.balanceOf(RewardEscrow.address);

			// call mint on Synthetix
			await synthetix.mint();

			let newTotalSupply, expectedEscrowBalance;
			const minterReward = await synthetix.minterReward();
			newTotalSupply = await synthetix.totalSupply();
			expectedEscrowBalance = currentRewardEscrowBalance
				.add(expectedSupplyToMint)
				.sub(minterReward);

			// Expect supply schedule is updated with new values
			const scheduleInWeekThree = await supplySchedule.schedules(1);

			assert.bnEqual(scheduleInWeekThree.totalSupplyMinted, expectedSupplyToMint);
			assert.bnEqual(newTotalSupply, existingSupply.add(expectedSupplyToMint));
			assert.bnEqual(await synthetix.balanceOf(RewardEscrow.address), expectedEscrowBalance);

			let supplyWeekFour = divideDecimal(secondYearSupply, 52);
			// fast forward EVM to Week 4 in Year 2 schedule starting at UNIX 1553644800+
			const weekFour = weekThree + 1 * WEEK + 1 * DAY;
			await fastForwardTo(new Date(weekFour * 1000));

			existingSupply = await synthetix.totalSupply();
			currentRewardEscrowBalance = await synthetix.balanceOf(RewardEscrow.address);

			// call mint on Synthetix
			await synthetix.mint();

			newTotalSupply = await synthetix.totalSupply();
			expectedEscrowBalance = currentRewardEscrowBalance.add(supplyWeekFour).sub(minterReward);

			// Expect supply schedule is updated with new values
			const scheduleInWeekFour = await supplySchedule.schedules(1);

			assert.bnEqual(
				scheduleInWeekFour.totalSupplyMinted,
				scheduleInWeekThree.totalSupplyMinted.add(supplyWeekFour)
			);
			assert.bnEqual(newTotalSupply, existingSupply.add(supplyWeekFour));
			assert.bnEqual(await synthetix.balanceOf(RewardEscrow.address), expectedEscrowBalance);
		});

		it('should revert when trying to mint again within the 7 days period', async function() {
			// Issue
			const weeklyIssuance = divideDecimal(secondYearSupply, 52 / 2);
			const expectedSupplyToMint = weeklyIssuance;

			// fast forward EVM to Week 3 in Year 2 schedule starting at UNIX 1553040000+
			const weekThree = YEAR_TWO_START + 2 * WEEK + 1 * DAY;
			await fastForwardTo(new Date(weekThree * 1000));

			const existingSupply = await synthetix.totalSupply();
			const currentRewardEscrowBalance = await synthetix.balanceOf(RewardEscrow.address);

			// call mint on Synthetix
			await synthetix.mint();

			const newTotalSupply = await synthetix.totalSupply();
			const minterReward = await synthetix.minterReward();
			const expectedEscrowBalance = currentRewardEscrowBalance
				.add(expectedSupplyToMint)
				.sub(minterReward);

			// Expect supply schedule is updated with new values
			const currentSchedule = await supplySchedule.schedules(1);

			assert.bnEqual(currentSchedule.totalSupplyMinted, expectedSupplyToMint);
			assert.bnEqual(newTotalSupply, existingSupply.add(expectedSupplyToMint));
			assert.bnEqual(await synthetix.balanceOf(RewardEscrow.address), expectedEscrowBalance);

			// should revert if try to mint again within 7 day period / mintable supply is 0
			await assert.revert(synthetix.mint());
		});

		it('should revert when time is after Year 7 endPeriod', async function() {
			// FastForward to after Year 7
			const YEAR_EIGHT_START = 1741046400;

			await fastForwardTo(new Date(YEAR_EIGHT_START * 1000));

			// should revert as the mintable amount is 0
			await assert.revert(synthetix.mint());
		});
	});
});<|MERGE_RESOLUTION|>--- conflicted
+++ resolved
@@ -18,7 +18,6 @@
 } = require('../utils/testUtils');
 
 contract('Synthetix', async function(accounts) {
-<<<<<<< HEAD
 	const [sUSD, sAUD, sEUR, SNX, XDR, sXYZ, sBTC] = [
 		'sUSD',
 		'sAUD',
@@ -28,11 +27,6 @@
 		'sXYZ',
 		'sBTC',
 	].map(web3.utils.asciiToHex);
-=======
-	const [sUSD, sAUD, sEUR, SNX, XDR, sXYZ] = ['sUSD', 'sAUD', 'sEUR', 'SNX', 'XDR', 'sXYZ'].map(
-		web3.utils.asciiToHex
-	);
->>>>>>> dbb7589c
 
 	const [
 		deployerAccount,
@@ -2166,7 +2160,7 @@
 		// Issue
 		const issuedSynths1 = toUnit('150000');
 		const issuedSynths2 = toUnit('50000');
-		
+
 		await synthetix.issueSynths(sUSD, issuedSynths1, { from: account1 });
 		await synthetix.issueSynths(sUSD, issuedSynths2, { from: account2 });
 
