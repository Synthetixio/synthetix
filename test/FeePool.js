--- conflicted
+++ resolved
@@ -140,12 +140,7 @@
 			account4, // feePoolState
 			account5, // feePoolEternalStorage
 			synthetixState.address, // synthetixState
-<<<<<<< HEAD
 			rewardEscrowAccount,
-=======
-			rewardEscrow.address,
-			feeAuthority,
->>>>>>> 84f06f15
 			rewardsAuthority,
 			transferFeeRate,
 			exchangeFeeRate,
@@ -160,11 +155,6 @@
 		assert.equal(await instance.feePoolState(), account4);
 		assert.equal(await instance.feePoolEternalStorage(), account5);
 		assert.equal(await instance.synthetixState(), synthetixState.address);
-<<<<<<< HEAD
-=======
-		assert.equal(await instance.rewardEscrow(), rewardEscrow.address);
-		assert.equal(await instance.feeAuthority(), feeAuthority);
->>>>>>> 84f06f15
 		assert.equal(await instance.rewardsAuthority(), rewardsAuthority);
 		assert.bnEqual(await instance.transferFeeRate(), transferFeeRate);
 		assert.bnEqual(await instance.exchangeFeeRate(), exchangeFeeRate);
