--- conflicted
+++ resolved
@@ -529,11 +529,7 @@
 		assert.bnEqual(await sUSDContract.balanceOf(owner), oldSynthBalance.add(feesAvailable[0]));
 	});
 
-<<<<<<< HEAD
-	it('should allow a user to claim their fees if they minted debt during period', async function() {
-=======
 	it('should allow a user to claim their fees if they minted debt during period', async () => {
->>>>>>> 0941cc07
 		// Issue 10,000 sUSD for two different accounts.
 		await synthetix.methods['transfer(address,uint256)'](account1, toUnit('1000000'), {
 			from: owner,
