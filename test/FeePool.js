const ExchangeRates = artifacts.require('ExchangeRates');
const FeePool = artifacts.require('FeePool');
const FeePoolState = artifacts.require('FeePoolState');
const SynthetixState = artifacts.require('SynthetixState');
const RewardEscrow = artifacts.require('RewardEscrow');
const Synthetix = artifacts.require('Synthetix');
const Synth = artifacts.require('Synth');
const { getWeb3, getContractInstance } = require('../utils/web3Helper');

const {
	currentTime,
	fastForward,
	toUnit,
	toPreciseUnit,
	ZERO_ADDRESS,
	fromUnit,
} = require('../utils/testUtils');
const web3 = getWeb3();
const getInstance = getContractInstance(web3);

contract('FeePool', async function(accounts) {
	// Updates rates with defaults so they're not stale.
	const updateRatesWithDefaults = async () => {
		const timestamp = await currentTime();

		await exchangeRates.updateRates(
			[sAUD, sEUR, SNX, sBTC],
			['0.5', '1.25', '0.1', '5000'].map(toUnit),
			timestamp,
			{
				from: oracle,
			}
		);
	};

	const closeFeePeriod = async () => {
		const feePeriodDuration = await feePool.feePeriodDuration();
		await fastForward(feePeriodDuration);
		await feePool.closeCurrentFeePeriod({ from: feeAuthority });
		await updateRatesWithDefaults();
	};

	async function getFeesAvailable(account, key) {
		const result = await feePool.feesAvailable(account, key);
		return result[0];
	}

	// const logFeePeriods = async () => {
	// 	const length = (await feePool.FEE_PERIOD_LENGTH()).toNumber();

	// 	console.log('------------------');
	// 	for (let i = 0; i < length; i++) {
	// 		console.log(`Fee Period [${i}]:`);
	// 		const period = await feePool.recentFeePeriods(i);

	// 		for (const key of Object.keys(period)) {
	// 			if (isNaN(parseInt(key))) {
	// 				console.log(`  ${key}: ${period[key]}`);
	// 			}
	// 		}

	// 		console.log();
	// 	}
	// 	console.log('------------------');
	// };

	// CURRENCIES
	const [sUSD, sAUD, sEUR, sBTC, SNX, XDR] = ['sUSD', 'sAUD', 'sEUR', 'sBTC', 'SNX', 'XDR'].map(
		web3.utils.asciiToHex
	);

	const [
		deployerAccount,
		owner,
		oracle,
		feeAuthority,
		account1,
		account2,
		account3,
		account4,
		account5,
		account6,
	] = accounts;

	let feePool,
		feePoolWeb3,
		FEE_ADDRESS,
		synthetix,
		exchangeRates,
		feePoolState,
		sUSDContract,
		sAUDContract,
		XDRContract;

	beforeEach(async function() {
		// Save ourselves from having to await deployed() in every single test.
		// We do this in a beforeEach instead of before to ensure we isolate
		// contract interfaces to prevent test bleed.
		exchangeRates = await ExchangeRates.deployed();
		feePoolState = await FeePoolState.deployed();
		feePool = await FeePool.deployed();
		feePoolWeb3 = getInstance(FeePool);
		FEE_ADDRESS = await feePool.FEE_ADDRESS();

		synthetix = await Synthetix.deployed();
		sUSDContract = await Synth.at(await synthetix.synths(sUSD));
		sAUDContract = await Synth.at(await synthetix.synths(sAUD));
		XDRContract = await Synth.at(await synthetix.synths(XDR));

		// Send a price update to guarantee we're not stale.
		await updateRatesWithDefaults();
	});

	it('should set constructor params on deployment', async function() {
		const transferFeeRate = toUnit('0.0015');
		const exchangeFeeRate = toUnit('0.0030');

		// constructor(address _proxy, address _owner, Synthetix _synthetix, FeePoolState _feePoolState, ISynthetixState _synthetixState, ISynthetixEscrow _rewardEscrow,address _feeAuthority, uint _transferFeeRate, uint _exchangeFeeRate)
		const instance = await FeePool.new(
			account1,
			account2,
			account3,
			account4,
			account5,
			account6,
			feeAuthority,
			transferFeeRate,
			exchangeFeeRate,
			{
				from: deployerAccount,
			}
		);

		assert.equal(await instance.proxy(), account1);
		assert.equal(await instance.owner(), account2);
		assert.equal(await instance.synthetix(), account3);
		assert.equal(await instance.feePoolState(), account4);
		assert.equal(await instance.synthetixState(), account5);
		assert.equal(await instance.rewardEscrow(), account6);
		assert.equal(await instance.feeAuthority(), feeAuthority);
		assert.bnEqual(await instance.transferFeeRate(), transferFeeRate);
		assert.bnEqual(await instance.exchangeFeeRate(), exchangeFeeRate);

		// Assert that our first period is open.
		assert.deepEqual(await instance.recentFeePeriods(0), {
			feePeriodId: 1,
			startingDebtIndex: 0,
			feesToDistribute: 0,
			feesClaimed: 0,
		});

		// And that the second period is not yet open
		assert.deepEqual(await instance.recentFeePeriods(1), {
			feePeriodId: 0,
			startTime: 0,
			startingDebtIndex: 0,
			feesToDistribute: 0,
			feesClaimed: 0,
		});
	});

	it('should allow the owner to set the exchange fee rate', async function() {
		const exchangeFeeRate = await feePool.exchangeFeeRate();
		const newFeeRate = exchangeFeeRate.add(toUnit('0.001'));

		const transaction = await feePool.setExchangeFeeRate(newFeeRate, {
			from: owner,
		});

		assert.eventEqual(transaction, 'ExchangeFeeUpdated', { newFeeRate });
		assert.bnEqual(await feePool.exchangeFeeRate(), newFeeRate);
	});

	it('should disallow a non-owner from setting the exchange fee rate', async function() {
		await assert.revert(
			feePool.setExchangeFeeRate(toUnit('0'), {
				from: account1,
			})
		);
	});

	it('should disallow the owner from setting the exchange fee rate above maximum', async function() {
		const max = await feePool.MAX_EXCHANGE_FEE_RATE();

		// Should be able to set to the max
		const transaction = await feePool.setExchangeFeeRate(max, {
			from: owner,
		});

		assert.eventEqual(transaction, 'ExchangeFeeUpdated', { newFeeRate: max });
		assert.bnEqual(await feePool.exchangeFeeRate(), max);

		// But not 1 over max
		await assert.revert(
			feePool.setExchangeFeeRate(max.add(web3.utils.toBN('1')), {
				from: owner,
			})
		);
	});

	it('should allow the owner to set the transfer fee rate', async function() {
		const transferFeeRate = await feePool.transferFeeRate();
		const newFeeRate = transferFeeRate.add(toUnit('0.001'));

		const transaction = await feePool.setTransferFeeRate(newFeeRate, {
			from: owner,
		});

		assert.eventEqual(transaction, 'TransferFeeUpdated', { newFeeRate });
		assert.bnEqual(await feePool.transferFeeRate(), newFeeRate);
	});

	it('should disallow a non-owner from setting the transfer fee rate', async function() {
		await assert.revert(feePool.setTransferFeeRate(toUnit('0'), { from: account1 }));
	});

	it('should disallow the owner from setting the transfer fee rate above maximum', async function() {
		const max = await feePool.MAX_TRANSFER_FEE_RATE();

		// Should be able to set to the max
		const transaction = await feePool.setTransferFeeRate(max, {
			from: owner,
		});

		assert.eventEqual(transaction, 'TransferFeeUpdated', { newFeeRate: max });
		assert.bnEqual(await feePool.transferFeeRate(), max);

		// But not 1 over max
		await assert.revert(
			feePool.setTransferFeeRate(max.add(web3.utils.toBN('1')), {
				from: owner,
			})
		);
	});

	it('should allow the owner to set a fee authority', async function() {
		let transaction = await feePool.setFeeAuthority(ZERO_ADDRESS, { from: owner });

		assert.eventEqual(transaction, 'FeeAuthorityUpdated', { newFeeAuthority: ZERO_ADDRESS });
		assert.bnEqual(await feePool.feeAuthority(), ZERO_ADDRESS);
	});

	it('should disallow a non-owner from setting the fee authority', async function() {
		await assert.revert(feePool.setFeeAuthority(ZERO_ADDRESS, { from: account1 }));
	});

	it('should allow the owner to set the fee period duration', async function() {
		// Assert that we're starting with the state we expect
		const oneWeek = web3.utils.toBN(7 * 24 * 60 * 60);
		const twoWeeks = oneWeek.mul(web3.utils.toBN(2));
		assert.bnEqual(await feePool.feePeriodDuration(), oneWeek);

		const transaction = await feePool.setFeePeriodDuration(twoWeeks, {
			from: owner,
		});

		assert.eventEqual(transaction, 'FeePeriodDurationUpdated', { newFeePeriodDuration: twoWeeks });
		assert.bnEqual(await feePool.feePeriodDuration(), twoWeeks);
	});

	it('should disallow a non-owner from setting the fee period duration', async function() {
		const oneWeek = web3.utils.toBN(7 * 24 * 60 * 60);
		const twoWeeks = oneWeek.mul(web3.utils.toBN(2));
		assert.bnEqual(await feePool.feePeriodDuration(), oneWeek);

		await assert.revert(
			feePool.setFeePeriodDuration(twoWeeks, {
				from: account1,
			})
		);
	});

	it('should disallow the owner from setting the fee period duration below minimum', async function() {
		const minimum = await feePool.MIN_FEE_PERIOD_DURATION();

		// Owner should be able to set minimum
		const transaction = await feePool.setFeePeriodDuration(minimum, {
			from: owner,
		});

		assert.eventEqual(transaction, 'FeePeriodDurationUpdated', { newFeePeriodDuration: minimum });
		assert.bnEqual(await feePool.feePeriodDuration(), minimum);

		// But no smaller
		await assert.revert(
			feePool.setFeePeriodDuration(minimum.sub(web3.utils.toBN(1)), {
				from: owner,
			})
		);
	});

	it('should disallow the owner from setting the fee period duration above maximum', async function() {
		const maximum = await feePool.MAX_FEE_PERIOD_DURATION();

		// Owner should be able to set maximum
		const transaction = await feePool.setFeePeriodDuration(maximum, {
			from: owner,
		});

		assert.eventEqual(transaction, 'FeePeriodDurationUpdated', { newFeePeriodDuration: maximum });
		assert.bnEqual(await feePool.feePeriodDuration(), maximum);

		// But no larger
		await assert.revert(
			feePool.setFeePeriodDuration(maximum.add(web3.utils.toBN(1)), {
				from: owner,
			})
		);
	});

	it('should allow the owner to set the synthetix instance', async function() {
		let transaction = await feePool.setSynthetix(account1, { from: owner });

		assert.eventEqual(transaction, 'SynthetixUpdated', { newSynthetix: account1 });
		assert.bnEqual(await feePool.synthetix(), account1);
	});

	it('should disallow a non-owner from setting the synthetix instance', async function() {
		await assert.revert(feePool.setSynthetix(account2, { from: account1 }));
	});

	it('should allow the fee authority to close the current fee period', async function() {
		await fastForward(await feePool.feePeriodDuration());

		const transaction = await feePool.closeCurrentFeePeriod({ from: feeAuthority });
		assert.eventEqual(transaction, 'FeePeriodClosed', { feePeriodId: 1 });

		// Assert that our first period is new.
		assert.deepEqual(await feePool.recentFeePeriods(0), {
			feePeriodId: 2,
			startingDebtIndex: 0,
			feesToDistribute: 0,
			feesClaimed: 0,
		});

		// And that the second was the old one
		assert.deepEqual(await feePool.recentFeePeriods(1), {
			feePeriodId: 1,
			startingDebtIndex: 0,
			feesToDistribute: 0,
			feesClaimed: 0,
		});

		// And that the next one is 3
		assert.bnEqual(await feePool.nextFeePeriodId(), 3);
	});

	it('should correctly roll over unclaimed fees when closing fee periods', async function() {
		// Issue 10,000 sUSD.
		await synthetix.issueSynths(sUSD, toUnit('10000'), { from: owner });

		// Users are only entitled to fees when they've participated in a fee period in its
		// entirety. Roll over the fee period so fees generated below count for owner.
		await closeFeePeriod();

		// Do a single transfer of all our synths to generate a fee.
		await sUSDContract.methods['transfer(address,uint256)'](account1, toUnit('10000'), {
			from: owner,
		});

		// Assert that the correct fee is in the fee pool.
		const fee = await XDRContract.balanceOf(FEE_ADDRESS);
		const pendingFees = await feePoolWeb3.methods.feesByPeriod(owner).call();
		assert.bnEqual(web3.utils.toBN(pendingFees[0][0]), fee);
	});

	it('should correctly close the current fee period when there are more than FEE_PERIOD_LENGTH periods', async function() {
		const length = await feePool.FEE_PERIOD_LENGTH();

		// Issue 10,000 sUSD.
		await synthetix.issueSynths(sUSD, toUnit('10000'), { from: owner });

		// Users have to have minted before the close of period. Close that fee period
		// so that there won't be any fees in period. future fees are available.
		await closeFeePeriod();

		// Do a single transfer of all our synths to generate a fee.
		await sUSDContract.methods['transfer(address,uint256)'](account1, toUnit('10000'), {
			from: owner,
		});

		// Assert that the correct fee is in the fee pool.
		const fee = await XDRContract.balanceOf(FEE_ADDRESS);
		const pendingFees = await feePoolWeb3.methods.feesByPeriod(owner).call();

		assert.bnEqual(pendingFees[0][0], fee);

		// Now close FEE_PERIOD_LENGTH * 2 fee periods and assert that it is still in the last one.
		for (let i = 0; i < length * 2; i++) {
			await closeFeePeriod();
		}

		const feesByPeriod = await feePoolWeb3.methods.feesByPeriod(owner).call();

		// Should be no fees for any period
		for (const zeroFees of feesByPeriod.slice(0, length - 1)) {
			assert.bnEqual(zeroFees[0], 0);
		}

		// Except the last one
		assert.bnEqual(feesByPeriod[length - 1][0], fee);
	});

	it('should correctly close the current fee period when there is only one fee period open', async function() {
		// Assert all the IDs and values are 0.
		const length = (await feePool.FEE_PERIOD_LENGTH()).toNumber();

		for (let i = 0; i < length; i++) {
			let period = await feePool.recentFeePeriods(i);

			assert.bnEqual(period.feePeriodId, i === 0 ? 1 : 0);
			assert.bnEqual(period.startingDebtIndex, 0);
			assert.bnEqual(period.feesToDistribute, 0);
			assert.bnEqual(period.feesClaimed, 0);
		}

		// Now create the first fee
		await synthetix.issueSynths(sUSD, toUnit('10000'), { from: owner });
		await sUSDContract.methods['transfer(address,uint256)'](account1, toUnit('10000'), {
			from: owner,
		});
		const fee = await XDRContract.balanceOf(FEE_ADDRESS);

		// And walk it forward one fee period.
		await closeFeePeriod();

		// Assert that we have the correct state

		// First period
		const firstPeriod = await feePool.recentFeePeriods(0);

		assert.bnEqual(firstPeriod.feePeriodId, 2);
		assert.bnEqual(firstPeriod.startingDebtIndex, 1);
		assert.bnEqual(firstPeriod.feesToDistribute, 0);
		assert.bnEqual(firstPeriod.feesClaimed, 0);

		// Second period
		const secondPeriod = await feePool.recentFeePeriods(1);

		assert.bnEqual(secondPeriod.feePeriodId, 1);
		assert.bnEqual(secondPeriod.startingDebtIndex, 0);
		assert.bnEqual(secondPeriod.feesToDistribute, fee);
		assert.bnEqual(secondPeriod.feesClaimed, 0);

		// Everything else should be zero
		for (let i = 2; i < length; i++) {
			const period = await feePool.recentFeePeriods(i);

			assert.bnEqual(period.feePeriodId, 0);
			assert.bnEqual(period.startingDebtIndex, 0);
			assert.bnEqual(period.feesToDistribute, 0);
			assert.bnEqual(period.feesClaimed, 0);
		}
	});

	it('should disallow the fee authority from closing the current fee period too early', async function() {
		const feePeriodDuration = await feePool.feePeriodDuration();

		// Close the current one so we know exactly what we're dealing with
		await closeFeePeriod();

		// Try to close the new fee period 5 seconds early
		await fastForward(feePeriodDuration.sub(web3.utils.toBN('5')));
		await assert.revert(feePool.closeCurrentFeePeriod({ from: feeAuthority }));
	});

	it('should allow the fee authority to close the current fee period very late', async function() {
		// Close it 500 times later than prescribed by feePeriodDuration
		// which should still succeed.
		const feePeriodDuration = await feePool.feePeriodDuration();
		await fastForward(feePeriodDuration.mul(web3.utils.toBN('500')));
		await updateRatesWithDefaults();
		await feePool.closeCurrentFeePeriod({ from: feeAuthority });
	});

	it('should disallow a non-fee-authority from closing the current fee period', async function() {
		const feePeriodDuration = await feePool.feePeriodDuration();
		await fastForward(feePeriodDuration);
		await updateRatesWithDefaults();

		// Owner shouldn't be able to close it.
		await assert.revert(feePool.closeCurrentFeePeriod({ from: owner }));

		// But the feeAuthority still should be able to
		await feePool.closeCurrentFeePeriod({ from: feeAuthority });
	});

	it('should allow a user to claim their fees in sUSD', async function() {
		const length = (await feePool.FEE_PERIOD_LENGTH()).toNumber();

		// Issue 10,000 sUSD for two different accounts.
		await synthetix.methods['transfer(address,uint256)'](account1, toUnit('1000000'), {
			from: owner,
		});

		await synthetix.issueSynths(sUSD, toUnit('10000'), { from: owner });
		await synthetix.issueSynths(sUSD, toUnit('10000'), { from: account1 });

		// For each fee period (with one extra to test rollover), do two transfers, then close it off.
		let totalFees = web3.utils.toBN('0');

		for (let i = 0; i <= length; i++) {
			const transfer1 = toUnit(((i + 1) * 10).toString());
			const transfer2 = toUnit(((i + 1) * 15).toString());

			await sUSDContract.methods['transfer(address,uint256)'](account1, transfer1, { from: owner });
			await sUSDContract.methods['transfer(address,uint256)'](account1, transfer2, { from: owner });

			totalFees = totalFees.add(transfer1.sub(await feePool.amountReceivedFromTransfer(transfer1)));
			totalFees = totalFees.add(transfer2.sub(await feePool.amountReceivedFromTransfer(transfer2)));

			await closeFeePeriod();
		}

		// Assert that we have correct values in the fee pool
		const feesAvailable = await feePool.feesAvailable(owner, sUSD);
		assert.bnClose(feesAvailable[0], totalFees.div(web3.utils.toBN('2')), '8');

		const oldSynthBalance = await sUSDContract.balanceOf(owner);

		// Now we should be able to claim them.
		await feePool.claimFees(sUSD, { from: owner });

		// We should have our fees
		assert.bnEqual(await sUSDContract.balanceOf(owner), oldSynthBalance.add(feesAvailable[0]));
	});

	it('should allow a user to claim their fees if they minted debt during period', async function() {
		// Issue 10,000 sUSD for two different accounts.
		await synthetix.methods['transfer(address,uint256)'](account1, toUnit('1000000'), {
			from: owner,
		});

		await synthetix.issueSynths(sUSD, toUnit('10000'), { from: owner });

		// For first fee period, do two transfers, then close it off.
		let totalFees = web3.utils.toBN('0');

		const transfer1 = toUnit((10).toString());

		await sUSDContract.methods['transfer(address,uint256)'](account1, transfer1, { from: owner });

		totalFees = totalFees.add(transfer1.sub(await feePool.amountReceivedFromTransfer(transfer1)));

		await closeFeePeriod();

		// Assert that we have correct values in the fee pool
		// Owner should have all fees as only minted during period
		const feesAvailable = await feePool.feesAvailable(owner, sUSD);
		// assert.bnClose(feesAvailable[0], totalFees, '8');

		const oldSynthBalance = await sUSDContract.balanceOf(owner);

		// Now we should be able to claim them.
		await feePool.claimFees(sUSD, { from: owner });

		// We should have our fees
		// assert.bnEqual(await sUSDContract.balanceOf(owner), oldSynthBalance.add(feesAvailable[0]));

		// FeePeriod 2 - account 1 joins and mints 50% of the debt
		totalFees = web3.utils.toBN('0');
		await synthetix.issueSynths(sUSD, toUnit('10000'), { from: account1 });

		// Generate fees
		await sUSDContract.methods['transfer(address,uint256)'](account1, transfer1, { from: owner });
		totalFees = totalFees.add(transfer1.sub(await feePool.amountReceivedFromTransfer(transfer1)));

		await closeFeePeriod();
<<<<<<< HEAD
=======
		
		const issuanceDataOwner = await feePoolState.getAccountsDebtEntry(owner, 0);
		const issuanceDataAcc1 = await feePoolState.getAccountsDebtEntry(account1, 0);
		const lastFeeWithdrawalOwner = await feePool.lastFeeWithdrawal(owner);
		const lastFeeWithdrawalAcc1 = await feePool.lastFeeWithdrawal(account1);

		assert.bnEqual(issuanceDataOwner.debtPercentage, toPreciseUnit('1'));
		assert.bnEqual(issuanceDataOwner.debtEntryIndex, '0');
>>>>>>> d8f035bc

		const feesAvailableOwner = await feePool.feesAvailable(owner, sUSD);
		const feesAvailableAcc1 = await feePool.feesAvailable(account1, sUSD);
		
		await feePool.claimFees(sUSD, { from: account1 });

		// assert.bnClose(feesAvailableOwner[0], totalFees.div(web3.utils.toBN('2')), '8');
		assert.bnClose(feesAvailableAcc1[0], totalFees.div(web3.utils.toBN('2')), '8');
	});

	it('should allow a user to claim their fees in sAUD', async function() {
		const length = (await feePool.FEE_PERIOD_LENGTH()).toNumber();

		// Issue 10,000 sAUD for two different accounts.
		await synthetix.methods['transfer(address,uint256)'](account1, toUnit('1000000'), {
			from: owner,
		});

		await synthetix.issueSynths(sAUD, toUnit('10000'), { from: owner });
		await synthetix.issueSynths(sAUD, toUnit('10000'), { from: account1 });

		// For each fee period (with one extra to test rollover), do two transfers, then close it off.
		let totalFees = web3.utils.toBN('0');

		for (let i = 0; i <= length; i++) {
			const transfer1 = toUnit(((i + 1) * 10).toString());
			const transfer2 = toUnit(((i + 1) * 15).toString());

			await sAUDContract.methods['transfer(address,uint256)'](account1, transfer1, { from: owner });
			await sAUDContract.methods['transfer(address,uint256)'](account1, transfer2, { from: owner });

			totalFees = totalFees.add(transfer1.sub(await feePool.amountReceivedFromTransfer(transfer1)));
			totalFees = totalFees.add(transfer2.sub(await feePool.amountReceivedFromTransfer(transfer2)));

			await closeFeePeriod();
		}

		// issuanceData for Owner and Account1 should hold order of minting
		const issuanceDataOwner = await feePoolState.getAccountsDebtEntry(owner, 0);
		assert.bnEqual(issuanceDataOwner.debtPercentage, toPreciseUnit('1'));
		assert.bnEqual(issuanceDataOwner.debtEntryIndex, '0');

		const issuanceDataAccount1 = await feePoolState.getAccountsDebtEntry(account1, 0);
		assert.bnEqual(issuanceDataAccount1.debtPercentage, toPreciseUnit('0.5'));
		assert.bnEqual(issuanceDataAccount1.debtEntryIndex, '1');

		// Period One checks
		const ownerDebtRatioForPeriod = await feePool.effectiveDebtRatioForPeriod(owner, 1);
		const account1DebtRatioForPeriod = await feePool.effectiveDebtRatioForPeriod(account1, 1);

		assert.bnEqual(ownerDebtRatioForPeriod, toPreciseUnit('0.5'));
		assert.bnEqual(account1DebtRatioForPeriod, toPreciseUnit('0.5'));

		// Assert that we have correct values in the fee pool
		const feesAvailable = await feePool.feesAvailable(owner, sAUD);
		assert.bnClose(feesAvailable[0], totalFees.div(web3.utils.toBN('2')), '19');

		const oldSynthBalance = await sAUDContract.balanceOf(owner);

		// Now we should be able to claim them.
		await feePool.claimFees(sAUD, { from: owner });

		// We should have our fees
		assert.bnEqual(await sAUDContract.balanceOf(owner), oldSynthBalance.add(feesAvailable[0]));
	});

	it('should revert when a user tries to double claim their fees', async function() {
		// Issue 10,000 sUSD.
		await synthetix.issueSynths(sUSD, toUnit('10000'), { from: owner });

		// Users are only allowed to claim fees in periods they had an issued balance
		// for the entire period.
		await closeFeePeriod();

		// Do a single transfer of all our synths to generate a fee.
		await sUSDContract.methods['transfer(address,uint256)'](account1, toUnit('10000'), {
			from: owner,
		});

		// Assert that the correct fee is in the fee pool.
		const fee = await XDRContract.balanceOf(FEE_ADDRESS);
		const pendingFees = await feePoolWeb3.methods.feesByPeriod(owner).call();

		assert.bnEqual(pendingFees[0][0], fee);

		// Claiming should revert because the fee period is still open
		await assert.revert(feePool.claimFees(sUSD, { from: owner }));

		await closeFeePeriod();

		// Then claim them
		await feePool.claimFees(sUSD, { from: owner });

		// But claiming again should revert
		const feesAvailable = await feePool.feesAvailable(owner, sUSD);
		assert.bnEqual(feesAvailable[0], '0');

		await assert.revert(feePool.claimFees(sUSD, { from: owner }));
	});

	it('should revert when a user has no fees to claim but tries to claim them', async function() {
		await assert.revert(feePool.claimFees(sUSD, { from: owner }));
	});

	it('should track fee withdrawals correctly', async function() {
		const amount = toUnit('10000');

		// Issue sUSD for two different accounts.
		await synthetix.methods['transfer(address,uint256)'](account1, toUnit('1000000'), {
			from: owner,
		});

		await synthetix.issueSynths(sUSD, amount, { from: owner });
		await synthetix.issueSynths(sUSD, amount, { from: account1 });

		await closeFeePeriod();

		// Generate a fee.
		await sUSDContract.methods['transfer(address,uint256)'](account2, amount, { from: owner });

		await closeFeePeriod();

		// Then claim the owner's fees
		await feePool.claimFees(sUSD, { from: owner });

		// At this stage there should be a single pending period, one that's half claimed, and an empty one.
		const length = (await feePool.FEE_PERIOD_LENGTH()).toNumber();
		const feeInUSD = amount.sub(await feePool.amountReceivedFromTransfer(amount));
		const xdrFee = await synthetix.effectiveValue(sUSD, feeInUSD, XDR);

		// First period
		assert.deepEqual(await feePool.recentFeePeriods(0), {
			feePeriodId: 3,
			startingDebtIndex: 2,
			feesToDistribute: 0,
			feesClaimed: 0,
		});

		// Second period
		assert.deepEqual(await feePool.recentFeePeriods(1), {
			feePeriodId: 2,
			startingDebtIndex: 2,
			feesToDistribute: xdrFee,
			feesClaimed: xdrFee.div(web3.utils.toBN('2')),
		});

		// Third period
		assert.deepEqual(await feePool.recentFeePeriods(2), {
			feePeriodId: 1,
			startingDebtIndex: 0,
			feesToDistribute: 0,
			feesClaimed: 0,
		});

		// Everything else should be zero
		for (let i = 3; i < length; i++) {
			assert.deepEqual(await feePool.recentFeePeriods(i), {
				feePeriodId: 0,
				startingDebtIndex: 0,
				feesToDistribute: 0,
				feesClaimed: 0,
			});
		}

		// And once we roll the periods forward enough we should be able to see the correct
		// roll over happening.
		for (let i = 0; i < length * 2; i++) {
			await closeFeePeriod();
		}

		// All periods except last should now be 0
		for (let i = 0; i < length - 1; i++) {
			assert.deepEqual(await feePool.recentFeePeriods(i), {
				feesToDistribute: 0,
				feesClaimed: 0,
			});
		}

		// Last period should have rolled over fees to distribute
		assert.deepEqual(await feePool.recentFeePeriods(length - 1), {
			feesToDistribute: xdrFee.div(web3.utils.toBN('2')),
			feesClaimed: 0,
		});
	});

	it('should calculate transferFeeIncurred using the transferFeeRate', async function() {
		const amount = toUnit('1000');
		const originalFeeRate = await feePool.transferFeeRate();
		const originalFee = await feePool.transferFeeIncurred(amount);

		// Tripling the transfer fee rate should triple the fee.
		const factor = web3.utils.toBN('3');
		await feePool.setTransferFeeRate(originalFeeRate.mul(factor), { from: owner });

		assert.bnEqual(await feePool.transferFeeIncurred(amount), originalFee.mul(factor));
	});

	it('should calculate the transferredAmountToReceive using the transferFeeRate', async function() {
		const amount = toUnit('1000');
		const originalFeeRate = await feePool.transferFeeRate();
		const originalFee = (await feePool.transferredAmountToReceive(amount)).sub(amount);

		// Tripling the transfer fee rate should triple the fee.
		const factor = web3.utils.toBN('3');
		await feePool.setTransferFeeRate(originalFeeRate.mul(factor), { from: owner });

		assert.bnEqual(
			await feePool.transferredAmountToReceive(amount),
			amount.add(originalFee.mul(factor))
		);
	});

	it('should calculate the amountReceivedFromTransfer using the transferFeeRate', async function() {
		const amount = toUnit('1000');
		const originalFeeRate = await feePool.transferFeeRate();

		// Tripling the transfer fee rate should triple the fee.
		const factor = web3.utils.toBN('3');
		await feePool.setTransferFeeRate(originalFeeRate.mul(factor), { from: owner });

		const UNIT = toUnit('1');
		const expected = amount.mul(UNIT).div(originalFeeRate.mul(factor).add(UNIT));

		assert.bnEqual(await feePool.amountReceivedFromTransfer(amount), expected);
	});

	it('should calculate the exchangeFeeIncurred using the exchangeFeeRate', async function() {
		const amount = toUnit('1000');
		const originalFeeRate = await feePool.exchangeFeeRate();
		const originalFee = await feePool.exchangeFeeIncurred(amount);

		// Tripling the transfer fee rate should triple the fee.
		const factor = web3.utils.toBN('3');
		await feePool.setExchangeFeeRate(originalFeeRate.mul(factor), { from: owner });

		assert.bnEqual(await feePool.exchangeFeeIncurred(amount), originalFee.mul(factor));
	});

	it('should calculate exchangedAmountToReceive using the exchangeFeeRate', async function() {
		const amount = toUnit('1000');
		const originalFeeRate = await feePool.exchangeFeeRate();
		const originalFee = (await feePool.exchangedAmountToReceive(amount)).sub(amount);

		// Tripling the transfer fee rate should triple the fee.
		const factor = web3.utils.toBN('3');
		await feePool.setExchangeFeeRate(originalFeeRate.mul(factor), { from: owner });

		assert.bnEqual(
			await feePool.exchangedAmountToReceive(amount),
			amount.add(originalFee.mul(factor))
		);
	});

	it('should calculate the amountReceivedFromExchange using the exchangeFeeRate', async function() {
		const amount = toUnit('1000');
		const originalFeeRate = await feePool.exchangeFeeRate();

		// Tripling the transfer fee rate should almost triple the fee.
		const factor = web3.utils.toBN('3');
		await feePool.setExchangeFeeRate(originalFeeRate.mul(factor), { from: owner });

		const UNIT = toUnit('1');
		const expected = amount.mul(UNIT.sub(originalFeeRate.mul(factor)));

		assert.bnEqual(await feePool.amountReceivedFromExchange(amount), fromUnit(expected));
	});

	it('should correctly calculate the totalFeesAvailable for a single open period', async function() {
		const amount = toUnit('10000');
		const fee = amount.sub(await feePool.amountReceivedFromTransfer(amount));

		// Issue sUSD for two different accounts.
		await synthetix.methods['transfer(address,uint256)'](account1, toUnit('1000000'), {
			from: owner,
		});

		await synthetix.issueSynths(sUSD, amount, { from: owner });
		await synthetix.issueSynths(sUSD, amount.mul(web3.utils.toBN('2')), { from: account1 });

		// Generate a fee.
		await sUSDContract.methods['transfer(address,uint256)'](account2, amount, { from: owner });

		// Should be no fees available yet because the period is still pending.
		assert.bnEqual(await feePool.totalFeesAvailable(sUSD), 0);

		// So close out the period
		await closeFeePeriod();

		// Now we should have some fees.
		assert.bnEqual(await feePool.totalFeesAvailable(sUSD), fee);
	});

	it('should correctly calculate the totalFeesAvailable for multiple periods', async function() {
		const amount1 = toUnit('10000');
		const amount2 = amount1.mul(web3.utils.toBN('2'));
		const fee1 = amount1.sub(await feePool.amountReceivedFromTransfer(amount1));

		// Issue sUSD for two different accounts.
		await synthetix.methods['transfer(address,uint256)'](account1, toUnit('1000000'), {
			from: owner,
		});

		await synthetix.issueSynths(sUSD, amount1, { from: owner });
		await synthetix.issueSynths(sUSD, amount2, { from: account1 });

		// Generate a fee.
		await sUSDContract.methods['transfer(address,uint256)'](account2, amount1, { from: owner });

		// Should be no fees available yet because the period is still pending.
		assert.bnEqual(await feePool.totalFeesAvailable(sUSD), 0);

		// So close out the period
		await closeFeePeriod();

		// Now we should have some fees.
		assert.bnEqual(await feePool.totalFeesAvailable(sUSD), fee1);

		// Ok, and do it again but with account1's synths this time.
		const fee2 = amount2.sub(await feePool.amountReceivedFromTransfer(amount2));

		// Generate a fee.
		await sUSDContract.methods['transfer(address,uint256)'](account3, amount2, { from: account1 });

		// Should be only the previous fees available because the period is still pending.
		assert.bnEqual(await feePool.totalFeesAvailable(sUSD), fee1);

		// Close out the period
		await closeFeePeriod();

		// Now we should have both fees.
		assert.bnClose(await feePool.totalFeesAvailable(sUSD), fee1.add(fee2));
	});

	it('should correctly calculate the feesAvailable for a single user in an open period', async function() {
		const amount = toUnit('10000');
		const fee = amount.sub(await feePool.amountReceivedFromTransfer(amount));

		// Issue sUSD for two different accounts.
		await synthetix.methods['transfer(address,uint256)'](account1, toUnit('1000000'), {
			from: owner,
		});

		await synthetix.issueSynths(sUSD, amount, { from: owner });
		await synthetix.issueSynths(sUSD, amount.mul(web3.utils.toBN('2')), { from: account1 });

		// Close out the period to allow both users to be part of the whole fee period.
		await closeFeePeriod();

		// Generate a fee.
		await sUSDContract.methods['transfer(address,uint256)'](account2, amount, { from: owner });

		// Should be no fees available yet because the period is still pending.
		let feesAvailable;
		feesAvailable = await feePool.feesAvailable(owner, sUSD);
		assert.bnEqual(feesAvailable[0], 0);

		feesAvailable = await feePool.feesAvailable(account1, sUSD);
		assert.bnEqual(feesAvailable[0], 0);

		feesAvailable = await feePool.feesAvailable(account2, sUSD);
		assert.bnEqual(feesAvailable[0], 0);

		// Make the period no longer pending
		await closeFeePeriod();

		// Now we should have some fees.
		feesAvailable = await feePool.feesAvailable(owner, sUSD);
		assert.bnClose(feesAvailable[0], fee.div(web3.utils.toBN('3')));

		feesAvailable = await feePool.feesAvailable(account1, sUSD);
		assert.bnClose(feesAvailable[0], fee.div(web3.utils.toBN('3')).mul(web3.utils.toBN('2')), '11');

		// But account2 shouldn't be entitled to anything.
		feesAvailable = await feePool.feesAvailable(account2, sUSD);
		assert.bnEqual(feesAvailable[0], 0);
	});

	it('should correctly calculate the feesAvailable for a single user in multiple periods when fees are partially claimed', async function() {
		const oneThird = number => number.div(web3.utils.toBN('3'));
		const twoThirds = number => oneThird(number).mul(web3.utils.toBN('2'));

		const amount = toUnit('10000');
		const fee = amount.sub(await feePool.amountReceivedFromTransfer(amount));
		const FEE_PERIOD_LENGTH = await feePool.FEE_PERIOD_LENGTH();

		// Issue sUSD for two different accounts.
		await synthetix.methods['transfer(address,uint256)'](account1, toUnit('1000000'), {
			from: owner,
		});

		await synthetix.issueSynths(sUSD, amount, { from: owner });
		await synthetix.issueSynths(sUSD, amount.mul(web3.utils.toBN('2')), { from: account1 });

		// Close out the period to allow both users to be part of the whole fee period.
		await closeFeePeriod();

		// Generate a fee.
		await sUSDContract.methods['transfer(address,uint256)'](account2, amount, { from: owner });

		let feesAvailable;
		// Should be no fees available yet because the period is still pending.
		feesAvailable = await feePool.feesAvailable(owner, sUSD);
		assert.bnEqual(feesAvailable[0], 0);
		feesAvailable = await feePool.feesAvailable(account1, sUSD);
		assert.bnEqual(feesAvailable[0], 0);
		feesAvailable = await feePool.feesAvailable(account2, sUSD);
		assert.bnEqual(feesAvailable[0], 0);

		// Make the period no longer pending
		await closeFeePeriod();

		// Now we should have some fees.
		feesAvailable = await feePool.feesAvailable(owner, sUSD);
		assert.bnClose(feesAvailable[0], oneThird(fee));
		feesAvailable = await feePool.feesAvailable(account1, sUSD);
		assert.bnClose(feesAvailable[0], twoThirds(fee), '11');

		// The owner decides to claim their fees.
		await feePool.claimFees(sUSD, { from: owner });

		// account1 should still have the same amount of fees available.
		feesAvailable = await feePool.feesAvailable(account1, sUSD);
		assert.bnClose(feesAvailable[0], twoThirds(fee), '11');

		// If we close the next FEE_PERIOD_LENGTH fee periods off without claiming, their
		// fee amount that was unclaimed will roll forward, but will get proportionally
		// redistributed to everyone.
		for (let i = 0; i < FEE_PERIOD_LENGTH; i++) {
			await closeFeePeriod();
		}

		feesAvailable = await feePool.feesAvailable(account1, sUSD);
		assert.bnClose(feesAvailable[0], twoThirds(twoThirds(fee)));

		// But once they claim they should have zero.
		await feePool.claimFees(sUSD, { from: account1 });
		feesAvailable = await feePool.feesAvailable(account1, sUSD);
		assert.bnEqual(feesAvailable[0], 0);
	});

	it('should correctly calculate the penalties at specific issuance ratios', async function() {
		const step = toUnit('0.005');
		await synthetix.issueMaxSynths(sUSD, { from: owner });

		// Increase the price so we start well and truly within our 20% ratio.
		const newRate = (await exchangeRates.rateForCurrency(SNX)).add(step.mul(web3.utils.toBN('5')));
		const timestamp = await currentTime();
		await exchangeRates.updateRates([SNX], [newRate], timestamp, {
			from: oracle,
		});

		// Start from the current price of synthetix and slowly decrease the price until
		// we hit almost zero. Assert the correct penalty at each point.
		while ((await exchangeRates.rateForCurrency(SNX)).gt(step.mul(web3.utils.toBN('2')))) {
			const ratio = await synthetix.collateralisationRatio(owner);

			if (ratio.lte(toUnit('0.22'))) {
				// Should be 0% penalty
				assert.bnEqual(await feePool.currentPenalty(owner), 0);
			} else if (ratio.lte(toUnit('0.3'))) {
				// Should be 25% penalty
				assert.bnEqual(await feePool.currentPenalty(owner), toUnit('0.25'));
			} else if (ratio.lte(toUnit('0.4'))) {
				// Should be 50% penalty
				assert.bnEqual(await feePool.currentPenalty(owner), toUnit('0.5'));
			} else if (ratio.lte(toUnit('0.5'))) {
				// Should be 75% penalty
				assert.bnEqual(await feePool.currentPenalty(owner), toUnit('0.75'));
			} else if (ratio.lte(toUnit('1'))) {
				// Should be 90% penalty
				assert.bnEqual(await feePool.currentPenalty(owner), toUnit('0.9'));
			} else {
				// Should be 100% penalty
				assert.bnEqual(await feePool.currentPenalty(owner), toUnit('1'));
			}

			// Bump the rate down.
			const newRate = (await exchangeRates.rateForCurrency(SNX)).sub(step);
			const timestamp = await currentTime();
			await exchangeRates.updateRates([SNX], [newRate], timestamp, {
				from: oracle,
			});
		}
	});

	it('should apply a collateralisation ratio penalty when users claim fees between 22%-30%', async function() {
		const threeQuarters = amount => amount.div(web3.utils.toBN('4')).mul(web3.utils.toBN('3'));

		// Issue 10,000 sUSD for two different accounts.
		await synthetix.methods['transfer(address,uint256)'](account1, toUnit('1000000'), {
			from: owner,
		});

		await synthetix.issueMaxSynths(sUSD, { from: account1 });
		const amount = await sUSDContract.balanceOf(account1);
		await synthetix.issueSynths(sUSD, amount, { from: owner });
		await closeFeePeriod();

		// Do a transfer to generate fees
		await sUSDContract.methods['transfer(address,uint256)'](account2, amount, { from: account1 });
		const fee = amount.sub(await feePool.amountReceivedFromTransfer(amount));

		// We should have zero fees available because the period is still open.
		assert.bnEqual(await getFeesAvailable(account1, sUSD), 0);

		// Once the fee period is closed we should have half the fee available because we have
		// half the collateral backing up the system.
		await closeFeePeriod();
		assert.bnClose(await getFeesAvailable(account1, sUSD), fee.div(web3.utils.toBN('2')));

		// But if the price of SNX decreases a bit, we will fall into the 22-30% bracket and lose
		// 25% of those fees.
		const newRate = (await exchangeRates.rateForCurrency(SNX)).sub(toUnit('0.01'));

		const timestamp = await currentTime();
		await exchangeRates.updateRates([SNX], [newRate], timestamp, {
			from: oracle,
		});

		assert.bnClose(
			await getFeesAvailable(account1, sUSD),
			threeQuarters(fee.div(web3.utils.toBN('2')))
		);

		// And if we claim them
		await feePool.claimFees(sUSD, { from: account1 });

		// We should have our decreased fee amount
		assert.bnClose(
			await sUSDContract.balanceOf(account1),
			threeQuarters(fee.div(web3.utils.toBN('2')))
		);
	});

	it('should apply a collateralisation ratio penalty when users claim fees between 30%-40%', async function() {
		const half = amount => amount.div(web3.utils.toBN('2'));

		// Issue 10,000 sUSD for two different accounts.
		await synthetix.methods['transfer(address,uint256)'](account1, toUnit('1000000'), {
			from: owner,
		});

		await synthetix.issueMaxSynths(sUSD, { from: account1 });
		const amount = await sUSDContract.balanceOf(account1);
		await synthetix.issueSynths(sUSD, amount, { from: owner });
		await closeFeePeriod();

		// Do a transfer to generate fees
		await sUSDContract.methods['transfer(address,uint256)'](account2, amount, { from: account1 });
		const fee = amount.sub(await feePool.amountReceivedFromTransfer(amount));

		// We should have zero fees available because the period is still open.
		assert.bnEqual(await getFeesAvailable(account1, sUSD), 0);

		// Once the fee period is closed we should have half the fee available because we have
		// half the collateral backing up the system.
		await closeFeePeriod();
		assert.bnClose(await getFeesAvailable(account1, sUSD), half(fee));

		// But if the price of SNX decreases a bit, we will fall into the 30-40% bracket and lose
		// 50% of those fees.
		const newRate = (await exchangeRates.rateForCurrency(SNX)).sub(toUnit('0.045'));
		const timestamp = await currentTime();
		await exchangeRates.updateRates([SNX], [newRate], timestamp, {
			from: oracle,
		});

		assert.bnClose(await getFeesAvailable(account1, sUSD), half(half(fee)));

		// And if we claim them
		await feePool.claimFees(sUSD, { from: account1 });

		// We should have our decreased fee amount
		assert.bnClose(await sUSDContract.balanceOf(account1), half(half(fee)));
	});

	it('should apply a collateralisation ratio penalty when users claim fees >40%', async function() {
		const half = amount => amount.div(web3.utils.toBN('2'));
		const quarter = amount => amount.div(web3.utils.toBN('4'));

		// Issue 10,000 sUSD for two different accounts.
		await synthetix.methods['transfer(address,uint256)'](account1, toUnit('1000000'), {
			from: owner,
		});

		await synthetix.issueMaxSynths(sUSD, { from: account1 });
		const amount = await sUSDContract.balanceOf(account1);
		await synthetix.issueSynths(sUSD, amount, { from: owner });
		await closeFeePeriod();

		// Do a transfer to generate fees
		await sUSDContract.methods['transfer(address,uint256)'](account2, amount, { from: account1 });
		const fee = amount.sub(await feePool.amountReceivedFromTransfer(amount));

		// We should have zero fees available because the period is still open.
		assert.bnEqual(await getFeesAvailable(account1, sUSD), 0);

		// Once the fee period is closed we should have half the fee available because we have
		// half the collateral backing up the system.
		await closeFeePeriod();
		assert.bnClose(await getFeesAvailable(account1, sUSD), half(fee));

		// But if the price of SNX decreases a lot, we will fall into the 40%+ bracket and lose
		// 75% of those fees.
		const newRate = (await exchangeRates.rateForCurrency(SNX)).sub(toUnit('0.06'));
		const timestamp = await currentTime();
		await exchangeRates.updateRates([SNX], [newRate], timestamp, {
			from: oracle,
		});

		assert.bnClose(await getFeesAvailable(account1, sUSD), quarter(half(fee)));

		// And if we claim them
		await feePool.claimFees(sUSD, { from: account1 });

		// We should have our decreased fee amount
		assert.bnClose(await sUSDContract.balanceOf(account1), quarter(half(fee)));
	});

	describe('effectiveDebtRatioForPeriod', async function() {
		it('should revert if period is > than FEE_PERIOD_LENGTH', async function() {
			// returns length of periods
			const length = (await feePool.FEE_PERIOD_LENGTH()).toNumber();

			// adding an extra period should revert as not available (period rollsover at last one)
			await assert.revert(feePool.effectiveDebtRatioForPeriod(owner, length + 1));
		});

		it('should revert if checking current unclosed period ', async function() {
			await assert.revert(feePool.effectiveDebtRatioForPeriod(owner, 0));
		});
	});
});<|MERGE_RESOLUTION|>--- conflicted
+++ resolved
@@ -566,9 +566,7 @@
 		totalFees = totalFees.add(transfer1.sub(await feePool.amountReceivedFromTransfer(transfer1)));
 
 		await closeFeePeriod();
-<<<<<<< HEAD
-=======
-		
+
 		const issuanceDataOwner = await feePoolState.getAccountsDebtEntry(owner, 0);
 		const issuanceDataAcc1 = await feePoolState.getAccountsDebtEntry(account1, 0);
 		const lastFeeWithdrawalOwner = await feePool.lastFeeWithdrawal(owner);
@@ -576,11 +574,10 @@
 
 		assert.bnEqual(issuanceDataOwner.debtPercentage, toPreciseUnit('1'));
 		assert.bnEqual(issuanceDataOwner.debtEntryIndex, '0');
->>>>>>> d8f035bc
 
 		const feesAvailableOwner = await feePool.feesAvailable(owner, sUSD);
 		const feesAvailableAcc1 = await feePool.feesAvailable(account1, sUSD);
-		
+
 		await feePool.claimFees(sUSD, { from: account1 });
 
 		// assert.bnClose(feesAvailableOwner[0], totalFees.div(web3.utils.toBN('2')), '8');
