/**/__pycache__/*
test_settings.py
deploy_settings.py
*.pyc

# gitignore - Truffle proj
.idea/
bin/
node_modules
yarn-error.log

# mkdocs
site/

# Our environment settings
.env

# Build artifacts
build*/

# For eth-gas-reporter in tests
test-gas-used.log

# vscode
.vscode/

.DS_Store
coverage.json
coverage
browser.js
.coverage_*

# CircleCI local artifacts
process.yml

# Temp files
.tmp/

# CSV files
*.csv

.db

optimism
<<<<<<< HEAD
.openzeppelin/
=======

# python venv
.venv/

# sarif files
slither.sarif
>>>>>>> 095d193a
<|MERGE_RESOLUTION|>--- conflicted
+++ resolved
@@ -42,13 +42,10 @@
 .db
 
 optimism
-<<<<<<< HEAD
 .openzeppelin/
-=======
 
 # python venv
 .venv/
 
 # sarif files
-slither.sarif
->>>>>>> 095d193a
+slither.sarif