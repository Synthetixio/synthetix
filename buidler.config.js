'use strict';

const path = require('path');
const { gray, yellow } = require('chalk');

const { usePlugin, task, extendEnvironment } = require('@nomiclabs/buidler/config');

const { SOLC_OUTPUT_FILENAME } = require('@nomiclabs/buidler/internal/constants');

require('@eth-optimism/ovm-toolchain/build/src/buidler-plugins/buidler-ovm-compiler'); // enable custom solc compiler
require('@eth-optimism/ovm-toolchain/build/src/buidler-plugins/buidler-ovm-node'); // add ability to start an OVM node

usePlugin('@nomiclabs/buidler-truffle5'); // uses and exposes web3 via buidler-web3 plugin
usePlugin('solidity-coverage');
usePlugin('buidler-ast-doc'); // compile ASTs for use with synthetix-docs
usePlugin('buidler-gas-reporter');

const { logContractSizes } = require('./publish/src/contract-size');
const {
	constants: { inflationStartTimestampInSecs, AST_FILENAME, AST_FOLDER, BUILD_FOLDER },
} = require('.');

const {
	DEFAULTS: { optimizerRuns },
} = require('./publish/src/commands/build');

const log = (...text) => console.log(gray(...['└─> [DEBUG]'].concat(text)));

const GAS_PRICE = 20e9; // 20 GWEI
const CACHE_FOLDER = 'cache';

const baseNetworkConfig = {
	blockGasLimit: 0x1fffffffffffff,
	initialDate: new Date(inflationStartTimestampInSecs * 1000).toISOString(),
	gasPrice: GAS_PRICE,
	// default to allow unlimited sized so that if we run buidler EVM in isolation (via npx buidler node)
	// it will use this setting and allow any type of compiled contracts
	allowUnlimitedContractSize: true,
};

extendEnvironment(bre => {
	bre.log = log;

	// NOTE: mutating bre.artifacts seems to cause issues with solidity-coverage, so adding
	// "linkWithLegacySupport" to bre is a workaround

	// base definition of legacy link support (no legacy support by default)
	bre.linkWithLegacySupport = async (artifact, linkTo) => {
		if (!bre.legacy) {
			return artifact.link(await bre.artifacts.require(linkTo).new());
		}

		const originalContractName = artifact.contractName;
		if (artifact.legacy) {
			// This little hack is necessary as artifact.link will use the contractName to
			// lookup the contract's bytecode and we need it
			artifact.contractName += '_Legacy';
		}
		await artifact.link(
			// link SafeDecimalMath - which will use legacy by default in legacy mode
			// UNLESS this artifact is not a legacy one
			await bre.artifacts.require(linkTo, { ignoreLegacy: !artifact.legacy }).new()
		);
		artifact.contractName = originalContractName;
	};

	// extend how contract testing works
	const oldContractFnc = bre.contract;

	bre.contract = (contractStr, cb) => {
		const [contract] = contractStr.split(/\s/); // take the first word as the contract name (ignoring "@xyz" grep tag suffixes)
		oldContractFnc(contract, accounts => {
			const oldRequire = bre.artifacts.require.bind(bre.artifacts);

			// Prevent the contract undergoing testing from using the legacy source file
			// (cause the tests are designed for the newer source, not the legacy)
			before(() => {
				if (bre.legacy) {
					bre.artifacts.require = (name, opts = {}) => {
						if (name === contract || opts.ignoreLegacy) {
							return oldRequire(name);
						}
						try {
							const artifact = oldRequire(name + '_Legacy');
							artifact.legacy = true;
							if (process.env.DEBUG) {
								log('Using legacy source for', name);
							}
							return artifact;
						} catch (err) {
							return oldRequire(name);
						}
					};
				}
			});

			after(() => {
				bre.artifacts.require = oldRequire;
			});

			describe(
				bre.legacy
					? 'when integrating with legacy contracts'
					: 'when integrating with modern contracts',
				() => cb(accounts)
			);
		});
	};
});

// Support for running the tests in "legacy" mode. This enabled the "legacy" flag in the buidler
// runtime environment (BRE) and tests can then load up _Legacy sources instead where required.
// Note: this assumes `npm run compile:legacy` has already been run (we can't run it from in here)
task('test:legacy', 'run the tests with legacy components')
	.addOptionalVariadicPositionalParam('testFiles', 'An optional list of files to test', [])
	.setAction(async (taskArguments, bre) => {
		bre.legacy = true;
		if (process.env.DEBUG) {
			console.log(yellow('Legacy mode enabled.'));
		}

		await bre.run('test', taskArguments);
	});

task('test:prod', 'run poduction tests against a running fork')
	.addFlag('optimizer', 'Compile with the optimizer')
	.addFlag('gas', 'Compile gas usage')
	.addOptionalParam('gasOutputFile', 'Gas reporter output file')
	.addOptionalVariadicPositionalParam('testFiles', 'An optional list of files to test', [])
	.setAction(async (taskArguments, bre) => {
		if (bre.network.name !== 'localhost') {
			throw new Error('Prod testing needs to be run with --network localhost');
		}

		bre.config.paths.tests = './test/prod/';
		bre.config.mocha.timeout = 120e3;

		await bre.run('test', taskArguments);
	});

const optimizeIfRequired = ({ bre, taskArguments: { optimizer } }) => {
	if (optimizer || bre.optimizer) {
		// only show message once if re-run
		if (bre.optimizer === undefined) {
			console.log(gray('Adding optimizer, runs', yellow(optimizerRuns)));
		}
		// Use optimizer (slower) but simulates real contract size limits and gas usage
		// Note: does not consider actual deployed optimization runs from
		// publish/src/contract-overrides.js
		bre.config.solc.optimizer = { enabled: true, runs: optimizerRuns };
		bre.config.networks.buidlerevm.allowUnlimitedContractSize = false;
	} else {
		if (bre.optimizer === undefined) {
			console.log(gray('Optimizer disabled. Unlimited contract sizes allowed.'));
		}
		bre.config.solc.optimizer = { enabled: false };
		bre.config.networks.buidlerevm.allowUnlimitedContractSize = true;
	}

	// flag here so that if invoked via "buidler test" the argument will persist to the compile stage
	bre.optimizer = !!optimizer;
};

task('compile')
	.addFlag('showsize', 'Show size of compiled contracts')
	.addFlag('optimizer', 'Compile with the optimizer')
	.addFlag('ovm', 'Compile with the OVM Solidity compiler')
	.addFlag('native', 'Compile with the native solc compiler')
	.setAction(async (taskArguments, bre, runSuper) => {
		if (taskArguments.ovm) {
			console.log(gray('Compiling with OVM Solidity compiler...'));
			bre.config.solc = {
				path: path.resolve(__dirname, 'node_modules', '@eth-optimism', 'solc'),
			};
		}

		if (taskArguments.native) {
			bre.config.solc.native = true;
		}

		optimizeIfRequired({ bre, taskArguments });

		await runSuper(taskArguments);

		if (taskArguments.showsize) {
			const compiled = require(path.resolve(
				__dirname,
				BUILD_FOLDER,
				CACHE_FOLDER,
				SOLC_OUTPUT_FILENAME
			));

			const contracts = Object.entries(compiled.contracts).filter(([contractPath]) =>
				/^contracts\/[\w]+.sol/.test(contractPath)
			);

			const contractToObjectMap = contracts.reduce(
				(memo, [, entries]) =>
					Object.assign(
						{},
						memo,
						Object.entries(entries).reduce((_memo, [name, entry]) => {
							_memo[name] = entry.evm.deployedBytecode.object;
							return _memo;
						}, {})
					),
				{}
			);

			logContractSizes({ contractToObjectMap });
		}
	});

task('test')
	.addFlag('optimizer', 'Compile with the optimizer')
	.addFlag('gas', 'Compile gas usage')
<<<<<<< HEAD
	.addFlag('ovm', 'Run tests on the OVM using a custom OVM provider')
	.addFlag('native', 'Compile with the native solc compiler')
=======
	.addOptionalParam('gasOutputFile', 'Gas reporter output file')
>>>>>>> 18be43bc
	.addOptionalParam('grep', 'Filter tests to only those with given logic')
	.setAction(async (taskArguments, bre, runSuper) => {
		const { gas, grep, ovm, native } = taskArguments;

<<<<<<< HEAD
		if (ovm) {
			bre.ovm = true;

			console.log(gray('Compiling and running tests in the OVM...'));
			bre.config.solc = {
				path: path.resolve(__dirname, 'node_modules', '@eth-optimism', 'solc'),
			};
			await bre.config.startOvmNode();
			if (!grep) {
				console.log(gray(`Ignoring test specs containing`, yellow('@ovm-skip')));
				bre.config.mocha.grep = '@ovm-skip';
				bre.config.mocha.invert = true;
			}
			bre.config.mocha.timeout = 10000000;
		}

		if (native) {
			bre.config.solc.native = true;
		}

		optimizeIfRequired({ bre, taskArguments });
=======
		const { gas, gasOutputFile, grep } = taskArguments;
>>>>>>> 18be43bc

		if (grep) {
			console.log(gray('Filtering tests to those containing'), yellow(grep));
			bre.config.mocha.grep = grep;
		}

		if (gas) {
			console.log(gray(`Enabling ${yellow('gas')} reports, tests will run slower`));
			bre.config.gasReporter.enabled = true;
			if (!grep) {
				console.log(gray(`Ignoring test specs containing`, yellow('@gas-skip')));
				bre.config.mocha.grep = '@gas-skip';
				bre.config.mocha.invert = true;
			}
		}

		if (gasOutputFile) {
			bre.config.gasReporter.outputFile = gasOutputFile;
		}

		await runSuper(taskArguments);
	});

const localNetwork = Object.assign(
	{
		url: 'http://localhost:8545',
		allowUnlimitedContractSize: true,
	},
	baseNetworkConfig
);

module.exports = {
	GAS_PRICE,
	solc: {
		version: '0.5.16',
	},
	paths: {
		sources: './contracts',
		tests: './test/contracts',
		artifacts: path.join(BUILD_FOLDER, 'artifacts'),
		cache: path.join(BUILD_FOLDER, CACHE_FOLDER),
	},
	astdocs: {
		path: path.join(BUILD_FOLDER, AST_FOLDER),
		file: AST_FILENAME,
		ignores: 'test-helpers',
	},
	networks: {
		buidlerevm: baseNetworkConfig,
		coverage: localNetwork,
		localhost: localNetwork,
	},
	gasReporter: {
		enabled: false,
		showTimeSpent: true,
		currency: 'USD',
		outputFile: 'test-gas-used.log',
	},
};<|MERGE_RESOLUTION|>--- conflicted
+++ resolved
@@ -214,17 +214,13 @@
 task('test')
 	.addFlag('optimizer', 'Compile with the optimizer')
 	.addFlag('gas', 'Compile gas usage')
-<<<<<<< HEAD
 	.addFlag('ovm', 'Run tests on the OVM using a custom OVM provider')
 	.addFlag('native', 'Compile with the native solc compiler')
-=======
 	.addOptionalParam('gasOutputFile', 'Gas reporter output file')
->>>>>>> 18be43bc
 	.addOptionalParam('grep', 'Filter tests to only those with given logic')
 	.setAction(async (taskArguments, bre, runSuper) => {
-		const { gas, grep, ovm, native } = taskArguments;
-
-<<<<<<< HEAD
+		const { gas, grep, ovm, native, gasOutputFile } = taskArguments;
+
 		if (ovm) {
 			bre.ovm = true;
 
@@ -246,9 +242,6 @@
 		}
 
 		optimizeIfRequired({ bre, taskArguments });
-=======
-		const { gas, gasOutputFile, grep } = taskArguments;
->>>>>>> 18be43bc
 
 		if (grep) {
 			console.log(gray('Filtering tests to those containing'), yellow(grep));
