{
	"name": "synthetix",
	"version": "2.32.3",
	"license": "MIT",
	"author": "Synthetix",
	"description": "The smart contracts which make up the Synthetix system. (synthetix.io)",
	"scripts": {
		"clean-install": "rm -rf build && rm ./package-lock.json && rm -rf node_modules/* && npm install",
		"compile:legacy": "buidler compile --config legacy/buidler.legacy.js",
		"compile": "npm run compile:legacy && buidler compile",
		"coverage": "NODE_OPTIONS=\"--max-old-space-size=4096\" buidler coverage --network coverage",
		"generate-asts": "buidler compile",
		"format": "prettier --write \"contracts/**/*.sol\" \"**/*.js\" \"**/*.md\" \"**/*.yml\"",
		"lint": "solhint \"contracts/*.sol\" && solhint \"contracts/test-helpers/*.sol\" && solhint --config contracts/interfaces/.solhint.json \"contracts/interfaces/*.sol\" && eslint \"**/*.js\"",
		"lint:fix": "eslint --fix \"**/*.js\"",
		"build:ci": "node .circleci/pack.js",
		"slither": "pip3 install --user slither-analyzer && slither .",
		"pack": "webpack --mode production",
		"prepublishOnly": "npm run generate-asts && npm run pack",
		"fork": "node publish fork --reset --network mainnet",
		"test": "buidler test",
		"test:gas": "buidler test --gas --optimizer || cat test-gas-used.log",
		"test:legacy": "npm run compile:legacy && buidler test:legacy",
		"test:ovm": "buidler test --ovm --optimizer",
		"test:prod": "buidler test:prod --network localhost --optimizer",
		"test:prod:gas": "buidler test:prod --gas --network localhost --optimizer --gas-output-file test-gas-used-prod.log",
		"test:deployments": "mocha test/deployments -- --timeout 15000",
		"test:etherscan": "node test/etherscan",
		"test:publish": "concurrently --kill-others --success first \"npx buidler node > /dev/null\" \"wait-port 8545 && mocha test/publish --timeout 90000\"",
		"test:multi-same-chain": "concurrently --kill-others --success first \"npx buidler node > /dev/null\" \"wait-port 8545 && mocha test/multi-same-chain --timeout 900000\""
	},
	"husky": {
		"hooks": {
<<<<<<< HEAD
			"pre-commit": "npm run lint && pretty-quick --staged --ignore-path .pretty-quick-ignore"
=======
			"pre-commit": "./hooks/circleci && pretty-quick --staged && ./hooks/lint"
>>>>>>> 94f7e6d0
		}
	},
	"repository": {
		"type": "git",
		"url": "git+https://github.com/Synthetixio/synthetix.git"
	},
	"keywords": [
		"Synthetix",
		"SNX",
		"sUSD",
		"Solidity",
		"Ethereum",
		"DeFi"
	],
	"engines": {
		"node": ">=8.10.0"
	},
	"files": [
		"index.js",
		"bin.js",
		"build/ast",
		"contracts/**/*.sol",
		"publish/assets.json",
		"publish/ovm-ignore.json",
		"publish/deployed/kovan/*",
		"publish/deployed/rinkeby/*",
		"publish/deployed/ropsten/*",
		"publish/deployed/mainnet/*",
		"publish/deployed/goerli/*",
		"publish/deployed/goerli-ovm/*"
	],
	"bin": {
		"snx": "bin.js"
	},
	"main": "index.js",
	"browser": "browser.js",
	"bugs": {
		"url": "https://github.com/Synthetixio/synthetix/issues"
	},
	"homepage": "https://synthetix.io",
	"directories": {
		"test": "test"
	},
	"devDependencies": {
		"@codechecks/client": "0.1.10",
		"@eth-optimism/ovm-toolchain": "0.0.1-alpha.12",
		"@eth-optimism/smock": "0.1.0",
		"@eth-optimism/solc": "0.5.16-alpha.6",
		"@nomiclabs/buidler": "1.4.8",
		"@nomiclabs/buidler-truffle5": "1.3.5-rc.0",
		"@nomiclabs/buidler-web3": "1.3.4",
		"@pinata/sdk": "1.1.11",
		"@uniswap/token-lists": "^1.0.0-beta.11",
		"ajv": "^6.12.4",
		"axios": "0.19.2",
		"bn.js": "4.11.8",
		"buidler-ast-doc": "0.0.14-rc",
		"buidler-gas-reporter": "^0.1.4",
		"chai": "4.2.0",
		"chalk": "^2.4.2",
		"concurrently": "5.2.0",
		"dotenv": "^6.1.0",
		"eslint": "7.6.0",
		"eslint-config-prettier": "^3.6.0",
		"eslint-config-standard": "^12.0.0",
		"eslint-plugin-havven": "^1.0.0",
		"eslint-plugin-import": "2.22.0",
		"eslint-plugin-node": "11.1.0",
		"eslint-plugin-prettier": "^2.6.2",
		"eslint-plugin-promise": "^4.0.1",
		"eslint-plugin-standard": "^4.0.0",
		"ethers": "5.0.19",
		"execa": "^4.1.0",
		"fs-extra": "9.0.1",
		"ganache-core": "2.13.1",
		"husky": "^4.3.0",
		"lodash.clonedeep": "^4.5.0",
		"mocha": "8.1.3",
		"mustache": "^4.0.1",
		"prettier": "^1.14.2",
		"prettier-plugin-solidity": "1.0.0-alpha.51",
		"pretty-quick": "3.1.0",
		"semver": "7.3.2",
		"solc": "0.5.16",
		"solhint": "^2.3.0",
		"solidifier": "github:synthetixio/solidifier#2.2.0",
		"solidity-coverage": "^0.7.11",
		"table": "^5.0.2",
		"wait-port": "^0.2.2",
		"web3": "1.3.0",
		"webpack": "4.44.0",
		"webpack-cli": "3.3.12",
		"yaml-validator": "^3.0.0"
	},
	"dependencies": {
		"@chainlink/contracts-0.0.10": "npm:@chainlink/contracts@0.0.10",
		"@eth-optimism/contracts": "0.0.2-alpha.7",
		"abi-decoder": "2.3.0",
		"commander": "5.1.0",
		"openzeppelin-solidity-2.3.0": "npm:openzeppelin-solidity@2.3.0",
		"pretty-error": "^2.1.1",
		"solidity-parser-antlr": "^0.4.11",
		"web3-utils": "1.2.2"
	}
}<|MERGE_RESOLUTION|>--- conflicted
+++ resolved
@@ -31,11 +31,7 @@
 	},
 	"husky": {
 		"hooks": {
-<<<<<<< HEAD
-			"pre-commit": "npm run lint && pretty-quick --staged --ignore-path .pretty-quick-ignore"
-=======
-			"pre-commit": "./hooks/circleci && pretty-quick --staged && ./hooks/lint"
->>>>>>> 94f7e6d0
+			"pre-commit": "pretty-quick --staged && ./hooks/lint"
 		}
 	},
 	"repository": {
