--- conflicted
+++ resolved
@@ -19,10 +19,6 @@
 		"fork:mainnet": "node --max-old-space-size=4096 ./node_modules/.bin/hardhat node --target-network mainnet",
 		"test": "hardhat test",
 		"describe": "hardhat describe",
-<<<<<<< HEAD
-		"test:gas": "hardhat test --gas --optimizer || cat test-gas-used.log",
-=======
->>>>>>> b797af67
 		"test:deployments": "mocha test/deployments -- --timeout 60000",
 		"test:etherscan": "node test/etherscan",
 		"test:publish": "concurrently --kill-others --success first \"npx hardhat node > /dev/null\" \"wait-port 8545 && mocha test/publish --bail --timeout 240000\""
@@ -78,17 +74,10 @@
 		"@chainlink/contracts-0.0.10": "npm:@chainlink/contracts@0.0.10",
 		"@codechecks/client": "0.1.10",
 		"@eth-optimism/contracts": "0.3.4",
-<<<<<<< HEAD
-		"@eth-optimism/hardhat-ovm": "0.2.2",
-		"@eth-optimism/smock": "1.1.4",
-		"@eth-optimism/solc": "0.5.16-alpha.7",
-		"@eth-optimism/watcher": "0.0.1-alpha.9",
-=======
 		"@eth-optimism/core-utils": "~0.4.5",
 		"@eth-optimism/hardhat-ovm": "0.2.2",
 		"@eth-optimism/smock": "1.1.4",
 		"@eth-optimism/solc": "0.5.16-alpha.7",
->>>>>>> b797af67
 		"@nomiclabs/hardhat-ethers": "^2.0.2",
 		"@nomiclabs/hardhat-truffle5": "2.0.0",
 		"@nomiclabs/hardhat-web3": "2.0.0",
@@ -114,11 +103,7 @@
 		"ethers": "5.1.4",
 		"execa": "^4.1.0",
 		"fs-extra": "9.0.1",
-<<<<<<< HEAD
-		"hardhat": "~2.2.1",
-=======
 		"hardhat": "~2.3.0",
->>>>>>> b797af67
 		"hardhat-gas-reporter": "~1.0.4",
 		"husky": "^4.3.0",
 		"is-ci": "^2.0.0",
