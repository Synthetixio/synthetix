{
	"name": "synthetix",
<<<<<<< HEAD
	"version": "2.80.2-alpha",
=======
	"version": "2.80.3",
>>>>>>> 38e88383
	"license": "MIT",
	"author": "Synthetix",
	"description": "The smart contracts which make up the Synthetix system. (synthetix.io)",
	"scripts": {
		"setup": "npm install && allow-scripts",
		"clean-install": "rm -rf build && rm ./package-lock.json && rm -rf node_modules/* && npm install",
		"compile": "hardhat compile",
		"coverage": "node --max-old-space-size=8192 ./node_modules/.bin/hardhat coverage",
		"format": "prettier --write \"contracts/**/*.sol\" \"**/*.js\" \"**/*.md\" \"**/*.yml\" \"**/*.json\"",
		"lint": "solhint \"contracts/*.sol\" && solhint \"contracts/test-helpers/*.sol\" && solhint --config contracts/interfaces/.solhint.json \"contracts/interfaces/*.sol\" && prettier -c 'contracts/**/*.sol' && eslint \"**/*.js\"",
		"lint:fix": "prettier --write 'contracts/**/*.sol' && eslint --fix \"**/*.js\"",
		"build:ci": "node .circleci/pack.js",
		"slither": "python3 -m venv .venv && .venv/bin/python -m pip install slither-analyzer && .venv/bin/python -m slither .",
		"pack": "webpack --mode production",
		"fork": "node --max-old-space-size=8192 ./node_modules/.bin/hardhat node",
		"fork:mainnet": "node --max-old-space-size=8192 ./node_modules/.bin/hardhat node --target-network mainnet --port 9545",
		"fork:ovm": "node --max-old-space-size=8192 ./node_modules/.bin/hardhat node --target-network mainnet --use-ovm",
		"test": "node --max-old-space-size=8192 ./node_modules/.bin/hardhat test",
		"describe": "hardhat describe",
		"test:deployments": "mocha test/deployments -- --timeout 100000",
		"test:etherscan": "node test/etherscan",
		"test:publish": "concurrently --kill-others --success first \"anvil > /dev/null\" \"wait-port 127.0.0.1:8545 && mocha test/publish --bail --timeout 240000\"",
		"test:integration:l1": "hardhat test:integration:l1 --compile --deploy",
		"test:integration:l2": "hardhat test:integration:l2 --compile --deploy"
	},
	"husky": {
		"hooks": {
			"pre-commit": "pretty-quick --staged && ./hooks/lint"
		}
	},
	"repository": {
		"type": "git",
		"url": "https://github.com/Synthetixio/synthetix.git"
	},
	"keywords": [
		"Synthetix",
		"SNX",
		"sUSD",
		"Solidity",
		"Ethereum",
		"DeFi"
	],
	"engines": {
		"node": ">=8.10.0"
	},
	"files": [
		"index.js",
		"bin.js",
		"build/ast",
		"contracts/**/*.sol",
		"publish/*.json",
		"publish/deployed/mainnet/*",
		"publish/deployed/mainnet-ovm/*",
		"publish/deployed/goerli/*",
		"publish/deployed/goerli-ovm/*",
		"publish/deployed/local-ovm/*"
	],
	"bin": {
		"snx": "bin.js"
	},
	"main": "index.js",
	"browser": "browser.js",
	"bugs": {
		"url": "https://github.com/Synthetixio/synthetix/issues"
	},
	"homepage": "https://synthetix.io",
	"directories": {
		"test": "test"
	},
	"devDependencies": {
		"@chainlink/contracts-0.0.10": "npm:@chainlink/contracts@0.0.10",
		"@codechecks/client": "^0.1.11",
		"@eth-optimism/contracts": "^0.3.4",
		"@eth-optimism/core-utils": "^0.4.5",
		"@eth-optimism/smock": "^1.1.10",
		"@gnosis.pm/safe-core-sdk": "^1.3.0",
		"@gnosis.pm/safe-service-client": "^1.1.0",
		"@nomiclabs/ethereumjs-vm": "^4.2.2",
		"@nomiclabs/hardhat-ethers": "^2.0.2",
		"@nomiclabs/hardhat-truffle5": "^2.0.0",
		"@nomiclabs/hardhat-web3": "^2.0.0",
		"@pinata/sdk": "^1.1.11",
		"@uniswap/token-lists": "^1.0.0-beta.11",
		"ajv": "^6.12.4",
		"async": "^3.2.3",
		"axios": "^0.21.2",
		"bn.js": "^4.11.8",
		"chai": "^4.2.0",
		"chalk": "^2.4.2",
		"concurrently": "^5.2.0",
		"dotenv": "^6.1.0",
		"eslint": "^7.6.0",
		"eslint-config-prettier": "^3.6.0",
		"eslint-config-standard": "^12.0.0",
		"eslint-plugin-havven": "^1.0.0",
		"eslint-plugin-import": "^2.22.0",
		"eslint-plugin-no-only-tests": "^2.4.0",
		"eslint-plugin-node": "^11.1.0",
		"eslint-plugin-prettier": "^2.6.2",
		"eslint-plugin-promise": "^4.0.1",
		"eslint-plugin-standard": "^4.0.0",
		"ethers": "^5.4.6",
		"execa": "^4.1.0",
		"fs-extra": "^9.0.1",
		"hardhat": "^2.8.2",
		"hardhat-cannon": "^1.1.16",
		"hardhat-gas-reporter": "^1.0.4",
		"hardhat-interact": "^0.2.3",
		"husky": "^4.3.0",
		"is-ci": "^2.0.0",
		"lodash.clonedeep": "^4.5.0",
		"lodash.uniq": "^4.5.0",
		"mocha": "^8.1.3",
		"mocha-junit-reporter": "^2.0.2",
		"mustache": "^4.0.1",
		"openzeppelin-solidity-2.3.0": "npm:openzeppelin-solidity@2.3.0",
		"p-limit": "^1.3.0",
		"prettier": "^1.19.1",
		"prettier-plugin-solidity": "^1.0.0-beta.6",
		"pretty-quick": "^2.0.2",
		"rlp": "^2.2.6",
		"semver": "^7.3.2",
		"solc": "^0.5.16",
		"solhint": "^3.3.4",
		"solidifier": "^2.2.3",
		"solidity-coverage": "^0.7.17",
		"table": "^5.0.2",
		"wait-port": "^0.2.2",
		"web3": "^1.7.0",
		"webpack": "^4.44.0",
		"webpack-cli": "^3.3.12"
	},
	"dependencies": {
		"@nomiclabs/hardhat-etherscan": "^3.1.0",
		"abi-decoder": "^2.3.0",
		"commander": "^8.1.0",
		"inquirer": "^6.5.2",
		"inquirer-list-search-prompt": "^1.0.2",
		"js-levenshtein": "^1.1.6",
		"pretty-error": "^2.1.1",
		"solidity-parser-antlr": "^0.4.11",
		"web3-utils": "^1.2.2"
	},
	"overrides": {
		"loader-utils": "1.4.1"
	},
	"lavamoat": {
		"allowScripts": {
			"uglifyjs-webpack-plugin": false,
			"fsevents": false,
			"keccak": false,
			"secp256k1": false,
			"web3": false,
			"web3-bzz": false,
			"bufferutil": false,
			"utf-8-validate": false,
			"web3-shh": false,
			"highlight.js": false,
			"core-js-pure": false,
			"husky": false,
			"@lavamoat/preinstall-always-fail": false
		}
	}
}<|MERGE_RESOLUTION|>--- conflicted
+++ resolved
@@ -1,10 +1,6 @@
 {
 	"name": "synthetix",
-<<<<<<< HEAD
-	"version": "2.80.2-alpha",
-=======
 	"version": "2.80.3",
->>>>>>> 38e88383
 	"license": "MIT",
 	"author": "Synthetix",
 	"description": "The smart contracts which make up the Synthetix system. (synthetix.io)",
