--- conflicted
+++ resolved
@@ -70,13 +70,10 @@
 		"prettier": "^1.14.2",
 		"rimraf": "^2.6.2",
 		"seedrandom": "^2.4.4",
+		"solhint": "^2.3.0",
 		"solidifier": "^2.0.0",
-<<<<<<< HEAD
 		"solidity-coverage": "0.6.7",
 		"solium": "1.1.8",
-=======
-		"solidity-coverage": "^0.5.11",
->>>>>>> e7b4fba9
 		"table": "^5.0.2",
 		"truffle": "5.0.41",
 		"typedarray-to-buffer": "^3.1.5",
@@ -88,7 +85,6 @@
 		"commander": "^2.19.0",
 		"openzeppelin-solidity": "2.0.0",
 		"pretty-error": "^2.1.1",
-		"solc": "0.4.25",
-		"solhint": "^2.3.0"
+		"solc": "0.4.25"
 	}
 }