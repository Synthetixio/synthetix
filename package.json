--- conflicted
+++ resolved
@@ -65,13 +65,9 @@
 		"@nomiclabs/buidler": "1.3.7",
 		"@nomiclabs/buidler-truffle5": "1.3.4",
 		"@nomiclabs/buidler-web3": "1.3.4",
-<<<<<<< HEAD
 		"@pinata/sdk": "1.1.11",
 		"@uniswap/token-lists": "^1.0.0-beta.11",
-		"abi-decoder": "2.3.0",
 		"ajv": "^6.12.4",
-=======
->>>>>>> 1c3db190
 		"axios": "0.19.2",
 		"bn.js": "4.11.8",
 		"buidler-ast-doc": "0.0.14-rc",
