{
	"name": "synthetix",
	"version": "2.30.3-ovm",
	"license": "MIT",
	"author": "Synthetix",
	"description": "The smart contracts which make up the Synthetix system. (synthetix.io)",
	"scripts": {
		"clean-install": "rm -rf build && rm ./package-lock.json && rm -rf node_modules/* && npm install",
		"compile:legacy": "buidler compile --config legacy/buidler.legacy.js",
		"compile": "npm run compile:legacy && buidler compile",
		"coverage": "NODE_OPTIONS=\"--max-old-space-size=4096\" buidler coverage --network coverage",
		"generate-asts": "buidler compile",
		"format": "prettier --write \"contracts/**/*.sol\" \"**/*.js\" \"**/*.md\" \"**/*.yml\"",
		"lint": "solhint \"contracts/*.sol\" && solhint \"contracts/test-helpers/*.sol\" && solhint --config contracts/interfaces/.solhint.json \"contracts/interfaces/*.sol\" && eslint \"**/*.js\"",
		"lint:fix": "eslint --fix \"**/*.js\"",
		"ci:build": "circleci config pack .circleci/src > .circleci/config.yml && circleci config validate",
		"slither": "pip3 install --user slither-analyzer && slither .",
		"pack": "webpack --mode production",
		"prepublishOnly": "npm run generate-asts && npm run pack",
		"postpublish": "node publish persist-tokens --yes",
		"fork": "node publish fork --reset --network mainnet",
		"test": "buidler test",
		"test:gas": "buidler test --gas --optimizer || cat test-gas-used.log",
		"test:legacy": "npm run compile:legacy && buidler test:legacy",
		"test:ovm": "buidler test --ovm --optimizer",
		"test:prod": "buidler test:prod --network localhost",
		"test:prod:gas": "buidler test:prod --gas --network localhost --gas-output-file test-gas-used-prod.log",
		"test:deployments": "mocha test/deployments -- --timeout 15000",
		"test:etherscan": "node test/etherscan",
		"test:local": "concurrently --kill-others --success first \"npx buidler node > /dev/null\" \"wait-port 8545 && node test/testnet --network local --yes\"",
		"test:publish": "concurrently --kill-others --success first \"npx buidler node > /dev/null\" \"wait-port 8545 && mocha test/publish --timeout 90000\"",
		"test:multi-same-chain": "concurrently --kill-others --success first \"npx buidler node > /dev/null\" \"wait-port 8545 && mocha test/multi-same-chain --timeout 900000\"",
		"test:testnet": "node test/testnet"
	},
	"husky": {
		"hooks": {
			"pre-commit": "./hooks/circleci && npm run lint && pretty-quick --staged"
		}
	},
	"repository": {
		"type": "git",
		"url": "git+https://github.com/Synthetixio/synthetix.git"
	},
	"keywords": [
		"Synthetix",
		"SNX",
		"sUSD",
		"Solidity",
		"Ethereum",
		"DeFi"
	],
	"engines": {
		"node": ">=8.10.0"
	},
	"files": [
		"index.js",
		"bin.js",
		"build/ast",
		"contracts/**/*.sol",
		"publish/assets.json",
		"publish/ovm-ignore.json",
		"publish/deployed/kovan/*",
		"publish/deployed/rinkeby/*",
		"publish/deployed/ropsten/*",
		"publish/deployed/mainnet/*",
		"publish/deployed/goerli/*",
		"publish/deployed/goerli-ovm/*"
	],
	"bin": {
		"snx": "bin.js"
	},
	"main": "index.js",
	"browser": "browser.js",
	"bugs": {
		"url": "https://github.com/Synthetixio/synthetix/issues"
	},
	"homepage": "https://synthetix.io",
	"directories": {
		"test": "test"
	},
	"devDependencies": {
		"@codechecks/client": "0.1.10",
		"@eth-optimism/ovm-toolchain": "0.0.1-alpha.12",
		"@eth-optimism/smock": "0.1.0",
<<<<<<< HEAD
		"@eth-optimism/solc": "0.5.16-alpha.3",
=======
		"@eth-optimism/solc": "0.5.16-alpha.4",
>>>>>>> ceebf486
		"@nomiclabs/buidler": "1.4.8",
		"@nomiclabs/buidler-truffle5": "1.3.5-rc.0",
		"@nomiclabs/buidler-web3": "1.3.4",
		"@pinata/sdk": "1.1.11",
		"@uniswap/token-lists": "^1.0.0-beta.11",
		"ajv": "^6.12.4",
		"axios": "0.19.2",
		"bn.js": "4.11.8",
		"buidler-ast-doc": "0.0.14-rc",
		"buidler-gas-reporter": "^0.1.4",
		"chai": "4.2.0",
		"chalk": "^2.4.2",
		"concurrently": "5.2.0",
		"dotenv": "^6.1.0",
		"eslint": "7.6.0",
		"eslint-config-prettier": "^3.6.0",
		"eslint-config-standard": "^12.0.0",
		"eslint-plugin-havven": "^1.0.0",
		"eslint-plugin-import": "2.22.0",
		"eslint-plugin-node": "11.1.0",
		"eslint-plugin-prettier": "^2.6.2",
		"eslint-plugin-promise": "^4.0.1",
		"eslint-plugin-standard": "^4.0.0",
		"ethers": "5.0.19",
		"fs-extra": "9.0.1",
		"ganache-core": "2.13.1",
		"husky": "^4.3.0",
		"lodash.clonedeep": "^4.5.0",
		"mocha": "8.1.3",
		"prettier": "^1.14.2",
		"prettier-plugin-solidity": "1.0.0-alpha.51",
		"pretty-quick": "3.1.0",
		"semver": "7.3.2",
		"solc": "0.5.16",
		"solhint": "^2.3.0",
		"solidifier": "github:synthetixio/solidifier#2.2.0",
		"solidity-coverage": "^0.7.11",
		"table": "^5.0.2",
		"wait-port": "^0.2.2",
		"web3": "1.3.0",
		"webpack": "4.44.0",
		"webpack-cli": "3.3.12"
	},
	"dependencies": {
		"@chainlink/contracts-0.0.10": "npm:@chainlink/contracts@0.0.10",
		"@eth-optimism/contracts": "0.0.2-alpha.7",
		"abi-decoder": "2.3.0",
		"commander": "5.1.0",
		"openzeppelin-solidity-2.3.0": "npm:openzeppelin-solidity@2.3.0",
		"pretty-error": "^2.1.1",
		"solidity-parser-antlr": "^0.4.11",
		"web3-utils": "1.2.2"
	}
}<|MERGE_RESOLUTION|>--- conflicted
+++ resolved
@@ -82,11 +82,7 @@
 		"@codechecks/client": "0.1.10",
 		"@eth-optimism/ovm-toolchain": "0.0.1-alpha.12",
 		"@eth-optimism/smock": "0.1.0",
-<<<<<<< HEAD
-		"@eth-optimism/solc": "0.5.16-alpha.3",
-=======
 		"@eth-optimism/solc": "0.5.16-alpha.4",
->>>>>>> ceebf486
 		"@nomiclabs/buidler": "1.4.8",
 		"@nomiclabs/buidler-truffle5": "1.3.5-rc.0",
 		"@nomiclabs/buidler-web3": "1.3.4",
