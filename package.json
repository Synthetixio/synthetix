--- conflicted
+++ resolved
@@ -88,13 +88,8 @@
 		"semver": "7.3.2",
 		"solc": "0.5.16",
 		"solhint": "^2.3.0",
-<<<<<<< HEAD
 		"solidifier": "git+https://github.com/kendricktan/solidifier.git#c46030f",
-		"solidity-coverage": "^0.7.5",
-=======
-		"solidifier": "^2.0.0",
 		"solidity-coverage": "0.7.7",
->>>>>>> 553bd7b6
 		"table": "^5.0.2",
 		"typedarray-to-buffer": "^3.1.5",
 		"wait-port": "^0.2.2",
