--- conflicted
+++ resolved
@@ -1,10 +1,6 @@
 {
 	"name": "synthetix",
-<<<<<<< HEAD
-	"version": "2.18.1-release-candidate",
-=======
 	"version": "2.19.0-alpha",
->>>>>>> 556c96ec
 	"license": "MIT",
 	"author": "Synthetix",
 	"description": "The smart contracts which make up the Synthetix system. (synthetix.io)",
