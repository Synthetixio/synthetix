--- conflicted
+++ resolved
@@ -90,14 +90,10 @@
 		"solidity-coverage": "0.7.9",
 		"table": "^5.0.2",
 		"wait-port": "^0.2.2",
-<<<<<<< HEAD
-		"web3": "1.2.6",
+		"ganache-core": "^2.11.2",
+		"web3": "^1.2.11",
 		"webpack": "4.44.0",
 		"webpack-cli": "3.3.12"
-=======
-		"ganache-core": "^2.11.2",
-		"web3": "^1.2.11"
->>>>>>> 1f23ce0e
 	},
 	"dependencies": {
 		"@chainlink/contracts-0.0.3": "npm:@chainlink/contracts@0.0.3",
