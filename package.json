{
	"name": "synthetix",
	"version": "2.30.1",
	"license": "MIT",
	"author": "Synthetix",
	"description": "The smart contracts which make up the Synthetix system. (synthetix.io)",
	"scripts": {
		"clean-install": "rm -rf build && rm ./package-lock.json && rm -rf node_modules/* && npm install",
		"compile:legacy": "buidler compile --config legacy/buidler.legacy.js",
		"compile": "npm run compile:legacy && buidler compile",
		"coverage": "NODE_OPTIONS=\"--max-old-space-size=4096\" buidler coverage --network coverage",
		"generate-asts": "buidler compile",
		"format": "prettier --write \"contracts/**/*.sol\" \"**/*.js\" \"**/*.json\"",
		"lint": "solhint \"contracts/*.sol\" && solhint \"contracts/test-helpers/*.sol\" && solhint --config contracts/interfaces/.solhint.json \"contracts/interfaces/*.sol\" && eslint \"**/*.js\"",
		"lint:fix": "eslint --fix \"**/*.js\"",
		"ci:build": "circleci config pack .circleci/src > .circleci/config.yml && circleci config validate",
		"slither": "pip3 install --user slither-analyzer && slither .",
		"pack": "webpack --mode production",
		"prepublishOnly": "npm run generate-asts && npm run pack",
		"postpublish": "node publish persist-tokens --yes",
		"fork": "node publish fork --reset --network mainnet",
		"test": "buidler test",
		"test:gas": "buidler test --gas --optimizer || cat test-gas-used.log",
		"test:legacy": "npm run compile:legacy && buidler test:legacy",
		"test:ovm": "buidler test --ovm --optimizer",
		"test:prod": "buidler test:prod --network localhost",
		"test:prod:gas": "buidler test:prod --gas --network localhost --gas-output-file test-gas-used-prod.log || cat test-gas-used-prod.log",
		"test:deployments": "mocha test/deployments -- --timeout 15000",
		"test:etherscan": "node test/etherscan",
		"test:local": "concurrently --kill-others --success first \"npx buidler node > /dev/null\" \"wait-port 8545 && node test/testnet --network local --yes\"",
		"test:publish": "concurrently --kill-others --success first \"npx buidler node > /dev/null\" \"wait-port 8545 && mocha test/publish --timeout 90000\"",
		"test:multi": "mocha test/multi --timeout 9000000",
		"test:multi-same-chain": "concurrently --kill-others --success first \"npx buidler node > /dev/null\" \"wait-port 8545 && mocha test/multi-same-chain --timeout 90000\"",
		"deploy:messengers": "node test/multi-helper/deployMessengers.js",
		"test:testnet": "node test/testnet"
	},
	"husky": {
		"hooks": {
			"pre-commit": "./hooks/circleci"
		}
	},
	"repository": {
		"type": "git",
		"url": "git+https://github.com/Synthetixio/synthetix.git"
	},
	"keywords": [
		"Synthetix",
		"Solidity",
		"DeFi"
	],
	"engines": {
		"node": ">=8.10.0"
	},
	"files": [
		"index.js",
		"bin.js",
		"build/ast",
		"contracts/**/*.sol",
		"publish/assets.json",
		"publish/deployed/kovan/*",
		"publish/deployed/rinkeby/*",
		"publish/deployed/ropsten/*",
		"publish/deployed/mainnet/*",
		"publish/deployed/goerli/*",
		"publish/deployed/goerli-ovm/*"
	],
	"bin": {
		"snx": "bin.js"
	},
	"main": "index.js",
	"browser": "browser.js",
	"bugs": {
		"url": "https://github.com/Synthetixio/synthetix/issues"
	},
	"homepage": "https://synthetix.io",
	"directories": {
		"test": "test"
	},
	"devDependencies": {
		"@codechecks/client": "0.1.10",
<<<<<<< HEAD
		"@eth-optimism/ovm-toolchain": "0.0.1-alpha.11",
=======
		"@eth-optimism/ovm-toolchain": "0.0.1-alpha.2",
>>>>>>> aa9345d5
		"@eth-optimism/solc": "0.5.16-alpha.2",
		"@nomiclabs/buidler": "1.3.7",
		"@nomiclabs/buidler-truffle5": "1.3.4",
		"@nomiclabs/buidler-web3": "1.3.4",
		"@pinata/sdk": "1.1.11",
		"@uniswap/token-lists": "^1.0.0-beta.11",
		"ajv": "^6.12.4",
		"axios": "0.19.2",
		"bn.js": "4.11.8",
		"buidler-ast-doc": "0.0.14-rc",
		"buidler-gas-reporter": "^0.1.4-beta.3",
		"chai": "4.2.0",
		"chalk": "^2.4.2",
		"concurrently": "5.2.0",
		"dotenv": "^6.1.0",
		"eslint": "7.6.0",
		"eslint-config-prettier": "^3.6.0",
		"eslint-config-standard": "^12.0.0",
		"eslint-plugin-havven": "^1.0.0",
		"eslint-plugin-import": "2.22.0",
		"eslint-plugin-node": "11.1.0",
		"eslint-plugin-prettier": "^2.6.2",
		"eslint-plugin-promise": "^4.0.1",
		"eslint-plugin-standard": "^4.0.0",
		"ethers": "^5.0.14",
		"fs-extra": "9.0.1",
		"ganache-core": "^2.11.2",
		"husky": "^4.3.0",
<<<<<<< HEAD
		"inquirer": "^7.3.3",
		"inquirer-list-search-prompt": "^1.0.2",
=======
>>>>>>> aa9345d5
		"lodash.clonedeep": "^4.5.0",
		"merkle-patricia-tree": "^3.0.0",
		"mocha": "8.1.3",
		"prettier": "^1.14.2",
		"prettier-plugin-solidity": "1.0.0-alpha.51",
		"semver": "7.3.2",
		"solc": "0.5.16",
		"solhint": "^2.3.0",
		"solidifier": "github:synthetixio/solidifier#2.2.0",
		"solidity-coverage": "0.7.10",
		"table": "^5.0.2",
		"wait-port": "^0.2.2",
		"web3": "^1.2.11",
		"web3-eth-ens": "^1.2.11",
		"webpack": "4.44.0",
		"webpack-cli": "3.3.12"
	},
	"dependencies": {
		"@chainlink/contracts-0.0.10": "npm:@chainlink/contracts@0.0.10",
		"@eth-optimism/rollup-contracts": "0.0.1-alpha.37",
		"abi-decoder": "2.3.0",
		"commander": "5.1.0",
		"openzeppelin-solidity-2.3.0": "npm:openzeppelin-solidity@2.3.0",
		"pretty-error": "^2.1.1",
		"solidity-parser-antlr": "^0.4.11",
		"web3-utils": "1.2.2"
	}
}<|MERGE_RESOLUTION|>--- conflicted
+++ resolved
@@ -78,11 +78,7 @@
 	},
 	"devDependencies": {
 		"@codechecks/client": "0.1.10",
-<<<<<<< HEAD
 		"@eth-optimism/ovm-toolchain": "0.0.1-alpha.11",
-=======
-		"@eth-optimism/ovm-toolchain": "0.0.1-alpha.2",
->>>>>>> aa9345d5
 		"@eth-optimism/solc": "0.5.16-alpha.2",
 		"@nomiclabs/buidler": "1.3.7",
 		"@nomiclabs/buidler-truffle5": "1.3.4",
@@ -111,11 +107,8 @@
 		"fs-extra": "9.0.1",
 		"ganache-core": "^2.11.2",
 		"husky": "^4.3.0",
-<<<<<<< HEAD
 		"inquirer": "^7.3.3",
 		"inquirer-list-search-prompt": "^1.0.2",
-=======
->>>>>>> aa9345d5
 		"lodash.clonedeep": "^4.5.0",
 		"merkle-patricia-tree": "^3.0.0",
 		"mocha": "8.1.3",
