--- conflicted
+++ resolved
@@ -1,95 +1,91 @@
 {
-	"name": "synthetix",
-<<<<<<< HEAD
-	"version": "2.13.0-alpha",
-=======
-	"version": "2.13.1",
->>>>>>> 9d3d8c77
-	"license": "MIT",
-	"author": "Synthetix",
-	"description": "The smart contracts which make up the Synthetix system. (synthetix.io)",
-	"scripts": {
-		"clean-install": "rm -rf build && rm ./package-lock.json && rm -rf node_modules/* && npm install",
-		"coverage": "solidity-coverage",
-		"ganache": "ganache-cli -e 1000000000000 -l 8000000 -t 2018-03-13T00:00:00",
-		"ganache:int": "npm run ganache -- --acctKeys keys.json",
-		"lint": "solhint \"contracts/**/*.sol\" && eslint \"**/*.js\"",
-		"lint:fix": "eslint --fix \"**/*.js\"",
-		"test": "concurrently --kill-others --success first \"npm run ganache > /dev/null\" \"wait-port 8545 && truffle test test/contracts/*\"",
-		"test:gas": "npm test; EXIT_CODE=$?; cat test-gas-used.log; printf \"\\n\"; exit $EXIT_CODE;",
-		"test:publish": "concurrently --kill-others --success first \"npm run ganache:int > /dev/null\" \"wait-port 8545 && mocha test/publish\"",
-		"test:testnet": "node test/testnet",
-		"truffle": "truffle"
-	},
-	"repository": {
-		"type": "git",
-		"url": "git+https://github.com/Synthetixio/synthetix.git"
-	},
-	"keywords": [
-		"Synthetix",
-		"Solidity",
-		"Truffle"
-	],
-	"engines": {
-		"node": ">=8.10.0"
-	},
-	"files": [
-		"index.js",
-		"bin.js",
-		"publish/deployed/*/synths.json",
-		"publish/deployed/*/deployment.json"
-	],
-	"bin": {
-		"snx": "bin.js"
-	},
-	"main": "index.js",
-	"bugs": {
-		"url": "https://github.com/Synthetixio/synthetix/issues"
-	},
-	"homepage": "https://synthetix.io",
-	"directories": {
-		"test": "test"
-	},
-	"devDependencies": {
-		"@codechecks/client": "0.1.10",
-		"axios": "^0.18.0",
-		"bip39": "^2.5.0",
-		"bn.js": "4.11.8",
-		"chalk": "^2.4.2",
-		"concurrently": "4.1.0",
-		"dotenv": "^6.1.0",
-		"eslint": "^5.5.0",
-		"eslint-config-prettier": "^3.0.1",
-		"eslint-config-standard": "^12.0.0",
-		"eslint-plugin-havven": "^1.0.0",
-		"eslint-plugin-import": "^2.14.0",
-		"eslint-plugin-node": "^7.0.1",
-		"eslint-plugin-prettier": "^2.6.2",
-		"eslint-plugin-promise": "^4.0.1",
-		"eslint-plugin-standard": "^4.0.0",
-		"eth-gas-reporter": "0.2.12",
-		"ganache-cli": "6.7.0",
-		"glob": "^7.1.3",
-		"mkdirp": "^0.5.1",
-		"mocha": "6.2.2",
-		"prettier": "^1.14.2",
-		"rimraf": "^2.6.2",
-		"seedrandom": "^2.4.4",
-		"solc": "0.4.25",
-		"solhint": "^2.3.0",
-		"solidifier": "^2.0.0",
-		"solidity-coverage": "0.6.7",
-		"solium": "1.1.8",
-		"table": "^5.0.2",
-		"truffle": "5.0.43",
-		"typedarray-to-buffer": "^3.1.5",
-		"wait-port": "^0.2.2",
-		"web3": "1.2.2"
-	},
-	"dependencies": {
-		"commander": "^2.19.0",
-		"openzeppelin-solidity": "2.0.0",
-		"pretty-error": "^2.1.1",
-		"web3-utils": "1.2.2"
-	}
+  "name": "synthetix",
+  "version": "2.13.1",
+  "license": "MIT",
+  "author": "Synthetix",
+  "description": "The smart contracts which make up the Synthetix system. (synthetix.io)",
+  "scripts": {
+    "clean-install": "rm -rf build && rm ./package-lock.json && rm -rf node_modules/* && npm install",
+    "coverage": "solidity-coverage",
+    "ganache": "ganache-cli -e 1000000000000 -l 8000000 -t 2018-03-13T00:00:00",
+    "ganache:int": "npm run ganache -- --acctKeys keys.json",
+    "lint": "solhint \"contracts/**/*.sol\" && eslint \"**/*.js\"",
+    "lint:fix": "eslint --fix \"**/*.js\"",
+    "test": "concurrently --kill-others --success first \"npm run ganache > /dev/null\" \"wait-port 8545 && truffle test test/contracts/*\"",
+    "test:gas": "npm test; EXIT_CODE=$?; cat test-gas-used.log; printf \"\\n\"; exit $EXIT_CODE;",
+    "test:publish": "concurrently --kill-others --success first \"npm run ganache:int > /dev/null\" \"wait-port 8545 && mocha test/publish\"",
+    "test:testnet": "node test/testnet",
+    "truffle": "truffle"
+  },
+  "repository": {
+    "type": "git",
+    "url": "git+https://github.com/Synthetixio/synthetix.git"
+  },
+  "keywords": [
+    "Synthetix",
+    "Solidity",
+    "Truffle"
+  ],
+  "engines": {
+    "node": ">=8.10.0"
+  },
+  "files": [
+    "index.js",
+    "bin.js",
+    "publish/deployed/*/synths.json",
+    "publish/deployed/*/deployment.json"
+  ],
+  "bin": {
+    "snx": "bin.js"
+  },
+  "main": "index.js",
+  "bugs": {
+    "url": "https://github.com/Synthetixio/synthetix/issues"
+  },
+  "homepage": "https://synthetix.io",
+  "directories": {
+    "test": "test"
+  },
+  "devDependencies": {
+    "@codechecks/client": "0.1.10",
+    "axios": "^0.18.0",
+    "bip39": "^2.5.0",
+    "bn.js": "4.11.8",
+    "chalk": "^2.4.2",
+    "concurrently": "4.1.0",
+    "dotenv": "^6.1.0",
+    "eslint": "^5.5.0",
+    "eslint-config-prettier": "^3.0.1",
+    "eslint-config-standard": "^12.0.0",
+    "eslint-plugin-havven": "^1.0.0",
+    "eslint-plugin-import": "^2.14.0",
+    "eslint-plugin-node": "^7.0.1",
+    "eslint-plugin-prettier": "^2.6.2",
+    "eslint-plugin-promise": "^4.0.1",
+    "eslint-plugin-standard": "^4.0.0",
+    "eth-gas-reporter": "0.2.12",
+    "ganache-cli": "6.7.0",
+    "glob": "^7.1.3",
+    "mkdirp": "^0.5.1",
+    "mocha": "6.2.2",
+    "prettier": "^1.14.2",
+    "rimraf": "^2.6.2",
+    "seedrandom": "^2.4.4",
+    "solc": "0.4.25",
+    "solhint": "^2.3.0",
+    "solidifier": "^2.0.0",
+    "solidity-coverage": "0.6.7",
+    "solium": "1.1.8",
+    "table": "^5.0.2",
+    "truffle": "5.0.43",
+    "typedarray-to-buffer": "^3.1.5",
+    "wait-port": "^0.2.2",
+    "web3": "1.2.2"
+  },
+  "dependencies": {
+    "commander": "^2.19.0",
+    "openzeppelin-solidity": "2.0.0",
+    "pretty-error": "^2.1.1",
+    "web3-utils": "1.2.2"
+  }
 }