{
	"name": "synthetix",
<<<<<<< HEAD
	"version": "2.2.0-alpha",
=======
	"version": "2.3.1",
>>>>>>> ee80cb76
	"license": "MIT",
	"author": "Synthetix",
	"description": "The smart contracts which make up the Synthetix system. (synthetix.io)",
	"scripts": {
		"clean": "rm -rf build && rm -rf node_modules && npm i",
		"coverage": "solidity-coverage",
		"ganache": "ganache-cli -e 1000000000000 -l 0x7a1200 -t 2018-03-13T00:00:00",
		"lint": "eslint \"**/*.js\" && solium -d contracts/",
		"lint:fix": "eslint --fix \"**/*.js\" && solium --fix -d contracts/",
		"test": "concurrently --kill-others --success first \"npm run ganache > /dev/null\" \"truffle compile && wait-port 8545 && truffle test\"",
		"truffle": "truffle"
	},
	"repository": {
		"type": "git",
		"url": "git+https://github.com/Synthetixio/synthetix.git"
	},
	"keywords": [
		"Synthetix",
		"Solidity",
		"Truffle"
	],
	"files": [
		"./index.js",
		"publish/deployed/*/synths.json",
		"publish/deployed/*/deployment.json"
	],
	"bin": {
		"snx": "index.js"
	},
	"main": "index.js",
	"bugs": {
		"url": "https://github.com/Synthetixio/synthetix/issues"
	},
	"homepage": "https://synthetix.io",
	"directories": {
		"test": "test"
	},
	"devDependencies": {
		"axios": "^0.18.0",
		"bip39": "^2.5.0",
		"bn.js": "4.11.8",
		"chalk": "^2.4.2",
		"concurrently": "4.1.0",
		"dotenv": "^6.1.0",
		"eslint": "^5.5.0",
		"eslint-config-prettier": "^3.0.1",
		"eslint-config-standard": "^12.0.0",
		"eslint-plugin-havven": "^1.0.0",
		"eslint-plugin-import": "^2.14.0",
		"eslint-plugin-node": "^7.0.1",
		"eslint-plugin-prettier": "^2.6.2",
		"eslint-plugin-promise": "^4.0.1",
		"eslint-plugin-standard": "^4.0.0",
<<<<<<< HEAD
		"ganache-cli": "^6.4.1",
=======
		"eth-gas-reporter": "0.1.12",
		"ganache-cli": "^6.3.0",
>>>>>>> ee80cb76
		"glob": "^7.1.3",
		"mkdirp": "^0.5.1",
		"prettier": "^1.14.2",
		"rimraf": "^2.6.2",
		"seedrandom": "^2.4.4",
		"solidifier": "^2.0.0",
		"solidity-coverage": "^0.5.11",
		"solium": "1.1.8",
		"table": "^5.0.2",
		"truffle": "5.0.13",
		"truffle-legacy-system": "1.0.6",
		"typedarray-to-buffer": "^3.1.5",
		"wait-port": "^0.2.2",
<<<<<<< HEAD
		"web3": "1.0.0-beta.36"
=======
		"web3": "1.0.0-beta.36",
		"web3-utils": "1.0.0-beta.36"
>>>>>>> ee80cb76
	},
	"dependencies": {
		"commander": "^2.19.0",
		"openzeppelin-solidity": "2.0.0",
		"pretty-error": "^2.1.1",
		"solc": "0.4.25"
	}
}<|MERGE_RESOLUTION|>--- conflicted
+++ resolved
@@ -1,10 +1,6 @@
 {
 	"name": "synthetix",
-<<<<<<< HEAD
-	"version": "2.2.0-alpha",
-=======
 	"version": "2.3.1",
->>>>>>> ee80cb76
 	"license": "MIT",
 	"author": "Synthetix",
 	"description": "The smart contracts which make up the Synthetix system. (synthetix.io)",
@@ -58,12 +54,8 @@
 		"eslint-plugin-prettier": "^2.6.2",
 		"eslint-plugin-promise": "^4.0.1",
 		"eslint-plugin-standard": "^4.0.0",
-<<<<<<< HEAD
+		"eth-gas-reporter": "0.1.12",
 		"ganache-cli": "^6.4.1",
-=======
-		"eth-gas-reporter": "0.1.12",
-		"ganache-cli": "^6.3.0",
->>>>>>> ee80cb76
 		"glob": "^7.1.3",
 		"mkdirp": "^0.5.1",
 		"prettier": "^1.14.2",
@@ -77,12 +69,8 @@
 		"truffle-legacy-system": "1.0.6",
 		"typedarray-to-buffer": "^3.1.5",
 		"wait-port": "^0.2.2",
-<<<<<<< HEAD
-		"web3": "1.0.0-beta.36"
-=======
 		"web3": "1.0.0-beta.36",
 		"web3-utils": "1.0.0-beta.36"
->>>>>>> ee80cb76
 	},
 	"dependencies": {
 		"commander": "^2.19.0",
