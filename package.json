--- conflicted
+++ resolved
@@ -1,10 +1,6 @@
 {
 	"name": "synthetix",
-<<<<<<< HEAD
-	"version": "2.58.0-alpha",
-=======
 	"version": "2.58.0",
->>>>>>> 733a216a
 	"license": "MIT",
 	"author": "Synthetix",
 	"description": "The smart contracts which make up the Synthetix system. (synthetix.io)",
