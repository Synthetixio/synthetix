{
	"name": "synthetix",
	"version": "2.1.11",
	"license": "MIT",
	"author": "Synthetix",
	"description": "The smart contracts which make up the Synthetix system. (synthetix.io)",
	"scripts": {
		"clean": "rm -rf build && rm -rf node_modules && npm i",
		"coverage": "solidity-coverage",
		"ganache": "ganache-cli -e 1000000000000 -l 0x7a1200",
		"lint": "eslint \"**/*.js\" && solium -d contracts/",
		"lint:fix": "eslint --fix \"**/*.js\" && solium --fix -d contracts/",
		"test": "concurrently -k -s first \"npm run ganache > /dev/null\" \"truffle compile && wait-port 8545 && truffle test\"",
		"truffle": "truffle"
	},
	"repository": {
		"type": "git",
		"url": "git+https://github.com/Synthetixio/synthetix.git"
	},
	"keywords": [
		"Synthetix",
		"Solidity",
		"Truffle"
	],
	"files": [
		"./index.js",
		"publish/deployed/*/synths.json",
		"publish/deployed/*/deployment.json"
	],
	"bin": {
		"snx": "index.js"
	},
	"main": "index.js",
	"bugs": {
		"url": "https://github.com/Synthetixio/synthetix/issues"
	},
	"homepage": "https://synthetix.io",
	"directories": {
		"test": "test"
	},
	"devDependencies": {
		"axios": "^0.18.0",
		"bip39": "^2.5.0",
<<<<<<< HEAD
		"bn.js": "^4.11.8",
=======
		"chalk": "^2.4.2",
>>>>>>> 6a38279f
		"concurrently": "^4.0.1",
		"dotenv": "^6.1.0",
		"eslint": "^5.5.0",
		"eslint-config-prettier": "^3.0.1",
		"eslint-config-standard": "^12.0.0",
		"eslint-plugin-havven": "^1.0.0",
		"eslint-plugin-import": "^2.14.0",
		"eslint-plugin-node": "^7.0.1",
		"eslint-plugin-prettier": "^2.6.2",
		"eslint-plugin-promise": "^4.0.1",
		"eslint-plugin-standard": "^4.0.0",
		"ganache-cli": "^6.3.0",
		"glob": "^7.1.3",
		"mkdirp": "^0.5.1",
		"prettier": "^1.14.2",
		"rimraf": "^2.6.2",
		"seedrandom": "^2.4.4",
<<<<<<< HEAD
=======
		"solc": "0.4.25",
>>>>>>> 6a38279f
		"solidifier": "^2.0.0",
		"solidity-coverage": "^0.5.11",
		"solium": "1.1.8",
		"table": "^5.0.2",
<<<<<<< HEAD
		"truffle": "5.0.3",
		"truffle-core": "5.0.3",
=======
		"truffle": "5.0.0-beta.1",
		"truffle-core": "5.0.0-beta.0",
		"truffle-external-compile": "1.0.0-beta.0",
>>>>>>> 6a38279f
		"typedarray-to-buffer": "^3.1.5",
		"wait-port": "^0.2.2",
		"web3": "1.0.0-beta.36"
	},
	"dependencies": {
<<<<<<< HEAD
		"openzeppelin-solidity": "2.0.0"
=======
		"commander": "^2.19.0",
		"openzeppelin-solidity": "2.0.0",
		"pretty-error": "^2.1.1"
>>>>>>> 6a38279f
	}
}<|MERGE_RESOLUTION|>--- conflicted
+++ resolved
@@ -41,11 +41,7 @@
 	"devDependencies": {
 		"axios": "^0.18.0",
 		"bip39": "^2.5.0",
-<<<<<<< HEAD
-		"bn.js": "^4.11.8",
-=======
 		"chalk": "^2.4.2",
->>>>>>> 6a38279f
 		"concurrently": "^4.0.1",
 		"dotenv": "^6.1.0",
 		"eslint": "^5.5.0",
@@ -63,33 +59,19 @@
 		"prettier": "^1.14.2",
 		"rimraf": "^2.6.2",
 		"seedrandom": "^2.4.4",
-<<<<<<< HEAD
-=======
-		"solc": "0.4.25",
->>>>>>> 6a38279f
 		"solidifier": "^2.0.0",
 		"solidity-coverage": "^0.5.11",
 		"solium": "1.1.8",
 		"table": "^5.0.2",
-<<<<<<< HEAD
-		"truffle": "5.0.3",
-		"truffle-core": "5.0.3",
-=======
-		"truffle": "5.0.0-beta.1",
-		"truffle-core": "5.0.0-beta.0",
-		"truffle-external-compile": "1.0.0-beta.0",
->>>>>>> 6a38279f
+		"truffle": "5.0.12",
+		"truffle-core": "5.0.12",
 		"typedarray-to-buffer": "^3.1.5",
 		"wait-port": "^0.2.2",
-		"web3": "1.0.0-beta.36"
+		"web3": "1.0.0-beta.52"
 	},
 	"dependencies": {
-<<<<<<< HEAD
-		"openzeppelin-solidity": "2.0.0"
-=======
 		"commander": "^2.19.0",
 		"openzeppelin-solidity": "2.0.0",
 		"pretty-error": "^2.1.1"
->>>>>>> 6a38279f
 	}
 }