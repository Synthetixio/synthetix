--- conflicted
+++ resolved
@@ -11,18 +11,10 @@
 		"ganache:int": "npm run ganache -- --acctKeys keys.json",
 		"lint": "solhint \"contracts/**/*.sol\" && eslint \"**/*.js\"",
 		"lint:fix": "eslint --fix \"**/*.js\"",
-<<<<<<< HEAD
-		"test": "concurrently --kill-others --success first \"npm run ganache > /dev/null\" \"wait-port 8545 && truffle test $TRUFFLE_TEST\"",
-		"test:gas": "npm test; EXIT_CODE=$?; cat test-gas-used.log; printf \"\\n\"; exit $EXIT_CODE;",
-		"test:int": "concurrently --kill-others --success first \"npm run ganache:int > /dev/null\" \"wait-port 8545 && node int-test\"",
-		"test:kovan": "node test-testnet --network kovan"
-=======
-		"test": "concurrently --kill-others --success first \"npm run ganache > /dev/null\" \"wait-port 8545 && truffle test test/contracts/*\"",
+		"test": "concurrently --kill-others --success first \"npm run ganache > /dev/null\" \"wait-port 8545 && truffle test ${TRUFFLE_TEST:=test/contracts/*}\"",
 		"test:gas": "npm test; EXIT_CODE=$?; cat test-gas-used.log; printf \"\\n\"; exit $EXIT_CODE;",
 		"test:publish": "concurrently --kill-others --success first \"npm run ganache:int > /dev/null\" \"wait-port 8545 && mocha test/publish\"",
-		"test:testnet": "node test/testnet",
-		"truffle": "truffle"
->>>>>>> 72fa5924
+		"test:testnet": "node test/testnet"
 	},
 	"repository": {
 		"type": "git",
