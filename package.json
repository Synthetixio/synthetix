{
	"name": "synthetix",
	"version": "2.2.0-alpha",
	"license": "MIT",
	"author": "Synthetix",
	"description": "The smart contracts which make up the Synthetix system. (synthetix.io)",
	"scripts": {
		"clean": "rm -rf build && rm -rf node_modules && npm i",
		"coverage": "solidity-coverage",
		"ganache": "ganache-cli -e 1000000000000 -l 0x7a1200 -t 2018-03-13T00:00:00",
		"lint": "eslint \"**/*.js\" && solium -d contracts/",
		"lint:fix": "eslint --fix \"**/*.js\" && solium --fix -d contracts/",
		"test": "concurrently -k -s first \"npm run ganache > /dev/null\" \"truffle compile && wait-port 8545 && truffle test\"",
		"truffle": "truffle"
	},
	"repository": {
		"type": "git",
		"url": "git+https://github.com/Synthetixio/synthetix.git"
	},
	"keywords": [
		"Synthetix",
		"Solidity",
		"Truffle"
	],
	"files": [
		"./index.js",
		"publish/deployed/*/synths.json",
		"publish/deployed/*/deployment.json"
	],
	"bin": {
		"snx": "index.js"
	},
	"main": "index.js",
	"bugs": {
		"url": "https://github.com/Synthetixio/synthetix/issues"
	},
	"homepage": "https://synthetix.io",
	"directories": {
		"test": "test"
	},
	"devDependencies": {
		"axios": "^0.18.0",
		"bip39": "^2.5.0",
		"bn.js": "4.11.8",
		"chalk": "^2.4.2",
		"concurrently": "^4.0.1",
		"dotenv": "^6.1.0",
		"eslint": "^5.5.0",
		"eslint-config-prettier": "^3.0.1",
		"eslint-config-standard": "^12.0.0",
		"eslint-plugin-havven": "^1.0.0",
		"eslint-plugin-import": "^2.14.0",
		"eslint-plugin-node": "^7.0.1",
		"eslint-plugin-prettier": "^2.6.2",
		"eslint-plugin-promise": "^4.0.1",
		"eslint-plugin-standard": "^4.0.0",
<<<<<<< HEAD
		"ganache-cli": "^6.4.1",
=======
		"ganache-cli": "^6.3.0",
>>>>>>> 144951b3
		"glob": "^7.1.3",
		"mkdirp": "^0.5.1",
		"prettier": "^1.14.2",
		"rimraf": "^2.6.2",
		"seedrandom": "^2.4.4",
		"solidifier": "^2.0.0",
		"solidity-coverage": "^0.5.11",
		"solium": "1.1.8",
		"table": "^5.0.2",
		"truffle": "5.0.12",
		"truffle-core": "5.0.12",
		"truffle-legacy-system": "1.0.6",
		"typedarray-to-buffer": "^3.1.5",
		"wait-port": "^0.2.2",
		"web3": "1.0.0-beta.52"
	},
	"dependencies": {
		"commander": "^2.19.0",
		"openzeppelin-solidity": "2.0.0",
		"pretty-error": "^2.1.1",
		"solc": "0.4.25"
	}
}<|MERGE_RESOLUTION|>--- conflicted
+++ resolved
@@ -54,11 +54,7 @@
 		"eslint-plugin-prettier": "^2.6.2",
 		"eslint-plugin-promise": "^4.0.1",
 		"eslint-plugin-standard": "^4.0.0",
-<<<<<<< HEAD
 		"ganache-cli": "^6.4.1",
-=======
-		"ganache-cli": "^6.3.0",
->>>>>>> 144951b3
 		"glob": "^7.1.3",
 		"mkdirp": "^0.5.1",
 		"prettier": "^1.14.2",
