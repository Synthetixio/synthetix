--- conflicted
+++ resolved
@@ -1,10 +1,6 @@
 {
 	"name": "synthetix",
-<<<<<<< HEAD
-	"version": "2.83.0-alpha",
-=======
 	"version": "2.83.1",
->>>>>>> b41a5771
 	"license": "MIT",
 	"author": "Synthetix",
 	"description": "The smart contracts which make up the Synthetix system. (synthetix.io)",
