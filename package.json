{
	"name": "synthetix",
	"version": "2.21.15",
	"license": "MIT",
	"author": "Synthetix",
	"description": "The smart contracts which make up the Synthetix system. (synthetix.io)",
	"scripts": {
		"clean-install": "rm -rf build && rm ./package-lock.json && rm -rf node_modules/* && npm install",
		"compile:legacy": "buidler compile --config legacy/buidler.legacy.js",
		"compile": "npm run compile:legacy && buidler compile",
		"coverage": "buidler coverage --network coverage",
		"generate-asts": "buidler compile",
		"format": "prettier --write \"contracts/**/*.sol\" \"**/*.js\"",
		"lint": "solhint \"contracts/*.sol\" && solhint \"contracts/test-helpers/*.sol\" && solhint --config contracts/interfaces/.solhint.json \"contracts/interfaces/*.sol\" && eslint \"**/*.js\"",
		"lint:fix": "eslint --fix \"**/*.js\"",
		"slither": "pip3 install --user slither-analyzer && slither .",
		"prepublishOnly": "npm run generate-asts",
		"test": "buidler test",
		"test:gas": "concurrently --kill-others --success first \"npx buidler node > /dev/null\" \"wait-port 8545 && npx buidler test --network localhost --config buidler.gas.js\" && cat test-gas-used.log",
		"test:legacy": "npm run compile:legacy && buidler test:legacy",
		"test:deployments": "mocha test/deployments -- --timeout 15000",
		"test:etherscan": "node test/etherscan",
		"test:local": "concurrently --kill-others --success first \"npx buidler node > /dev/null\" \"wait-port 8545 && node test/testnet --network local --yes\"",
		"test:publish": "concurrently --kill-others --success first \"npx buidler node > /dev/null\" \"wait-port 8545 && mocha test/publish\"",
		"test:testnet": "node test/testnet"
	},
	"repository": {
		"type": "git",
		"url": "git+https://github.com/Synthetixio/synthetix.git"
	},
	"keywords": [
		"Synthetix",
		"Solidity",
		"DeFi"
	],
	"engines": {
		"node": ">=8.10.0"
	},
	"files": [
		"index.js",
		"bin.js",
		"build/ast",
		"contracts/**/*.sol",
		"publish/deployed/*/synths.json",
		"publish/deployed/*/deployment.json"
	],
	"bin": {
		"snx": "bin.js"
	},
	"main": "index.js",
	"bugs": {
		"url": "https://github.com/Synthetixio/synthetix/issues"
	},
	"homepage": "https://synthetix.io",
	"directories": {
		"test": "test"
	},
	"devDependencies": {
		"@codechecks/client": "0.1.10",
		"@nomiclabs/buidler": "1.3.3",
		"@nomiclabs/buidler-truffle5": "1.3.3",
		"@nomiclabs/buidler-web3": "1.3.3",
		"abi-decoder": "2.3.0",
		"axios": "0.19.2",
		"bip39": "^2.5.0",
		"bn.js": "4.11.8",
<<<<<<< HEAD
		"buidler-gas-reporter": "^0.1.3",
=======
		"buidler-ast-doc": "0.0.14-rc",
>>>>>>> ffd499b9
		"chai": "4.2.0",
		"chalk": "^2.4.2",
		"concurrently": "4.1.0",
		"dotenv": "^6.1.0",
		"eslint": "^5.5.0",
		"eslint-config-prettier": "^3.6.0",
		"eslint-config-standard": "^12.0.0",
		"eslint-plugin-havven": "^1.0.0",
		"eslint-plugin-import": "^2.14.0",
		"eslint-plugin-node": "^7.0.1",
		"eslint-plugin-prettier": "^2.6.2",
		"eslint-plugin-promise": "^4.0.1",
		"eslint-plugin-standard": "^4.0.0",
		"mkdirp": "^0.5.1",
		"mocha": "6.2.2",
		"prettier": "^1.14.2",
		"prettier-plugin-solidity": "1.0.0-alpha.51",
		"rimraf": "^2.6.2",
		"seedrandom": "^2.4.4",
		"semver": "7.3.2",
		"solc": "0.5.16",
		"solhint": "^2.3.0",
		"solidifier": "^2.0.0",
		"solidity-coverage": "^0.7.5",
		"table": "^5.0.2",
		"typedarray-to-buffer": "^3.1.5",
		"wait-port": "^0.2.2",
		"web3": "1.2.6"
	},
	"dependencies": {
		"@chainlink/contracts-0.0.3": "npm:@chainlink/contracts@0.0.3",
		"commander": "5.1.0",
		"openzeppelin-solidity-2.3.0": "npm:openzeppelin-solidity@2.3.0",
		"pretty-error": "^2.1.1",
		"web3-utils": "1.2.2"
	}
}<|MERGE_RESOLUTION|>--- conflicted
+++ resolved
@@ -64,11 +64,8 @@
 		"axios": "0.19.2",
 		"bip39": "^2.5.0",
 		"bn.js": "4.11.8",
-<<<<<<< HEAD
 		"buidler-gas-reporter": "^0.1.3",
-=======
 		"buidler-ast-doc": "0.0.14-rc",
->>>>>>> ffd499b9
 		"chai": "4.2.0",
 		"chalk": "^2.4.2",
 		"concurrently": "4.1.0",
