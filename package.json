{
	"name": "synthetix",
	"version": "2.56.1",
	"license": "MIT",
	"author": "Synthetix",
	"description": "The smart contracts which make up the Synthetix system. (synthetix.io)",
	"scripts": {
		"setup": "npm install && allow-scripts",
		"clean-install": "rm -rf build && rm ./package-lock.json && rm -rf node_modules/* && npm install",
		"compile": "hardhat compile",
		"coverage": "node --max-old-space-size=4096 ./node_modules/.bin/hardhat coverage",
		"format": "prettier --write \"contracts/**/*.sol\" \"**/*.js\" \"**/*.md\" \"**/*.yml\" \"**/*.json\"",
		"lint": "solhint \"contracts/*.sol\" && solhint \"contracts/test-helpers/*.sol\" && solhint --config contracts/interfaces/.solhint.json \"contracts/interfaces/*.sol\" && eslint \"**/*.js\"",
		"lint:fix": "eslint --fix \"**/*.js\"",
		"build:ci": "node .circleci/pack.js",
		"slither": "python3 -m venv .venv && .venv/bin/python -m pip install slither-analyzer && .venv/bin/python -m slither .",
		"pack": "webpack --mode production",
		"prepublishOnly": "npm run describe && npm run pack",
		"fork": "node --max-old-space-size=4096 ./node_modules/.bin/hardhat node",
		"fork:mainnet": "node --max-old-space-size=4096 ./node_modules/.bin/hardhat node --target-network mainnet",
		"test": "hardhat test",
		"describe": "hardhat describe",
		"test:deployments": "mocha test/deployments -- --timeout 60000",
		"test:etherscan": "node test/etherscan",
		"test:publish": "concurrently --kill-others --success first \"npx hardhat node > /dev/null\" \"wait-port 8545 && mocha test/publish --bail --timeout 240000\""
	},
	"husky": {
		"hooks": {
			"pre-commit": "pretty-quick --staged && ./hooks/lint"
		}
	},
	"repository": {
		"type": "git",
		"url": "https://github.com/Synthetixio/synthetix.git"
	},
	"keywords": [
		"Synthetix",
		"SNX",
		"sUSD",
		"Solidity",
		"Ethereum",
		"DeFi"
	],
	"engines": {
		"node": ">=8.10.0"
	},
	"files": [
		"index.js",
		"bin.js",
		"build/ast",
		"contracts/**/*.sol",
		"publish/*.json",
		"publish/deployed/kovan/*",
		"publish/deployed/kovan-ovm/*",
		"publish/deployed/rinkeby/*",
		"publish/deployed/ropsten/*",
		"publish/deployed/mainnet/*",
		"publish/deployed/mainnet-ovm/*",
		"publish/deployed/goerli/*",
		"publish/deployed/goerli-ovm/*"
	],
	"bin": {
		"snx": "bin.js"
	},
	"main": "index.js",
	"browser": "browser.js",
	"bugs": {
		"url": "https://github.com/Synthetixio/synthetix/issues"
	},
	"homepage": "https://synthetix.io",
	"directories": {
		"test": "test"
	},
	"devDependencies": {
		"@chainlink/contracts-0.0.10": "npm:@chainlink/contracts@0.0.10",
		"@codechecks/client": "0.1.11",
		"@eth-optimism/contracts": "0.3.4",
		"@eth-optimism/core-utils": "~0.4.5",
		"@eth-optimism/smock": "1.1.10",
		"@gnosis.pm/safe-core-sdk": "~0.3.1",
		"@gnosis.pm/safe-service-client": "~0.1.1",
		"@nomiclabs/hardhat-ethers": "^2.0.2",
		"@nomiclabs/hardhat-truffle5": "2.0.0",
		"@nomiclabs/hardhat-web3": "2.0.0",
		"@pinata/sdk": "1.1.11",
		"@uniswap/token-lists": "^1.0.0-beta.11",
		"ajv": "^6.12.4",
		"axios": "0.21.2",
		"bn.js": "4.11.8",
		"chai": "4.2.0",
		"chalk": "^2.4.2",
		"concurrently": "5.2.0",
		"dotenv": "^6.1.0",
		"eslint": "7.6.0",
		"eslint-config-prettier": "^3.6.0",
		"eslint-config-standard": "^12.0.0",
		"eslint-plugin-havven": "^1.0.0",
		"eslint-plugin-import": "2.22.0",
		"eslint-plugin-no-only-tests": "^2.4.0",
		"eslint-plugin-node": "11.1.0",
		"eslint-plugin-prettier": "^2.6.2",
		"eslint-plugin-promise": "^4.0.1",
		"eslint-plugin-standard": "^4.0.0",
		"ethers": "5.4.6",
		"execa": "^4.1.0",
		"fs-extra": "9.0.1",
		"hardhat": "2.6.4",
		"hardhat-gas-reporter": "~1.0.4",
<<<<<<< HEAD
		"hardhat-interact": "^0.1.2",
=======
		"hardhat-interact": "^0.2.0",
>>>>>>> d34061cf
		"husky": "^4.3.0",
		"is-ci": "^2.0.0",
		"lodash.clonedeep": "^4.5.0",
		"lodash.uniq": "^4.5.0",
		"mocha": "8.1.3",
		"mustache": "^4.0.1",
		"openzeppelin-solidity-2.3.0": "npm:openzeppelin-solidity@2.3.0",
		"p-limit": "1.3.0",
		"prettier": "~1.19.1",
		"prettier-plugin-solidity": "1.0.0-beta.6",
		"pretty-quick": "~2.0.2",
		"rlp": "^2.2.6",
		"semver": "7.3.2",
		"solc": "0.5.16",
		"solhint": "~3.3.4",
		"solidifier": "2.2.3",
		"solidity-coverage": "^0.7.17",
		"table": "^5.0.2",
		"wait-port": "^0.2.2",
		"web3": "1.3.3",
		"webpack": "4.44.0",
		"webpack-cli": "3.3.12",
		"yaml-validator": "^3.0.0"
	},
	"dependencies": {
		"abi-decoder": "2.3.0",
		"commander": "8.1.0",
		"inquirer": "^6.5.2",
		"inquirer-list-search-prompt": "^1.0.2",
		"js-levenshtein": "^1.1.6",
		"pretty-error": "^2.1.1",
		"solidity-parser-antlr": "^0.4.11",
		"web3-utils": "1.2.2"
	},
	"lavamoat": {
		"allowScripts": {
			"uglifyjs-webpack-plugin": false,
			"fsevents": false,
			"keccak": false,
			"secp256k1": false,
			"web3": false,
			"web3-bzz": false,
			"bufferutil": false,
			"utf-8-validate": false,
			"web3-shh": false,
			"highlight.js": false,
			"core-js-pure": false,
			"husky": false,
			"@lavamoat/preinstall-always-fail": false
		}
	}
}<|MERGE_RESOLUTION|>--- conflicted
+++ resolved
@@ -106,11 +106,7 @@
 		"fs-extra": "9.0.1",
 		"hardhat": "2.6.4",
 		"hardhat-gas-reporter": "~1.0.4",
-<<<<<<< HEAD
-		"hardhat-interact": "^0.1.2",
-=======
 		"hardhat-interact": "^0.2.0",
->>>>>>> d34061cf
 		"husky": "^4.3.0",
 		"is-ci": "^2.0.0",
 		"lodash.clonedeep": "^4.5.0",
