'use strict';
require('dotenv').config();

const path = require('path');

/// the order of these imports is important (due to custom overrides):
/// ./hardhat needs to be imported after hardhat-interact and after solidity-coverage.
///  and hardhat-gas-reporter needs to be imported after ./hardhat (otherwise no gas reports)
require('hardhat-interact');
require('solidity-coverage');
require('./hardhat');
require('@nomiclabs/hardhat-etherscan');
require('@nomiclabs/hardhat-truffle5');
require('@nomiclabs/hardhat-ethers');
require('hardhat-gas-reporter');

require('hardhat-cannon');

const {
	constants: { inflationStartTimestampInSecs, AST_FILENAME, AST_FOLDER, BUILD_FOLDER },
} = require('.');

const CACHE_FOLDER = 'cache';

module.exports = {
	ovm: {
		solcVersion: '0.5.16',
	},
	solidity: {
		compilers: [
			{
				version: '0.4.25',
			},
			{
				version: '0.5.16',
			},
		],
	},
	paths: {
		sources: './contracts',
		tests: './test/contracts',
		artifacts: path.join(BUILD_FOLDER, 'artifacts'),
		cache: path.join(BUILD_FOLDER, CACHE_FOLDER),
	},
	astdocs: {
		path: path.join(BUILD_FOLDER, AST_FOLDER),
		file: AST_FILENAME,
		ignores: 'test-helpers',
	},
	defaultNetwork: 'hardhat',
	networks: {
		hardhat: {
			blockGasLimit: 12e6,
			allowUnlimitedContractSize: true,
			initialDate: new Date(inflationStartTimestampInSecs * 1000).toISOString(),
			initialBaseFeePerGas: (1e9).toString(), // 1 GWEI
			// Note: forking settings are injected at runtime by hardhat/tasks/task-node.js
		},
		localhost: {
			gas: 12e6,
			blockGasLimit: 12e6,
			url: 'http://localhost:8545',
		},
		localhost9545: {
			gas: 12e6,
			blockGasLimit: 12e6,
			url: 'http://localhost:9545',
		},
		mainnet: {
			url: process.env.PROVIDER_URL.replace('network', 'mainnet') || 'http://localhost:8545',
			chainId: 1,
			accounts: process.env.PRIVATE_KEY ? [process.env.PRIVATE_KEY] : [],
		},
		'mainnet-ovm': {
			url: process.env.OVM_PROVIDER_URL || 'https://mainnet.optimism.io/',
			chainId: 10,
			accounts: process.env.PRIVATE_KEY ? [process.env.PRIVATE_KEY] : [],
<<<<<<< HEAD
		},
		goerli: {
			url: process.env.PROVIDER_URL || 'http://localhost:8545',
			chainId: 5,
			accounts: process.env.PRIVATE_KEY ? [process.env.PRIVATE_KEY] : [],
		},
		'goerli-ovm': {
			url: process.env.PROVIDER_URL || 'https://goerli.optimism.io/',
=======
		},
		goerli: {
			url: process.env.PROVIDER_URL.replace('network', 'goerli') || 'http://localhost:8545',
			chainId: 5,
			accounts: process.env.PRIVATE_KEY ? [process.env.PRIVATE_KEY] : [],
		},
		'goerli-ovm': {
			url:
				process.env.PROVIDER_URL.replace('network', 'optimism-goerli') ||
				'https://goerli.optimism.io/',
>>>>>>> 63f9fdb9
			chainId: 420,
			accounts: process.env.PRIVATE_KEY ? [process.env.PRIVATE_KEY] : [],
		},
		rinkeby: {
<<<<<<< HEAD
			url: process.env.PROVIDER_URL || '',
=======
			url: process.env.PROVIDER_URL.replace('network', 'rinkeby') || '',
>>>>>>> 63f9fdb9
			chainId: 4,
			accounts: process.env.PRIVATE_KEY ? [process.env.PRIVATE_KEY] : [],
		},
		local: {
			chainId: 31337,
			url: 'http://localhost:8545/',
		},
		'local-ovm': {
			url: 'http://localhost:9545/',
		},
	},
	gasReporter: {
		enabled: false,
		showTimeSpent: true,
		gasPrice: 20,
		currency: 'USD',
		maxMethodDiff: 25, // CI will fail if gas usage is > than this %
		outputFile: 'test-gas-used.log',
	},
	mocha: {
		timeout: 120e3, // 120s
		retries: 1,
	},
	etherscan: {
		apiKey: {
			goerli: process.env.ETHERSCAN_KEY,
		},
	},
	cannon: {
		publisherPrivateKey: process.env.PRIVATE_KEY,
		ipfsConnection: {
			protocol: 'https',
			host: 'ipfs.infura.io',
			port: 5001,
			headers: {
				authorization: `Basic ${Buffer.from(
					process.env.INFURA_IPFS_ID + ':' + process.env.INFURA_IPFS_SECRET
				).toString('base64')}`,
			},
		},
	},
};<|MERGE_RESOLUTION|>--- conflicted
+++ resolved
@@ -75,16 +75,6 @@
 			url: process.env.OVM_PROVIDER_URL || 'https://mainnet.optimism.io/',
 			chainId: 10,
 			accounts: process.env.PRIVATE_KEY ? [process.env.PRIVATE_KEY] : [],
-<<<<<<< HEAD
-		},
-		goerli: {
-			url: process.env.PROVIDER_URL || 'http://localhost:8545',
-			chainId: 5,
-			accounts: process.env.PRIVATE_KEY ? [process.env.PRIVATE_KEY] : [],
-		},
-		'goerli-ovm': {
-			url: process.env.PROVIDER_URL || 'https://goerli.optimism.io/',
-=======
 		},
 		goerli: {
 			url: process.env.PROVIDER_URL.replace('network', 'goerli') || 'http://localhost:8545',
@@ -95,16 +85,11 @@
 			url:
 				process.env.PROVIDER_URL.replace('network', 'optimism-goerli') ||
 				'https://goerli.optimism.io/',
->>>>>>> 63f9fdb9
 			chainId: 420,
 			accounts: process.env.PRIVATE_KEY ? [process.env.PRIVATE_KEY] : [],
 		},
 		rinkeby: {
-<<<<<<< HEAD
-			url: process.env.PROVIDER_URL || '',
-=======
 			url: process.env.PROVIDER_URL.replace('network', 'rinkeby') || '',
->>>>>>> 63f9fdb9
 			chainId: 4,
 			accounts: process.env.PRIVATE_KEY ? [process.env.PRIVATE_KEY] : [],
 		},
