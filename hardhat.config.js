'use strict';
require('dotenv').config();

const path = require('path');

require('@nomiclabs/hardhat-truffle5');
require('@nomiclabs/hardhat-ethers');
require('solidity-coverage');
require('hardhat-gas-reporter');
require('hardhat-interact');

require('./hardhat');

const {
	constants: { inflationStartTimestampInSecs, AST_FILENAME, AST_FOLDER, BUILD_FOLDER },
} = require('.');

const CACHE_FOLDER = 'cache';

module.exports = {
	ovm: {
		solcVersion: '0.5.16',
	},
	solidity: {
		compilers: [
			{
				version: '0.4.25',
			},
			{
				version: '0.5.16',
			},
		],
	},
	paths: {
		sources: './contracts',
		ignore: /migrations\//,
		tests: './test/contracts',
		artifacts: path.join(BUILD_FOLDER, 'artifacts'),
		cache: path.join(BUILD_FOLDER, CACHE_FOLDER),
	},
	astdocs: {
		path: path.join(BUILD_FOLDER, AST_FOLDER),
		file: AST_FILENAME,
		ignores: 'test-helpers',
	},
	defaultNetwork: 'hardhat',
	networks: {
		hardhat: {
			blockGasLimit: 12e6,
			allowUnlimitedContractSize: true,
			initialDate: new Date(inflationStartTimestampInSecs * 1000).toISOString(),
			// Note: forking settings are injected at runtime by hardhat/tasks/task-node.js
		},
		localhost: {
			gas: 12e6,
			blockGasLimit: 12e6,
			url: 'http://localhost:8545',
		},
		mainnet: {
<<<<<<< HEAD
			url: process.env.PROVIDER_URL || 'http://localhost:8545',
=======
			url: process.env.PROVIDER_URL_MAINNET || 'http://localhost:8545',
>>>>>>> d34061cf
			chainId: 1,
		},
		'mainnet-ovm': {
			url: process.env.OVM_PROVIDER_URL || 'https://mainnet.optimism.io/',
			chainId: 10,
		},
		kovan: {
			url: process.env.PROVIDER_URL || 'http://localhost:8545',
			chainId: 42,
		},
		'kovan-ovm': {
			url: process.env.OVM_PROVIDER_URL || 'https://kovan.optimism.io/',
			chainId: 69,
		},
	},
	gasReporter: {
		enabled: false,
		showTimeSpent: true,
		gasPrice: 20,
		currency: 'USD',
		maxMethodDiff: 25, // CI will fail if gas usage is > than this %
		outputFile: 'test-gas-used.log',
	},
	mocha: {
		timeout: 120e3, // 120s
		retries: 3,
	},
};<|MERGE_RESOLUTION|>--- conflicted
+++ resolved
@@ -57,11 +57,7 @@
 			url: 'http://localhost:8545',
 		},
 		mainnet: {
-<<<<<<< HEAD
-			url: process.env.PROVIDER_URL || 'http://localhost:8545',
-=======
 			url: process.env.PROVIDER_URL_MAINNET || 'http://localhost:8545',
->>>>>>> d34061cf
 			chainId: 1,
 		},
 		'mainnet-ovm': {
