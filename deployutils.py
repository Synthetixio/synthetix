--- conflicted
+++ resolved
@@ -11,6 +11,7 @@
 # Web3 instance
 W3 = Web3(HTTPProvider(BLOCKCHAIN_ADDRESS))
 
+
 class TERMCOLORS:
     HEADER = '\033[95m'
     OKBLUE = '\033[94m'
@@ -21,12 +22,8 @@
     BOLD = '\033[1m'
     UNDERLINE = '\033[4m'
 
-<<<<<<< HEAD
 
-def attempt(function, func_args, init_string, print_status=True, print_exception=False):
-=======
 def attempt(function, func_args, init_string, print_status=True, print_exception=True):
->>>>>>> 46698391
     if print_status:
         print(init_string, end="", flush=True)
 
@@ -87,10 +84,7 @@
     contract_instance = W3.eth.contract(address=tx_receipt['contractAddress'], abi=contract_interface['abi'])
     return contract_instance
 
-<<<<<<< HEAD
 
-=======
->>>>>>> 46698391
 def attempt_deploy(compiled_sol, contract_name, deploy_account, constructor_args, print_status=True, print_exception=True):
     return attempt(deploy_contract,
                    [compiled_sol, contract_name, deploy_account, constructor_args],
