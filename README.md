# Synthetix

[![Build Status](https://travis-ci.org/Synthetixio/synthetix.svg?branch=master)](https://travis-ci.org/Synthetixio/synthetix)
[![CircleCI](https://circleci.com/gh/Synthetixio/synthetix.svg?style=svg)](https://circleci.com/gh/Synthetixio/synthetix)
[![codecov](https://codecov.io/gh/Synthetixio/synthetix/branch/develop/graph/badge.svg)](https://codecov.io/gh/Synthetixio/synthetix)
[![npm version](https://badge.fury.io/js/synthetix.svg)](https://badge.fury.io/js/synthetix)
[![Discord](https://img.shields.io/discord/413890591840272394.svg?color=768AD4&label=discord&logo=https%3A%2F%2Fdiscordapp.com%2Fassets%2F8c9701b98ad4372b58f13fd9f65f966e.svg)](https://discordapp.com/channels/413890591840272394/)
[![Twitter Follow](https://img.shields.io/twitter/follow/synthetix_io.svg?label=synthetix_io&style=social)](https://twitter.com/synthetix_io)

Synthetix is a crypto-backed synthetic asset platform.

<<<<<<< HEAD
It is a multi-token system, powered by SNX, the Synthetix Network Token. SNX holders can stake SNX to issue Synths, on-chain synthetic assets via the [Mintr Dapp](https://mintr.synthetix.io) The network currently supports an ever growing [list of synthetic assets](https://www.synthetix.io/tokens/). Please see the [list of the deployed contracts on MAIN and TESTNETS](https://developer.synthetix.io/api/docs/deployed-contracts.html)
Synths can be traded using (https://synthetix.exchange)

Synthetix uses a proxy system so that upgrades will not be disruptive to the functionality of the contract. This smooths user interaction, since new functionality will become available without any interruption in their experience. It is also transparent to the community at large, since each upgrade is accompanied by events announcing those upgrades. New releases are managed via the [Synthetix Improvement Proposal (SIP)](https://sips.synthetix.io/all-sip) system similar to the [EF's EIPs](https://eips.ethereum.org/all)

Prices are committed on chain by a trusted oracle. Moving to a decentralised oracle is phased in with the first phase completed for all forex prices using Chainlink. (https://landing-feeds.surge.sh).
=======
It is a multitoken system, powered by SNX, the Synthetix Network Token. SNX holders can stake SNX to issue Synths, on-chain synthetic assets via the [Mintr dApp](https://mintr.synthetix.io) The network currently supports an ever growing [list of synthetic assets](https://www.synthetix.io/tokens/). Please see the [list of the deployed contracts on MAIN and TESTNETS](https://developer.synthetix.io/api/docs/deployed-contracts.html)
Synths can be traded using [synthetix.exchange](https://synthetix.exchange)

Synthetix uses a proxy system so that upgrades will not be disruptive to the functionality of the contract. This smooths user interaction, since new functionality will become available without any interruption in their experience. It is also transparent to the community at large, since each upgrade is accompanied by events announcing those upgrades. New releases are managed via the [Synthetix Improvement Proposal (SIP)](https://sips.synthetix.io/all-sip) system similar to the [EF's EIPs](https://eips.ethereum.org/all)

Prices are commited on chain by a trusted oracle. Moving to a decentralised oracle is phased in with the first phase completed for all forex prices using [Chainlink](https://feeds.chain.link/)
>>>>>>> 44bb542b

Please note that this repository is under development.

For the latest system documentation see [docs.synthetix.io](https://docs.synthetix.io)

## DApps

- [mintr.synthetix.io](https://mintr.synthetix.io)
- [synthetix.exchange](https://synthetix.exchange)
- [dashboard.synthetix.io](https://dashboard.synthetix.io)

### Community

[![Discord](https://img.shields.io/discord/413890591840272394.svg?color=768AD4&label=discord&logo=https%3A%2F%2Fdiscordapp.com%2Fassets%2F8c9701b98ad4372b58f13fd9f65f966e.svg)](https://discordapp.com/channels/413890591840272394/) [![Twitter Follow](https://img.shields.io/twitter/follow/synthetix_io.svg?label=synthetix_io&style=social)](https://twitter.com/synthetix_io)

For a guide from the community, see [synthetix.community](https://synthetix.community)

---

## Repo Guide

### Branching

A note on the branches used in this repo.

- `master` represents the contracts live on `mainnet` and all testnets.
- `alpha` is for the newest version of contracts, and is reserved for deploys to `kovan`
- `beta` is for promoted alpha contracts, and is reserved for deploys to `rinkeby`
- `release-candidate` is for promoted beta contracts, and is reserved for deploys to `ropsten`

When a new version of the contracts makes its way through all testnets, it eventually becomes promoted in `master`, with [semver](https://semver.org/) reflecting contract changes in the `major` or `minor` portion of the version (depending on backwards compatibility). `patch` changes are simply for changes to the JavaScript interface.

### Testing

[![Build Status](https://travis-ci.org/Synthetixio/synthetix.svg?branch=master)](https://travis-ci.org/Synthetixio/synthetix)
[![CircleCI](https://circleci.com/gh/Synthetixio/synthetix.svg?style=svg)](https://circleci.com/gh/Synthetixio/synthetix)
[![codecov](https://codecov.io/gh/Synthetixio/synthetix/branch/develop/graph/badge.svg)](https://codecov.io/gh/Synthetixio/synthetix)

Please docs.synthetix.io/contracts/testing for an overview of the automated testing methodologies.

## Module Usage

[![npm version](https://badge.fury.io/js/synthetix.svg)](https://badge.fury.io/js/synthetix)

This repo may be installed via `npm install` to support both node.js scripting applications and Solidity contract development.

### Examples

:100: Please see our walkthrus for code examples in both JavaScript and Solidity: [docs.synthetix.io/contracts/walkthrus](https://docs.synthetix.io/contracts/walkthrus)

### Solidity API

All interfaces are available via the path [`synthetix/contracts/interfaces`](./contracts/interfaces/).

:zap: In your code, the key is to use `IAddressResolver` which can be tied to the immutable proxy: [`ReadProxyAddressResolver`](https://contracts.synthetix.io/ReadProxyAddressResolver) ([introduced in SIP-57](https://sips.synthetix.io/sips/sip-57)). You can then fetch `Synthetix`, `FeePool`, `Depot`, et al via `IAddressResolver.getAddress(bytes32 name)` where `name` is the `bytes32` version of the contract name (case-sensitive). Or you can fetch any synth using `IAddressResolver.getSynth(bytes32 synth)` where `synth` is the `bytes32` name of the synth (e.g. `iETH`, `sUSD`, `sDEFI`).

E.g.

`npm install synthetix`

then you can write Solidity as below (using a compiler that links named imports via `node_modules`):

```solidity
pragma solidity 0.5.16;

import 'synthetix/contracts/interfaces/IAddressResolver.sol';
import 'synthetix/contracts/interfaces/ISynthetix.sol';


contract MyContract {
	// This should be instantiated with our ReadProxyAddressResolver
	// it's a ReadProxy that won't change, so safe to code it here without a setter
	// see https://docs.synthetix.io/addresses for addresses in mainnet and testnets
	IAddressResolver public synthetixResolver;

	constructor(IAddressResolver _snxResolver) public {
		synthetixResolver = _snxResolver;
	}

	function synthetixIssue() external {
		ISynthetix synthetix = synthetixResolver.getAddress('Synthetix');
		require(synthetix != address(0), 'Synthetix is missing from Synthetix resolver');

		// Issue for msg.sender = address(MyContract)
		synthetix.issueMaxSynths();
	}

	function synthetixIssueOnBehalf(address user) external {
		ISynthetix synthetix = synthetixResolver.getAddress('Synthetix');
		require(synthetix != address(0), 'Synthetix is missing from Synthetix resolver');

		// Note: this will fail if `DelegateApprovals.approveIssueOnBehalf(address(MyContract))` has
		// not yet been invoked by the `user`
		synthetix.issueMaxSynthsOnBehalf(user);
	}
}
```

### Node.js API

- `getAST({ source, match = /^contracts\// })` Returns the Abstract Syntax Tree (AST) for all compiled sources. Optionally add `source` to restrict to a single contract source, and set `match` to an empty regex if you'd like all source ASTs including third party contracts
- `getPathToNetwork({ network, file = '' })` Returns the path to the folder (or file within the folder) for the given network
- `getSource({ network })` Return `abi` and `bytecode` for a contract `source`
- `getSuspensionReasons({ code })` Return mapping of `SystemStatus` suspension codes to string reasons
- `getSynths({ network })` Return the list of synths for a network
- `getTarget({ network })` Return the information about a contract's `address` and `source` file. The contract names are those specified in [docs.synthetix.io/addresses](https://docs.synthetix.io/addresses)
- `getUsers({ network })` Return the list of user accounts within the Synthetix protocol (e.g. `owner`, `fee`, etc)
- `getVersions({ network, byContract = false })` Return the list of deployed versions to the network keyed by tagged version. If `byContract` is `true`, it keys by `contract` name.
- `networks` Return the list of supported networks
- `toBytes32` Convert any string to a `bytes32` value

#### Via code

```javascript
const snx = require('synthetix');

snx.getAST();
/*
{ 'contracts/AddressResolver.sol':
   { imports:
      [ 'contracts/Owned.sol',
        'contracts/interfaces/IAddressResolver.sol',
        'contracts/interfaces/ISynthetix.sol' ],
     contracts: { AddressResolver: [Object] },
     interfaces: {},
     libraries: {} },
  'contracts/Owned.sol':
   { imports: [],
     contracts: { Owned: [Object] },
     interfaces: {},
     libraries: {} },
*/

snx.getAST({ source: 'Synthetix.sol' });
/*
{ imports:
   [ 'contracts/ExternStateToken.sol',
     'contracts/MixinResolver.sol',
     'contracts/interfaces/ISynthetix.sol',
     'contracts/TokenState.sol',
     'contracts/interfaces/ISynth.sol',
     'contracts/interfaces/IERC20.sol',
     'contracts/interfaces/ISystemStatus.sol',
     'contracts/interfaces/IExchanger.sol',
     'contracts/interfaces/IEtherCollateral.sol',
     'contracts/interfaces/IIssuer.sol',
     'contracts/interfaces/ISynthetixState.sol',
     'contracts/interfaces/IExchangeRates.sol',
     'contracts/SupplySchedule.sol',
     'contracts/interfaces/IRewardEscrow.sol',
     'contracts/interfaces/IHasBalance.sol',
     'contracts/interfaces/IRewardsDistribution.sol' ],
  contracts:
   { Synthetix:
      { functions: [Array],
        events: [Array],
        variables: [Array],
        modifiers: [Array],
        structs: [],
        inherits: [Array] } },
  interfaces: {},
  libraries: {} }
*/

// Get the path to the network
snx.getPathToNetwork({ network: 'mainnet' });
//'.../Synthetixio/synthetix/publish/deployed/mainnet'

// retrieve an object detailing the contract ABI and bytecode
snx.getSource({ network: 'rinkeby', contract: 'Proxy' });
/*
{
  bytecode: '0..0',
  abi: [ ... ]
}
*/

snx.getSuspensionReasons();
/*
{
	1: 'System Upgrade',
	2: 'Market Closure',
	3: 'Circuit breaker',
	99: 'Emergency',
};
*/

// retrieve the array of synths used
snx.getSynths({ network: 'rinkeby' }).map(({ name }) => name);
// ['sUSD', 'sEUR', ...]

// retrieve an object detailing the contract deployed to the given network.
snx.getTarget({ network: 'rinkeby', contract: 'ProxySynthetix' });
/*
{
	name: 'ProxySynthetix',
  address: '0x322A3346bf24363f451164d96A5b5cd5A7F4c337',
  source: 'Proxy',
  link: 'https://rinkeby.etherscan.io/address/0x322A3346bf24363f451164d96A5b5cd5A7F4c337',
  timestamp: '2019-03-06T23:05:43.914Z',
  txn: '',
	network: 'rinkeby'
}
*/

// retrieve the list of system user addresses
snx.getUsers({ network: 'mainnet' });
/*
[ { name: 'owner',
    address: '0xEb3107117FEAd7de89Cd14D463D340A2E6917769' },
  { name: 'deployer',
    address: '0xDe910777C787903F78C89e7a0bf7F4C435cBB1Fe' },
  { name: 'marketClosure',
    address: '0xC105Ea57Eb434Fbe44690d7Dec2702e4a2FBFCf7' },
  { name: 'oracle',
    address: '0xaC1ED4Fabbd5204E02950D68b6FC8c446AC95362' },
  { name: 'fee',
    address: '0xfeEFEEfeefEeFeefEEFEEfEeFeefEEFeeFEEFEeF' },
  { name: 'zero',
    address: '0x0000000000000000000000000000000000000000' } ]
*/

snx.getVersions();
/*
{ 'v2.21.12-107':
   { tag: 'v2.21.12-107',
     fulltag: 'v2.21.12-107',
     release: 'Hadar',
     network: 'kovan',
     date: '2020-05-08T12:52:06-04:00',
     commit: '19997724bc7eaceb902c523a6742e0bd74fc75cb',
		 contracts: { ReadProxyAddressResolver: [Object] }
		}
}
*/

snx.networks;
// [ 'local', 'kovan', 'rinkeby', 'ropsten', 'mainnet' ]

snx.toBytes32('sUSD');
// '0x7355534400000000000000000000000000000000000000000000000000000000'
```

#### As a CLI tool

Same as above but as a CLI tool that outputs JSON, using names without the `get` prefixes:

```bash
<<<<<<< HEAD
$ npx synthetix target --network rinkeby --contract ProxySynthetix
{
  "name": "ProxySynthetix",
  "address": "0x322A3346bf24363f451164d96A5b5cd5A7F4c337",
  "source": "Proxy",
  "link": "https://rinkeby.etherscan.io/address/0x322A3346bf24363f451164d96A5b5cd5A7F4c337",
  "timestamp": "2019-03-06T23:05:43.914Z",
  "network": "rinkeby"
}

$ npx synthetix source --network rinkeby --contract Proxy
{
  "bytecode": "0..0",
  "abi": [ ... ]
}

$ npx synthetix synths --network rinkeby --key name
["sUSD", "sEUR", ... ]

$ npx synthetix users --network mainnet --user oracle
{
  "name": "oracle",
  "address": "0xaC1ED4Fabbd5204E02950D68b6FC8c446AC95362"
}
```

### For tests (in JavaScript)

Install the dependencies for the project using npm

```bash
npm i
```

To run the tests:

```bash
npm test
```

## System Summary

Traditionally gold was used as a reserve store of value by various governments around the world to prove that there was value to back their currency. The Synthetix system replicates this setup, but completely on-chain, and with multiple flavours of stablecoin (Synths), and a store of value backing them up (SNX - Synthetix Network Token).

As users exchange synths via `Exchanger.exchange()` or on [synthetix.exchange](https://synthetix.exchange), small fees are remitted, which get sent to SNX holders that enable the economy to exist.

Users are able to withdraw their fees as sUSD. Users are entitled to fees once they've issued synths (to help create the economy generating the fees) and waited for a complete fee period to elapse (currently 7 days). Issuers are incentivised to maintain the ratio of collateral (SNX) to Synths such that the Synths in circulation are generally only worth 20% of the value of the Synthetix Network Tokens backing them up via a penalty for being over 20% collateralised. This allows pretty severe price shocks to SNX without threatening the value of the Synths.

Also it's worth noting that there's a decimal library being used for "floating point" math with 10^18 as the base. Also many of the contracts are provided behind a proxy contract for easy upgradability.

---

## Documentation

For the latest system documentaion see
- http://docs.synthetix.io
- https://synthetix.community
- https://contracts.synthetix.io
=======

npx synthetix ast contracts/Synth.sol
# {
#   "imports": [
#     "contracts/Owned.sol",
#     "contracts/ExternStateToken.sol",
#     "contracts/MixinResolver.sol",
#     "contracts/interfaces/ISynth.sol",
#     "contracts/interfaces/IERC20.sol",
#     "contracts/interfaces/ISystemStatus.sol",
#     "contracts/interfaces/IFeePool.sol",
#     "contracts/interfaces/ISynthetix.sol",
#     "contracts/interfaces/IExchanger.sol",
#     "contracts/interfaces/IIssue
#		...

npx synthetix bytes32 sUSD
# 0x7355534400000000000000000000000000000000000000000000000000000000

npx synthetix networks
# [ 'local', 'kovan', 'rinkeby', 'ropsten', 'mainnet' ]

npx synthetix source --network rinkeby --contract Proxy
# {
#   "bytecode": "0..0",
#   "abi": [ ... ]
# }

npx synthetix suspension-reason --code 2
# Market Closure

npx synthetix synths --network rinkeby --key name
# ["sUSD", "sEUR", ... ]

npx synthetix target --network rinkeby --contract ProxySynthetix
# {
#   "name": "ProxySynthetix",
#   "address": "0x322A3346bf24363f451164d96A5b5cd5A7F4c337",
#   "source": "Proxy",
#   "link": "https://rinkeby.etherscan.io/address/0x322A3346bf24363f451164d96A5b5cd5A7F4c337",
#   "timestamp": "2019-03-06T23:05:43.914Z",
#   "network": "rinkeby"
# }

npx synthetix users --network mainnet --user oracle
# {
#   "name": "oracle",
#   "address": "0xaC1ED4Fabbd5204E02950D68b6FC8c446AC95362"
# }

npx synthetix versions
# {
#   "v2.0-19": {
#     "tag": "v2.0-19",
#     "fulltag": "v2.0-19",
#     "release": "",
#     "network": "mainnet",
#     "date": "2019-03-11T18:17:52-04:00",
#     "commit": "eeb271f4fdd2e615f9dba90503f42b2cb9f9716e",
#     "contracts": {
#       "Depot": {
#         "address": "0x172E09691DfBbC035E37c73B62095caa16Ee2388",
#         "status": "replaced",
#         "replaced_in": "v2.18.1"
#       },
#       "ExchangeRates": {
#         "address": "0x73b172756BD5DDf0110Ba8D7b88816Eb639Eb21c",
#         "status": "replaced",
#         "replaced_in": "v2.1.11"
#       },

npx synthetix versions --by-contract
# {
#   "Depot": [
#     {
#       "address": "0x172E09691DfBbC035E37c73B62095caa16Ee2388",
#       "status": "replaced",
#       "replaced_in": "v2.18.1"
#     },
#     {
#       "address": "0xE1f64079aDa6Ef07b03982Ca34f1dD7152AA3b86",
#       "status": "current"
#     }
#   ],
#   "ExchangeRates": [
#     {
#       "address": "0x73b172756BD5DDf0110Ba8D7b88816Eb639Eb21c",
#       "status": "replaced",
#       "replaced_in": "v2.1.11"
#     },

```
>>>>>>> 44bb542b
<|MERGE_RESOLUTION|>--- conflicted
+++ resolved
@@ -9,21 +9,12 @@
 
 Synthetix is a crypto-backed synthetic asset platform.
 
-<<<<<<< HEAD
-It is a multi-token system, powered by SNX, the Synthetix Network Token. SNX holders can stake SNX to issue Synths, on-chain synthetic assets via the [Mintr Dapp](https://mintr.synthetix.io) The network currently supports an ever growing [list of synthetic assets](https://www.synthetix.io/tokens/). Please see the [list of the deployed contracts on MAIN and TESTNETS](https://developer.synthetix.io/api/docs/deployed-contracts.html)
-Synths can be traded using (https://synthetix.exchange)
+It is a multi-token system, powered by SNX, the Synthetix Network Token. SNX holders can stake SNX to issue Synths, on-chain synthetic assets via the [Mintr dApp](https://mintr.synthetix.io) The network currently supports an ever growing [list of synthetic assets](https://www.synthetix.io/tokens/). Please see the [list of the deployed contracts on MAIN and TESTNETS](https://developer.synthetix.io/api/docs/deployed-contracts.html)
+Synths can be traded using [synthetix.exchange](https://synthetix.exchange)
 
 Synthetix uses a proxy system so that upgrades will not be disruptive to the functionality of the contract. This smooths user interaction, since new functionality will become available without any interruption in their experience. It is also transparent to the community at large, since each upgrade is accompanied by events announcing those upgrades. New releases are managed via the [Synthetix Improvement Proposal (SIP)](https://sips.synthetix.io/all-sip) system similar to the [EF's EIPs](https://eips.ethereum.org/all)
 
-Prices are committed on chain by a trusted oracle. Moving to a decentralised oracle is phased in with the first phase completed for all forex prices using Chainlink. (https://landing-feeds.surge.sh).
-=======
-It is a multitoken system, powered by SNX, the Synthetix Network Token. SNX holders can stake SNX to issue Synths, on-chain synthetic assets via the [Mintr dApp](https://mintr.synthetix.io) The network currently supports an ever growing [list of synthetic assets](https://www.synthetix.io/tokens/). Please see the [list of the deployed contracts on MAIN and TESTNETS](https://developer.synthetix.io/api/docs/deployed-contracts.html)
-Synths can be traded using [synthetix.exchange](https://synthetix.exchange)
-
-Synthetix uses a proxy system so that upgrades will not be disruptive to the functionality of the contract. This smooths user interaction, since new functionality will become available without any interruption in their experience. It is also transparent to the community at large, since each upgrade is accompanied by events announcing those upgrades. New releases are managed via the [Synthetix Improvement Proposal (SIP)](https://sips.synthetix.io/all-sip) system similar to the [EF's EIPs](https://eips.ethereum.org/all)
-
-Prices are commited on chain by a trusted oracle. Moving to a decentralised oracle is phased in with the first phase completed for all forex prices using [Chainlink](https://feeds.chain.link/)
->>>>>>> 44bb542b
+Prices are committed on chain by a trusted oracle. Moving to a decentralised oracle is phased in with the first phase completed for all forex prices using [Chainlink](https://feeds.chain.link/)
 
 Please note that this repository is under development.
 
@@ -272,7 +263,41 @@
 Same as above but as a CLI tool that outputs JSON, using names without the `get` prefixes:
 
 ```bash
-<<<<<<< HEAD
+$ npx synthetix ast contracts/Synth.sol
+{
+  "imports": [
+    "contracts/Owned.sol",
+    "contracts/ExternStateToken.sol",
+    "contracts/MixinResolver.sol",
+    "contracts/interfaces/ISynth.sol",
+    "contracts/interfaces/IERC20.sol",
+    "contracts/interfaces/ISystemStatus.sol",
+    "contracts/interfaces/IFeePool.sol",
+    "contracts/interfaces/ISynthetix.sol",
+    "contracts/interfaces/IExchanger.sol",
+    "contracts/interfaces/IIssue"
+    # ...
+  ]
+}
+
+$ npx synthetix bytes32 sUSD
+0x7355534400000000000000000000000000000000000000000000000000000000
+
+$ npx synthetix networks
+[ 'local', 'kovan', 'rinkeby', 'ropsten', 'mainnet' ]
+
+$ npx synthetix source --network rinkeby --contract Proxy
+{
+  "bytecode": "0..0",
+  "abi": [ ... ]
+}
+
+$ npx synthetix suspension-reason --code 2
+Market Closure
+
+$ npx synthetix synths --network rinkeby --key name
+["sUSD", "sEUR", ... ]
+
 $ npx synthetix target --network rinkeby --contract ProxySynthetix
 {
   "name": "ProxySynthetix",
@@ -283,145 +308,62 @@
   "network": "rinkeby"
 }
 
-$ npx synthetix source --network rinkeby --contract Proxy
-{
-  "bytecode": "0..0",
-  "abi": [ ... ]
-}
-
-$ npx synthetix synths --network rinkeby --key name
-["sUSD", "sEUR", ... ]
-
 $ npx synthetix users --network mainnet --user oracle
 {
   "name": "oracle",
   "address": "0xaC1ED4Fabbd5204E02950D68b6FC8c446AC95362"
 }
-```
-
-### For tests (in JavaScript)
-
-Install the dependencies for the project using npm
-
-```bash
-npm i
-```
-
-To run the tests:
-
-```bash
-npm test
-```
-
-## System Summary
-
-Traditionally gold was used as a reserve store of value by various governments around the world to prove that there was value to back their currency. The Synthetix system replicates this setup, but completely on-chain, and with multiple flavours of stablecoin (Synths), and a store of value backing them up (SNX - Synthetix Network Token).
-
-As users exchange synths via `Exchanger.exchange()` or on [synthetix.exchange](https://synthetix.exchange), small fees are remitted, which get sent to SNX holders that enable the economy to exist.
-
-Users are able to withdraw their fees as sUSD. Users are entitled to fees once they've issued synths (to help create the economy generating the fees) and waited for a complete fee period to elapse (currently 7 days). Issuers are incentivised to maintain the ratio of collateral (SNX) to Synths such that the Synths in circulation are generally only worth 20% of the value of the Synthetix Network Tokens backing them up via a penalty for being over 20% collateralised. This allows pretty severe price shocks to SNX without threatening the value of the Synths.
-
-Also it's worth noting that there's a decimal library being used for "floating point" math with 10^18 as the base. Also many of the contracts are provided behind a proxy contract for easy upgradability.
-
----
-
-## Documentation
-
-For the latest system documentaion see
-- http://docs.synthetix.io
-- https://synthetix.community
-- https://contracts.synthetix.io
-=======
-
-npx synthetix ast contracts/Synth.sol
-# {
-#   "imports": [
-#     "contracts/Owned.sol",
-#     "contracts/ExternStateToken.sol",
-#     "contracts/MixinResolver.sol",
-#     "contracts/interfaces/ISynth.sol",
-#     "contracts/interfaces/IERC20.sol",
-#     "contracts/interfaces/ISystemStatus.sol",
-#     "contracts/interfaces/IFeePool.sol",
-#     "contracts/interfaces/ISynthetix.sol",
-#     "contracts/interfaces/IExchanger.sol",
-#     "contracts/interfaces/IIssue
-#		...
-
-npx synthetix bytes32 sUSD
-# 0x7355534400000000000000000000000000000000000000000000000000000000
-
-npx synthetix networks
-# [ 'local', 'kovan', 'rinkeby', 'ropsten', 'mainnet' ]
-
-npx synthetix source --network rinkeby --contract Proxy
-# {
-#   "bytecode": "0..0",
-#   "abi": [ ... ]
-# }
-
-npx synthetix suspension-reason --code 2
-# Market Closure
-
-npx synthetix synths --network rinkeby --key name
-# ["sUSD", "sEUR", ... ]
-
-npx synthetix target --network rinkeby --contract ProxySynthetix
-# {
-#   "name": "ProxySynthetix",
-#   "address": "0x322A3346bf24363f451164d96A5b5cd5A7F4c337",
-#   "source": "Proxy",
-#   "link": "https://rinkeby.etherscan.io/address/0x322A3346bf24363f451164d96A5b5cd5A7F4c337",
-#   "timestamp": "2019-03-06T23:05:43.914Z",
-#   "network": "rinkeby"
-# }
-
-npx synthetix users --network mainnet --user oracle
-# {
-#   "name": "oracle",
-#   "address": "0xaC1ED4Fabbd5204E02950D68b6FC8c446AC95362"
-# }
-
-npx synthetix versions
-# {
-#   "v2.0-19": {
-#     "tag": "v2.0-19",
-#     "fulltag": "v2.0-19",
-#     "release": "",
-#     "network": "mainnet",
-#     "date": "2019-03-11T18:17:52-04:00",
-#     "commit": "eeb271f4fdd2e615f9dba90503f42b2cb9f9716e",
-#     "contracts": {
-#       "Depot": {
-#         "address": "0x172E09691DfBbC035E37c73B62095caa16Ee2388",
-#         "status": "replaced",
-#         "replaced_in": "v2.18.1"
-#       },
-#       "ExchangeRates": {
-#         "address": "0x73b172756BD5DDf0110Ba8D7b88816Eb639Eb21c",
-#         "status": "replaced",
-#         "replaced_in": "v2.1.11"
-#       },
-
-npx synthetix versions --by-contract
-# {
-#   "Depot": [
-#     {
-#       "address": "0x172E09691DfBbC035E37c73B62095caa16Ee2388",
-#       "status": "replaced",
-#       "replaced_in": "v2.18.1"
-#     },
-#     {
-#       "address": "0xE1f64079aDa6Ef07b03982Ca34f1dD7152AA3b86",
-#       "status": "current"
-#     }
-#   ],
-#   "ExchangeRates": [
-#     {
-#       "address": "0x73b172756BD5DDf0110Ba8D7b88816Eb639Eb21c",
-#       "status": "replaced",
-#       "replaced_in": "v2.1.11"
-#     },
-
-```
->>>>>>> 44bb542b
+
+$ npx synthetix versions
+{
+  "v2.0-19": {
+    "tag": "v2.0-19",
+    "fulltag": "v2.0-19",
+    "release": "",
+    "network": "mainnet",
+    "date": "2019-03-11T18:17:52-04:00",
+    "commit": "eeb271f4fdd2e615f9dba90503f42b2cb9f9716e",
+    "contracts": {
+      "Depot": {
+        "address": "0x172E09691DfBbC035E37c73B62095caa16Ee2388",
+        "status": "replaced",
+        "replaced_in": "v2.18.1"
+      },
+      "ExchangeRates": {
+        "address": "0x73b172756BD5DDf0110Ba8D7b88816Eb639Eb21c",
+        "status": "replaced",
+        "replaced_in": "v2.1.11"
+      },
+
+      # ...
+
+    }
+  }
+}
+
+$ npx synthetix versions --by-contract
+{
+  "Depot": [
+    {
+      "address": "0x172E09691DfBbC035E37c73B62095caa16Ee2388",
+      "status": "replaced",
+      "replaced_in": "v2.18.1"
+    },
+    {
+      "address": "0xE1f64079aDa6Ef07b03982Ca34f1dD7152AA3b86",
+      "status": "current"
+    }
+  ],
+  "ExchangeRates": [
+    {
+      "address": "0x73b172756BD5DDf0110Ba8D7b88816Eb639Eb21c",
+      "status": "replaced",
+      "replaced_in": "v2.1.11"
+    },
+
+    # ...
+  ],
+
+  # ...
+}
+```