{
	"sips": [
		{
			"sip": 60,
			"layer": "base",
			"released": "base",
			"sources": [
				"FeePool",
				"Issuer",
				"RewardEscrowV2",
				"Synthetix",
				"SystemSettings"
			]
		},
		{
			"sip": 63,
			"layer": "base",
			"released": "base",
			"sources": ["Exchanger", "Synthetix", "SystemSettings", "TradingRewards"]
		},
		{
			"sip": 64,
			"layer": "base",
			"released": "base",
			"sources": [
				"Exchanger",
				"ExchangeRates",
				"FeePool",
				"FlexibleStorage",
				"Issuer",
				"FeePool",
				"Liquidations",
				"SystemSettings"
			]
		},
		{
			"sip": 75,
			"layer": "base",
			"released": "base",
			"sources": ["ExchangeRates"]
		},
		{
			"sip": 76,
			"layer": "base",
			"released": "base",
			"sources": [
				"Exchanger",
				"ExchangeRates",
				"FeePool",
				"Issuer",
				"Liquidations",
				"Synthetix",
				"SystemSettings"
			]
		},
		{
			"sip": 78,
			"layer": "base",
			"released": "base",
			"sources": ["Exchanger", "ExchangeRates"]
		},
		{
			"sip": 80,
			"layer": "both",
			"sources": {
				"base": [
					"Exchanger",
					"ExchangeRates",
					"ExchangeCircuitBreaker",
					"FeePool",
					"Issuer",
					"DebtCache",
					"Synth(s|i).+",
					"SignedSafeDecimalMath",
					"SystemStatus",
					"FuturesMarketManager"
				],
				"ovm": [
					"Exchanger",
					"ExchangeRates",
					"ExchangeCircuitBreaker",
					"FeePool",
					"Issuer",
					"DebtCache",
					"Synth(s|i).+",
					"SignedSafeDecimalMath",
					"SystemStatus",
					"FuturesMarket.+",
					"FuturesMarketManager",
					"FuturesMarketSettings",
					"FuturesMarketData"
				]
			},
			"released": "both"
		},
		{
			"sip": 83,
			"layer": "base",
			"released": "base",
			"sources": ["Exchanger", "ExchangeRates", "Issuer", "SystemSettings"]
		},
		{
			"sip": 85,
			"layer": "base",
			"released": "base",
			"sources": ["EtherCollateralsUSD", "FeePool", "Issuer", "SynthsUSD"]
		},
		{
			"sip": 86,
			"layer": "base",
			"released": "base",
			"sources": ["ExchangeRates"]
		},
		{
			"sip": 88,
			"layer": "base",
			"released": "base",
			"sources": ["ExchangeRates"]
		},
		{
			"sip": 89,
			"layer": "base",
			"released": "base",
			"sources": ["Exchanger", "Synthetix"]
		},
		{
			"sip": 91,
			"layer": "base",
			"released": "base",
			"sources": ["DebtCache", "Exchanger", "Issuer"]
		},
		{
			"sip": 92,
			"layer": "base",
			"released": "base",
			"sources": ["ExchangeRates"]
		},
		{
			"sip": 94,
			"layer": "base",
			"released": "base",
			"sources": ["Exchanger", "Synthetix"]
		},
		{
			"sip": 97,
			"layer": "base",
			"released": "base",
			"sources": [
				"CollateralErc20",
				"CollateralEth",
				"CollateralManager",
				"CollateralManagerState",
				"CollateralStateErc20",
				"CollateralStateEth",
				"DebtCache",
				"FeePool",
				"Issuer",
				"SynthsBTC",
				"SynthsETH",
				"SynthsUSD"
			]
		},
		{
			"sip": 98,
			"layer": "base",
			"released": "base",
			"sources": ["Exchanger"]
		},
		{
			"sip": 100,
			"layer": "base",
			"released": "base",
			"sources": [
				"AddressResolver",
				"BinaryOptionMarketFactory",
				"BinaryOptionMarketManager",
				"DebtCache",
				"ExchangeRates",
				"Exchanger",
				"FeePool",
				"Issuer",
				"Liquidations",
				"RewardEscrowV2",
				"SystemSettings",
				"Synthetix",
				"TradingRewards",
				"Synth(s|i).+"
			]
		},
		{
			"sip": 102,
			"layer": "both",
			"released": "both",
			"sources": {
				"base": ["SynthetixBridgeToOptimism"],
				"ovm": [
					"AddressResolver",
					"CollateralManager",
					"DappMaintenance",
					"DebtCache",
					"EscrowChecker",
					"EtherCollateral",
					"EtherCollateralsUSD",
					"Exchanger",
					"ExchangeRates",
					"ExchangeState",
					"FeePool",
					"FeePoolState",
					"FlexibleStorage",
					"Issuer",
					"Math",
					"ProxyERC20",
					"ProxyERC20sUSD",
					"ProxyFeePool",
					"ProxysUSD",
					"ProxySynthetix",
					"ReadProxyAddressResolver",
					"RewardEscrow",
					"RewardEscrowV2",
					"RewardsDistribution",
					"SafeDecimalMath",
					"Synthetix",
					"SynthetixBridgeToBase",
					"SynthetixEscrow",
					"SynthetixState",
					"SynthsUSD",
					"SynthUtil",
					"SystemSettings",
					"SystemStatus",
					"TokenStatesUSD",
					"TokenStateSynthetix",
					"TradingRewards"
				]
			}
		},
		{
			"sip": 103,
			"layer": "base",
			"released": "base",
			"sources": ["CollateralStateShort", "CollateralShort", "SynthsUSD"]
		},
		{
			"sip": 105,
			"layer": "base",
			"released": "base",
			"sources": [
				"CollateralErc20",
				"CollateralEth",
				"CollateralStateErc20",
				"CollateralStateEth",
				"CollateralStateShort",
				"CollateralShort"
			]
		},
		{
			"sip": 106,
			"layer": "ovm",
			"released": "ovm",
			"sources": ["FeePool", "FeePoolState", "SynthetixState"]
		},
		{
			"sip": 109,
			"layer": "both",
			"released": "both",
			"sources": ["Synthetix", "SystemStatus"]
		},
		{
			"sip": 112,
			"released": "base",
			"layer": "base",
			"sources": [
				"DebtCache",
				"EtherWrapper",
				"FeePool",
				"NativeEtherWrapper",
				"SynthsETH",
				"SynthsUSD",
				"SystemSettings"
			]
		},
		{
			"sip": 115,
			"layer": "base",
			"released": "base"
		},
		{
			"sip": 116,
			"layer": "both",
			"released": "both",
			"sources": {
				"base": ["SynthetixBridgeToOptimism", "SynthetixBridgeEscrow"],
				"ovm": [
					"DebtCache",
					"Exchanger",
					"Synthetix",
					"SynthetixBridgeToBase",
					"SystemStatus"
				]
			}
		},
		{
			"sip": 117,
			"layer": "ovm",
			"released": "ovm",
			"sources": ["DebtCache", "Exchanger", "Synthetix"]
		},
		{
			"sip": 118,
			"layer": "both",
			"released": "both",
			"sources": ["Exchanger"]
		},
		{
			"sip": 120,
			"layer": "base",
			"sources": ["Exchanger", "ExchangeRates", "Synthetix", "SystemSettings"],
			"released": "base"
		},
		{
			"sip": 121,
			"layer": "ovm",
			"released": "ovm",
			"sources": ["EtherWrapper", "Exchanger", "Synthetix", "SystemSettings"]
		},
		{
			"sip": 127,
			"layer": "base",
			"released": "base",
			"sources": ["Exchanger", "VirtualSynthMastercopy"]
		},
		{
			"sip": 128,
			"layer": "base",
			"released": "base"
		},
		{
			"sip": 135,
			"layer": "ovm",
			"sources": [
				"CollateralManager",
				"CollateralManagerState",
				"CollateralShort",
				"CollateralUtil",
				"SynthsBTC",
				"SynthsETH",
				"SynthsLINK",
				"SynthsUSD",
				"SystemSettings"
			],
			"released": "ovm"
		},
		{
			"sip": 136,
			"layer": "base",
			"released": "base",
			"sources": ["DebtCache", "Issuer"]
		},
		{
			"sip": 138,
			"layer": "both",
			"released": "both",
			"sources": ["Exchanger", "Synthetix"]
		},
		{
			"sip": 139,
			"layer": "base",
			"released": "base",
			"sources": ["Exchanger"]
		},
		{
			"sip": 140,
			"layer": "both",
			"released": "both",
			"sources": ["Synthetix"]
		},
		{
			"sip": 142,
			"layer": "both",
			"released": "both",
			"sources": [
				"DebtCache",
				"FeePool",
				"Issuer",
				"Synthetix",
				"SynthsETH",
				"SynthsUSD",
				"SynthsBTC"
			]
		},
		{
			"sip": 145,
			"layer": "base",
			"released": "base",
			"sources": ["DebtCache"]
		},
		{
			"sip": 148,
			"layer": "both",
			"sources": [
				"Issuer",
				"Liquidator",
				"LiquidatorRewards",
				"Synthetix",
				"SystemSettings",
				"SystemSettingsLib"
			],
			"released": "both"
		},
		{
			"sip": 167,
			"layer": "both",
			"sources": {
				"base": ["OwnerRelayOnEthereum", "SystemSettings"],
				"ovm": ["Issuer", "OwnerRelayOnOptimism", "SystemSettings"]
			},
			"released": "both"
		},
		{
			"sip": 158,
			"layer": "base",
			"released": "base"
		},
		{
			"sip": 165,
			"layer": "both",
			"sources": {
				"base": [
					"FeePool",
					"Issuer",
					"OneNetAggregatorIssuedSynths",
					"OneNetAggregatorDebtRatio",
					"SynthetixBridgeToOptimism",
					"SystemSettings"
				],
				"ovm": [
					"FeePool",
					"Issuer",
					"OneNetAggregatorIssuedSynths",
					"OneNetAggregatorDebtRatio",
					"SynthetixBridgeToBase",
					"SystemSettings"
				]
			},
			"released": "both"
		},
		{
			"sip": 169,
			"layer": "base",
			"released": "base"
		},
		{
			"sip": 170,
			"layer": "base",
			"released": "base"
		},
		{
			"sip": 174,
			"layer": "both",
			"released": "both",
			"sources": ["Exchanger", "Issuer", "SynthRedeemer"]
		},
		{
			"sip": 182,
			"layer": "both",
			"sources": [
				"DebtCache",
				"FeePool",
				"Issuer",
				"Synths.*",
				"SystemSettings",
				"WrapperFactory"
			],
			"released": "both"
		},
		{
			"sip": 184,
			"layer": "both",
			"sources": ["Exchanger", "ExchangeRates", "SystemSettings"],
			"released": "both"
		},
		{
			"sip": 185,
			"layer": "both",
			"sources": ["Synthetix", "FeePool", "Issuer", "SynthetixDebtShare"],
			"released": "both"
		},
		{
			"sip": 187,
			"layer": "both",
			"sources": ["DebtCache", "Issuer"],
			"released": "both"
		},
		{
			"sip": 188,
			"layer": "base",
			"sources": [],
			"released": "base"
		},
		{
			"sip": 192,
			"layer": "both",
			"sources": ["WrapperFactory"],
			"released": "both"
		},
		{
			"sip": 193,
			"layer": "both",
			"sources": ["SystemSettings", "SystemSettingsLib"],
			"released": "both"
		},
		{
			"sip": 194,
			"layer": "ovm",
			"sources": ["Synthetix"],
			"released": "ovm"
		},
		{
			"sip": 195,
			"layer": "ovm",
			"sources": ["CollateralEth"],
			"released": "ovm"
		},
		{
			"sip": 196,
			"layer": "both",
			"sources": ["ExchangeRates"],
			"released": "both"
		},
		{
			"sip": 198,
			"layer": "both",
			"sources": [
				"Synthetix",
				"Exchanger",
				"ExchangeRates",
				"SystemSettings",
				"SystemSettingsLib"
			],
			"released": "both"
		},
		{
			"sip": 199,
			"layer": "ovm",
			"sources": [],
			"released": "ovm"
		},
		{
			"sip": 200,
			"layer": "both",
			"sources": ["FeePool"],
			"released": "both"
		},
		{
			"sip": 202,
			"layer": "base",
			"sources": ["SupplySchedule", "Synthetix"],
			"released": "base"
		},
		{
			"sip": 205,
			"layer": "ovm",
			"sources": [],
			"released": "ovm"
		},
		{
			"sip": 209,
			"layer": "both",
			"sources": ["Exchanger"],
			"released": "both"
		},
		{
			"sip": 212,
			"layer": "ovm",
			"sources": []
		},
		{
			"sip": 213,
			"layer": "ovm",
			"sources": [],
			"released": "both"
		},
		{
			"sip": 216,
			"layer": "ovm",
			"sources": [],
			"released": "both"
		},
		{
			"sip": 217,
			"layer": "ovm",
			"sources": [],
			"released": "both"
		},
		{
			"sip": 219,
			"layer": "ovm",
			"sources": [],
			"released": "both"
		},
		{
			"sip": 220,
			"layer": "both",
			"sources": ["Issuer"],
			"released": "both"
		},
		{
			"sip": 222,
			"layer": "both",
			"sources": ["Exchanger"],
			"released": "both"
		},
		{
			"sip": 223,
			"layer": "ovm",
			"sources": [],
			"released": "both"
		},
		{
			"sip": 229,
			"layer": "both",
			"sources": {
				"base": [
					"SynthetixBridgeToOptimism",
					"Issuer",
					"SystemSettings",
					"SystemSettingsLib"
				],
				"ovm": [
					"SynthetixBridgeToBase",
					"Issuer",
					"SystemSettings",
					"SystemSettingsLib"
				]
			},
			"released": "both"
		},
		{
			"sip": 230,
			"layer": "both",
			"sources": ["CircuitBreaker", "ExchangeRates", "Exchanger", "Issuer"],
			"released": "both"
		},
		{
			"sip": 235,
			"layer": "both",
			"sources": ["Issuer"],
			"released": "both"
		},
		{
			"sip": 236,
			"layer": "both",
			"sources": ["Exchanger"],
			"released": "both"
		},
		{
			"sip": 237,
			"layer": "both",
			"sources": {
				"base": ["Issuer", "Synthetix", "DebtMigratorOnEthereum"],
				"ovm": ["Issuer", "Synthetix", "DebtMigratorOnOptimism"]
			},
			"released": "both"
		},
		{
			"sip": 238,
			"layer": "both",
			"sources": ["Synthetix", "Synths.*", "Issuer"],
			"released": "both"
		},
		{
			"sip": 239,
			"layer": "both",
			"sources": ["Synthetix"],
			"released": "both"
		},
		{
			"sip": 240,
			"layer": "both",
			"sources": ["Issuer"],
			"released": "both"
		},
		{
			"sip": 243,
			"layer": "base",
			"sources": ["OneNetAggregatorsDEFI"],
			"released": "base"
		},
		{
			"sip": 246,
			"layer": "ovm",
			"sources": ["CollateralShort", "Issuer"],
			"released": "ovm"
		},
		{
			"sip": 249,
			"layer": "ovm",
			"sources": [],
			"released": "both"
		},
		{
			"sip": 251,
			"layer": "both",
			"sources": ["Issuer", "SystemSettings", "SystemSettingsLib"],
			"released": "both"
		},
		{
			"sip": 252,
			"layer": "both",
			"sources": [
				"Issuer",
				"RewardEscrowV2",
				"Synthetix",
				"Liquidator",
				"RewardEscrowV2Storage"
			],
			"released": "both"
		},
		{
			"sip": 255,
			"layer": "both",
			"sources": ["FeePool", "Issuer"],
			"released": "both"
		},
		{
			"sip": 257,
			"layer": "both",
			"sources": ["ExchangeRates"],
			"released": "both"
		},
		{
			"sip": 258,
			"layer": "base",
			"sources": ["ExchangeRates"],
			"released": "base"
		},
		{
			"sip": 262,
			"layer": "ovm",
			"sources": [],
			"released": "both"
		},
		{
			"sip": 267,
			"layer": "both",
			"sources": [
				"DirectIntegrationManager",
				"Exchanger",
				"ExchangeSettlementLib",
				"ExchangeRates",
				"Issuer",
				"SystemSettings",
				"SystemSettingsLib"
			],
			"released": "both"
		},
		{
			"sip": 269,
			"layer": "ovm",
			"sources": [],
			"released": "both"
		},
		{
			"sip": 279,
			"layer": "both",
			"sources": [],
			"released": "both"
		},
		{
			"sip": 280,
			"layer": "both",
			"sources": {
				"base": ["FuturesMarketManager"],
				"ovm": [
					"FuturesMarketManager",
					"PerpsV2MarketSettings",
					"PerpsV2MarketData",
					"PerpsV2ExchangeRate",
					"PerpsV2Proxy.+",
					"PerpsV2Market.+",
					"PerpsV2DelayedOrder.+",
					"PerpsV2OffchainDelayedOrder.+"
				]
			},
			"released": "both"
		},
		{
			"sip": 281,
			"layer": "both",
			"sources": [],
			"released": "both"
		},
		{
			"sip": 285,
			"layer": "both",
			"sources": [],
			"released": "both"
		},
		{
			"sip": 293,
			"layer": "both",
			"sources": {
				"base": [
					"OneNetAggregatorsAAVE",
					"OneNetAggregatorsLINK",
					"OneNetAggregatorsDOT",
					"OneNetAggregatorsADA"
				],
				"ovm": [
					"OneNetAggregatorsAAVE",
					"OneNetAggregatorsLINK",
					"OneNetAggregatorsMATIC",
					"OneNetAggregatorsUNI",
					"OneNetAggregatorsAVAX",
					"OneNetAggregatorsSOL"
				]
			},
			"released": "both"
		},
		{
			"sip": 295,
			"layer": "ovm",
			"sources": [],
			"released": "ovm"
		},
		{
			"sip": 297,
			"layer": "ovm",
			"sources": {
				"ovm": [
					"PerpsV2MarketSettings",
					"PerpsV2Market[A-Z]+",
					"PerpsV2MarketViews.+",
					"PerpsV2DelayedOrder.+",
					"PerpsV2OffchainDelayedOrder.+"
				]
			},
			"released": "ovm"
		},
		{
			"sip": 298,
			"layer": "ovm",
			"sources": [],
			"released": "ovm"
		},
		{
			"sip": 299,
			"layer": "both",
			"sources": ["RewardEscrowV2", "Synthetix", "Liquidator"],
			"released": "both"
		},
		{
			"sip": 2000,
			"layer": "ovm",
			"sources": [],
			"released": "ovm"
		},
		{
			"sip": 2004,
			"layer": "ovm",
			"sources": [],
			"released": "both"
		},
		{
			"sip": 2005,
			"layer": "both",
			"sources": {
				"base": ["FuturesMarketManager"],
				"ovm": [
					"FuturesMarketManager",
					"PerpsV2MarketSettings",
					"PerpsV2MarketData",
					"PerpsV2ExchangeRate",
					"PerpsV2Market[A-Z]+",
					"PerpsV2MarketState.+",
					"PerpsV2MarketViews.+",
					"PerpsV2DelayedIntent.+",
					"PerpsV2DelayedExecution.+",
					"PerpsV2MarketLiquidate.+"
				]
			},
			"released": "both"
		},
		{
			"sip": 2009,
			"layer": "ovm",
			"sources": [],
			"released": "ovm"
		},
		{
			"sip": 2010,
			"layer": "ovm",
			"sources": [],
			"released": "ovm"
		},
		{
			"sip": 2011,
			"layer": "ovm",
			"sources": [
				"PerpsV2MarketData",
				"PerpsV2Market[A-Z]+",
				"PerpsV2MarketLiquidate[A-Z]+"
			],
			"released": "ovm"
		},
		{
			"sip": 2014,
			"layer": "ovm",
			"sources": [],
			"released": "ovm"
		},
		{
			"sip": 2015,
			"layer": "ovm",
			"sources": [],
			"released": "ovm"
		},
		{
			"sip": 2021,
			"layer": "ovm",
			"sources": [],
			"released": "ovm"
		},
		{
			"sip": 2023,
			"layer": "ovm",
			"sources": [],
			"released": "ovm"
		},
		{
			"sip": 2024,
			"layer": "ovm",
			"sources": [],
			"released": "ovm"
		},
		{
			"sip": 2025,
			"layer": "ovm",
			"sources": [],
			"released": "ovm"
		},
		{
			"sip": 2026,
			"layer": "ovm",
			"sources": [],
			"released": "ovm"
		},
		{
			"sip": 2027,
			"layer": "ovm",
			"sources": [],
			"released": "ovm"
		},
		{
			"sip": 2028,
			"layer": "ovm",
			"sources": [],
			"released": "ovm"
		},
		{
			"sip": 2029,
			"layer": "ovm",
			"sources": [],
			"released": "ovm"
		},
		{
			"sip": 2030,
			"layer": "ovm",
			"sources": [],
			"released": "ovm"
		},
		{
			"sip": 2031,
			"layer": "ovm",
			"sources": [],
			"released": "ovm"
		},
		{
			"sip": 2032,
			"layer": "ovm",
			"sources": [],
			"released": "ovm"
		},
		{
			"sip": 2033,
			"layer": "ovm",
			"sources": [],
			"released": "ovm"
		},
		{
			"sip": 2035,
			"layer": "ovm",
			"sources": [],
			"released": "ovm"
		},
		{
			"sip": 2036,
			"layer": "base",
			"sources": ["RewardsDistribution"],
			"released": "base"
		},
		{
			"sip": 2037,
			"layer": "ovm",
			"sources": [],
			"released": "ovm"
		},
		{
			"sip": 2038,
			"layer": "ovm",
			"sources": []
		},
		{
			"sip": 2039,
			"layer": "ovm",
			"sources": [],
			"released": "ovm"
		},
		{
			"sip": 2040,
			"layer": "ovm",
			"sources": [],
			"released": "ovm"
		},
		{
			"sip": 2041,
			"layer": "ovm",
			"sources": [],
			"released": "ovm"
		},
		{
			"sip": 2042,
			"layer": "ovm",
			"sources": [],
			"released": "ovm"
		},
		{
			"sip": 2044,
			"layer": "ovm",
			"sources": [],
			"released": "ovm"
		},
		{
			"sip": 2045,
			"layer": "ovm",
			"sources": [],
			"released": "ovm"
		},
		{
			"sip": 2052,
			"layer": "ovm",
			"sources": [],
			"released": "ovm"
		},
		{
			"sip": 2053,
			"layer": "ovm",
			"sources": [],
			"released": "ovm"
		},
		{
			"sip": 2054,
			"layer": "ovm",
			"sources": [],
			"released": "ovm"
		},
		{
			"sip": 2056,
			"layer": "ovm",
			"sources": [],
			"released": "ovm"
		},
		{
			"sip": 2059,
			"layer": "both",
<<<<<<< HEAD
			"sources": ["DebtCache", "DynamicSynthRedeemer", "Issuer"]
=======
			"sources": ["DebtCache", "DynamicSynthRedeemer", "Issuer"],
			"released": "both"
>>>>>>> 708328f3
		}
	],
	"releases": [
		{
			"name": "Pollux",
			"released": true,
			"version": {
				"major": 2,
				"minor": 27
			},
			"sips": [63, 64, 75, 76, 78]
		},
		{
			"name": "Formalhaut",
			"released": true,
			"version": {
				"major": 2,
				"minor": 28
			},
			"sips": [85, 86]
		},
		{
			"name": "Deneb",
			"released": true,
			"version": {
				"major": 2,
				"minor": 30
			},
			"sips": [83, 84, 88]
		},
		{
			"name": "Mimosa",
			"released": true,
			"version": {
				"major": 2,
				"minor": 31
			},
			"sips": [89, 91, 92]
		},
		{
			"name": "Regulus",
			"released": true,
			"version": {
				"major": 2,
				"minor": 32
			},
			"sips": [94]
		},
		{
			"name": "Adhara",
			"released": true,
			"version": {
				"major": 2,
				"minor": 34
			},
			"sips": [98, 99]
		},
		{
			"name": "Shaula",
			"released": true,
			"version": {
				"major": 2,
				"minor": 35
			},
			"sips": [97, 100, 103]
		},
		{
			"name": "Castor",
			"released": true,
			"version": {
				"major": 2,
				"minor": 36
			},
			"sips": [60, 102, 105]
		},
		{
			"name": "Castor (Optimism)",
			"released": true,
			"ovm": true,
			"version": {
				"major": 2,
				"minor": 36
			},
			"sips": [102]
		},
		{
			"name": "Gacrux (Optimism)",
			"released": true,
			"ovm": true,
			"version": {
				"major": 2,
				"minor": 37
			},
			"sips": [106]
		},
		{
			"name": "Bellatrix",
			"released": true,
			"version": {
				"major": 2,
				"minor": 38
			},
			"sips": [109]
		},
		{
			"name": "Elnath",
			"released": true,
			"version": {
				"major": 2,
				"minor": 39
			},
			"sips": [110]
		},
		{
			"name": "L2 Phase 1 (Optimism Kovan)",
			"ovm": true,
			"released": true,
			"version": {
				"major": 2,
				"minor": 40
			},
			"sips": []
		},
		{
			"name": "Miaplacidus",
			"released": true,
			"version": {
				"major": 2,
				"minor": 41
			},
			"sips": [113]
		},
		{
			"name": "Alnilam",
			"released": true,
			"version": {
				"major": 2,
				"minor": 42
			},
			"sips": [107, 114, 126, 127]
		},
		{
			"name": "Regora",
			"released": true,
			"version": {
				"major": 2,
				"minor": 43
			},
			"sips": [115, 128]
		},
		{
			"name": "Alnair",
			"released": true,
			"version": {
				"major": 2,
				"minor": 44
			},
			"sips": [116]
		},
		{
			"name": "Alnair (Optimism)",
			"released": true,
			"ovm": true,
			"version": {
				"major": 2,
				"minor": 44
			},
			"sips": [109, 116, 117, 118]
		},
		{
			"name": "Alioth",
			"released": true,
			"version": {
				"major": 2,
				"minor": 45
			},
			"sips": [112, 136]
		},
		{
			"name": "Alnitak",
			"released": true,
			"version": {
				"major": 2,
				"minor": 46
			},
			"sips": [138, 139, 140, 151]
		},
		{
			"name": "Alnitak (Optimism)",
			"released": true,
			"version": {
				"major": 2,
				"minor": 46
			},
			"ovm": true,
			"sips": [138, 139, 140]
		},
		{
			"name": "Dubhe (Optimism)",
			"released": true,
			"version": {
				"major": 2,
				"minor": 47
			},
			"ovm": true,
			"sips": [121]
		},
		{
			"name": "Mirfak",
			"released": true,
			"version": {
				"major": 2,
				"minor": 48
			},
			"sips": [142, 145, 170, 174]
		},
		{
			"name": "Wezen",
			"released": true,
			"version": {
				"major": 2,
				"minor": 49
			},
			"sips": [158, 169]
		},
		{
			"name": "Sargas (Optimism)",
			"ovm": true,
			"released": true,
			"version": {
				"major": 2,
				"minor": 50
			},
			"sips": [135, 142, 174]
		},
		{
			"name": "Kaus",
			"released": true,
			"version": {
				"major": 2,
				"minor": 51
			},
			"sips": [187]
		},
		{
			"name": "Kaus (Optimism)",
			"ovm": true,
			"released": true,
			"version": {
				"major": 2,
				"minor": 51
			},
			"sips": [187]
		},
		{
			"name": "Avior (Optimism)",
			"ovm": true,
			"released": true,
			"version": {
				"major": 2,
				"minor": 52
			},
			"sips": [182]
		},
		{
			"name": "Alkaid",
			"released": true,
			"version": {
				"major": 2,
				"minor": 53
			},
			"sips": [120, 182]
		},
		{
			"name": "Menkalinan",
			"released": true,
			"version": {
				"major": 2,
				"minor": 54
			},
			"sips": [167]
		},
		{
			"name": "Menkalinan (Optimism)",
			"ovm": true,
			"released": true,
			"version": {
				"major": 2,
				"minor": 54
			},
			"sips": [167]
		},
		{
			"name": "Atria",
			"released": true,
			"version": {
				"major": 2,
				"minor": 55
			},
			"sips": [192]
		},
		{
			"name": "Atria (Optimism)",
			"ovm": true,
			"released": true,
			"version": {
				"major": 2,
				"minor": 55
			},
			"sips": [192]
		},
		{
			"name": "Alhena",
			"released": true,
			"version": {
				"major": 2,
				"minor": 56
			},
			"sips": [188]
		},
		{
			"name": "Alhena (Optimism)",
			"ovm": true,
			"released": true,
			"version": {
				"major": 2,
				"minor": 56
			},
			"sips": [194, 195]
		},
		{
			"name": "Peacock",
			"released": true,
			"version": {
				"major": 2,
				"minor": 57
			},
			"sips": [200]
		},
		{
			"name": "Peacock (Optimism)",
			"ovm": true,
			"released": true,
			"version": {
				"major": 2,
				"minor": 57
			},
			"sips": [200]
		},
		{
			"name": "Alsephina",
			"released": true,
			"version": {
				"major": 2,
				"minor": 58
			},
			"sips": [184, 193, 196]
		},
		{
			"name": "Alsephina (Optimism)",
			"ovm": true,
			"released": true,
			"version": {
				"major": 2,
				"minor": 58
			},
			"sips": [184, 193, 196]
		},
		{
			"name": "Mirzam",
			"released": true,
			"version": {
				"major": 2,
				"minor": 59
			},
			"sips": [209]
		},
		{
			"name": "Mirzam (Optimism)",
			"ovm": true,
			"released": true,
			"version": {
				"major": 2,
				"minor": 59
			},
			"sips": [209]
		},
		{
			"name": "Alphard",
			"released": true,
			"version": {
				"major": 2,
				"minor": 60
			},
			"sips": [185]
		},
		{
			"name": "Alphard (Optimism)",
			"ovm": true,
			"released": true,
			"version": {
				"major": 2,
				"minor": 60
			},
			"sips": [185]
		},
		{
			"name": "Polaris (Optimism)",
			"ovm": true,
			"released": true,
			"version": {
				"major": 2,
				"minor": 61
			},
			"sips": [199]
		},
		{
			"name": "Hamal",
			"released": true,
			"version": {
				"major": 2,
				"minor": 62
			},
			"sips": [202]
		},
		{
			"name": "Algieba (Optimism)",
			"ovm": true,
			"released": true,
			"version": {
				"major": 2,
				"minor": 63
			},
			"sips": [205]
		},
		{
			"name": "Diphda",
			"released": true,
			"version": {
				"major": 2,
				"minor": 64
			},
			"sips": [80, 165]
		},
		{
			"name": "Diphda (Optimism)",
			"ovm": true,
			"released": true,
			"version": {
				"major": 2,
				"minor": 64
			},
			"sips": [80, 165, 213]
		},
		{
			"name": "Mizar",
			"released": true,
			"version": {
				"major": 2,
				"minor": 65
			},
			"sips": [220]
		},
		{
			"name": "Mizar (Optimism)",
			"ovm": true,
			"released": true,
			"version": {
				"major": 2,
				"minor": 65
			},
			"sips": [220]
		},
		{
			"name": "Nunki (Optimism)",
			"ovm": true,
			"released": true,
			"version": {
				"major": 2,
				"minor": 66
			},
			"sips": [217]
		},
		{
			"name": "Mirach",
			"version": {
				"major": 2,
				"minor": 68
			},
			"sips": [198, 222, 229],
			"released": true
		},
		{
			"name": "Mirach (Optimism)",
			"ovm": true,
			"version": {
				"major": 2,
				"minor": 68
			},
			"sips": [198, 216, 219, 222, 223, 229],
			"released": true
		},
		{
			"name": "Alpheratz",
			"version": {
				"major": 2,
				"minor": 69
			},
			"sips": [148, 236],
			"released": true
		},
		{
			"name": "Alpheratz (Optimism)",
			"ovm": true,
			"version": {
				"major": 2,
				"minor": 69
			},
			"sips": [148, 236],
			"released": true
		},
		{
			"name": "Rasalhague",
			"version": {
				"major": 2,
				"minor": 70
			},
			"sips": [239],
			"released": true
		},
		{
			"name": "Rasalhague (Optimism)",
			"ovm": true,
			"version": {
				"major": 2,
				"minor": 70
			},
			"sips": [239],
			"released": true
		},
		{
			"name": "Kochab (Optimism)",
			"ovm": true,
			"version": {
				"major": 2,
				"minor": 71
			},
			"sips": [246],
			"released": true
		},
		{
			"name": "Saiph",
			"version": {
				"major": 2,
				"minor": 72
			},
			"sips": [235, 238, 240],
			"released": true
		},
		{
			"name": "Saiph (Optimism)",
			"ovm": true,
			"version": {
				"major": 2,
				"minor": 72
			},
			"sips": [235, 238, 240],
			"released": true
		},
		{
			"name": "Denebola",
			"version": {
				"major": 2,
				"minor": 73
			},
			"sips": [243],
			"released": true
		},
		{
			"name": "Algol",
			"version": {
				"major": 2,
				"minor": 74
			},
			"sips": [251],
			"released": true
		},
		{
			"name": "Algol (Optimism)",
			"ovm": true,
			"version": {
				"major": 2,
				"minor": 74
			},
			"sips": [251],
			"released": true
		},
		{
			"name": "Tiaki",
			"version": {
				"major": 2,
				"minor": 75
			},
			"sips": [258],
			"released": true
		},
		{
			"name": "Muhlifain",
			"version": {
				"major": 2,
				"minor": 76
			},
			"sips": [230, 257],
			"released": true
		},
		{
			"name": "Muhlifain (Optimism)",
			"ovm": true,
			"version": {
				"major": 2,
				"minor": 76
			},
			"sips": [230, 249, 257, 262, 269],
			"released": true
		},
		{
			"name": "Aspidiske",
			"version": {
				"major": 2,
				"minor": 77
			},
			"sips": [252],
			"released": true
		},
		{
			"name": "Aspidiske (Optimism)",
			"ovm": true,
			"version": {
				"major": 2,
				"minor": 77
			},
			"sips": [252],
			"released": true
		},
		{
			"name": "Suhail",
			"version": {
				"major": 2,
				"minor": 78
			},
			"sips": [267],
			"released": true
		},
		{
			"name": "Suhail (Optimism)",
			"ovm": true,
			"version": {
				"major": 2,
				"minor": 78
			},
			"sips": [267],
			"released": true
		},
		{
			"name": "Alphecca",
			"version": {
				"major": 2,
				"minor": 79
			},
			"sips": [299],
			"released": true
		},
		{
			"name": "Alphecca (Optimism)",
			"ovm": true,
			"version": {
				"major": 2,
				"minor": 79
			},
			"sips": [299],
			"released": true
		},
		{
			"name": "Mintaka",
			"version": {
				"major": 2,
				"minor": 80
			},
			"sips": [279, 280, 281, 285],
			"released": true
		},
		{
			"name": "Mintaka (Optimism)",
			"ovm": true,
			"version": {
				"major": 2,
				"minor": 80
			},
			"sips": [279, 280, 281, 285, 297],
			"released": true
		},
		{
			"name": "Sadr",
			"version": {
				"major": 2,
				"minor": 81
			},
			"sips": [293],
			"released": true
		},
		{
			"name": "Sadr (Optimism)",
			"ovm": true,
			"version": {
				"major": 2,
				"minor": 81
			},
			"sips": [293],
			"released": true
		},
		{
			"name": "Eltanin (Optimism)",
			"ovm": true,
			"version": {
				"major": 2,
				"minor": 82
			},
			"sips": [295, 2000],
			"released": true
		},
		{
			"name": "Schedar",
			"version": {
				"major": 2,
				"minor": 83
			},
			"sips": [255],
			"released": true
		},
		{
			"name": "Schedar (Optimism)",
			"ovm": true,
			"version": {
				"major": 2,
				"minor": 83
			},
			"sips": [255],
			"released": true
		},
		{
			"name": "Naos",
			"version": {
				"major": 2,
				"minor": 84
			},
			"sips": [237],
			"released": true
		},
		{
			"name": "Naos (Optimism)",
			"ovm": true,
			"version": {
				"major": 2,
				"minor": 84
			},
			"sips": [237],
			"released": true
		},
		{
			"name": "Almach (Optimism)",
			"ovm": true,
			"version": {
				"major": 2,
				"minor": 85
			},
			"sips": [2010],
			"released": true
		},
		{
			"name": "Caph",
			"version": {
				"major": 2,
				"minor": 86
			},
			"sips": [2004, 2005],
			"released": true
		},
		{
			"name": "Caph (Optimism)",
			"ovm": true,
			"version": {
				"major": 2,
				"minor": 86
			},
			"sips": [2004, 2005],
			"released": true
		},
		{
			"name": "Izar (Optimism)",
			"ovm": true,
			"version": {
				"major": 2,
				"minor": 87
			},
			"sips": [2011],
			"released": true
		},
		{
			"name": "Dschubba (Optimism)",
			"ovm": true,
			"version": {
				"major": 2,
				"minor": 88
			},
			"sips": [298],
			"released": true
		},
		{
			"name": "Larawag (Optimism)",
			"ovm": true,
			"version": {
				"major": 2,
				"minor": 89
			},
			"sips": [2014, 2015],
			"released": true
		},
		{
			"name": "Merak (Optimism)",
			"ovm": true,
			"version": {
				"major": 2,
				"minor": 90
			},
			"sips": [2021],
			"released": true
		},
		{
			"name": "Ankaa (Optimism)",
			"ovm": true,
			"version": {
				"major": 2,
				"minor": 91
			},
			"sips": [2009, 2023, 2024, 2025, 2026, 2027],
			"released": true
		},
		{
			"name": "Enif (Optimism)",
			"ovm": true,
			"version": {
				"major": 2,
				"minor": 92
			},
			"sips": [2028],
			"released": true
		},
		{
			"name": "Scheat (Optimism)",
			"ovm": true,
			"version": {
				"major": 2,
				"minor": 93
			},
			"sips": [2030],
			"released": true
		},
		{
			"name": "Sabik (Optimism)",
			"ovm": true,
			"version": {
				"major": 2,
				"minor": 94
			},
			"sips": [2029, 2031, 2032, 2033],
			"released": true
		},
		{
			"name": "Phecda",
			"version": {
				"major": 2,
				"minor": 96
			},
			"sips": [2036],
			"released": true
		},
		{
			"name": "Aludra (Optimism)",
			"ovm": true,
			"version": {
				"major": 2,
				"minor": 97
			},
			"sips": [2035, 2037, 2039, 2040, 2041, 2042],
			"released": true
		},
		{
			"name": "Markeb (Optimism)",
			"ovm": true,
			"version": {
				"major": 2,
				"minor": 98
			},
			"sips": [2044, 2045],
			"released": true
		},
		{
			"name": "Markab (Optimism)",
			"ovm": true,
			"version": {
				"major": 2,
				"minor": 99
			},
			"sips": [2052, 2053, 2054, 2056],
			"released": true
		},
		{
			"name": "Aljanah",
			"version": {
				"major": 2,
				"minor": 100
			},
			"sips": [299],
			"released": true
		},
		{
			"name": "Aljanah (Optimism)",
			"ovm": true,
			"version": {
				"major": 2,
				"minor": 100
			},
			"sips": [299],
			"released": true
		},
		{
			"name": "Acrab",
			"version": {
				"major": 2,
				"minor": 101
			},
<<<<<<< HEAD
			"sips": [2059]
=======
			"sips": [2059],
			"released": true
		},
		{
			"name": "Acrab (Optimism)",
			"version": {
				"major": 2,
				"minor": 101
			},
			"sips": [2059],
			"released": true
>>>>>>> 708328f3
		}
	]
}<|MERGE_RESOLUTION|>--- conflicted
+++ resolved
@@ -1072,12 +1072,8 @@
 		{
 			"sip": 2059,
 			"layer": "both",
-<<<<<<< HEAD
-			"sources": ["DebtCache", "DynamicSynthRedeemer", "Issuer"]
-=======
 			"sources": ["DebtCache", "DynamicSynthRedeemer", "Issuer"],
 			"released": "both"
->>>>>>> 708328f3
 		}
 	],
 	"releases": [
@@ -2019,9 +2015,6 @@
 				"major": 2,
 				"minor": 101
 			},
-<<<<<<< HEAD
-			"sips": [2059]
-=======
 			"sips": [2059],
 			"released": true
 		},
@@ -2033,7 +2026,6 @@
 			},
 			"sips": [2059],
 			"released": true
->>>>>>> 708328f3
 		}
 	]
 }