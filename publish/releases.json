{
	"sips": [
		{
			"sip": 60,
			"layer": "base",
			"released": "base",
			"sources": [
				"FeePool",
				"Issuer",
				"RewardEscrowV2",
				"Synthetix",
				"SystemSettings"
			]
		},
		{
			"sip": 63,
			"layer": "base",
			"released": "base",
			"sources": ["Exchanger", "Synthetix", "SystemSettings", "TradingRewards"]
		},
		{
			"sip": 64,
			"layer": "base",
			"released": "base",
			"sources": [
				"Exchanger",
				"ExchangeRates",
				"FeePool",
				"FlexibleStorage",
				"Issuer",
				"FeePool",
				"Liquidations",
				"SystemSettings"
			]
		},
		{
			"sip": 75,
			"layer": "base",
			"released": "base",
			"sources": ["ExchangeRates"]
		},
		{
			"sip": 76,
			"layer": "base",
			"released": "base",
			"sources": [
				"Exchanger",
				"ExchangeRates",
				"FeePool",
				"Issuer",
				"Liquidations",
				"Synthetix",
				"SystemSettings"
			]
		},
		{
			"sip": 78,
			"layer": "base",
			"released": "base",
			"sources": ["Exchanger", "ExchangeRates"]
		},
		{
			"sip": 80,
			"layer": "both",
			"sources": {
				"base": [
					"Exchanger",
					"ExchangeRates",
					"ExchangeCircuitBreaker",
					"FeePool",
					"Issuer",
					"DebtCache",
					"Synth(s|i).+",
					"SignedSafeDecimalMath",
					"SystemStatus",
					"FuturesMarketManager"
				],
				"ovm": [
					"Exchanger",
					"ExchangeRates",
					"ExchangeCircuitBreaker",
					"FeePool",
					"Issuer",
					"DebtCache",
					"Synth(s|i).+",
					"SignedSafeDecimalMath",
					"SystemStatus",
					"FuturesMarket.+",
					"FuturesMarketManager",
					"FuturesMarketSettings",
					"FuturesMarketData"
				]
			},
			"released": "both"
		},
		{
			"sip": 83,
			"layer": "base",
			"released": "base",
			"sources": ["Exchanger", "ExchangeRates", "Issuer", "SystemSettings"]
		},
		{
			"sip": 85,
			"layer": "base",
			"released": "base",
			"sources": ["EtherCollateralsUSD", "FeePool", "Issuer", "SynthsUSD"]
		},
		{
			"sip": 86,
			"layer": "base",
			"released": "base",
			"sources": ["ExchangeRates"]
		},
		{
			"sip": 88,
			"layer": "base",
			"released": "base",
			"sources": ["ExchangeRates"]
		},
		{
			"sip": 89,
			"layer": "base",
			"released": "base",
			"sources": ["Exchanger", "Synthetix"]
		},
		{
			"sip": 91,
			"layer": "base",
			"released": "base",
			"sources": ["DebtCache", "Exchanger", "Issuer"]
		},
		{
			"sip": 92,
			"layer": "base",
			"released": "base",
			"sources": ["ExchangeRates"]
		},
		{
			"sip": 94,
			"layer": "base",
			"released": "base",
			"sources": ["Exchanger", "Synthetix"]
		},
		{
			"sip": 97,
			"layer": "base",
			"released": "base",
			"sources": [
				"CollateralErc20",
				"CollateralEth",
				"CollateralManager",
				"CollateralManagerState",
				"CollateralStateErc20",
				"CollateralStateEth",
				"DebtCache",
				"FeePool",
				"Issuer",
				"SynthsBTC",
				"SynthsETH",
				"SynthsUSD"
			]
		},
		{
			"sip": 98,
			"layer": "base",
			"released": "base",
			"sources": ["Exchanger"]
		},
		{
			"sip": 100,
			"layer": "base",
			"released": "base",
			"sources": [
				"AddressResolver",
				"BinaryOptionMarketFactory",
				"BinaryOptionMarketManager",
				"DebtCache",
				"ExchangeRates",
				"Exchanger",
				"FeePool",
				"Issuer",
				"Liquidations",
				"RewardEscrowV2",
				"SystemSettings",
				"Synthetix",
				"TradingRewards",
				"Synth(s|i).+"
			]
		},
		{
			"sip": 102,
			"layer": "both",
			"released": "both",
			"sources": {
				"base": ["SynthetixBridgeToOptimism"],
				"ovm": [
					"AddressResolver",
					"CollateralManager",
					"DappMaintenance",
					"DebtCache",
					"EscrowChecker",
					"EtherCollateral",
					"EtherCollateralsUSD",
					"Exchanger",
					"ExchangeRates",
					"ExchangeState",
					"FeePool",
					"FeePoolState",
					"FlexibleStorage",
					"Issuer",
					"Math",
					"ProxyERC20",
					"ProxyERC20sUSD",
					"ProxyFeePool",
					"ProxysUSD",
					"ProxySynthetix",
					"ReadProxyAddressResolver",
					"RewardEscrow",
					"RewardEscrowV2",
					"RewardsDistribution",
					"SafeDecimalMath",
					"Synthetix",
					"SynthetixBridgeToBase",
					"SynthetixEscrow",
					"SynthetixState",
					"SynthsUSD",
					"SynthUtil",
					"SystemSettings",
					"SystemStatus",
					"TokenStatesUSD",
					"TokenStateSynthetix",
					"TradingRewards"
				]
			}
		},
		{
			"sip": 103,
			"layer": "base",
			"released": "base",
			"sources": ["CollateralStateShort", "CollateralShort", "SynthsUSD"]
		},
		{
			"sip": 105,
			"layer": "base",
			"released": "base",
			"sources": [
				"CollateralErc20",
				"CollateralEth",
				"CollateralStateErc20",
				"CollateralStateEth",
				"CollateralStateShort",
				"CollateralShort"
			]
		},
		{
			"sip": 106,
			"layer": "ovm",
			"released": "ovm",
			"sources": ["FeePool", "FeePoolState", "SynthetixState"]
		},
		{
			"sip": 109,
			"layer": "both",
			"released": "both",
			"sources": ["Synthetix", "SystemStatus"]
		},
		{
			"sip": 112,
			"released": "base",
			"layer": "base",
			"sources": [
				"DebtCache",
				"EtherWrapper",
				"FeePool",
				"NativeEtherWrapper",
				"SynthsETH",
				"SynthsUSD",
				"SystemSettings"
			]
		},
		{
			"sip": 115,
			"layer": "base",
			"released": "base"
		},
		{
			"sip": 116,
			"layer": "both",
			"released": "both",
			"sources": {
				"base": ["SynthetixBridgeToOptimism", "SynthetixBridgeEscrow"],
				"ovm": [
					"DebtCache",
					"Exchanger",
					"Synthetix",
					"SynthetixBridgeToBase",
					"SystemStatus"
				]
			}
		},
		{
			"sip": 117,
			"layer": "ovm",
			"released": "ovm",
			"sources": ["DebtCache", "Exchanger", "Synthetix"]
		},
		{
			"sip": 118,
			"layer": "both",
			"released": "both",
			"sources": ["Exchanger"]
		},
		{
			"sip": 120,
			"layer": "base",
			"sources": ["Exchanger", "ExchangeRates", "Synthetix", "SystemSettings"],
			"released": "base"
		},
		{
			"sip": 121,
			"layer": "ovm",
			"released": "ovm",
			"sources": ["EtherWrapper", "Exchanger", "Synthetix", "SystemSettings"]
		},
		{
			"sip": 127,
			"layer": "base",
			"released": "base",
			"sources": ["Exchanger", "VirtualSynthMastercopy"]
		},
		{
			"sip": 128,
			"layer": "base",
			"released": "base"
		},
		{
			"sip": 135,
			"layer": "ovm",
			"sources": [
				"CollateralManager",
				"CollateralManagerState",
				"CollateralShort",
				"CollateralUtil",
				"SynthsBTC",
				"SynthsETH",
				"SynthsLINK",
				"SynthsUSD",
				"SystemSettings"
			],
			"released": "ovm"
		},
		{
			"sip": 136,
			"layer": "base",
			"released": "base",
			"sources": ["DebtCache", "Issuer"]
		},
		{
			"sip": 138,
			"layer": "both",
			"released": "both",
			"sources": ["Exchanger", "Synthetix"]
		},
		{
			"sip": 139,
			"layer": "base",
			"released": "base",
			"sources": ["Exchanger"]
		},
		{
			"sip": 140,
			"layer": "both",
			"released": "both",
			"sources": ["Synthetix"]
		},
		{
			"sip": 142,
			"layer": "both",
			"released": "both",
			"sources": [
				"DebtCache",
				"FeePool",
				"Issuer",
				"Synthetix",
				"SynthsETH",
				"SynthsUSD",
				"SynthsBTC"
			]
		},
		{
			"sip": 145,
			"layer": "base",
			"released": "base",
			"sources": ["DebtCache"]
		},
		{
			"sip": 148,
			"layer": "both",
			"sources": [
				"Issuer",
				"Liquidator",
				"LiquidatorRewards",
				"Synthetix",
				"SystemSettings",
				"SystemSettingsLib"
			],
			"released": "both"
		},
		{
			"sip": 167,
			"layer": "both",
			"sources": {
				"base": ["OwnerRelayOnEthereum", "SystemSettings"],
				"ovm": ["Issuer", "OwnerRelayOnOptimism", "SystemSettings"]
			},
			"released": "both"
		},
		{
			"sip": 158,
			"layer": "base",
			"released": "base"
		},
		{
			"sip": 165,
			"layer": "both",
			"sources": {
				"base": [
					"FeePool",
					"Issuer",
					"OneNetAggregatorIssuedSynths",
					"OneNetAggregatorDebtRatio",
					"SynthetixBridgeToOptimism",
					"SystemSettings"
				],
				"ovm": [
					"FeePool",
					"Issuer",
					"OneNetAggregatorIssuedSynths",
					"OneNetAggregatorDebtRatio",
					"SynthetixBridgeToBase",
					"SystemSettings"
				]
			},
			"released": "both"
		},
		{
			"sip": 169,
			"layer": "base",
			"released": "base"
		},
		{
			"sip": 170,
			"layer": "base",
			"released": "base"
		},
		{
			"sip": 174,
			"layer": "both",
			"released": "both",
			"sources": ["Exchanger", "Issuer", "SynthRedeemer"]
		},
		{
			"sip": 182,
			"layer": "both",
			"sources": [
				"DebtCache",
				"FeePool",
				"Issuer",
				"Synths.*",
				"SystemSettings",
				"WrapperFactory"
			],
			"released": "both"
		},
		{
			"sip": 184,
			"layer": "both",
			"sources": ["Exchanger", "ExchangeRates", "SystemSettings"],
			"released": "both"
		},
		{
			"sip": 185,
			"layer": "both",
			"sources": ["Synthetix", "FeePool", "Issuer", "SynthetixDebtShare"],
			"released": "both"
		},
		{
			"sip": 187,
			"layer": "both",
			"sources": ["DebtCache", "Issuer"],
			"released": "both"
		},
		{
			"sip": 188,
			"layer": "base",
			"sources": [],
			"released": "base"
		},
		{
			"sip": 192,
			"layer": "both",
			"sources": ["WrapperFactory"],
			"released": "both"
		},
		{
			"sip": 193,
			"layer": "both",
			"sources": ["SystemSettings", "SystemSettingsLib"],
			"released": "both"
		},
		{
			"sip": 194,
			"layer": "ovm",
			"sources": ["Synthetix"],
			"released": "ovm"
		},
		{
			"sip": 195,
			"layer": "ovm",
			"sources": ["CollateralEth"],
			"released": "ovm"
		},
		{
			"sip": 196,
			"layer": "both",
			"sources": ["ExchangeRates"],
			"released": "both"
		},
		{
			"sip": 198,
			"layer": "both",
			"sources": [
				"Synthetix",
				"Exchanger",
				"ExchangeRates",
				"SystemSettings",
				"SystemSettingsLib"
			],
			"released": "both"
		},
		{
			"sip": 199,
			"layer": "ovm",
			"sources": [],
			"released": "ovm"
		},
		{
			"sip": 200,
			"layer": "both",
			"sources": ["FeePool"],
			"released": "both"
		},
		{
			"sip": 202,
			"layer": "base",
			"sources": ["SupplySchedule", "Synthetix"],
			"released": "base"
		},
		{
			"sip": 205,
			"layer": "ovm",
			"sources": [],
			"released": "ovm"
		},
		{
			"sip": 209,
			"layer": "both",
			"sources": ["Exchanger"],
			"released": "both"
		},
		{
			"sip": 212,
			"layer": "ovm",
			"sources": []
		},
		{
			"sip": 213,
			"layer": "ovm",
			"sources": [],
			"released": "both"
		},
		{
			"sip": 216,
			"layer": "ovm",
			"sources": [],
			"released": "both"
		},
		{
			"sip": 217,
			"layer": "ovm",
			"sources": [],
			"released": "both"
		},
		{
			"sip": 219,
			"layer": "ovm",
			"sources": [],
			"released": "both"
		},
		{
			"sip": 220,
			"layer": "both",
			"sources": ["Issuer"],
			"released": "both"
		},
		{
			"sip": 222,
			"layer": "both",
			"sources": ["Exchanger"],
			"released": "both"
		},
		{
			"sip": 223,
			"layer": "ovm",
			"sources": [],
			"released": "both"
		},
		{
			"sip": 229,
			"layer": "both",
			"sources": {
				"base": [
					"SynthetixBridgeToOptimism",
					"Issuer",
					"SystemSettings",
					"SystemSettingsLib"
				],
				"ovm": [
					"SynthetixBridgeToBase",
					"Issuer",
					"SystemSettings",
					"SystemSettingsLib"
				]
			},
			"released": "both"
		},
		{
			"sip": 235,
			"layer": "both",
			"sources": ["Issuer"],
			"released": "both"
		},
		{
			"sip": 236,
			"layer": "both",
			"sources": ["Exchanger"],
			"released": "both"
		},
		{
			"sip": 238,
			"layer": "both",
			"sources": ["Synthetix", "Synths.*", "Issuer"],
			"released": "both"
		},
		{
			"sip": 239,
			"layer": "both",
			"sources": ["Synthetix"],
			"released": "both"
		},
		{
			"sip": 240,
			"layer": "both",
			"sources": ["Issuer"],
			"released": "both"
		},
		{
			"sip": 243,
			"layer": "base",
			"sources": ["OneNetAggregatorsDEFI"],
			"released": "base"
		},
		{
			"sip": 246,
			"layer": "ovm",
			"sources": ["CollateralShort", "Issuer"],
			"released": "ovm"
		},
		{
			"sip": 251,
			"layer": "both",
			"sources": ["Issuer", "SystemSettings", "SystemSettingsLib"],
			"released": "both"
		},
		{
			"sip": 258,
			"layer": "base",
<<<<<<< HEAD
			"sources": ["ExchangeRates"]
=======
			"sources": ["ExchangeRates"],
			"released": "base"
>>>>>>> 63f9fdb9
		}
	],
	"releases": [
		{
			"name": "Pollux",
			"released": true,
			"version": {
				"major": 2,
				"minor": 27
			},
			"sips": [63, 64, 75, 76, 78]
		},
		{
			"name": "Formalhaut",
			"released": true,
			"version": {
				"major": 2,
				"minor": 28
			},
			"sips": [85, 86]
		},
		{
			"name": "Deneb",
			"released": true,
			"version": {
				"major": 2,
				"minor": 30
			},
			"sips": [83, 84, 88]
		},
		{
			"name": "Mimosa",
			"released": true,
			"version": {
				"major": 2,
				"minor": 31
			},
			"sips": [89, 91, 92]
		},
		{
			"name": "Regulus",
			"released": true,
			"version": {
				"major": 2,
				"minor": 32
			},
			"sips": [94]
		},
		{
			"name": "Adhara",
			"released": true,
			"version": {
				"major": 2,
				"minor": 34
			},
			"sips": [98, 99]
		},
		{
			"name": "Shaula",
			"released": true,
			"version": {
				"major": 2,
				"minor": 35
			},
			"sips": [97, 100, 103]
		},
		{
			"name": "Castor",
			"released": true,
			"version": {
				"major": 2,
				"minor": 36
			},
			"sips": [60, 102, 105]
		},
		{
			"name": "Castor (Optimism)",
			"released": true,
			"ovm": true,
			"version": {
				"major": 2,
				"minor": 36
			},
			"sips": [102]
		},
		{
			"name": "Gacrux (Optimism)",
			"released": true,
			"ovm": true,
			"version": {
				"major": 2,
				"minor": 37
			},
			"sips": [106]
		},
		{
			"name": "Bellatrix",
			"released": true,
			"version": {
				"major": 2,
				"minor": 38
			},
			"sips": [109]
		},
		{
			"name": "Elnath",
			"released": true,
			"version": {
				"major": 2,
				"minor": 39
			},
			"sips": [110]
		},
		{
			"name": "L2 Phase 1 (Optimism Kovan)",
			"ovm": true,
			"released": true,
			"version": {
				"major": 2,
				"minor": 40
			},
			"sips": []
		},
		{
			"name": "Miaplacidus",
			"released": true,
			"version": {
				"major": 2,
				"minor": 41
			},
			"sips": [113]
		},
		{
			"name": "Alnilam",
			"released": true,
			"version": {
				"major": 2,
				"minor": 42
			},
			"sips": [107, 114, 126, 127]
		},
		{
			"name": "Regora",
			"released": true,
			"version": {
				"major": 2,
				"minor": 43
			},
			"sips": [115, 128]
		},
		{
			"name": "Alnair",
			"released": true,
			"version": {
				"major": 2,
				"minor": 44
			},
			"sips": [116]
		},
		{
			"name": "Alnair (Optimism)",
			"released": true,
			"ovm": true,
			"version": {
				"major": 2,
				"minor": 44
			},
			"sips": [109, 116, 117, 118]
		},
		{
			"name": "Alioth",
			"released": true,
			"version": {
				"major": 2,
				"minor": 45
			},
			"sips": [112, 136]
		},
		{
			"name": "Alnitak",
			"released": true,
			"version": {
				"major": 2,
				"minor": 46
			},
			"sips": [138, 139, 140, 151]
		},
		{
			"name": "Alnitak (Optimism)",
			"released": true,
			"version": {
				"major": 2,
				"minor": 46
			},
			"ovm": true,
			"sips": [138, 139, 140]
		},
		{
			"name": "Dubhe (Optimism)",
			"released": true,
			"version": {
				"major": 2,
				"minor": 47
			},
			"ovm": true,
			"sips": [121]
		},
		{
			"name": "Mirfak",
			"released": true,
			"version": {
				"major": 2,
				"minor": 48
			},
			"sips": [142, 145, 170, 174]
		},
		{
			"name": "Wezen",
			"released": true,
			"version": {
				"major": 2,
				"minor": 49
			},
			"sips": [158, 169]
		},
		{
			"name": "Sargas (Optimism)",
			"ovm": true,
			"released": true,
			"version": {
				"major": 2,
				"minor": 50
			},
			"sips": [135, 142, 174]
		},
		{
			"name": "Kaus",
			"released": true,
			"version": {
				"major": 2,
				"minor": 51
			},
			"sips": [187]
		},
		{
			"name": "Kaus (Optimism)",
			"ovm": true,
			"released": true,
			"version": {
				"major": 2,
				"minor": 51
			},
			"sips": [187]
		},
		{
			"name": "Avior (Optimism)",
			"ovm": true,
			"released": true,
			"version": {
				"major": 2,
				"minor": 52
			},
			"sips": [182]
		},
		{
			"name": "Alkaid",
			"released": true,
			"version": {
				"major": 2,
				"minor": 53
			},
			"sips": [120, 182]
		},
		{
			"name": "Menkalinan",
			"released": true,
			"version": {
				"major": 2,
				"minor": 54
			},
			"sips": [167]
		},
		{
			"name": "Menkalinan (Optimism)",
			"ovm": true,
			"released": true,
			"version": {
				"major": 2,
				"minor": 54
			},
			"sips": [167]
		},
		{
			"name": "Atria",
			"released": true,
			"version": {
				"major": 2,
				"minor": 55
			},
			"sips": [192]
		},
		{
			"name": "Atria (Optimism)",
			"ovm": true,
			"released": true,
			"version": {
				"major": 2,
				"minor": 55
			},
			"sips": [192]
		},
		{
			"name": "Alhena",
			"released": true,
			"version": {
				"major": 2,
				"minor": 56
			},
			"sips": [188]
		},
		{
			"name": "Alhena (Optimism)",
			"ovm": true,
			"released": true,
			"version": {
				"major": 2,
				"minor": 56
			},
			"sips": [194, 195]
		},
		{
			"name": "Peacock",
			"released": true,
			"version": {
				"major": 2,
				"minor": 57
			},
			"sips": [200]
		},
		{
			"name": "Peacock (Optimism)",
			"ovm": true,
			"released": true,
			"version": {
				"major": 2,
				"minor": 57
			},
			"sips": [200]
		},
		{
			"name": "Alsephina",
			"released": true,
			"version": {
				"major": 2,
				"minor": 58
			},
			"sips": [184, 193, 196]
		},
		{
			"name": "Alsephina (Optimism)",
			"ovm": true,
			"released": true,
			"version": {
				"major": 2,
				"minor": 58
			},
			"sips": [184, 193, 196]
		},
		{
			"name": "Mirzam",
			"released": true,
			"version": {
				"major": 2,
				"minor": 59
			},
			"sips": [209]
		},
		{
			"name": "Mirzam (Optimism)",
			"ovm": true,
			"released": true,
			"version": {
				"major": 2,
				"minor": 59
			},
			"sips": [209]
		},
		{
			"name": "Alphard",
			"released": true,
			"version": {
				"major": 2,
				"minor": 60
			},
			"sips": [185]
		},
		{
			"name": "Alphard (Optimism)",
			"ovm": true,
			"released": true,
			"version": {
				"major": 2,
				"minor": 60
			},
			"sips": [185]
		},
		{
			"name": "Polaris (Optimism)",
			"ovm": true,
			"released": true,
			"version": {
				"major": 2,
				"minor": 61
			},
			"sips": [199]
		},
		{
			"name": "Hamal",
			"released": true,
			"version": {
				"major": 2,
				"minor": 62
			},
			"sips": [202]
		},
		{
			"name": "Algieba (Optimism)",
			"ovm": true,
			"released": true,
			"version": {
				"major": 2,
				"minor": 63
			},
			"sips": [205]
		},
		{
			"name": "Diphda",
			"released": true,
			"version": {
				"major": 2,
				"minor": 64
			},
			"sips": [80, 165]
		},
		{
			"name": "Diphda (Optimism)",
			"ovm": true,
			"released": true,
			"version": {
				"major": 2,
				"minor": 64
			},
			"sips": [80, 165, 213]
		},
		{
			"name": "Mizar",
			"released": true,
			"version": {
				"major": 2,
				"minor": 65
			},
			"sips": [220]
		},
		{
			"name": "Mizar (Optimism)",
			"ovm": true,
			"released": true,
			"version": {
				"major": 2,
				"minor": 65
			},
			"sips": [220]
		},
		{
			"name": "Nunki (Optimism)",
			"ovm": true,
			"released": true,
			"version": {
				"major": 2,
				"minor": 66
			},
			"sips": [217]
		},
		{
			"name": "Mirach",
			"version": {
				"major": 2,
				"minor": 68
			},
			"sips": [198, 222, 229],
			"released": true
		},
		{
			"name": "Mirach (Optimism)",
			"ovm": true,
			"version": {
				"major": 2,
				"minor": 68
			},
			"sips": [198, 216, 219, 222, 223, 229],
			"released": true
		},
		{
			"name": "Alpheratz",
			"version": {
				"major": 2,
				"minor": 69
			},
			"sips": [148, 236],
			"released": true
		},
		{
			"name": "Alpheratz (Optimism)",
			"ovm": true,
			"version": {
				"major": 2,
				"minor": 69
			},
			"sips": [148, 236],
			"released": true
		},
		{
			"name": "Rasalhague",
			"version": {
				"major": 2,
				"minor": 70
			},
			"sips": [239],
			"released": true
		},
		{
			"name": "Rasalhague (Optimism)",
			"ovm": true,
			"version": {
				"major": 2,
				"minor": 70
			},
			"sips": [239],
			"released": true
		},
		{
			"name": "Kochab (Optimism)",
			"ovm": true,
			"version": {
				"major": 2,
				"minor": 71
			},
			"sips": [246],
			"released": true
		},
		{
			"name": "Saiph",
			"version": {
				"major": 2,
				"minor": 72
			},
			"sips": [235, 238, 240],
			"released": true
		},
		{
			"name": "Saiph (Optimism)",
			"ovm": true,
			"version": {
				"major": 2,
				"minor": 72
			},
			"sips": [235, 238, 240],
			"released": true
		},
		{
			"name": "Denebola",
			"version": {
				"major": 2,
				"minor": 73
			},
			"sips": [243],
			"released": true
		},
		{
			"name": "Algol",
			"version": {
				"major": 2,
				"minor": 74
			},
			"sips": [251],
			"released": true
		},
		{
			"name": "Algol (Optimism)",
			"ovm": true,
			"version": {
				"major": 2,
				"minor": 74
			},
			"sips": [251],
			"released": true
		},
		{
			"name": "Tiaki",
			"version": {
				"major": 2,
				"minor": 75
			},
<<<<<<< HEAD
			"sips": []
=======
			"sips": [258],
			"released": true
>>>>>>> 63f9fdb9
		}
	]
}<|MERGE_RESOLUTION|>--- conflicted
+++ resolved
@@ -685,12 +685,8 @@
 		{
 			"sip": 258,
 			"layer": "base",
-<<<<<<< HEAD
-			"sources": ["ExchangeRates"]
-=======
 			"sources": ["ExchangeRates"],
 			"released": "base"
->>>>>>> 63f9fdb9
 		}
 	],
 	"releases": [
@@ -1294,12 +1290,8 @@
 				"major": 2,
 				"minor": 75
 			},
-<<<<<<< HEAD
-			"sips": []
-=======
 			"sips": [258],
 			"released": true
->>>>>>> 63f9fdb9
 		}
 	]
 }