{
	"sips": [
		{
			"sip": 60,
			"layer": "base",
			"released": "base",
			"sources": [
				"FeePool",
				"Issuer",
				"RewardEscrowV2",
				"Synthetix",
				"SystemSettings"
			]
		},
		{
			"sip": 63,
			"layer": "base",
			"released": "base",
			"sources": ["Exchanger", "Synthetix", "SystemSettings", "TradingRewards"]
		},
		{
			"sip": 64,
			"layer": "base",
			"released": "base",
			"sources": [
				"Exchanger",
				"ExchangeRates",
				"FeePool",
				"FlexibleStorage",
				"Issuer",
				"FeePool",
				"Liquidations",
				"SystemSettings"
			]
		},
		{
			"sip": 75,
			"layer": "base",
			"released": "base",
			"sources": ["ExchangeRates"]
		},
		{
			"sip": 76,
			"layer": "base",
			"released": "base",
			"sources": [
				"Exchanger",
				"ExchangeRates",
				"FeePool",
				"Issuer",
				"Liquidations",
				"Synthetix",
				"SystemSettings"
			]
		},
		{
			"sip": 78,
			"layer": "base",
			"released": "base",
			"sources": ["Exchanger", "ExchangeRates"]
		},
		{
			"sip": 83,
			"layer": "base",
			"released": "base",
			"sources": ["Exchanger", "ExchangeRates", "Issuer", "SystemSettings"]
		},
		{
			"sip": 85,
			"layer": "base",
			"released": "base",
			"sources": ["EtherCollateralsUSD", "FeePool", "Issuer", "SynthsUSD"]
		},
		{
			"sip": 86,
			"layer": "base",
			"released": "base",
			"sources": ["ExchangeRates"]
		},
		{
			"sip": 88,
			"layer": "base",
			"released": "base",
			"sources": ["ExchangeRates"]
		},
		{
			"sip": 89,
			"layer": "base",
			"released": "base",
			"sources": ["Exchanger", "Synthetix"]
		},
		{
			"sip": 91,
			"layer": "base",
			"released": "base",
			"sources": ["DebtCache", "Exchanger", "Issuer"]
		},
		{
			"sip": 92,
			"layer": "base",
			"released": "base",
			"sources": ["ExchangeRates"]
		},
		{
			"sip": 94,
			"layer": "base",
			"released": "base",
			"sources": ["Exchanger", "Synthetix"]
		},
		{
			"sip": 97,
			"layer": "base",
			"released": "base",
			"sources": [
				"CollateralErc20",
				"CollateralEth",
				"CollateralManager",
				"CollateralManagerState",
				"CollateralStateErc20",
				"CollateralStateEth",
				"DebtCache",
				"FeePool",
				"Issuer",
				"SynthsBTC",
				"SynthsETH",
				"SynthsUSD"
			]
		},
		{
			"sip": 98,
			"layer": "base",
			"released": "base",
			"sources": ["Exchanger"]
		},
		{
			"sip": 100,
			"layer": "base",
			"released": "base",
			"sources": [
				"AddressResolver",
				"BinaryOptionMarketFactory",
				"BinaryOptionMarketManager",
				"DebtCache",
				"ExchangeRates",
				"Exchanger",
				"FeePool",
				"Issuer",
				"Liquidations",
				"RewardEscrowV2",
				"SystemSettings",
				"Synthetix",
				"TradingRewards",
				"Synth(s|i).+"
			]
		},
		{
			"sip": 102,
			"layer": "both",
			"released": "both",
			"sources": {
				"base": ["SynthetixBridgeToOptimism"],
				"ovm": [
					"AddressResolver",
					"CollateralManager",
					"DappMaintenance",
					"DebtCache",
					"EscrowChecker",
					"EtherCollateral",
					"EtherCollateralsUSD",
					"Exchanger",
					"ExchangeRates",
					"ExchangeState",
					"FeePool",
					"FeePoolState",
					"FlexibleStorage",
					"Issuer",
					"Math",
					"ProxyERC20",
					"ProxyERC20sUSD",
					"ProxyFeePool",
					"ProxysUSD",
					"ProxySynthetix",
					"ReadProxyAddressResolver",
					"RewardEscrow",
					"RewardEscrowV2",
					"RewardsDistribution",
					"SafeDecimalMath",
					"Synthetix",
					"SynthetixBridgeToBase",
					"SynthetixEscrow",
					"SynthetixState",
					"SynthsUSD",
					"SynthUtil",
					"SystemSettings",
					"SystemStatus",
					"TokenStatesUSD",
					"TokenStateSynthetix",
					"TradingRewards"
				]
			}
		},
		{
			"sip": 103,
			"layer": "base",
			"released": "base",
			"sources": ["CollateralStateShort", "CollateralShort", "SynthsUSD"]
		},
		{
			"sip": 105,
			"layer": "base",
			"released": "base",
			"sources": [
				"CollateralErc20",
				"CollateralEth",
				"CollateralStateErc20",
				"CollateralStateEth",
				"CollateralStateShort",
				"CollateralShort"
			]
		},
		{
			"sip": 106,
			"layer": "ovm",
			"released": "ovm",
			"sources": ["FeePool", "FeePoolState", "SynthetixState"]
		},
		{
			"sip": 109,
			"layer": "both",
			"released": "both",
			"sources": ["Synthetix", "SystemStatus"]
		},
		{
			"sip": 112,
			"released": "base",
			"layer": "base",
			"sources": [
				"DebtCache",
				"EtherWrapper",
				"FeePool",
				"NativeEtherWrapper",
				"SynthsETH",
				"SynthsUSD",
				"SystemSettings"
			]
		},
		{
			"sip": 115,
			"layer": "base",
			"released": "base"
		},
		{
			"sip": 116,
			"layer": "both",
			"released": "both",
			"sources": {
				"base": ["SynthetixBridgeToOptimism", "SynthetixBridgeEscrow"],
				"ovm": [
					"DebtCache",
					"Exchanger",
					"Synthetix",
					"SynthetixBridgeToBase",
					"SystemStatus"
				]
			}
		},
		{
			"sip": 117,
			"layer": "ovm",
			"released": "ovm",
			"sources": ["DebtCache", "Exchanger", "Synthetix"]
		},
		{
			"sip": 118,
			"layer": "both",
			"released": "both",
			"sources": ["Exchanger"]
		},
		{
			"sip": 121,
			"layer": "ovm",
			"released": "ovm",
			"sources": ["EtherWrapper", "Exchanger", "Synthetix", "SystemSettings"]
		},
		{
			"sip": 127,
			"layer": "base",
			"released": "base",
			"sources": ["Exchanger", "VirtualSynthMastercopy"]
		},
		{
			"sip": 128,
			"layer": "base",
			"released": "base"
		},
		{
			"sip": 135,
			"layer": "ovm",
			"sources": [
				"CollateralManager",
				"CollateralShort",
				"CollateralUtil",
				"SynthsBTC",
				"SynthsETH",
				"SynthsLINK",
				"SynthsUSD",
				"SystemSettings"
			]
		},
		{
			"sip": 136,
			"layer": "base",
			"released": "base",
			"sources": ["DebtCache", "Issuer"]
		},
		{
			"sip": 138,
			"layer": "both",
			"released": "both",
			"sources": ["Exchanger", "Synthetix"]
		},
		{
			"sip": 139,
			"layer": "base",
			"released": "base",
			"sources": ["Exchanger"]
		},
		{
			"sip": 142,
			"layer": "base",
			"released": "base",
			"sources": [
				"DebtCache",
				"FeePool",
				"Issuer",
				"Synthetix",
				"SynthsETH",
				"SynthsUSD",
				"SynthsBTC"
			]
		},
		{
			"sip": 145,
			"layer": "base",
			"released": "base",
			"sources": ["DebtCache"]
		},
		{
			"sip": 158,
			"layer": "base",
			"released": "base"
		},
		{
			"sip": 169,
			"layer": "base",
			"released": "base"
		},
		{
			"sip": 170,
<<<<<<< HEAD
			"layer": "base"
		},
		{
			"sip": 180,
			"layer": "base",
			"sources": ["DebtCache", "FeePool", "SystemSettings", "WrapperFactory"]
=======
			"layer": "base",
			"released": "base"
		},
		{
			"sip": 174,
			"layer": "both",
			"released": "base",
			"sources": ["Exchanger", "Issuer", "SynthRedeemer"]
>>>>>>> c53070db
		}
	],
	"releases": [
		{
			"name": "Pollux",
			"released": true,
			"version": {
				"major": 2,
				"minor": 27
			},
			"sips": [63, 64, 75, 76, 78]
		},
		{
			"name": "Formalhaut",
			"released": true,
			"version": {
				"major": 2,
				"minor": 28
			},
			"sips": [85, 86]
		},
		{
			"name": "Deneb",
			"released": true,
			"version": {
				"major": 2,
				"minor": 30
			},
			"sips": [83, 84, 88]
		},
		{
			"name": "Mimosa",
			"released": true,
			"version": {
				"major": 2,
				"minor": 31
			},
			"sips": [89, 91, 92]
		},
		{
			"name": "Regulus",
			"released": true,
			"version": {
				"major": 2,
				"minor": 32
			},
			"sips": [94]
		},
		{
			"name": "Adhara",
			"released": true,
			"version": {
				"major": 2,
				"minor": 34
			},
			"sips": [98, 99]
		},
		{
			"name": "Shaula",
			"released": true,
			"version": {
				"major": 2,
				"minor": 35
			},
			"sips": [97, 100, 103]
		},
		{
			"name": "Castor",
			"released": true,
			"version": {
				"major": 2,
				"minor": 36
			},
			"sips": [60, 102, 105]
		},
		{
			"name": "Castor (Optimism)",
			"released": true,
			"ovm": true,
			"version": {
				"major": 2,
				"minor": 36
			},
			"sips": [102]
		},
		{
			"name": "Gacrux (Optimism)",
			"released": true,
			"ovm": true,
			"version": {
				"major": 2,
				"minor": 37
			},
			"sips": [106]
		},
		{
			"name": "Bellatrix",
			"released": true,
			"version": {
				"major": 2,
				"minor": 38
			},
			"sips": [109]
		},
		{
			"name": "Elnath",
			"released": true,
			"version": {
				"major": 2,
				"minor": 39
			},
			"sips": [110]
		},
		{
			"name": "L2 Phase 1 (Optimism Kovan)",
			"ovm": true,
			"released": true,
			"version": {
				"major": 2,
				"minor": 40
			},
			"sips": []
		},
		{
			"name": "Miaplacidus",
			"released": true,
			"version": {
				"major": 2,
				"minor": 41
			},
			"sips": [113]
		},
		{
			"name": "Alnilam",
			"released": true,
			"version": {
				"major": 2,
				"minor": 42
			},
			"sips": [107, 114, 126, 127]
		},
		{
			"name": "Regora",
			"released": true,
			"version": {
				"major": 2,
				"minor": 43
			},
			"sips": [115, 128]
		},
		{
			"name": "Alnair",
			"released": true,
			"version": {
				"major": 2,
				"minor": 44
			},
			"sips": [116]
		},
		{
			"name": "Alnair (Optimism)",
			"released": true,
			"ovm": true,
			"version": {
				"major": 2,
				"minor": 44
			},
			"sips": [109, 116, 117, 118]
		},
		{
			"name": "Alioth",
			"released": true,
			"version": {
				"major": 2,
				"minor": 45
			},
			"sips": [112, 136]
		},
		{
			"name": "Alnitak",
			"released": true,
			"version": {
				"major": 2,
				"minor": 46
			},
			"sips": [138, 139, 140, 151]
		},
		{
			"name": "Alnitak (Optimism)",
			"released": true,
			"version": {
				"major": 2,
				"minor": 46
			},
			"ovm": true,
			"sips": [138, 139, 140]
		},
		{
			"name": "Dubhe (Optimism)",
			"released": true,
			"version": {
				"major": 2,
				"minor": 47
			},
			"ovm": true,
			"sips": [121]
		},
		{
			"name": "Mirfak",
			"released": true,
			"version": {
				"major": 2,
				"minor": 48
			},
			"sips": [142, 145, 170, 174]
		},
		{
			"name": "Wezen",
			"released": true,
			"version": {
				"major": 2,
				"minor": 49
			},
			"sips": [158, 169]
		},
		{
			"name": "Sargas",
			"released": false,
			"version": {
				"major": 2,
				"minor": 50
			},
			"sips": []
		},
		{
			"name": "Sargas (Optimism)",
			"ovm": true,
			"released": false,
			"version": {
				"major": 2,
				"minor": 50
			},
			"sips": []
		},
		{
			"name": "Kaus",
			"released": false,
			"version": {
				"major": 2,
				"minor": 51
			},
			"sips": []
		},
		{
			"name": "Kaus (Optimism)",
			"ovm": true,
			"released": false,
			"version": {
				"major": 2,
				"minor": 51
			},
			"sips": []
		},
		{
			"name": "Avior",
			"released": false,
			"version": {
				"major": 2,
				"minor": 52
			},
			"sips": []
		},
		{
			"name": "Avior (Optimism)",
			"ovm": true,
			"released": false,
			"version": {
				"major": 2,
				"minor": 52
			},
			"sips": []
		},
		{
			"name": "Alkaid",
			"released": false,
			"version": {
				"major": 2,
				"minor": 53
			},
			"sips": []
		},
		{
			"name": "Alkaid (Optimism)",
			"ovm": true,
			"released": false,
			"version": {
				"major": 2,
				"minor": 53
			},
			"sips": []
		},
		{
			"name": "Menkalinan",
			"released": false,
			"version": {
				"major": 2,
				"minor": 54
			},
			"sips": []
		},
		{
			"name": "Menkalinan (Optimism)",
			"ovm": true,
			"released": false,
			"version": {
				"major": 2,
				"minor": 54
			},
			"sips": []
		}
	]
}<|MERGE_RESOLUTION|>--- conflicted
+++ resolved
@@ -357,14 +357,6 @@
 		},
 		{
 			"sip": 170,
-<<<<<<< HEAD
-			"layer": "base"
-		},
-		{
-			"sip": 180,
-			"layer": "base",
-			"sources": ["DebtCache", "FeePool", "SystemSettings", "WrapperFactory"]
-=======
 			"layer": "base",
 			"released": "base"
 		},
@@ -373,7 +365,11 @@
 			"layer": "both",
 			"released": "base",
 			"sources": ["Exchanger", "Issuer", "SynthRedeemer"]
->>>>>>> c53070db
+		},
+		{
+			"sip": 182,
+			"layer": "ovm",
+			"sources": ["DebtCache", "FeePool", "SystemSettings", "WrapperFactory"]
 		}
 	],
 	"releases": [
