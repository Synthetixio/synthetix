--- conflicted
+++ resolved
@@ -1443,25 +1443,6 @@
 			"released": true
 		},
 		{
-<<<<<<< HEAD
-			"name": "Xxxxx",
-			"version": {
-				"major": 2,
-				"minor": 80
-			},
-			"sips": [279, 280, 281, 285],
-			"released": false
-		},
-		{
-			"name": "Xxxxx (Optimism)",
-			"ovm": true,
-			"version": {
-				"major": 2,
-				"minor": 80
-			},
-			"sips": [279, 280, 281, 285],
-			"released": false
-=======
 			"name": "Alphecca",
 			"version": {
 				"major": 2,
@@ -1479,7 +1460,6 @@
 			},
 			"sips": [299],
 			"released": true
->>>>>>> 20bb1116
 		}
 	]
 }