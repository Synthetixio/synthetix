--- conflicted
+++ resolved
@@ -182,23 +182,27 @@
 			"major": 2,
 			"minor": 42
 		},
-<<<<<<< HEAD
-		"sources": [
-			"Exchanger",
-			"VirtualSynthMastercopy",
-			"FeePool",
-			"SynthsUSD",
-			"SynthsETH",
-			"SystemSettings",
-			"EtherWrapper",
-			"NativeEtherWrapper",
-			"Issuer",
-			"DebtCache"
-		],
-		"sips": [112, 127]
-=======
 		"sources": ["Exchanger", "VirtualSynthMastercopy"],
 		"sips": [107, 114, 126, 127]
->>>>>>> 4e038d80
+	},
+	{
+		"name": "Regor[a]",
+		"version": {
+			"major": 2,
+			"minor": 43,
+			"sources": [
+				"Exchanger",
+				"VirtualSynthMastercopy",
+				"FeePool",
+				"SynthsUSD",
+				"SynthsETH",
+				"SystemSettings",
+				"EtherWrapper",
+				"NativeEtherWrapper",
+				"Issuer",
+				"DebtCache"
+			],
+			"sips": [112]
+		}
 	}
 ]