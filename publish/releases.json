{
	"sips": [
		{
			"sip": 60,
			"layer": "base",
			"released": "base",
			"sources": [
				"FeePool",
				"Issuer",
				"RewardEscrowV2",
				"Synthetix",
				"SystemSettings"
			]
		},
		{
			"sip": 63,
			"layer": "base",
			"released": "base",
			"sources": ["Exchanger", "Synthetix", "SystemSettings", "TradingRewards"]
		},
		{
			"sip": 64,
			"layer": "base",
			"released": "base",
			"sources": [
				"Exchanger",
				"ExchangeRates",
				"FeePool",
				"FlexibleStorage",
				"Issuer",
				"FeePool",
				"Liquidations",
				"SystemSettings"
			]
		},
		{
			"sip": 75,
			"layer": "base",
			"released": "base",
			"sources": ["ExchangeRates"]
		},
		{
			"sip": 76,
			"layer": "base",
			"released": "base",
			"sources": [
				"Exchanger",
				"ExchangeRates",
				"FeePool",
				"Issuer",
				"Liquidations",
				"Synthetix",
				"SystemSettings"
			]
		},
		{
			"sip": 78,
			"layer": "base",
			"released": "base",
			"sources": ["Exchanger", "ExchangeRates"]
		},
		{
			"sip": 80,
			"layer": "both",
			"sources": {
				"base": [
					"Exchanger",
					"ExchangeRates",
					"ExchangeCircuitBreaker",
					"FeePool",
					"Issuer",
					"DebtCache",
					"Synth(s|i).+",
					"SignedSafeDecimalMath",
					"SystemStatus",
					"FuturesMarketManager"
				],
				"ovm": [
					"Exchanger",
					"ExchangeRates",
					"ExchangeCircuitBreaker",
					"FeePool",
					"Issuer",
					"DebtCache",
					"Synth(s|i).+",
					"SignedSafeDecimalMath",
					"SystemStatus",
					"FuturesMarket.+",
					"FuturesMarketManager",
					"FuturesMarketSettings",
					"FuturesMarketData"
				]
			},
			"released": "both"
		},
		{
			"sip": 83,
			"layer": "base",
			"released": "base",
			"sources": ["Exchanger", "ExchangeRates", "Issuer", "SystemSettings"]
		},
		{
			"sip": 85,
			"layer": "base",
			"released": "base",
			"sources": ["EtherCollateralsUSD", "FeePool", "Issuer", "SynthsUSD"]
		},
		{
			"sip": 86,
			"layer": "base",
			"released": "base",
			"sources": ["ExchangeRates"]
		},
		{
			"sip": 88,
			"layer": "base",
			"released": "base",
			"sources": ["ExchangeRates"]
		},
		{
			"sip": 89,
			"layer": "base",
			"released": "base",
			"sources": ["Exchanger", "Synthetix"]
		},
		{
			"sip": 91,
			"layer": "base",
			"released": "base",
			"sources": ["DebtCache", "Exchanger", "Issuer"]
		},
		{
			"sip": 92,
			"layer": "base",
			"released": "base",
			"sources": ["ExchangeRates"]
		},
		{
			"sip": 94,
			"layer": "base",
			"released": "base",
			"sources": ["Exchanger", "Synthetix"]
		},
		{
			"sip": 97,
			"layer": "base",
			"released": "base",
			"sources": [
				"CollateralErc20",
				"CollateralEth",
				"CollateralManager",
				"CollateralManagerState",
				"CollateralStateErc20",
				"CollateralStateEth",
				"DebtCache",
				"FeePool",
				"Issuer",
				"SynthsBTC",
				"SynthsETH",
				"SynthsUSD"
			]
		},
		{
			"sip": 98,
			"layer": "base",
			"released": "base",
			"sources": ["Exchanger"]
		},
		{
			"sip": 100,
			"layer": "base",
			"released": "base",
			"sources": [
				"AddressResolver",
				"BinaryOptionMarketFactory",
				"BinaryOptionMarketManager",
				"DebtCache",
				"ExchangeRates",
				"Exchanger",
				"FeePool",
				"Issuer",
				"Liquidations",
				"RewardEscrowV2",
				"SystemSettings",
				"Synthetix",
				"TradingRewards",
				"Synth(s|i).+"
			]
		},
		{
			"sip": 102,
			"layer": "both",
			"released": "both",
			"sources": {
				"base": ["SynthetixBridgeToOptimism"],
				"ovm": [
					"AddressResolver",
					"CollateralManager",
					"DappMaintenance",
					"DebtCache",
					"EscrowChecker",
					"EtherCollateral",
					"EtherCollateralsUSD",
					"Exchanger",
					"ExchangeRates",
					"ExchangeState",
					"FeePool",
					"FeePoolState",
					"FlexibleStorage",
					"Issuer",
					"Math",
					"ProxyERC20",
					"ProxyERC20sUSD",
					"ProxyFeePool",
					"ProxysUSD",
					"ProxySynthetix",
					"ReadProxyAddressResolver",
					"RewardEscrow",
					"RewardEscrowV2",
					"RewardsDistribution",
					"SafeDecimalMath",
					"Synthetix",
					"SynthetixBridgeToBase",
					"SynthetixEscrow",
					"SynthetixState",
					"SynthsUSD",
					"SynthUtil",
					"SystemSettings",
					"SystemStatus",
					"TokenStatesUSD",
					"TokenStateSynthetix",
					"TradingRewards"
				]
			}
		},
		{
			"sip": 103,
			"layer": "base",
			"released": "base",
			"sources": ["CollateralStateShort", "CollateralShort", "SynthsUSD"]
		},
		{
			"sip": 105,
			"layer": "base",
			"released": "base",
			"sources": [
				"CollateralErc20",
				"CollateralEth",
				"CollateralStateErc20",
				"CollateralStateEth",
				"CollateralStateShort",
				"CollateralShort"
			]
		},
		{
			"sip": 106,
			"layer": "ovm",
			"released": "ovm",
			"sources": ["FeePool", "FeePoolState", "SynthetixState"]
		},
		{
			"sip": 109,
			"layer": "both",
			"released": "both",
			"sources": ["Synthetix", "SystemStatus"]
		},
		{
			"sip": 112,
			"released": "base",
			"layer": "base",
			"sources": [
				"DebtCache",
				"EtherWrapper",
				"FeePool",
				"NativeEtherWrapper",
				"SynthsETH",
				"SynthsUSD",
				"SystemSettings"
			]
		},
		{
			"sip": 115,
			"layer": "base",
			"released": "base"
		},
		{
			"sip": 116,
			"layer": "both",
			"released": "both",
			"sources": {
				"base": ["SynthetixBridgeToOptimism", "SynthetixBridgeEscrow"],
				"ovm": [
					"DebtCache",
					"Exchanger",
					"Synthetix",
					"SynthetixBridgeToBase",
					"SystemStatus"
				]
			}
		},
		{
			"sip": 117,
			"layer": "ovm",
			"released": "ovm",
			"sources": ["DebtCache", "Exchanger", "Synthetix"]
		},
		{
			"sip": 118,
			"layer": "both",
			"released": "both",
			"sources": ["Exchanger"]
		},
		{
			"sip": 120,
			"layer": "base",
			"sources": ["Exchanger", "ExchangeRates", "Synthetix", "SystemSettings"],
			"released": "base"
		},
		{
			"sip": 121,
			"layer": "ovm",
			"released": "ovm",
			"sources": ["EtherWrapper", "Exchanger", "Synthetix", "SystemSettings"]
		},
		{
			"sip": 127,
			"layer": "base",
			"released": "base",
			"sources": ["Exchanger", "VirtualSynthMastercopy"]
		},
		{
			"sip": 128,
			"layer": "base",
			"released": "base"
		},
		{
			"sip": 135,
			"layer": "ovm",
			"sources": [
				"CollateralManager",
				"CollateralManagerState",
				"CollateralShort",
				"CollateralUtil",
				"SynthsBTC",
				"SynthsETH",
				"SynthsLINK",
				"SynthsUSD",
				"SystemSettings"
			],
			"released": "ovm"
		},
		{
			"sip": 136,
			"layer": "base",
			"released": "base",
			"sources": ["DebtCache", "Issuer"]
		},
		{
			"sip": 138,
			"layer": "both",
			"released": "both",
			"sources": ["Exchanger", "Synthetix"]
		},
		{
			"sip": 139,
			"layer": "base",
			"released": "base",
			"sources": ["Exchanger"]
		},
		{
			"sip": 140,
			"layer": "both",
			"released": "both",
			"sources": ["Synthetix"]
		},
		{
			"sip": 142,
			"layer": "both",
			"released": "both",
			"sources": [
				"DebtCache",
				"FeePool",
				"Issuer",
				"Synthetix",
				"SynthsETH",
				"SynthsUSD",
				"SynthsBTC"
			]
		},
		{
			"sip": 145,
			"layer": "base",
			"released": "base",
			"sources": ["DebtCache"]
		},
		{
			"sip": 148,
			"layer": "both",
			"sources": [
				"Issuer",
				"Liquidator",
				"LiquidatorRewards",
				"Synthetix",
				"SystemSettings",
				"SystemSettingsLib"
			],
			"released": "both"
		},
		{
			"sip": 167,
			"layer": "both",
			"sources": {
				"base": ["OwnerRelayOnEthereum", "SystemSettings"],
				"ovm": ["Issuer", "OwnerRelayOnOptimism", "SystemSettings"]
			},
			"released": "both"
		},
		{
			"sip": 158,
			"layer": "base",
			"released": "base"
		},
		{
			"sip": 165,
			"layer": "both",
			"sources": {
				"base": [
					"FeePool",
					"Issuer",
					"OneNetAggregatorIssuedSynths",
					"OneNetAggregatorDebtRatio",
					"SynthetixBridgeToOptimism",
					"SystemSettings"
				],
				"ovm": [
					"FeePool",
					"Issuer",
					"OneNetAggregatorIssuedSynths",
					"OneNetAggregatorDebtRatio",
					"SynthetixBridgeToBase",
					"SystemSettings"
				]
			},
			"released": "both"
		},
		{
			"sip": 169,
			"layer": "base",
			"released": "base"
		},
		{
			"sip": 170,
			"layer": "base",
			"released": "base"
		},
		{
			"sip": 174,
			"layer": "both",
			"released": "both",
			"sources": ["Exchanger", "Issuer", "SynthRedeemer"]
		},
		{
			"sip": 182,
			"layer": "both",
			"sources": [
				"DebtCache",
				"FeePool",
				"Issuer",
				"Synths.*",
				"SystemSettings",
				"WrapperFactory"
			],
			"released": "both"
		},
		{
			"sip": 184,
			"layer": "both",
			"sources": ["Exchanger", "ExchangeRates", "SystemSettings"],
			"released": "both"
		},
		{
			"sip": 185,
			"layer": "both",
			"sources": ["Synthetix", "FeePool", "Issuer", "SynthetixDebtShare"],
			"released": "both"
		},
		{
			"sip": 187,
			"layer": "both",
			"sources": ["DebtCache", "Issuer"],
			"released": "both"
		},
		{
			"sip": 188,
			"layer": "base",
			"sources": [],
			"released": "base"
		},
		{
			"sip": 192,
			"layer": "both",
			"sources": ["WrapperFactory"],
			"released": "both"
		},
		{
			"sip": 193,
			"layer": "both",
			"sources": ["SystemSettings", "SystemSettingsLib"],
			"released": "both"
		},
		{
			"sip": 194,
			"layer": "ovm",
			"sources": ["Synthetix"],
			"released": "ovm"
		},
		{
			"sip": 195,
			"layer": "ovm",
			"sources": ["CollateralEth"],
			"released": "ovm"
		},
		{
			"sip": 196,
			"layer": "both",
			"sources": ["ExchangeRates"],
			"released": "both"
		},
		{
			"sip": 198,
			"layer": "both",
			"sources": [
				"Synthetix",
				"Exchanger",
				"ExchangeRates",
				"SystemSettings",
				"SystemSettingsLib"
			],
			"released": "both"
		},
		{
			"sip": 199,
			"layer": "ovm",
			"sources": [],
			"released": "ovm"
		},
		{
			"sip": 200,
			"layer": "both",
			"sources": ["FeePool"],
			"released": "both"
		},
		{
			"sip": 202,
			"layer": "base",
			"sources": ["SupplySchedule", "Synthetix"],
			"released": "base"
		},
		{
			"sip": 205,
			"layer": "ovm",
			"sources": [],
			"released": "ovm"
		},
		{
			"sip": 209,
			"layer": "both",
			"sources": ["Exchanger"],
			"released": "both"
		},
		{
			"sip": 212,
			"layer": "ovm",
			"sources": []
		},
		{
			"sip": 213,
			"layer": "ovm",
			"sources": [],
			"released": "both"
		},
		{
			"sip": 216,
			"layer": "ovm",
			"sources": [],
			"released": "both"
		},
		{
			"sip": 217,
			"layer": "ovm",
			"sources": [],
			"released": "both"
		},
		{
			"sip": 219,
			"layer": "ovm",
			"sources": [],
			"released": "both"
		},
		{
			"sip": 220,
			"layer": "both",
			"sources": ["Issuer"],
			"released": "both"
		},
		{
			"sip": 222,
			"layer": "both",
			"sources": ["Exchanger"],
			"released": "both"
		},
		{
			"sip": 223,
			"layer": "ovm",
			"sources": [],
			"released": "both"
		},
		{
			"sip": 229,
			"layer": "both",
			"sources": {
				"base": [
					"SynthetixBridgeToOptimism",
					"Issuer",
					"SystemSettings",
					"SystemSettingsLib"
				],
				"ovm": [
					"SynthetixBridgeToBase",
					"Issuer",
					"SystemSettings",
					"SystemSettingsLib"
				]
			},
			"released": "both"
		},
		{
			"sip": 230,
			"layer": "both",
			"sources": ["CircuitBreaker", "ExchangeRates", "Exchanger", "Issuer"],
			"released": "both"
		},
		{
			"sip": 235,
			"layer": "both",
			"sources": ["Issuer"],
			"released": "both"
		},
		{
			"sip": 236,
			"layer": "both",
			"sources": ["Exchanger"],
			"released": "both"
		},
		{
			"sip": 237,
			"layer": "both",
			"sources": {
				"base": ["Issuer", "Synthetix", "DebtMigratorOnEthereum"],
				"ovm": ["Issuer", "Synthetix", "DebtMigratorOnOptimism"]
			},
			"released": "both"
		},
		{
			"sip": 238,
			"layer": "both",
			"sources": ["Synthetix", "Synths.*", "Issuer"],
			"released": "both"
		},
		{
			"sip": 239,
			"layer": "both",
			"sources": ["Synthetix"],
			"released": "both"
		},
		{
			"sip": 240,
			"layer": "both",
			"sources": ["Issuer"],
			"released": "both"
		},
		{
			"sip": 243,
			"layer": "base",
			"sources": ["OneNetAggregatorsDEFI"],
			"released": "base"
		},
		{
			"sip": 246,
			"layer": "ovm",
			"sources": ["CollateralShort", "Issuer"],
			"released": "ovm"
		},
		{
			"sip": 249,
			"layer": "ovm",
			"sources": [],
			"released": "both"
		},
		{
			"sip": 251,
			"layer": "both",
			"sources": ["Issuer", "SystemSettings", "SystemSettingsLib"],
			"released": "both"
		},
		{
			"sip": 252,
			"layer": "both",
			"sources": [
				"Issuer",
				"RewardEscrowV2",
				"Synthetix",
				"Liquidator",
				"RewardEscrowV2Storage"
			],
			"released": "both"
		},
		{
			"sip": 255,
			"layer": "both",
			"sources": ["FeePool", "Issuer"],
			"released": "both"
		},
		{
			"sip": 257,
			"layer": "both",
			"sources": ["ExchangeRates"],
			"released": "both"
		},
		{
			"sip": 258,
			"layer": "base",
			"sources": ["ExchangeRates"],
			"released": "base"
		},
		{
			"sip": 262,
			"layer": "ovm",
			"sources": [],
			"released": "both"
		},
		{
			"sip": 267,
			"layer": "both",
			"sources": [
				"DirectIntegrationManager",
				"Exchanger",
				"ExchangeSettlementLib",
				"ExchangeRates",
				"Issuer",
				"SystemSettings",
				"SystemSettingsLib"
			],
			"released": "both"
		},
		{
			"sip": 269,
			"layer": "ovm",
			"sources": [],
			"released": "both"
		},
		{
			"sip": 279,
			"layer": "both",
			"sources": [],
			"released": "both"
		},
		{
			"sip": 280,
			"layer": "both",
			"sources": {
				"base": ["FuturesMarketManager"],
				"ovm": [
					"FuturesMarketManager",
					"PerpsV2MarketSettings",
					"PerpsV2MarketData",
					"PerpsV2ExchangeRate",
					"PerpsV2Proxy.+",
					"PerpsV2Market.+",
					"PerpsV2DelayedOrder.+",
					"PerpsV2OffchainDelayedOrder.+"
				]
			},
			"released": "both"
		},
		{
			"sip": 281,
			"layer": "both",
			"sources": [],
			"released": "both"
		},
		{
			"sip": 285,
			"layer": "both",
			"sources": [],
			"released": "both"
		},
		{
			"sip": 293,
			"layer": "both",
			"sources": {
				"base": [
					"OneNetAggregatorsAAVE",
					"OneNetAggregatorsLINK",
					"OneNetAggregatorsDOT",
					"OneNetAggregatorsADA"
				],
				"ovm": [
					"OneNetAggregatorsAAVE",
					"OneNetAggregatorsLINK",
					"OneNetAggregatorsMATIC",
					"OneNetAggregatorsUNI",
					"OneNetAggregatorsAVAX",
					"OneNetAggregatorsSOL"
				]
			},
			"released": "both"
		},
		{
			"sip": 295,
			"layer": "ovm",
			"sources": [],
			"released": "ovm"
		},
		{
			"sip": 297,
			"layer": "ovm",
			"sources": {
				"ovm": [
					"PerpsV2MarketSettings",
					"PerpsV2Market[A-Z]+",
					"PerpsV2MarketViews.+",
					"PerpsV2DelayedOrder.+",
					"PerpsV2OffchainDelayedOrder.+"
				]
			},
			"released": "ovm"
		},
		{
			"sip": 298,
			"layer": "ovm",
			"sources": [],
			"released": "ovm"
		},
		{
			"sip": 299,
			"layer": "both",
			"sources": ["Synthetix", "Liquidator"],
			"released": "both"
		},
		{
			"sip": 2000,
			"layer": "ovm",
			"sources": [],
			"released": "ovm"
		},
		{
			"sip": 2004,
			"layer": "ovm",
			"sources": [],
			"released": "both"
		},
		{
			"sip": 2005,
			"layer": "both",
			"sources": {
				"base": ["FuturesMarketManager"],
				"ovm": [
					"FuturesMarketManager",
					"PerpsV2MarketSettings",
					"PerpsV2MarketData",
					"PerpsV2ExchangeRate",
					"PerpsV2Market[A-Z]+",
					"PerpsV2MarketState.+",
					"PerpsV2MarketViews.+",
					"PerpsV2DelayedIntent.+",
					"PerpsV2DelayedExecution.+",
					"PerpsV2MarketLiquidate.+"
				]
			},
			"released": "both"
		},
		{
			"sip": 2009,
			"layer": "ovm",
			"sources": [],
			"released": "ovm"
		},
		{
			"sip": 2010,
			"layer": "ovm",
			"sources": [],
			"released": "ovm"
		},
		{
			"sip": 2011,
			"layer": "ovm",
			"sources": [
				"PerpsV2MarketData",
				"PerpsV2Market[A-Z]+",
				"PerpsV2MarketLiquidate[A-Z]+"
			],
			"released": "ovm"
		},
		{
			"sip": 2014,
			"layer": "ovm",
			"sources": [],
			"released": "ovm"
		},
		{
			"sip": 2015,
			"layer": "ovm",
			"sources": [],
			"released": "ovm"
		},
		{
			"sip": 2021,
			"layer": "ovm",
			"sources": [],
			"released": "ovm"
		},
		{
			"sip": 2023,
			"layer": "ovm",
			"sources": [],
			"released": "ovm"
		},
		{
			"sip": 2024,
			"layer": "ovm",
			"sources": [],
			"released": "ovm"
		},
		{
			"sip": 2025,
			"layer": "ovm",
			"sources": [],
			"released": "ovm"
		},
		{
			"sip": 2026,
			"layer": "ovm",
			"sources": [],
			"released": "ovm"
		},
		{
			"sip": 2027,
			"layer": "ovm",
			"sources": [],
			"released": "ovm"
		},
		{
			"sip": 2028,
			"layer": "ovm",
			"sources": [],
			"released": "ovm"
		},
		{
			"sip": 2029,
			"layer": "ovm",
			"sources": [],
			"released": "ovm"
		},
		{
			"sip": 2030,
			"layer": "ovm",
			"sources": [],
			"released": "ovm"
		},
		{
			"sip": 2031,
			"layer": "ovm",
			"sources": [],
			"released": "ovm"
		},
		{
			"sip": 2032,
			"layer": "ovm",
			"sources": [],
			"released": "ovm"
		},
		{
			"sip": 2033,
			"layer": "ovm",
			"sources": [],
			"released": "ovm"
		},
		{
			"sip": 2036,
			"layer": "base",
<<<<<<< HEAD
			"sources": ["RewardsDistribution"]
=======
			"sources": ["RewardsDistribution"],
			"released": "base"
>>>>>>> 3d83e12c
		}
	],
	"releases": [
		{
			"name": "Pollux",
			"released": true,
			"version": {
				"major": 2,
				"minor": 27
			},
			"sips": [63, 64, 75, 76, 78]
		},
		{
			"name": "Formalhaut",
			"released": true,
			"version": {
				"major": 2,
				"minor": 28
			},
			"sips": [85, 86]
		},
		{
			"name": "Deneb",
			"released": true,
			"version": {
				"major": 2,
				"minor": 30
			},
			"sips": [83, 84, 88]
		},
		{
			"name": "Mimosa",
			"released": true,
			"version": {
				"major": 2,
				"minor": 31
			},
			"sips": [89, 91, 92]
		},
		{
			"name": "Regulus",
			"released": true,
			"version": {
				"major": 2,
				"minor": 32
			},
			"sips": [94]
		},
		{
			"name": "Adhara",
			"released": true,
			"version": {
				"major": 2,
				"minor": 34
			},
			"sips": [98, 99]
		},
		{
			"name": "Shaula",
			"released": true,
			"version": {
				"major": 2,
				"minor": 35
			},
			"sips": [97, 100, 103]
		},
		{
			"name": "Castor",
			"released": true,
			"version": {
				"major": 2,
				"minor": 36
			},
			"sips": [60, 102, 105]
		},
		{
			"name": "Castor (Optimism)",
			"released": true,
			"ovm": true,
			"version": {
				"major": 2,
				"minor": 36
			},
			"sips": [102]
		},
		{
			"name": "Gacrux (Optimism)",
			"released": true,
			"ovm": true,
			"version": {
				"major": 2,
				"minor": 37
			},
			"sips": [106]
		},
		{
			"name": "Bellatrix",
			"released": true,
			"version": {
				"major": 2,
				"minor": 38
			},
			"sips": [109]
		},
		{
			"name": "Elnath",
			"released": true,
			"version": {
				"major": 2,
				"minor": 39
			},
			"sips": [110]
		},
		{
			"name": "L2 Phase 1 (Optimism Kovan)",
			"ovm": true,
			"released": true,
			"version": {
				"major": 2,
				"minor": 40
			},
			"sips": []
		},
		{
			"name": "Miaplacidus",
			"released": true,
			"version": {
				"major": 2,
				"minor": 41
			},
			"sips": [113]
		},
		{
			"name": "Alnilam",
			"released": true,
			"version": {
				"major": 2,
				"minor": 42
			},
			"sips": [107, 114, 126, 127]
		},
		{
			"name": "Regora",
			"released": true,
			"version": {
				"major": 2,
				"minor": 43
			},
			"sips": [115, 128]
		},
		{
			"name": "Alnair",
			"released": true,
			"version": {
				"major": 2,
				"minor": 44
			},
			"sips": [116]
		},
		{
			"name": "Alnair (Optimism)",
			"released": true,
			"ovm": true,
			"version": {
				"major": 2,
				"minor": 44
			},
			"sips": [109, 116, 117, 118]
		},
		{
			"name": "Alioth",
			"released": true,
			"version": {
				"major": 2,
				"minor": 45
			},
			"sips": [112, 136]
		},
		{
			"name": "Alnitak",
			"released": true,
			"version": {
				"major": 2,
				"minor": 46
			},
			"sips": [138, 139, 140, 151]
		},
		{
			"name": "Alnitak (Optimism)",
			"released": true,
			"version": {
				"major": 2,
				"minor": 46
			},
			"ovm": true,
			"sips": [138, 139, 140]
		},
		{
			"name": "Dubhe (Optimism)",
			"released": true,
			"version": {
				"major": 2,
				"minor": 47
			},
			"ovm": true,
			"sips": [121]
		},
		{
			"name": "Mirfak",
			"released": true,
			"version": {
				"major": 2,
				"minor": 48
			},
			"sips": [142, 145, 170, 174]
		},
		{
			"name": "Wezen",
			"released": true,
			"version": {
				"major": 2,
				"minor": 49
			},
			"sips": [158, 169]
		},
		{
			"name": "Sargas (Optimism)",
			"ovm": true,
			"released": true,
			"version": {
				"major": 2,
				"minor": 50
			},
			"sips": [135, 142, 174]
		},
		{
			"name": "Kaus",
			"released": true,
			"version": {
				"major": 2,
				"minor": 51
			},
			"sips": [187]
		},
		{
			"name": "Kaus (Optimism)",
			"ovm": true,
			"released": true,
			"version": {
				"major": 2,
				"minor": 51
			},
			"sips": [187]
		},
		{
			"name": "Avior (Optimism)",
			"ovm": true,
			"released": true,
			"version": {
				"major": 2,
				"minor": 52
			},
			"sips": [182]
		},
		{
			"name": "Alkaid",
			"released": true,
			"version": {
				"major": 2,
				"minor": 53
			},
			"sips": [120, 182]
		},
		{
			"name": "Menkalinan",
			"released": true,
			"version": {
				"major": 2,
				"minor": 54
			},
			"sips": [167]
		},
		{
			"name": "Menkalinan (Optimism)",
			"ovm": true,
			"released": true,
			"version": {
				"major": 2,
				"minor": 54
			},
			"sips": [167]
		},
		{
			"name": "Atria",
			"released": true,
			"version": {
				"major": 2,
				"minor": 55
			},
			"sips": [192]
		},
		{
			"name": "Atria (Optimism)",
			"ovm": true,
			"released": true,
			"version": {
				"major": 2,
				"minor": 55
			},
			"sips": [192]
		},
		{
			"name": "Alhena",
			"released": true,
			"version": {
				"major": 2,
				"minor": 56
			},
			"sips": [188]
		},
		{
			"name": "Alhena (Optimism)",
			"ovm": true,
			"released": true,
			"version": {
				"major": 2,
				"minor": 56
			},
			"sips": [194, 195]
		},
		{
			"name": "Peacock",
			"released": true,
			"version": {
				"major": 2,
				"minor": 57
			},
			"sips": [200]
		},
		{
			"name": "Peacock (Optimism)",
			"ovm": true,
			"released": true,
			"version": {
				"major": 2,
				"minor": 57
			},
			"sips": [200]
		},
		{
			"name": "Alsephina",
			"released": true,
			"version": {
				"major": 2,
				"minor": 58
			},
			"sips": [184, 193, 196]
		},
		{
			"name": "Alsephina (Optimism)",
			"ovm": true,
			"released": true,
			"version": {
				"major": 2,
				"minor": 58
			},
			"sips": [184, 193, 196]
		},
		{
			"name": "Mirzam",
			"released": true,
			"version": {
				"major": 2,
				"minor": 59
			},
			"sips": [209]
		},
		{
			"name": "Mirzam (Optimism)",
			"ovm": true,
			"released": true,
			"version": {
				"major": 2,
				"minor": 59
			},
			"sips": [209]
		},
		{
			"name": "Alphard",
			"released": true,
			"version": {
				"major": 2,
				"minor": 60
			},
			"sips": [185]
		},
		{
			"name": "Alphard (Optimism)",
			"ovm": true,
			"released": true,
			"version": {
				"major": 2,
				"minor": 60
			},
			"sips": [185]
		},
		{
			"name": "Polaris (Optimism)",
			"ovm": true,
			"released": true,
			"version": {
				"major": 2,
				"minor": 61
			},
			"sips": [199]
		},
		{
			"name": "Hamal",
			"released": true,
			"version": {
				"major": 2,
				"minor": 62
			},
			"sips": [202]
		},
		{
			"name": "Algieba (Optimism)",
			"ovm": true,
			"released": true,
			"version": {
				"major": 2,
				"minor": 63
			},
			"sips": [205]
		},
		{
			"name": "Diphda",
			"released": true,
			"version": {
				"major": 2,
				"minor": 64
			},
			"sips": [80, 165]
		},
		{
			"name": "Diphda (Optimism)",
			"ovm": true,
			"released": true,
			"version": {
				"major": 2,
				"minor": 64
			},
			"sips": [80, 165, 213]
		},
		{
			"name": "Mizar",
			"released": true,
			"version": {
				"major": 2,
				"minor": 65
			},
			"sips": [220]
		},
		{
			"name": "Mizar (Optimism)",
			"ovm": true,
			"released": true,
			"version": {
				"major": 2,
				"minor": 65
			},
			"sips": [220]
		},
		{
			"name": "Nunki (Optimism)",
			"ovm": true,
			"released": true,
			"version": {
				"major": 2,
				"minor": 66
			},
			"sips": [217]
		},
		{
			"name": "Mirach",
			"version": {
				"major": 2,
				"minor": 68
			},
			"sips": [198, 222, 229],
			"released": true
		},
		{
			"name": "Mirach (Optimism)",
			"ovm": true,
			"version": {
				"major": 2,
				"minor": 68
			},
			"sips": [198, 216, 219, 222, 223, 229],
			"released": true
		},
		{
			"name": "Alpheratz",
			"version": {
				"major": 2,
				"minor": 69
			},
			"sips": [148, 236],
			"released": true
		},
		{
			"name": "Alpheratz (Optimism)",
			"ovm": true,
			"version": {
				"major": 2,
				"minor": 69
			},
			"sips": [148, 236],
			"released": true
		},
		{
			"name": "Rasalhague",
			"version": {
				"major": 2,
				"minor": 70
			},
			"sips": [239],
			"released": true
		},
		{
			"name": "Rasalhague (Optimism)",
			"ovm": true,
			"version": {
				"major": 2,
				"minor": 70
			},
			"sips": [239],
			"released": true
		},
		{
			"name": "Kochab (Optimism)",
			"ovm": true,
			"version": {
				"major": 2,
				"minor": 71
			},
			"sips": [246],
			"released": true
		},
		{
			"name": "Saiph",
			"version": {
				"major": 2,
				"minor": 72
			},
			"sips": [235, 238, 240],
			"released": true
		},
		{
			"name": "Saiph (Optimism)",
			"ovm": true,
			"version": {
				"major": 2,
				"minor": 72
			},
			"sips": [235, 238, 240],
			"released": true
		},
		{
			"name": "Denebola",
			"version": {
				"major": 2,
				"minor": 73
			},
			"sips": [243],
			"released": true
		},
		{
			"name": "Algol",
			"version": {
				"major": 2,
				"minor": 74
			},
			"sips": [251],
			"released": true
		},
		{
			"name": "Algol (Optimism)",
			"ovm": true,
			"version": {
				"major": 2,
				"minor": 74
			},
			"sips": [251],
			"released": true
		},
		{
			"name": "Tiaki",
			"version": {
				"major": 2,
				"minor": 75
			},
			"sips": [258],
			"released": true
		},
		{
			"name": "Muhlifain",
			"version": {
				"major": 2,
				"minor": 76
			},
			"sips": [230, 257],
			"released": true
		},
		{
			"name": "Muhlifain (Optimism)",
			"ovm": true,
			"version": {
				"major": 2,
				"minor": 76
			},
			"sips": [230, 249, 257, 262, 269],
			"released": true
		},
		{
			"name": "Aspidiske",
			"version": {
				"major": 2,
				"minor": 77
			},
			"sips": [252],
			"released": true
		},
		{
			"name": "Aspidiske (Optimism)",
			"ovm": true,
			"version": {
				"major": 2,
				"minor": 77
			},
			"sips": [252],
			"released": true
		},
		{
			"name": "Suhail",
			"version": {
				"major": 2,
				"minor": 78
			},
			"sips": [267],
			"released": true
		},
		{
			"name": "Suhail (Optimism)",
			"ovm": true,
			"version": {
				"major": 2,
				"minor": 78
			},
			"sips": [267],
			"released": true
		},
		{
			"name": "Alphecca",
			"version": {
				"major": 2,
				"minor": 79
			},
			"sips": [299],
			"released": true
		},
		{
			"name": "Alphecca (Optimism)",
			"ovm": true,
			"version": {
				"major": 2,
				"minor": 79
			},
			"sips": [299],
			"released": true
		},
		{
			"name": "Mintaka",
			"version": {
				"major": 2,
				"minor": 80
			},
			"sips": [279, 280, 281, 285],
			"released": true
		},
		{
			"name": "Mintaka (Optimism)",
			"ovm": true,
			"version": {
				"major": 2,
				"minor": 80
			},
			"sips": [279, 280, 281, 285, 297],
			"released": true
		},
		{
			"name": "Sadr",
			"version": {
				"major": 2,
				"minor": 81
			},
			"sips": [293],
			"released": true
		},
		{
			"name": "Sadr (Optimism)",
			"ovm": true,
			"version": {
				"major": 2,
				"minor": 81
			},
			"sips": [293],
			"released": true
		},
		{
			"name": "Eltanin (Optimism)",
			"ovm": true,
			"version": {
				"major": 2,
				"minor": 82
			},
			"sips": [295, 2000],
			"released": true
		},
		{
			"name": "Schedar",
			"version": {
				"major": 2,
				"minor": 83
			},
			"sips": [255],
			"released": true
		},
		{
			"name": "Schedar (Optimism)",
			"ovm": true,
			"version": {
				"major": 2,
				"minor": 83
			},
			"sips": [255],
			"released": true
		},
		{
			"name": "Naos",
			"version": {
				"major": 2,
				"minor": 84
			},
			"sips": [237],
			"released": true
		},
		{
			"name": "Naos (Optimism)",
			"ovm": true,
			"version": {
				"major": 2,
				"minor": 84
			},
			"sips": [237],
			"released": true
		},
		{
			"name": "Almach (Optimism)",
			"ovm": true,
			"version": {
				"major": 2,
				"minor": 85
			},
			"sips": [2010],
			"released": true
		},
		{
			"name": "Caph",
			"version": {
				"major": 2,
				"minor": 86
			},
			"sips": [2004, 2005],
			"released": true
		},
		{
			"name": "Caph (Optimism)",
			"ovm": true,
			"version": {
				"major": 2,
				"minor": 86
			},
			"sips": [2004, 2005],
			"released": true
		},
		{
			"name": "Izar (Optimism)",
			"ovm": true,
			"version": {
				"major": 2,
				"minor": 87
			},
			"sips": [2011],
			"released": true
		},
		{
			"name": "Dschubba (Optimism)",
			"ovm": true,
			"version": {
				"major": 2,
				"minor": 88
			},
			"sips": [298],
			"released": true
		},
		{
			"name": "Larawag (Optimism)",
			"ovm": true,
			"version": {
				"major": 2,
				"minor": 89
			},
			"sips": [2014, 2015],
			"released": true
		},
		{
			"name": "Merak (Optimism)",
			"ovm": true,
			"version": {
				"major": 2,
				"minor": 90
			},
			"sips": [2021],
			"released": true
		},
		{
			"name": "Ankaa (Optimism)",
			"ovm": true,
			"version": {
				"major": 2,
				"minor": 91
			},
			"sips": [2009, 2023, 2024, 2025, 2026, 2027],
			"released": true
		},
		{
			"name": "Enif (Optimism)",
			"ovm": true,
			"version": {
				"major": 2,
				"minor": 92
			},
			"sips": [2028],
			"released": true
		},
		{
			"name": "Scheat (Optimism)",
			"ovm": true,
			"version": {
				"major": 2,
				"minor": 93
			},
			"sips": [2030],
			"released": true
		},
		{
			"name": "Sabik (Optimism)",
			"ovm": true,
			"version": {
				"major": 2,
				"minor": 94
			},
			"sips": [2029, 2031, 2032, 2033],
			"released": true
		},
		{
			"name": "Phecda",
			"version": {
				"major": 2,
				"minor": 96
			},
<<<<<<< HEAD
			"sips": [2036]
=======
			"sips": [2036],
			"released": true
>>>>>>> 3d83e12c
		}
	]
}<|MERGE_RESOLUTION|>--- conflicted
+++ resolved
@@ -989,12 +989,8 @@
 		{
 			"sip": 2036,
 			"layer": "base",
-<<<<<<< HEAD
-			"sources": ["RewardsDistribution"]
-=======
 			"sources": ["RewardsDistribution"],
 			"released": "base"
->>>>>>> 3d83e12c
 		}
 	],
 	"releases": [
@@ -1878,12 +1874,8 @@
 				"major": 2,
 				"minor": 96
 			},
-<<<<<<< HEAD
-			"sips": [2036]
-=======
 			"sips": [2036],
 			"released": true
->>>>>>> 3d83e12c
 		}
 	]
 }