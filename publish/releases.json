--- conflicted
+++ resolved
@@ -575,8 +575,6 @@
 			"sip": 222,
 			"layer": "both",
 			"sources": ["Exchanger"]
-<<<<<<< HEAD
-=======
 		},
 		{
 			"sip": 229,
@@ -595,7 +593,6 @@
 					"SystemSettingsLib"
 				]
 			}
->>>>>>> 496f70dd
 		}
 	],
 	"releases": [
@@ -1081,48 +1078,30 @@
 		},
 		{
 			"name": "Menkent",
-<<<<<<< HEAD
-=======
-			"released": true,
->>>>>>> 496f70dd
+			"released": true,
 			"version": {
 				"major": 2,
 				"minor": 67
 			},
-<<<<<<< HEAD
-			"sips": []
+			"sips": [198, 222]
 		},
 		{
 			"name": "Menkent (Optimism)",
-=======
+			"released": true,
+			"ovm": true,
+			"version": {
+				"major": 2,
+				"minor": 67
+			},
 			"sips": [198, 222]
 		},
 		{
-			"name": "Menkent (Optimism)",
-			"released": true,
->>>>>>> 496f70dd
-			"ovm": true,
-			"version": {
-				"major": 2,
-				"minor": 67
-			},
-<<<<<<< HEAD
-			"sips": []
-=======
-			"sips": [198, 222]
->>>>>>> 496f70dd
-		},
-		{
 			"name": "Mirach",
 			"version": {
 				"major": 2,
 				"minor": 68
 			},
-<<<<<<< HEAD
-			"sips": []
-=======
 			"sips": [229]
->>>>>>> 496f70dd
 		},
 		{
 			"name": "Mirach (Optimism)",
@@ -1131,11 +1110,7 @@
 				"major": 2,
 				"minor": 68
 			},
-<<<<<<< HEAD
-			"sips": []
-=======
 			"sips": [229]
->>>>>>> 496f70dd
 		},
 		{
 			"name": "Alpheratz",
