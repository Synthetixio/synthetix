--- conflicted
+++ resolved
@@ -24,11 +24,7 @@
 			"major": 2,
 			"minor": 28
 		},
-<<<<<<< HEAD
-		"sources": ["ExchangeRates", "Issuer", "FeePool", "EtherCollateralsUSD"],
-=======
 		"sources": ["ExchangeRates", "Issuer", "FeePool", "EtherCollateralsUSD", "SynthsUSD"],
->>>>>>> 4f338257
 		"sips": [85, 86]
 	}
 ]