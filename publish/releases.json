[
	{
		"name": "Pollux",
		"version": {
			"major": 2,
			"minor": 27
		},
		"sources": [
			"Exchanger",
			"ExchangeRates",
			"FeePool",
			"FlexibleStorage",
			"Issuer",
			"Liquidations",
			"Synthetix",
			"SystemSettings",
			"TradingRewards"
		],
		"sips": [63, 64, 75, 76, 78]
	},
	{
		"name": "Formalhaut",
		"version": {
			"major": 2,
			"minor": 28
		},
		"sources": [
			"ExchangeRates",
			"Issuer",
			"FeePool",
			"EtherCollateralsUSD",
			"SynthsUSD"
		],
		"sips": [85, 86]
	},
	{
		"name": "Deneb",
		"version": {
			"major": 2,
			"minor": 30
		},
		"sources": ["Exchanger", "ExchangeRates", "Issuer", "SystemSettings"],
		"sips": [83, 84, 88]
	},
	{
		"name": "Mimosa",
		"version": {
			"major": 2,
			"minor": 31
		},
		"sources": [
			"DebtCache",
			"Exchanger",
			"ExchangeRates",
			"Issuer",
			"Synthetix"
		],
		"sips": [89, 91, 92]
	},
	{
		"name": "Regulus",
		"version": {
			"major": 2,
			"minor": 32
		},
		"sources": ["Exchanger", "Synthetix"],
		"sips": [94]
	},
	{
		"name": "Adhara",
		"version": {
			"major": 2,
			"minor": 33
		},
		"sources": [
			"AddressResolver",
			"BinaryOptionMarketFactory",
			"BinaryOptionMarketManager",
			"DebtCache",
<<<<<<< HEAD
			"Exchanger",
			"ExchangeRates",
			"FeePool",
			"Issuer",
			"Liquidations",
			"SynthsUSD",
			"Synthetix",
			"SystemSettings",
			"TradingRewards"
=======
			"ExchangeRates",
			"Exchanger",
			"FeePool",
			"Issuer",
			"Liquidations",
			"SystemSettings",
			"Synthetix",
			"TradingRewards",
			"SynthsUSD",
			"SynthsETH"
>>>>>>> d32801f3
		],
		"sips": []
	}
]<|MERGE_RESOLUTION|>--- conflicted
+++ resolved
@@ -77,17 +77,6 @@
 			"BinaryOptionMarketFactory",
 			"BinaryOptionMarketManager",
 			"DebtCache",
-<<<<<<< HEAD
-			"Exchanger",
-			"ExchangeRates",
-			"FeePool",
-			"Issuer",
-			"Liquidations",
-			"SynthsUSD",
-			"Synthetix",
-			"SystemSettings",
-			"TradingRewards"
-=======
 			"ExchangeRates",
 			"Exchanger",
 			"FeePool",
@@ -98,7 +87,6 @@
 			"TradingRewards",
 			"SynthsUSD",
 			"SynthsETH"
->>>>>>> d32801f3
 		],
 		"sips": []
 	}
