--- conflicted
+++ resolved
@@ -683,7 +683,6 @@
 			"released": "both"
 		},
 		{
-<<<<<<< HEAD
 			"sip": 252,
 			"layer": "both",
 			"sources": [
@@ -693,11 +692,11 @@
 				"Liquidator",
 				"RewardEscrowV2Storage"
 			]
-=======
+    },
+		{
 			"sip": 258,
 			"layer": "base",
 			"sources": ["ExchangeRates"]
->>>>>>> b2c49e61
 		}
 	],
 	"releases": [
