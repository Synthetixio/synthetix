--- conflicted
+++ resolved
@@ -277,18 +277,24 @@
 		"sips": [138, 139, 140]
 	},
 	{
-<<<<<<< HEAD
+		"name": "Dubhe (Optimism)",
+		"released": false,
+		"version": {
+			"major": 2,
+			"minor": 47
+		},
+		"ovm": true,
+		"sources": [],
+		"sips": [121]
+	},
+	{
 		"name": "Mirfak",
-=======
-		"name": "Dubhe (Optimism)",
->>>>>>> 6c346cf5
 		"released": false,
 		"version": {
 			"major": 2,
 			"minor": 47
 		},
 		"ovm": true,
-<<<<<<< HEAD
 		"sources": [
 			"Synthetix",
 			"Issuer",
@@ -298,9 +304,5 @@
 			"SynthsETH"
 		],
 		"sips": [142]
-=======
-		"sources": [],
-		"sips": [121]
->>>>>>> 6c346cf5
 	}
 ]