--- conflicted
+++ resolved
@@ -464,12 +464,8 @@
 		{
 			"sip": 209,
 			"layer": "both",
-<<<<<<< HEAD
-			"sources": ["Exchanger"]
-=======
 			"sources": ["Exchanger"],
 			"released": "both"
->>>>>>> e8d47900
 		}
 	],
 	"releases": [
