{
	"sips": [
		{
			"sip": 60,
			"layer": "base",
			"released": "base",
			"sources": [
				"FeePool",
				"Issuer",
				"RewardEscrowV2",
				"Synthetix",
				"SystemSettings"
			]
		},
		{
			"sip": 63,
			"layer": "base",
			"released": "base",
			"sources": ["Exchanger", "Synthetix", "SystemSettings", "TradingRewards"]
		},
		{
			"sip": 64,
			"layer": "base",
			"released": "base",
			"sources": [
				"Exchanger",
				"ExchangeRates",
				"FeePool",
				"FlexibleStorage",
				"Issuer",
				"FeePool",
				"Liquidations",
				"SystemSettings"
			]
		},
		{
			"sip": 75,
			"layer": "base",
			"released": "base",
			"sources": ["ExchangeRates"]
		},
		{
			"sip": 76,
			"layer": "base",
			"released": "base",
			"sources": [
				"Exchanger",
				"ExchangeRates",
				"FeePool",
				"Issuer",
				"Liquidations",
				"Synthetix",
				"SystemSettings"
			]
		},
		{
			"sip": 78,
			"layer": "base",
			"released": "base",
			"sources": ["Exchanger", "ExchangeRates"]
		},
		{
			"sip": 80,
			"layer": "both",
			"sources": {
				"base": [
					"Exchanger",
					"ExchangeRates",
					"ExchangeCircuitBreaker",
					"FeePool",
					"Issuer",
					"DebtCache",
					"Synth(s|i).+",
					"SignedSafeDecimalMath",
					"SystemStatus",
					"FuturesMarketManager"
				],
				"ovm": [
					"Exchanger",
					"ExchangeRates",
					"ExchangeCircuitBreaker",
					"FeePool",
					"Issuer",
					"DebtCache",
					"Synth(s|i).+",
					"SignedSafeDecimalMath",
					"SystemStatus",
					"FuturesMarket.+",
					"FuturesMarketManager",
					"FuturesMarketSettings",
					"FuturesMarketData"
				]
			},
			"released": "both"
		},
		{
			"sip": 83,
			"layer": "base",
			"released": "base",
			"sources": ["Exchanger", "ExchangeRates", "Issuer", "SystemSettings"]
		},
		{
			"sip": 85,
			"layer": "base",
			"released": "base",
			"sources": ["EtherCollateralsUSD", "FeePool", "Issuer", "SynthsUSD"]
		},
		{
			"sip": 86,
			"layer": "base",
			"released": "base",
			"sources": ["ExchangeRates"]
		},
		{
			"sip": 88,
			"layer": "base",
			"released": "base",
			"sources": ["ExchangeRates"]
		},
		{
			"sip": 89,
			"layer": "base",
			"released": "base",
			"sources": ["Exchanger", "Synthetix"]
		},
		{
			"sip": 91,
			"layer": "base",
			"released": "base",
			"sources": ["DebtCache", "Exchanger", "Issuer"]
		},
		{
			"sip": 92,
			"layer": "base",
			"released": "base",
			"sources": ["ExchangeRates"]
		},
		{
			"sip": 94,
			"layer": "base",
			"released": "base",
			"sources": ["Exchanger", "Synthetix"]
		},
		{
			"sip": 97,
			"layer": "base",
			"released": "base",
			"sources": [
				"CollateralErc20",
				"CollateralEth",
				"CollateralManager",
				"CollateralManagerState",
				"CollateralStateErc20",
				"CollateralStateEth",
				"DebtCache",
				"FeePool",
				"Issuer",
				"SynthsBTC",
				"SynthsETH",
				"SynthsUSD"
			]
		},
		{
			"sip": 98,
			"layer": "base",
			"released": "base",
			"sources": ["Exchanger"]
		},
		{
			"sip": 100,
			"layer": "base",
			"released": "base",
			"sources": [
				"AddressResolver",
				"BinaryOptionMarketFactory",
				"BinaryOptionMarketManager",
				"DebtCache",
				"ExchangeRates",
				"Exchanger",
				"FeePool",
				"Issuer",
				"Liquidations",
				"RewardEscrowV2",
				"SystemSettings",
				"Synthetix",
				"TradingRewards",
				"Synth(s|i).+"
			]
		},
		{
			"sip": 102,
			"layer": "both",
			"released": "both",
			"sources": {
				"base": ["SynthetixBridgeToOptimism"],
				"ovm": [
					"AddressResolver",
					"CollateralManager",
					"DappMaintenance",
					"DebtCache",
					"EscrowChecker",
					"EtherCollateral",
					"EtherCollateralsUSD",
					"Exchanger",
					"ExchangeRates",
					"ExchangeState",
					"FeePool",
					"FeePoolState",
					"FlexibleStorage",
					"Issuer",
					"Math",
					"ProxyERC20",
					"ProxyERC20sUSD",
					"ProxyFeePool",
					"ProxysUSD",
					"ProxySynthetix",
					"ReadProxyAddressResolver",
					"RewardEscrow",
					"RewardEscrowV2",
					"RewardsDistribution",
					"SafeDecimalMath",
					"Synthetix",
					"SynthetixBridgeToBase",
					"SynthetixEscrow",
					"SynthetixState",
					"SynthsUSD",
					"SynthUtil",
					"SystemSettings",
					"SystemStatus",
					"TokenStatesUSD",
					"TokenStateSynthetix",
					"TradingRewards"
				]
			}
		},
		{
			"sip": 103,
			"layer": "base",
			"released": "base",
			"sources": ["CollateralStateShort", "CollateralShort", "SynthsUSD"]
		},
		{
			"sip": 105,
			"layer": "base",
			"released": "base",
			"sources": [
				"CollateralErc20",
				"CollateralEth",
				"CollateralStateErc20",
				"CollateralStateEth",
				"CollateralStateShort",
				"CollateralShort"
			]
		},
		{
			"sip": 106,
			"layer": "ovm",
			"released": "ovm",
			"sources": ["FeePool", "FeePoolState", "SynthetixState"]
		},
		{
			"sip": 109,
			"layer": "both",
			"released": "both",
			"sources": ["Synthetix", "SystemStatus"]
		},
		{
			"sip": 112,
			"released": "base",
			"layer": "base",
			"sources": [
				"DebtCache",
				"EtherWrapper",
				"FeePool",
				"NativeEtherWrapper",
				"SynthsETH",
				"SynthsUSD",
				"SystemSettings"
			]
		},
		{
			"sip": 115,
			"layer": "base",
			"released": "base"
		},
		{
			"sip": 116,
			"layer": "both",
			"released": "both",
			"sources": {
				"base": ["SynthetixBridgeToOptimism", "SynthetixBridgeEscrow"],
				"ovm": [
					"DebtCache",
					"Exchanger",
					"Synthetix",
					"SynthetixBridgeToBase",
					"SystemStatus"
				]
			}
		},
		{
			"sip": 117,
			"layer": "ovm",
			"released": "ovm",
			"sources": ["DebtCache", "Exchanger", "Synthetix"]
		},
		{
			"sip": 118,
			"layer": "both",
			"released": "both",
			"sources": ["Exchanger"]
		},
		{
			"sip": 120,
			"layer": "base",
			"sources": ["Exchanger", "ExchangeRates", "Synthetix", "SystemSettings"],
			"released": "base"
		},
		{
			"sip": 121,
			"layer": "ovm",
			"released": "ovm",
			"sources": ["EtherWrapper", "Exchanger", "Synthetix", "SystemSettings"]
		},
		{
			"sip": 127,
			"layer": "base",
			"released": "base",
			"sources": ["Exchanger", "VirtualSynthMastercopy"]
		},
		{
			"sip": 128,
			"layer": "base",
			"released": "base"
		},
		{
			"sip": 135,
			"layer": "ovm",
			"sources": [
				"CollateralManager",
				"CollateralManagerState",
				"CollateralShort",
				"CollateralUtil",
				"SynthsBTC",
				"SynthsETH",
				"SynthsLINK",
				"SynthsUSD",
				"SystemSettings"
			],
			"released": "ovm"
		},
		{
			"sip": 136,
			"layer": "base",
			"released": "base",
			"sources": ["DebtCache", "Issuer"]
		},
		{
			"sip": 138,
			"layer": "both",
			"released": "both",
			"sources": ["Exchanger", "Synthetix"]
		},
		{
			"sip": 139,
			"layer": "base",
			"released": "base",
			"sources": ["Exchanger"]
		},
		{
			"sip": 140,
			"layer": "both",
			"released": "both",
			"sources": ["Synthetix"]
		},
		{
			"sip": 142,
			"layer": "both",
			"released": "both",
			"sources": [
				"DebtCache",
				"FeePool",
				"Issuer",
				"Synthetix",
				"SynthsETH",
				"SynthsUSD",
				"SynthsBTC"
			]
		},
		{
			"sip": 145,
			"layer": "base",
			"released": "base",
			"sources": ["DebtCache"]
		},
		{
			"sip": 148,
			"layer": "both",
			"sources": [
				"Issuer",
				"Liquidator",
				"LiquidatorRewards",
				"Synthetix",
				"SystemSettings",
				"SystemSettingsLib"
			],
			"released": "both"
		},
		{
			"sip": 167,
			"layer": "both",
			"sources": {
				"base": ["OwnerRelayOnEthereum", "SystemSettings"],
				"ovm": ["Issuer", "OwnerRelayOnOptimism", "SystemSettings"]
			},
			"released": "both"
		},
		{
			"sip": 158,
			"layer": "base",
			"released": "base"
		},
		{
			"sip": 165,
			"layer": "both",
			"sources": {
				"base": [
					"FeePool",
					"Issuer",
					"OneNetAggregatorIssuedSynths",
					"OneNetAggregatorDebtRatio",
					"SynthetixBridgeToOptimism",
					"SystemSettings"
				],
				"ovm": [
					"FeePool",
					"Issuer",
					"OneNetAggregatorIssuedSynths",
					"OneNetAggregatorDebtRatio",
					"SynthetixBridgeToBase",
					"SystemSettings"
				]
			},
			"released": "both"
		},
		{
			"sip": 169,
			"layer": "base",
			"released": "base"
		},
		{
			"sip": 170,
			"layer": "base",
			"released": "base"
		},
		{
			"sip": 174,
			"layer": "both",
			"released": "both",
			"sources": ["Exchanger", "Issuer", "SynthRedeemer"]
		},
		{
			"sip": 182,
			"layer": "both",
			"sources": [
				"DebtCache",
				"FeePool",
				"Issuer",
				"Synths.*",
				"SystemSettings",
				"WrapperFactory"
			],
			"released": "both"
		},
		{
			"sip": 184,
			"layer": "both",
			"sources": ["Exchanger", "ExchangeRates", "SystemSettings"],
			"released": "both"
		},
		{
			"sip": 185,
			"layer": "both",
			"sources": ["Synthetix", "FeePool", "Issuer", "SynthetixDebtShare"],
			"released": "both"
		},
		{
			"sip": 187,
			"layer": "both",
			"sources": ["DebtCache", "Issuer"],
			"released": "both"
		},
		{
			"sip": 188,
			"layer": "base",
			"sources": [],
			"released": "base"
		},
		{
			"sip": 192,
			"layer": "both",
			"sources": ["WrapperFactory"],
			"released": "both"
		},
		{
			"sip": 193,
			"layer": "both",
			"sources": ["SystemSettings", "SystemSettingsLib"],
			"released": "both"
		},
		{
			"sip": 194,
			"layer": "ovm",
			"sources": ["Synthetix"],
			"released": "ovm"
		},
		{
			"sip": 195,
			"layer": "ovm",
			"sources": ["CollateralEth"],
			"released": "ovm"
		},
		{
			"sip": 196,
			"layer": "both",
			"sources": ["ExchangeRates"],
			"released": "both"
		},
		{
			"sip": 198,
			"layer": "both",
			"sources": [
				"Synthetix",
				"Exchanger",
				"ExchangeRates",
				"SystemSettings",
				"SystemSettingsLib"
			],
			"released": "both"
		},
		{
			"sip": 199,
			"layer": "ovm",
			"sources": [],
			"released": "ovm"
		},
		{
			"sip": 200,
			"layer": "both",
			"sources": ["FeePool"],
			"released": "both"
		},
		{
			"sip": 202,
			"layer": "base",
			"sources": ["SupplySchedule", "Synthetix"],
			"released": "base"
		},
		{
			"sip": 205,
			"layer": "ovm",
			"sources": [],
			"released": "ovm"
		},
		{
			"sip": 209,
			"layer": "both",
			"sources": ["Exchanger"],
			"released": "both"
		},
		{
			"sip": 212,
			"layer": "ovm",
			"sources": []
		},
		{
			"sip": 213,
			"layer": "ovm",
			"sources": [],
			"released": "both"
		},
		{
			"sip": 216,
			"layer": "ovm",
			"sources": [],
			"released": "both"
		},
		{
			"sip": 217,
			"layer": "ovm",
			"sources": [],
			"released": "both"
		},
		{
			"sip": 219,
			"layer": "ovm",
			"sources": [],
			"released": "both"
		},
		{
			"sip": 220,
			"layer": "both",
			"sources": ["Issuer"],
			"released": "both"
		},
		{
			"sip": 222,
			"layer": "both",
			"sources": ["Exchanger"],
			"released": "both"
		},
		{
			"sip": 223,
			"layer": "ovm",
			"sources": [],
			"released": "both"
		},
		{
			"sip": 229,
			"layer": "both",
			"sources": {
				"base": [
					"SynthetixBridgeToOptimism",
					"Issuer",
					"SystemSettings",
					"SystemSettingsLib"
				],
				"ovm": [
					"SynthetixBridgeToBase",
					"Issuer",
					"SystemSettings",
					"SystemSettingsLib"
				]
			},
			"released": "both"
		},
		{
			"sip": 230,
			"layer": "both",
			"sources": ["CircuitBreaker", "ExchangeRates", "Exchanger", "Issuer"],
			"released": "both"
		},
		{
			"sip": 235,
			"layer": "both",
			"sources": ["Issuer"],
			"released": "both"
		},
		{
			"sip": 236,
			"layer": "both",
			"sources": ["Exchanger"],
			"released": "both"
		},
		{
			"sip": 238,
			"layer": "both",
			"sources": ["Synthetix", "Synths.*", "Issuer"],
			"released": "both"
		},
		{
			"sip": 239,
			"layer": "both",
			"sources": ["Synthetix"],
			"released": "both"
		},
		{
			"sip": 240,
			"layer": "both",
			"sources": ["Issuer"],
			"released": "both"
		},
		{
			"sip": 243,
			"layer": "base",
			"sources": ["OneNetAggregatorsDEFI"],
			"released": "base"
		},
		{
			"sip": 246,
			"layer": "ovm",
			"sources": ["CollateralShort", "Issuer"],
			"released": "ovm"
		},
		{
			"sip": 249,
			"layer": "ovm",
			"sources": [],
			"released": "both"
		},
		{
			"sip": 251,
			"layer": "both",
			"sources": ["Issuer", "SystemSettings", "SystemSettingsLib"],
			"released": "both"
		},
		{
			"sip": 252,
			"layer": "both",
			"sources": [
				"Issuer",
				"RewardEscrowV2",
				"Synthetix",
				"Liquidator",
				"RewardEscrowV2Storage"
			],
			"released": "both"
		},
		{
			"sip": 257,
			"layer": "both",
			"sources": ["ExchangeRates"],
			"released": "both"
		},
		{
			"sip": 258,
			"layer": "base",
			"sources": ["ExchangeRates"],
			"released": "base"
		},
		{
			"sip": 262,
			"layer": "ovm",
			"sources": [],
			"released": "both"
		},
		{
			"sip": 267,
			"layer": "both",
			"sources": [
				"DirectIntegrationManager",
				"Exchanger",
				"ExchangeSettlementLib",
				"ExchangeRates",
				"Issuer",
				"SystemSettings",
				"SystemSettingsLib"
			],
			"released": "both"
		},
		{
			"sip": 269,
			"layer": "ovm",
			"sources": [],
			"released": "both"
		},
		{
			"sip": 279,
			"layer": "both",
			"sources": [],
			"released": "both"
		},
		{
			"sip": 280,
			"layer": "both",
			"sources": {
				"base": ["FuturesMarketManager"],
				"ovm": [
					"FuturesMarketManager",
					"PerpsV2MarketSettings",
					"PerpsV2MarketData",
					"PerpsV2ExchangeRate",
					"PerpsV2Proxy.+",
					"PerpsV2Market.+",
					"PerpsV2DelayedOrder.+",
					"PerpsV2OffchainDelayedOrder.+"
				]
			},
			"released": "both"
		},
		{
			"sip": 281,
			"layer": "both",
			"sources": [],
			"released": "both"
		},
		{
			"sip": 285,
			"layer": "both",
			"sources": [],
			"released": "both"
		},
		{
			"sip": 293,
			"layer": "both",
			"sources": {
				"base": [
					"OneNetAggregatorsAAVE",
					"OneNetAggregatorsLINK",
					"OneNetAggregatorsDOT",
					"OneNetAggregatorsADA"
				],
				"ovm": [
					"OneNetAggregatorsAAVE",
					"OneNetAggregatorsLINK",
					"OneNetAggregatorsMATIC",
					"OneNetAggregatorsUNI",
					"OneNetAggregatorsAVAX",
					"OneNetAggregatorsSOL"
				]
			},
			"released": "both"
		},
		{
			"sip": 297,
			"layer": "ovm",
			"sources": {
				"ovm": [
					"PerpsV2MarketSettings",
					"PerpsV2Market[A-Z]+",
					"PerpsV2MarketViews.+",
					"PerpsV2DelayedOrder.+",
					"PerpsV2OffchainDelayedOrder.+"
				]
			},
			"released": "ovm"
		},
		{
			"sip": 299,
			"layer": "both",
			"sources": ["Synthetix", "Liquidator"],
			"released": "both"
		}
	],
	"releases": [
		{
			"name": "Pollux",
			"released": true,
			"version": {
				"major": 2,
				"minor": 27
			},
			"sips": [63, 64, 75, 76, 78]
		},
		{
			"name": "Formalhaut",
			"released": true,
			"version": {
				"major": 2,
				"minor": 28
			},
			"sips": [85, 86]
		},
		{
			"name": "Deneb",
			"released": true,
			"version": {
				"major": 2,
				"minor": 30
			},
			"sips": [83, 84, 88]
		},
		{
			"name": "Mimosa",
			"released": true,
			"version": {
				"major": 2,
				"minor": 31
			},
			"sips": [89, 91, 92]
		},
		{
			"name": "Regulus",
			"released": true,
			"version": {
				"major": 2,
				"minor": 32
			},
			"sips": [94]
		},
		{
			"name": "Adhara",
			"released": true,
			"version": {
				"major": 2,
				"minor": 34
			},
			"sips": [98, 99]
		},
		{
			"name": "Shaula",
			"released": true,
			"version": {
				"major": 2,
				"minor": 35
			},
			"sips": [97, 100, 103]
		},
		{
			"name": "Castor",
			"released": true,
			"version": {
				"major": 2,
				"minor": 36
			},
			"sips": [60, 102, 105]
		},
		{
			"name": "Castor (Optimism)",
			"released": true,
			"ovm": true,
			"version": {
				"major": 2,
				"minor": 36
			},
			"sips": [102]
		},
		{
			"name": "Gacrux (Optimism)",
			"released": true,
			"ovm": true,
			"version": {
				"major": 2,
				"minor": 37
			},
			"sips": [106]
		},
		{
			"name": "Bellatrix",
			"released": true,
			"version": {
				"major": 2,
				"minor": 38
			},
			"sips": [109]
		},
		{
			"name": "Elnath",
			"released": true,
			"version": {
				"major": 2,
				"minor": 39
			},
			"sips": [110]
		},
		{
			"name": "L2 Phase 1 (Optimism Kovan)",
			"ovm": true,
			"released": true,
			"version": {
				"major": 2,
				"minor": 40
			},
			"sips": []
		},
		{
			"name": "Miaplacidus",
			"released": true,
			"version": {
				"major": 2,
				"minor": 41
			},
			"sips": [113]
		},
		{
			"name": "Alnilam",
			"released": true,
			"version": {
				"major": 2,
				"minor": 42
			},
			"sips": [107, 114, 126, 127]
		},
		{
			"name": "Regora",
			"released": true,
			"version": {
				"major": 2,
				"minor": 43
			},
			"sips": [115, 128]
		},
		{
			"name": "Alnair",
			"released": true,
			"version": {
				"major": 2,
				"minor": 44
			},
			"sips": [116]
		},
		{
			"name": "Alnair (Optimism)",
			"released": true,
			"ovm": true,
			"version": {
				"major": 2,
				"minor": 44
			},
			"sips": [109, 116, 117, 118]
		},
		{
			"name": "Alioth",
			"released": true,
			"version": {
				"major": 2,
				"minor": 45
			},
			"sips": [112, 136]
		},
		{
			"name": "Alnitak",
			"released": true,
			"version": {
				"major": 2,
				"minor": 46
			},
			"sips": [138, 139, 140, 151]
		},
		{
			"name": "Alnitak (Optimism)",
			"released": true,
			"version": {
				"major": 2,
				"minor": 46
			},
			"ovm": true,
			"sips": [138, 139, 140]
		},
		{
			"name": "Dubhe (Optimism)",
			"released": true,
			"version": {
				"major": 2,
				"minor": 47
			},
			"ovm": true,
			"sips": [121]
		},
		{
			"name": "Mirfak",
			"released": true,
			"version": {
				"major": 2,
				"minor": 48
			},
			"sips": [142, 145, 170, 174]
		},
		{
			"name": "Wezen",
			"released": true,
			"version": {
				"major": 2,
				"minor": 49
			},
			"sips": [158, 169]
		},
		{
			"name": "Sargas (Optimism)",
			"ovm": true,
			"released": true,
			"version": {
				"major": 2,
				"minor": 50
			},
			"sips": [135, 142, 174]
		},
		{
			"name": "Kaus",
			"released": true,
			"version": {
				"major": 2,
				"minor": 51
			},
			"sips": [187]
		},
		{
			"name": "Kaus (Optimism)",
			"ovm": true,
			"released": true,
			"version": {
				"major": 2,
				"minor": 51
			},
			"sips": [187]
		},
		{
			"name": "Avior (Optimism)",
			"ovm": true,
			"released": true,
			"version": {
				"major": 2,
				"minor": 52
			},
			"sips": [182]
		},
		{
			"name": "Alkaid",
			"released": true,
			"version": {
				"major": 2,
				"minor": 53
			},
			"sips": [120, 182]
		},
		{
			"name": "Menkalinan",
			"released": true,
			"version": {
				"major": 2,
				"minor": 54
			},
			"sips": [167]
		},
		{
			"name": "Menkalinan (Optimism)",
			"ovm": true,
			"released": true,
			"version": {
				"major": 2,
				"minor": 54
			},
			"sips": [167]
		},
		{
			"name": "Atria",
			"released": true,
			"version": {
				"major": 2,
				"minor": 55
			},
			"sips": [192]
		},
		{
			"name": "Atria (Optimism)",
			"ovm": true,
			"released": true,
			"version": {
				"major": 2,
				"minor": 55
			},
			"sips": [192]
		},
		{
			"name": "Alhena",
			"released": true,
			"version": {
				"major": 2,
				"minor": 56
			},
			"sips": [188]
		},
		{
			"name": "Alhena (Optimism)",
			"ovm": true,
			"released": true,
			"version": {
				"major": 2,
				"minor": 56
			},
			"sips": [194, 195]
		},
		{
			"name": "Peacock",
			"released": true,
			"version": {
				"major": 2,
				"minor": 57
			},
			"sips": [200]
		},
		{
			"name": "Peacock (Optimism)",
			"ovm": true,
			"released": true,
			"version": {
				"major": 2,
				"minor": 57
			},
			"sips": [200]
		},
		{
			"name": "Alsephina",
			"released": true,
			"version": {
				"major": 2,
				"minor": 58
			},
			"sips": [184, 193, 196]
		},
		{
			"name": "Alsephina (Optimism)",
			"ovm": true,
			"released": true,
			"version": {
				"major": 2,
				"minor": 58
			},
			"sips": [184, 193, 196]
		},
		{
			"name": "Mirzam",
			"released": true,
			"version": {
				"major": 2,
				"minor": 59
			},
			"sips": [209]
		},
		{
			"name": "Mirzam (Optimism)",
			"ovm": true,
			"released": true,
			"version": {
				"major": 2,
				"minor": 59
			},
			"sips": [209]
		},
		{
			"name": "Alphard",
			"released": true,
			"version": {
				"major": 2,
				"minor": 60
			},
			"sips": [185]
		},
		{
			"name": "Alphard (Optimism)",
			"ovm": true,
			"released": true,
			"version": {
				"major": 2,
				"minor": 60
			},
			"sips": [185]
		},
		{
			"name": "Polaris (Optimism)",
			"ovm": true,
			"released": true,
			"version": {
				"major": 2,
				"minor": 61
			},
			"sips": [199]
		},
		{
			"name": "Hamal",
			"released": true,
			"version": {
				"major": 2,
				"minor": 62
			},
			"sips": [202]
		},
		{
			"name": "Algieba (Optimism)",
			"ovm": true,
			"released": true,
			"version": {
				"major": 2,
				"minor": 63
			},
			"sips": [205]
		},
		{
			"name": "Diphda",
			"released": true,
			"version": {
				"major": 2,
				"minor": 64
			},
			"sips": [80, 165]
		},
		{
			"name": "Diphda (Optimism)",
			"ovm": true,
			"released": true,
			"version": {
				"major": 2,
				"minor": 64
			},
			"sips": [80, 165, 213]
		},
		{
			"name": "Mizar",
			"released": true,
			"version": {
				"major": 2,
				"minor": 65
			},
			"sips": [220]
		},
		{
			"name": "Mizar (Optimism)",
			"ovm": true,
			"released": true,
			"version": {
				"major": 2,
				"minor": 65
			},
			"sips": [220]
		},
		{
			"name": "Nunki (Optimism)",
			"ovm": true,
			"released": true,
			"version": {
				"major": 2,
				"minor": 66
			},
			"sips": [217]
		},
		{
			"name": "Mirach",
			"version": {
				"major": 2,
				"minor": 68
			},
			"sips": [198, 222, 229],
			"released": true
		},
		{
			"name": "Mirach (Optimism)",
			"ovm": true,
			"version": {
				"major": 2,
				"minor": 68
			},
			"sips": [198, 216, 219, 222, 223, 229],
			"released": true
		},
		{
			"name": "Alpheratz",
			"version": {
				"major": 2,
				"minor": 69
			},
			"sips": [148, 236],
			"released": true
		},
		{
			"name": "Alpheratz (Optimism)",
			"ovm": true,
			"version": {
				"major": 2,
				"minor": 69
			},
			"sips": [148, 236],
			"released": true
		},
		{
			"name": "Rasalhague",
			"version": {
				"major": 2,
				"minor": 70
			},
			"sips": [239],
			"released": true
		},
		{
			"name": "Rasalhague (Optimism)",
			"ovm": true,
			"version": {
				"major": 2,
				"minor": 70
			},
			"sips": [239],
			"released": true
		},
		{
			"name": "Kochab (Optimism)",
			"ovm": true,
			"version": {
				"major": 2,
				"minor": 71
			},
			"sips": [246],
			"released": true
		},
		{
			"name": "Saiph",
			"version": {
				"major": 2,
				"minor": 72
			},
			"sips": [235, 238, 240],
			"released": true
		},
		{
			"name": "Saiph (Optimism)",
			"ovm": true,
			"version": {
				"major": 2,
				"minor": 72
			},
			"sips": [235, 238, 240],
			"released": true
		},
		{
			"name": "Denebola",
			"version": {
				"major": 2,
				"minor": 73
			},
			"sips": [243],
			"released": true
		},
		{
			"name": "Algol",
			"version": {
				"major": 2,
				"minor": 74
			},
			"sips": [251],
			"released": true
		},
		{
			"name": "Algol (Optimism)",
			"ovm": true,
			"version": {
				"major": 2,
				"minor": 74
			},
			"sips": [251],
			"released": true
		},
		{
			"name": "Tiaki",
			"version": {
				"major": 2,
				"minor": 75
			},
			"sips": [258],
			"released": true
		},
		{
			"name": "Muhlifain",
			"version": {
				"major": 2,
				"minor": 76
			},
			"sips": [230, 257],
			"released": true
		},
		{
			"name": "Muhlifain (Optimism)",
			"ovm": true,
			"version": {
				"major": 2,
				"minor": 76
			},
			"sips": [230, 249, 257, 262, 269],
			"released": true
		},
		{
			"name": "Aspidiske",
			"version": {
				"major": 2,
				"minor": 77
			},
			"sips": [252],
			"released": true
		},
		{
			"name": "Aspidiske (Optimism)",
			"ovm": true,
			"version": {
				"major": 2,
				"minor": 77
			},
			"sips": [252],
			"released": true
		},
		{
			"name": "Suhail",
			"version": {
				"major": 2,
				"minor": 78
			},
			"sips": [267],
			"released": true
		},
		{
			"name": "Suhail (Optimism)",
			"ovm": true,
			"version": {
				"major": 2,
				"minor": 78
			},
			"sips": [267],
			"released": true
		},
		{
			"name": "Alphecca",
			"version": {
				"major": 2,
				"minor": 79
			},
			"sips": [299],
			"released": true
		},
		{
			"name": "Alphecca (Optimism)",
			"ovm": true,
			"version": {
				"major": 2,
				"minor": 79
			},
			"sips": [299],
			"released": true
		},
		{
			"name": "Mintaka",
			"version": {
				"major": 2,
				"minor": 80
			},
			"sips": [279, 280, 281, 285],
			"released": true
		},
		{
			"name": "Mintaka (Optimism)",
			"ovm": true,
			"version": {
				"major": 2,
				"minor": 80
			},
			"sips": [297],
			"released": true
		},
		{
<<<<<<< HEAD
			"name": "Xxxx (Optimism)",
=======
			"name": "Sadr",
			"version": {
				"major": 2,
				"minor": 81
			},
			"sips": [293],
			"released": true
		},
		{
			"name": "Sadr (Optimism)",
>>>>>>> bc94f6e0
			"ovm": true,
			"version": {
				"major": 2,
				"minor": 81
			},
<<<<<<< HEAD
			"sips": [297]
=======
			"sips": [293],
			"released": true
>>>>>>> bc94f6e0
		}
	]
}<|MERGE_RESOLUTION|>--- conflicted
+++ resolved
@@ -1522,9 +1522,6 @@
 			"released": true
 		},
 		{
-<<<<<<< HEAD
-			"name": "Xxxx (Optimism)",
-=======
 			"name": "Sadr",
 			"version": {
 				"major": 2,
@@ -1535,18 +1532,13 @@
 		},
 		{
 			"name": "Sadr (Optimism)",
->>>>>>> bc94f6e0
 			"ovm": true,
 			"version": {
 				"major": 2,
 				"minor": 81
 			},
-<<<<<<< HEAD
-			"sips": [297]
-=======
 			"sips": [293],
 			"released": true
->>>>>>> bc94f6e0
 		}
 	]
 }