[
	{
		"name": "Pollux",
		"version": {
			"major": 2,
			"minor": 27
		},
		"sources": [
			"Exchanger",
			"ExchangeRates",
			"FeePool",
			"FlexibleStorage",
			"Issuer",
			"Liquidations",
			"Synthetix",
			"SystemSettings",
			"TradingRewards"
		],
		"sips": [63, 64, 75, 76, 78]
	},
	{
		"name": "Formalhaut",
		"version": {
			"major": 2,
			"minor": 28
		},
		"sources": [
			"ExchangeRates",
			"Issuer",
			"FeePool",
			"EtherCollateralsUSD",
			"SynthsUSD"
		],
		"sips": [85, 86]
	},
	{
		"name": "Deneb",
		"version": {
			"major": 2,
			"minor": 30
		},
		"sources": ["Exchanger", "ExchangeRates", "Issuer", "SystemSettings"],
		"sips": [83, 84, 88]
	},
	{
		"name": "Mimosa",
		"version": {
			"major": 2,
			"minor": 31
		},
		"sources": [
			"DebtCache",
			"Exchanger",
			"ExchangeRates",
			"Issuer",
			"Synthetix"
		],
		"sips": [89, 91, 92]
	},
	{
		"name": "Regulus",
		"version": {
			"major": 2,
			"minor": 32
		},
		"sources": ["Exchanger", "Synthetix"],
		"sips": [94]
	},
	{
		"name": "Adhara",
		"version": {
			"major": 2,
			"minor": 34
		},
		"sources": ["Exchanger"],
		"sips": [98, 99]
	},
	{
		"name": "Shaula",
		"version": {
			"major": 2,
			"minor": 35
		},
		"sources": [
			"AddressResolver",
			"BinaryOptionMarketFactory",
			"BinaryOptionMarketManager",
			"CollateralErc20",
			"CollateralEth",
			"CollateralManager",
			"CollateralManagerState",
			"CollateralStateErc20",
			"CollateralStateEth",
			"CollateralStateShort",
			"CollateralShort",
			"DebtCache",
			"ExchangeRates",
			"Exchanger",
			"FeePool",
			"Issuer",
			"Liquidations",
			"RewardEscrowV2",
			"SystemSettings",
			"Synthetix",
			"TradingRewards",
			"Synth(s|i).+"
		],
		"sips": [97, 100, 103]
	},
	{
		"name": "Castor",
		"version": {
			"major": 2,
			"minor": 36
		},
		"sources": [
			"CollateralErc20",
			"CollateralEth",
			"CollateralStateErc20",
			"CollateralStateEth",
			"CollateralStateShort",
			"CollateralShort",
			"FeePool",
			"Issuer",
			"RewardEscrowV2",
			"Synthetix",
			"SynthetixBridgeToOptimism",
			"SystemSettings"
		],
		"sips": [60, 102, 105]
	},
	{
		"name": "Gacrux",
		"version": {
			"major": 2,
			"minor": 37
		},
		"ovm": true,
		"sources": ["FeePool", "FeePoolState", "SynthetixState"],
		"sips": [106]
	},
	{
		"name": "Bellatrix",
		"version": {
			"major": 2,
			"minor": 38
		},
		"sources": ["Synthetix", "SystemStatus"],
		"sips": [109]
	},
	{
		"name": "Elnath",
		"version": {
			"major": 2,
			"minor": 39
		},
		"sources": [],
		"sips": [110]
	},
	{
		"name": "L2 Phase 1 OVM (Kovan)",
		"version": {
			"major": 2,
			"minor": 40
		},
		"ovm": true,
		"sources": ["Synthetix", "Exchanger", "SystemStatus"],
		"sips": [109, 117, 118]
	},
	{
		"name": "Miaplacidus",
		"version": {
			"major": 2,
			"minor": 41
		},
		"sources": [],
		"sips": [113]
	},
	{
		"name": "Alnilam",
		"version": {
			"major": 2,
			"minor": 42
		},
		"sources": ["Exchanger", "VirtualSynthMastercopy"],
		"sips": [107, 114, 126, 127]
	},
	{
		"name": "Regora",
		"version": {
			"major": 2,
			"minor": 43
		},
		"sources": [],
		"sips": [115, 128]
	},
	{
		"name": "Alnair",
		"version": {
			"major": 2,
			"minor": 44
		},
		"sources": ["SynthetixBridgeToOptimism", "SynthetixBridgeEscrow"],
		"sips": [116]
	},
	{
		"name": "Alnair (Optimism)",
		"version": {
			"major": 2,
			"minor": 44
		},
		"ovm": true,
		"sources": [
			"SynthetixBridgeToBase",
			"Synthetix",
			"Exchanger",
			"DebtCache",
			"SystemStatus"
		],
		"sips": [116, 117, 118]
	},
	{
		"name": "Alioth",
		"version": {
			"major": 2,
			"minor": 45
		},
		"sources": [
<<<<<<< HEAD
			"FuturesMarketBTC",
			"FuturesMarketETH",
			"FuturesMarketLINK",
			"ProxyFuturesMarketManager",
			"FuturesMarketManager",
			"FuturesMarketData",
			"SynthsUSD",
			"SystemSettings"
		],
		"sips": [80]
=======
			"DebtCache",
			"EtherWrapper",
			"FeePool",
			"Issuer",
			"NativeEtherWrapper",
			"SynthsETH",
			"SynthsUSD",
			"SystemSettings"
		],
		"sips": [112, 136]
>>>>>>> 4b9b2ee0
	}
]<|MERGE_RESOLUTION|>--- conflicted
+++ resolved
@@ -226,7 +226,24 @@
 			"minor": 45
 		},
 		"sources": [
-<<<<<<< HEAD
+			"DebtCache",
+			"EtherWrapper",
+			"FeePool",
+			"Issuer",
+			"NativeEtherWrapper",
+			"SynthsETH",
+			"SynthsUSD",
+			"SystemSettings"
+		],
+		"sips": [112, 136]
+	},
+	{
+		"name": "Unreleased",
+		"version": {
+			"major": 2,
+			"minor": 46
+		},
+		"sources": [
 			"FuturesMarketBTC",
 			"FuturesMarketETH",
 			"FuturesMarketLINK",
@@ -237,17 +254,5 @@
 			"SystemSettings"
 		],
 		"sips": [80]
-=======
-			"DebtCache",
-			"EtherWrapper",
-			"FeePool",
-			"Issuer",
-			"NativeEtherWrapper",
-			"SynthsETH",
-			"SynthsUSD",
-			"SystemSettings"
-		],
-		"sips": [112, 136]
->>>>>>> 4b9b2ee0
 	}
 ]