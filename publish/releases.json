{
	"sips": [
		{
			"sip": 60,
			"layer": "base",
			"released": "base",
			"sources": [
				"FeePool",
				"Issuer",
				"RewardEscrowV2",
				"Synthetix",
				"SystemSettings"
			]
		},
		{
			"sip": 63,
			"layer": "base",
			"released": "base",
			"sources": ["Exchanger", "Synthetix", "SystemSettings", "TradingRewards"]
		},
		{
			"sip": 64,
			"layer": "base",
			"released": "base",
			"sources": [
				"Exchanger",
				"ExchangeRates",
				"FeePool",
				"FlexibleStorage",
				"Issuer",
				"FeePool",
				"Liquidations",
				"SystemSettings"
			]
		},
		{
			"sip": 75,
			"layer": "base",
			"released": "base",
			"sources": ["ExchangeRates"]
		},
		{
			"sip": 76,
			"layer": "base",
			"released": "base",
			"sources": [
				"Exchanger",
				"ExchangeRates",
				"FeePool",
				"Issuer",
				"Liquidations",
				"Synthetix",
				"SystemSettings"
			]
		},
		{
			"sip": 78,
			"layer": "base",
			"released": "base",
			"sources": ["Exchanger", "ExchangeRates"]
		},
		{
			"sip": 80,
			"layer": "both",
			"sources": {
				"base": [
					"Exchanger",
					"ExchangeRates",
					"ExchangeCircuitBreaker",
					"FeePool",
					"Issuer",
					"DebtCache",
					"Synth(s|i).+",
					"SignedSafeDecimalMath",
					"SystemStatus",
					"FuturesMarketManager"
				],
				"ovm": [
					"Exchanger",
					"ExchangeRates",
					"ExchangeCircuitBreaker",
					"FeePool",
					"Issuer",
					"DebtCache",
					"Synth(s|i).+",
					"SignedSafeDecimalMath",
					"SystemStatus",
					"FuturesMarket.+",
					"FuturesMarketManager",
					"FuturesMarketSettings",
					"FuturesMarketData"
				]
			},
			"released": "both"
		},
		{
			"sip": 83,
			"layer": "base",
			"released": "base",
			"sources": ["Exchanger", "ExchangeRates", "Issuer", "SystemSettings"]
		},
		{
			"sip": 85,
			"layer": "base",
			"released": "base",
			"sources": ["EtherCollateralsUSD", "FeePool", "Issuer", "SynthsUSD"]
		},
		{
			"sip": 86,
			"layer": "base",
			"released": "base",
			"sources": ["ExchangeRates"]
		},
		{
			"sip": 88,
			"layer": "base",
			"released": "base",
			"sources": ["ExchangeRates"]
		},
		{
			"sip": 89,
			"layer": "base",
			"released": "base",
			"sources": ["Exchanger", "Synthetix"]
		},
		{
			"sip": 91,
			"layer": "base",
			"released": "base",
			"sources": ["DebtCache", "Exchanger", "Issuer"]
		},
		{
			"sip": 92,
			"layer": "base",
			"released": "base",
			"sources": ["ExchangeRates"]
		},
		{
			"sip": 94,
			"layer": "base",
			"released": "base",
			"sources": ["Exchanger", "Synthetix"]
		},
		{
			"sip": 97,
			"layer": "base",
			"released": "base",
			"sources": [
				"CollateralErc20",
				"CollateralEth",
				"CollateralManager",
				"CollateralManagerState",
				"CollateralStateErc20",
				"CollateralStateEth",
				"DebtCache",
				"FeePool",
				"Issuer",
				"SynthsBTC",
				"SynthsETH",
				"SynthsUSD"
			]
		},
		{
			"sip": 98,
			"layer": "base",
			"released": "base",
			"sources": ["Exchanger"]
		},
		{
			"sip": 100,
			"layer": "base",
			"released": "base",
			"sources": [
				"AddressResolver",
				"BinaryOptionMarketFactory",
				"BinaryOptionMarketManager",
				"DebtCache",
				"ExchangeRates",
				"Exchanger",
				"FeePool",
				"Issuer",
				"Liquidations",
				"RewardEscrowV2",
				"SystemSettings",
				"Synthetix",
				"TradingRewards",
				"Synth(s|i).+"
			]
		},
		{
			"sip": 102,
			"layer": "both",
			"released": "both",
			"sources": {
				"base": ["SynthetixBridgeToOptimism"],
				"ovm": [
					"AddressResolver",
					"CollateralManager",
					"DappMaintenance",
					"DebtCache",
					"EscrowChecker",
					"EtherCollateral",
					"EtherCollateralsUSD",
					"Exchanger",
					"ExchangeRates",
					"ExchangeState",
					"FeePool",
					"FeePoolState",
					"FlexibleStorage",
					"Issuer",
					"Math",
					"ProxyERC20",
					"ProxyERC20sUSD",
					"ProxyFeePool",
					"ProxysUSD",
					"ProxySynthetix",
					"ReadProxyAddressResolver",
					"RewardEscrow",
					"RewardEscrowV2",
					"RewardsDistribution",
					"SafeDecimalMath",
					"Synthetix",
					"SynthetixBridgeToBase",
					"SynthetixEscrow",
					"SynthetixState",
					"SynthsUSD",
					"SynthUtil",
					"SystemSettings",
					"SystemStatus",
					"TokenStatesUSD",
					"TokenStateSynthetix",
					"TradingRewards"
				]
			}
		},
		{
			"sip": 103,
			"layer": "base",
			"released": "base",
			"sources": ["CollateralStateShort", "CollateralShort", "SynthsUSD"]
		},
		{
			"sip": 105,
			"layer": "base",
			"released": "base",
			"sources": [
				"CollateralErc20",
				"CollateralEth",
				"CollateralStateErc20",
				"CollateralStateEth",
				"CollateralStateShort",
				"CollateralShort"
			]
		},
		{
			"sip": 106,
			"layer": "ovm",
			"released": "ovm",
			"sources": ["FeePool", "FeePoolState", "SynthetixState"]
		},
		{
			"sip": 109,
			"layer": "both",
			"released": "both",
			"sources": ["Synthetix", "SystemStatus"]
		},
		{
			"sip": 112,
			"released": "base",
			"layer": "base",
			"sources": [
				"DebtCache",
				"EtherWrapper",
				"FeePool",
				"NativeEtherWrapper",
				"SynthsETH",
				"SynthsUSD",
				"SystemSettings"
			]
		},
		{
			"sip": 115,
			"layer": "base",
			"released": "base"
		},
		{
			"sip": 116,
			"layer": "both",
			"released": "both",
			"sources": {
				"base": ["SynthetixBridgeToOptimism", "SynthetixBridgeEscrow"],
				"ovm": [
					"DebtCache",
					"Exchanger",
					"Synthetix",
					"SynthetixBridgeToBase",
					"SystemStatus"
				]
			}
		},
		{
			"sip": 117,
			"layer": "ovm",
			"released": "ovm",
			"sources": ["DebtCache", "Exchanger", "Synthetix"]
		},
		{
			"sip": 118,
			"layer": "both",
			"released": "both",
			"sources": ["Exchanger"]
		},
		{
			"sip": 120,
			"layer": "base",
			"sources": ["Exchanger", "ExchangeRates", "Synthetix", "SystemSettings"],
			"released": "base"
		},
		{
			"sip": 121,
			"layer": "ovm",
			"released": "ovm",
			"sources": ["EtherWrapper", "Exchanger", "Synthetix", "SystemSettings"]
		},
		{
			"sip": 127,
			"layer": "base",
			"released": "base",
			"sources": ["Exchanger", "VirtualSynthMastercopy"]
		},
		{
			"sip": 128,
			"layer": "base",
			"released": "base"
		},
		{
			"sip": 135,
			"layer": "ovm",
			"sources": [
				"CollateralManager",
				"CollateralManagerState",
				"CollateralShort",
				"CollateralUtil",
				"SynthsBTC",
				"SynthsETH",
				"SynthsLINK",
				"SynthsUSD",
				"SystemSettings"
			],
			"released": "ovm"
		},
		{
			"sip": 136,
			"layer": "base",
			"released": "base",
			"sources": ["DebtCache", "Issuer"]
		},
		{
			"sip": 138,
			"layer": "both",
			"released": "both",
			"sources": ["Exchanger", "Synthetix"]
		},
		{
			"sip": 139,
			"layer": "base",
			"released": "base",
			"sources": ["Exchanger"]
		},
		{
			"sip": 140,
			"layer": "both",
			"released": "both",
			"sources": ["Synthetix"]
		},
		{
			"sip": 142,
			"layer": "both",
			"released": "both",
			"sources": [
				"DebtCache",
				"FeePool",
				"Issuer",
				"Synthetix",
				"SynthsETH",
				"SynthsUSD",
				"SynthsBTC"
			]
		},
		{
			"sip": 145,
			"layer": "base",
			"released": "base",
			"sources": ["DebtCache"]
		},
		{
			"sip": 148,
			"layer": "both",
			"sources": [
				"Issuer",
				"Liquidator",
				"LiquidatorRewards",
				"Synthetix",
				"SystemSettings",
				"SystemSettingsLib"
			],
			"released": "both"
		},
		{
			"sip": 167,
			"layer": "both",
			"sources": {
				"base": ["OwnerRelayOnEthereum", "SystemSettings"],
				"ovm": ["Issuer", "OwnerRelayOnOptimism", "SystemSettings"]
			},
			"released": "both"
		},
		{
			"sip": 158,
			"layer": "base",
			"released": "base"
		},
		{
			"sip": 165,
			"layer": "both",
			"sources": {
				"base": [
					"FeePool",
					"Issuer",
					"OneNetAggregatorIssuedSynths",
					"OneNetAggregatorDebtRatio",
					"SynthetixBridgeToOptimism",
					"SystemSettings"
				],
				"ovm": [
					"FeePool",
					"Issuer",
					"OneNetAggregatorIssuedSynths",
					"OneNetAggregatorDebtRatio",
					"SynthetixBridgeToBase",
					"SystemSettings"
				]
			},
			"released": "both"
		},
		{
			"sip": 169,
			"layer": "base",
			"released": "base"
		},
		{
			"sip": 170,
			"layer": "base",
			"released": "base"
		},
		{
			"sip": 174,
			"layer": "both",
			"released": "both",
			"sources": ["Exchanger", "Issuer", "SynthRedeemer"]
		},
		{
			"sip": 182,
			"layer": "both",
			"sources": [
				"DebtCache",
				"FeePool",
				"Issuer",
				"Synths.*",
				"SystemSettings",
				"WrapperFactory"
			],
			"released": "both"
		},
		{
			"sip": 184,
			"layer": "both",
			"sources": ["Exchanger", "ExchangeRates", "SystemSettings"],
			"released": "both"
		},
		{
			"sip": 185,
			"layer": "both",
			"sources": ["Synthetix", "FeePool", "Issuer", "SynthetixDebtShare"],
			"released": "both"
		},
		{
			"sip": 187,
			"layer": "both",
			"sources": ["DebtCache", "Issuer"],
			"released": "both"
		},
		{
			"sip": 188,
			"layer": "base",
			"sources": [],
			"released": "base"
		},
		{
			"sip": 192,
			"layer": "both",
			"sources": ["WrapperFactory"],
			"released": "both"
		},
		{
			"sip": 193,
			"layer": "both",
			"sources": ["SystemSettings", "SystemSettingsLib"],
			"released": "both"
		},
		{
			"sip": 194,
			"layer": "ovm",
			"sources": ["Synthetix"],
			"released": "ovm"
		},
		{
			"sip": 195,
			"layer": "ovm",
			"sources": ["CollateralEth"],
			"released": "ovm"
		},
		{
			"sip": 196,
			"layer": "both",
			"sources": ["ExchangeRates"],
			"released": "both"
		},
		{
			"sip": 198,
			"layer": "both",
			"sources": [
				"Synthetix",
				"Exchanger",
				"ExchangeRates",
				"SystemSettings",
				"SystemSettingsLib"
			],
			"released": "both"
		},
		{
			"sip": 199,
			"layer": "ovm",
			"sources": [],
			"released": "ovm"
		},
		{
			"sip": 200,
			"layer": "both",
			"sources": ["FeePool"],
			"released": "both"
		},
		{
			"sip": 202,
			"layer": "base",
			"sources": ["SupplySchedule", "Synthetix"],
			"released": "base"
		},
		{
			"sip": 205,
			"layer": "ovm",
			"sources": [],
			"released": "ovm"
		},
		{
			"sip": 209,
			"layer": "both",
			"sources": ["Exchanger"],
			"released": "both"
		},
		{
			"sip": 212,
			"layer": "ovm",
			"sources": []
		},
		{
			"sip": 213,
			"layer": "ovm",
			"sources": [],
			"released": "both"
		},
		{
			"sip": 216,
			"layer": "ovm",
			"sources": [],
			"released": "both"
		},
		{
			"sip": 217,
			"layer": "ovm",
			"sources": [],
			"released": "both"
		},
		{
			"sip": 219,
			"layer": "ovm",
			"sources": [],
			"released": "both"
		},
		{
			"sip": 220,
			"layer": "both",
			"sources": ["Issuer"],
			"released": "both"
		},
		{
			"sip": 222,
			"layer": "both",
			"sources": ["Exchanger"],
			"released": "both"
		},
		{
			"sip": 223,
			"layer": "ovm",
			"sources": [],
			"released": "both"
		},
		{
			"sip": 229,
			"layer": "both",
			"sources": {
				"base": [
					"SynthetixBridgeToOptimism",
					"Issuer",
					"SystemSettings",
					"SystemSettingsLib"
				],
				"ovm": [
					"SynthetixBridgeToBase",
					"Issuer",
					"SystemSettings",
					"SystemSettingsLib"
				]
			},
			"released": "both"
		},
		{
			"sip": 236,
			"layer": "both",
			"sources": ["Exchanger"],
			"released": "both"
		},
		{
			"sip": 239,
			"layer": "both",
<<<<<<< HEAD
			"sources": ["Synthetix"]
=======
			"sources": ["Synthetix"],
			"released": "both"
>>>>>>> 3334c350
		}
	],
	"releases": [
		{
			"name": "Pollux",
			"released": true,
			"version": {
				"major": 2,
				"minor": 27
			},
			"sips": [63, 64, 75, 76, 78]
		},
		{
			"name": "Formalhaut",
			"released": true,
			"version": {
				"major": 2,
				"minor": 28
			},
			"sips": [85, 86]
		},
		{
			"name": "Deneb",
			"released": true,
			"version": {
				"major": 2,
				"minor": 30
			},
			"sips": [83, 84, 88]
		},
		{
			"name": "Mimosa",
			"released": true,
			"version": {
				"major": 2,
				"minor": 31
			},
			"sips": [89, 91, 92]
		},
		{
			"name": "Regulus",
			"released": true,
			"version": {
				"major": 2,
				"minor": 32
			},
			"sips": [94]
		},
		{
			"name": "Adhara",
			"released": true,
			"version": {
				"major": 2,
				"minor": 34
			},
			"sips": [98, 99]
		},
		{
			"name": "Shaula",
			"released": true,
			"version": {
				"major": 2,
				"minor": 35
			},
			"sips": [97, 100, 103]
		},
		{
			"name": "Castor",
			"released": true,
			"version": {
				"major": 2,
				"minor": 36
			},
			"sips": [60, 102, 105]
		},
		{
			"name": "Castor (Optimism)",
			"released": true,
			"ovm": true,
			"version": {
				"major": 2,
				"minor": 36
			},
			"sips": [102]
		},
		{
			"name": "Gacrux (Optimism)",
			"released": true,
			"ovm": true,
			"version": {
				"major": 2,
				"minor": 37
			},
			"sips": [106]
		},
		{
			"name": "Bellatrix",
			"released": true,
			"version": {
				"major": 2,
				"minor": 38
			},
			"sips": [109]
		},
		{
			"name": "Elnath",
			"released": true,
			"version": {
				"major": 2,
				"minor": 39
			},
			"sips": [110]
		},
		{
			"name": "L2 Phase 1 (Optimism Kovan)",
			"ovm": true,
			"released": true,
			"version": {
				"major": 2,
				"minor": 40
			},
			"sips": []
		},
		{
			"name": "Miaplacidus",
			"released": true,
			"version": {
				"major": 2,
				"minor": 41
			},
			"sips": [113]
		},
		{
			"name": "Alnilam",
			"released": true,
			"version": {
				"major": 2,
				"minor": 42
			},
			"sips": [107, 114, 126, 127]
		},
		{
			"name": "Regora",
			"released": true,
			"version": {
				"major": 2,
				"minor": 43
			},
			"sips": [115, 128]
		},
		{
			"name": "Alnair",
			"released": true,
			"version": {
				"major": 2,
				"minor": 44
			},
			"sips": [116]
		},
		{
			"name": "Alnair (Optimism)",
			"released": true,
			"ovm": true,
			"version": {
				"major": 2,
				"minor": 44
			},
			"sips": [109, 116, 117, 118]
		},
		{
			"name": "Alioth",
			"released": true,
			"version": {
				"major": 2,
				"minor": 45
			},
			"sips": [112, 136]
		},
		{
			"name": "Alnitak",
			"released": true,
			"version": {
				"major": 2,
				"minor": 46
			},
			"sips": [138, 139, 140, 151]
		},
		{
			"name": "Alnitak (Optimism)",
			"released": true,
			"version": {
				"major": 2,
				"minor": 46
			},
			"ovm": true,
			"sips": [138, 139, 140]
		},
		{
			"name": "Dubhe (Optimism)",
			"released": true,
			"version": {
				"major": 2,
				"minor": 47
			},
			"ovm": true,
			"sips": [121]
		},
		{
			"name": "Mirfak",
			"released": true,
			"version": {
				"major": 2,
				"minor": 48
			},
			"sips": [142, 145, 170, 174]
		},
		{
			"name": "Wezen",
			"released": true,
			"version": {
				"major": 2,
				"minor": 49
			},
			"sips": [158, 169]
		},
		{
			"name": "Sargas (Optimism)",
			"ovm": true,
			"released": true,
			"version": {
				"major": 2,
				"minor": 50
			},
			"sips": [135, 142, 174]
		},
		{
			"name": "Kaus",
			"released": true,
			"version": {
				"major": 2,
				"minor": 51
			},
			"sips": [187]
		},
		{
			"name": "Kaus (Optimism)",
			"ovm": true,
			"released": true,
			"version": {
				"major": 2,
				"minor": 51
			},
			"sips": [187]
		},
		{
			"name": "Avior (Optimism)",
			"ovm": true,
			"released": true,
			"version": {
				"major": 2,
				"minor": 52
			},
			"sips": [182]
		},
		{
			"name": "Alkaid",
			"released": true,
			"version": {
				"major": 2,
				"minor": 53
			},
			"sips": [120, 182]
		},
		{
			"name": "Menkalinan",
			"released": true,
			"version": {
				"major": 2,
				"minor": 54
			},
			"sips": [167]
		},
		{
			"name": "Menkalinan (Optimism)",
			"ovm": true,
			"released": true,
			"version": {
				"major": 2,
				"minor": 54
			},
			"sips": [167]
		},
		{
			"name": "Atria",
			"released": true,
			"version": {
				"major": 2,
				"minor": 55
			},
			"sips": [192]
		},
		{
			"name": "Atria (Optimism)",
			"ovm": true,
			"released": true,
			"version": {
				"major": 2,
				"minor": 55
			},
			"sips": [192]
		},
		{
			"name": "Alhena",
			"released": true,
			"version": {
				"major": 2,
				"minor": 56
			},
			"sips": [188]
		},
		{
			"name": "Alhena (Optimism)",
			"ovm": true,
			"released": true,
			"version": {
				"major": 2,
				"minor": 56
			},
			"sips": [194, 195]
		},
		{
			"name": "Peacock",
			"released": true,
			"version": {
				"major": 2,
				"minor": 57
			},
			"sips": [200]
		},
		{
			"name": "Peacock (Optimism)",
			"ovm": true,
			"released": true,
			"version": {
				"major": 2,
				"minor": 57
			},
			"sips": [200]
		},
		{
			"name": "Alsephina",
			"released": true,
			"version": {
				"major": 2,
				"minor": 58
			},
			"sips": [184, 193, 196]
		},
		{
			"name": "Alsephina (Optimism)",
			"ovm": true,
			"released": true,
			"version": {
				"major": 2,
				"minor": 58
			},
			"sips": [184, 193, 196]
		},
		{
			"name": "Mirzam",
			"released": true,
			"version": {
				"major": 2,
				"minor": 59
			},
			"sips": [209]
		},
		{
			"name": "Mirzam (Optimism)",
			"ovm": true,
			"released": true,
			"version": {
				"major": 2,
				"minor": 59
			},
			"sips": [209]
		},
		{
			"name": "Alphard",
			"released": true,
			"version": {
				"major": 2,
				"minor": 60
			},
			"sips": [185]
		},
		{
			"name": "Alphard (Optimism)",
			"ovm": true,
			"released": true,
			"version": {
				"major": 2,
				"minor": 60
			},
			"sips": [185]
		},
		{
			"name": "Polaris (Optimism)",
			"ovm": true,
			"released": true,
			"version": {
				"major": 2,
				"minor": 61
			},
			"sips": [199]
		},
		{
			"name": "Hamal",
			"released": true,
			"version": {
				"major": 2,
				"minor": 62
			},
			"sips": [202]
		},
		{
			"name": "Algieba (Optimism)",
			"ovm": true,
			"released": true,
			"version": {
				"major": 2,
				"minor": 63
			},
			"sips": [205]
		},
		{
			"name": "Diphda",
			"released": true,
			"version": {
				"major": 2,
				"minor": 64
			},
			"sips": [80, 165]
		},
		{
			"name": "Diphda (Optimism)",
			"ovm": true,
			"released": true,
			"version": {
				"major": 2,
				"minor": 64
			},
			"sips": [80, 165, 213]
		},
		{
			"name": "Mizar",
			"released": true,
			"version": {
				"major": 2,
				"minor": 65
			},
			"sips": [220]
		},
		{
			"name": "Mizar (Optimism)",
			"ovm": true,
			"released": true,
			"version": {
				"major": 2,
				"minor": 65
			},
			"sips": [220]
		},
		{
			"name": "Nunki (Optimism)",
			"ovm": true,
			"released": true,
			"version": {
				"major": 2,
				"minor": 66
			},
			"sips": [217]
		},
		{
			"name": "Mirach",
			"version": {
				"major": 2,
				"minor": 68
			},
			"sips": [198, 222, 229],
			"released": true
		},
		{
			"name": "Mirach (Optimism)",
			"ovm": true,
			"version": {
				"major": 2,
				"minor": 68
			},
			"sips": [198, 216, 219, 222, 223, 229],
			"released": true
		},
		{
			"name": "Alpheratz",
			"version": {
				"major": 2,
				"minor": 69
			},
			"sips": [148, 236],
			"released": true
		},
		{
			"name": "Alpheratz (Optimism)",
			"ovm": true,
			"version": {
				"major": 2,
				"minor": 69
			},
			"sips": [148, 236],
			"released": true
		},
		{
			"name": "Rasalhague",
			"version": {
				"major": 2,
				"minor": 70
			},
<<<<<<< HEAD
			"sips": [239]
=======
			"sips": [239],
			"released": true
>>>>>>> 3334c350
		},
		{
			"name": "Rasalhague (Optimism)",
			"ovm": true,
			"version": {
				"major": 2,
				"minor": 70
			},
<<<<<<< HEAD
			"sips": [239]
=======
			"sips": [239],
			"released": true
>>>>>>> 3334c350
		},
		{
			"name": "Kochab",
			"version": {
				"major": 2,
				"minor": 71
			},
			"sips": []
		},
		{
			"name": "Kochab (Optimism)",
			"ovm": true,
			"version": {
				"major": 2,
				"minor": 71
			},
			"sips": []
		},
		{
			"name": "Saiph",
			"version": {
				"major": 2,
				"minor": 72
			},
			"sips": []
		},
		{
			"name": "Saiph (Optimism)",
			"ovm": true,
			"version": {
				"major": 2,
				"minor": 72
			},
			"sips": []
		}
	]
}<|MERGE_RESOLUTION|>--- conflicted
+++ resolved
@@ -643,12 +643,8 @@
 		{
 			"sip": 239,
 			"layer": "both",
-<<<<<<< HEAD
-			"sources": ["Synthetix"]
-=======
 			"sources": ["Synthetix"],
 			"released": "both"
->>>>>>> 3334c350
 		}
 	],
 	"releases": [
@@ -1176,12 +1172,8 @@
 				"major": 2,
 				"minor": 70
 			},
-<<<<<<< HEAD
-			"sips": [239]
-=======
 			"sips": [239],
 			"released": true
->>>>>>> 3334c350
 		},
 		{
 			"name": "Rasalhague (Optimism)",
@@ -1190,12 +1182,8 @@
 				"major": 2,
 				"minor": 70
 			},
-<<<<<<< HEAD
-			"sips": [239]
-=======
 			"sips": [239],
 			"released": true
->>>>>>> 3334c350
 		},
 		{
 			"name": "Kochab",
