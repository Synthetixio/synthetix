--- conflicted
+++ resolved
@@ -745,7 +745,6 @@
 			"released": "both"
 		},
 		{
-<<<<<<< HEAD
 			"sip": 279,
 			"layer": "both",
 			"sources": []
@@ -774,11 +773,11 @@
 			"sip": 285,
 			"layer": "both",
 			"sources": []
-=======
+		},
+		{
 			"sip": 299,
 			"layer": "both",
 			"sources": ["Synthetix", "Liquidator"]
->>>>>>> a5242184
 		}
 	],
 	"releases": [
