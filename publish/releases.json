--- conflicted
+++ resolved
@@ -791,12 +791,8 @@
 					"PerpsV2DelayedOrder.+",
 					"PerpsV2OffchainDelayedOrder.+"
 				]
-<<<<<<< HEAD
-			}
-=======
 			},
 			"released": "ovm"
->>>>>>> 53b11a93
 		},
 		{
 			"sip": 299,
@@ -1501,12 +1497,8 @@
 				"major": 2,
 				"minor": 80
 			},
-<<<<<<< HEAD
-			"sips": [297]
-=======
 			"sips": [297],
 			"released": true
->>>>>>> 53b11a93
 		}
 	]
 }