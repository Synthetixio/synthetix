{
	"sips": [
		{
			"sip": 60,
			"layer": "base",
			"released": "base",
			"sources": [
				"FeePool",
				"Issuer",
				"RewardEscrowV2",
				"Synthetix",
				"SystemSettings"
			]
		},
		{
			"sip": 63,
			"layer": "base",
			"released": "base",
			"sources": ["Exchanger", "Synthetix", "SystemSettings", "TradingRewards"]
		},
		{
			"sip": 64,
			"layer": "base",
			"released": "base",
			"sources": [
				"Exchanger",
				"ExchangeRates",
				"FeePool",
				"FlexibleStorage",
				"Issuer",
				"FeePool",
				"Liquidations",
				"SystemSettings"
			]
		},
		{
			"sip": 75,
			"layer": "base",
			"released": "base",
			"sources": ["ExchangeRates"]
		},
		{
			"sip": 76,
			"layer": "base",
			"released": "base",
			"sources": [
				"Exchanger",
				"ExchangeRates",
				"FeePool",
				"Issuer",
				"Liquidations",
				"Synthetix",
				"SystemSettings"
			]
		},
		{
			"sip": 78,
			"layer": "base",
			"released": "base",
			"sources": ["Exchanger", "ExchangeRates"]
		},
		{
			"sip": 80,
			"layer": "both",
			"sources": {
				"base": [
					"Exchanger",
					"ExchangeRates",
					"ExchangeCircuitBreaker",
					"FeePool",
					"Issuer",
					"DebtCache",
					"Synth(s|i).+",
					"SignedSafeDecimalMath",
					"SystemStatus",
					"FuturesMarketManager"
				],
				"ovm": [
					"Exchanger",
					"ExchangeRates",
					"ExchangeCircuitBreaker",
					"FeePool",
					"Issuer",
					"DebtCache",
					"Synth(s|i).+",
					"SignedSafeDecimalMath",
					"SystemStatus",
					"FuturesMarket.+",
					"FuturesMarketManager",
					"FuturesMarketSettings",
					"FuturesMarketData"
				]
			},
			"released": "both"
		},
		{
			"sip": 83,
			"layer": "base",
			"released": "base",
			"sources": ["Exchanger", "ExchangeRates", "Issuer", "SystemSettings"]
		},
		{
			"sip": 85,
			"layer": "base",
			"released": "base",
			"sources": ["EtherCollateralsUSD", "FeePool", "Issuer", "SynthsUSD"]
		},
		{
			"sip": 86,
			"layer": "base",
			"released": "base",
			"sources": ["ExchangeRates"]
		},
		{
			"sip": 88,
			"layer": "base",
			"released": "base",
			"sources": ["ExchangeRates"]
		},
		{
			"sip": 89,
			"layer": "base",
			"released": "base",
			"sources": ["Exchanger", "Synthetix"]
		},
		{
			"sip": 91,
			"layer": "base",
			"released": "base",
			"sources": ["DebtCache", "Exchanger", "Issuer"]
		},
		{
			"sip": 92,
			"layer": "base",
			"released": "base",
			"sources": ["ExchangeRates"]
		},
		{
			"sip": 94,
			"layer": "base",
			"released": "base",
			"sources": ["Exchanger", "Synthetix"]
		},
		{
			"sip": 97,
			"layer": "base",
			"released": "base",
			"sources": [
				"CollateralErc20",
				"CollateralEth",
				"CollateralManager",
				"CollateralManagerState",
				"CollateralStateErc20",
				"CollateralStateEth",
				"DebtCache",
				"FeePool",
				"Issuer",
				"SynthsBTC",
				"SynthsETH",
				"SynthsUSD"
			]
		},
		{
			"sip": 98,
			"layer": "base",
			"released": "base",
			"sources": ["Exchanger"]
		},
		{
			"sip": 100,
			"layer": "base",
			"released": "base",
			"sources": [
				"AddressResolver",
				"BinaryOptionMarketFactory",
				"BinaryOptionMarketManager",
				"DebtCache",
				"ExchangeRates",
				"Exchanger",
				"FeePool",
				"Issuer",
				"Liquidations",
				"RewardEscrowV2",
				"SystemSettings",
				"Synthetix",
				"TradingRewards",
				"Synth(s|i).+"
			]
		},
		{
			"sip": 102,
			"layer": "both",
			"released": "both",
			"sources": {
				"base": ["SynthetixBridgeToOptimism"],
				"ovm": [
					"AddressResolver",
					"CollateralManager",
					"DappMaintenance",
					"DebtCache",
					"EscrowChecker",
					"EtherCollateral",
					"EtherCollateralsUSD",
					"Exchanger",
					"ExchangeRates",
					"ExchangeState",
					"FeePool",
					"FeePoolState",
					"FlexibleStorage",
					"Issuer",
					"Math",
					"ProxyERC20",
					"ProxyERC20sUSD",
					"ProxyFeePool",
					"ProxysUSD",
					"ProxySynthetix",
					"ReadProxyAddressResolver",
					"RewardEscrow",
					"RewardEscrowV2",
					"RewardsDistribution",
					"SafeDecimalMath",
					"Synthetix",
					"SynthetixBridgeToBase",
					"SynthetixEscrow",
					"SynthetixState",
					"SynthsUSD",
					"SynthUtil",
					"SystemSettings",
					"SystemStatus",
					"TokenStatesUSD",
					"TokenStateSynthetix",
					"TradingRewards"
				]
			}
		},
		{
			"sip": 103,
			"layer": "base",
			"released": "base",
			"sources": ["CollateralStateShort", "CollateralShort", "SynthsUSD"]
		},
		{
			"sip": 105,
			"layer": "base",
			"released": "base",
			"sources": [
				"CollateralErc20",
				"CollateralEth",
				"CollateralStateErc20",
				"CollateralStateEth",
				"CollateralStateShort",
				"CollateralShort"
			]
		},
		{
			"sip": 106,
			"layer": "ovm",
			"released": "ovm",
			"sources": ["FeePool", "FeePoolState", "SynthetixState"]
		},
		{
			"sip": 109,
			"layer": "both",
			"released": "both",
			"sources": ["Synthetix", "SystemStatus"]
		},
		{
			"sip": 112,
			"released": "base",
			"layer": "base",
			"sources": [
				"DebtCache",
				"EtherWrapper",
				"FeePool",
				"NativeEtherWrapper",
				"SynthsETH",
				"SynthsUSD",
				"SystemSettings"
			]
		},
		{
			"sip": 115,
			"layer": "base",
			"released": "base"
		},
		{
			"sip": 116,
			"layer": "both",
			"released": "both",
			"sources": {
				"base": ["SynthetixBridgeToOptimism", "SynthetixBridgeEscrow"],
				"ovm": [
					"DebtCache",
					"Exchanger",
					"Synthetix",
					"SynthetixBridgeToBase",
					"SystemStatus"
				]
			}
		},
		{
			"sip": 117,
			"layer": "ovm",
			"released": "ovm",
			"sources": ["DebtCache", "Exchanger", "Synthetix"]
		},
		{
			"sip": 118,
			"layer": "both",
			"released": "both",
			"sources": ["Exchanger"]
		},
		{
			"sip": 120,
			"layer": "base",
			"sources": ["Exchanger", "ExchangeRates", "Synthetix", "SystemSettings"],
			"released": "base"
		},
		{
			"sip": 121,
			"layer": "ovm",
			"released": "ovm",
			"sources": ["EtherWrapper", "Exchanger", "Synthetix", "SystemSettings"]
		},
		{
			"sip": 127,
			"layer": "base",
			"released": "base",
			"sources": ["Exchanger", "VirtualSynthMastercopy"]
		},
		{
			"sip": 128,
			"layer": "base",
			"released": "base"
		},
		{
			"sip": 135,
			"layer": "ovm",
			"sources": [
				"CollateralManager",
				"CollateralManagerState",
				"CollateralShort",
				"CollateralUtil",
				"SynthsBTC",
				"SynthsETH",
				"SynthsLINK",
				"SynthsUSD",
				"SystemSettings"
			],
			"released": "ovm"
		},
		{
			"sip": 136,
			"layer": "base",
			"released": "base",
			"sources": ["DebtCache", "Issuer"]
		},
		{
			"sip": 138,
			"layer": "both",
			"released": "both",
			"sources": ["Exchanger", "Synthetix"]
		},
		{
			"sip": 139,
			"layer": "base",
			"released": "base",
			"sources": ["Exchanger"]
		},
		{
			"sip": 140,
			"layer": "both",
			"released": "both",
			"sources": ["Synthetix"]
		},
		{
			"sip": 142,
			"layer": "both",
			"released": "both",
			"sources": [
				"DebtCache",
				"FeePool",
				"Issuer",
				"Synthetix",
				"SynthsETH",
				"SynthsUSD",
				"SynthsBTC"
			]
		},
		{
			"sip": 145,
			"layer": "base",
			"released": "base",
			"sources": ["DebtCache"]
		},
		{
			"sip": 148,
			"layer": "both",
			"sources": [
				"Issuer",
				"Liquidator",
				"LiquidatorRewards",
				"Synthetix",
				"SystemSettings",
				"SystemSettingsLib"
			],
			"released": "both"
		},
		{
			"sip": 167,
			"layer": "both",
			"sources": {
				"base": ["OwnerRelayOnEthereum", "SystemSettings"],
				"ovm": ["Issuer", "OwnerRelayOnOptimism", "SystemSettings"]
			},
			"released": "both"
		},
		{
			"sip": 158,
			"layer": "base",
			"released": "base"
		},
		{
			"sip": 165,
			"layer": "both",
			"sources": {
				"base": [
					"FeePool",
					"Issuer",
					"OneNetAggregatorIssuedSynths",
					"OneNetAggregatorDebtRatio",
					"SynthetixBridgeToOptimism",
					"SystemSettings"
				],
				"ovm": [
					"FeePool",
					"Issuer",
					"OneNetAggregatorIssuedSynths",
					"OneNetAggregatorDebtRatio",
					"SynthetixBridgeToBase",
					"SystemSettings"
				]
			},
			"released": "both"
		},
		{
			"sip": 169,
			"layer": "base",
			"released": "base"
		},
		{
			"sip": 170,
			"layer": "base",
			"released": "base"
		},
		{
			"sip": 174,
			"layer": "both",
			"released": "both",
			"sources": ["Exchanger", "Issuer", "SynthRedeemer"]
		},
		{
			"sip": 182,
			"layer": "both",
			"sources": [
				"DebtCache",
				"FeePool",
				"Issuer",
				"Synths.*",
				"SystemSettings",
				"WrapperFactory"
			],
			"released": "both"
		},
		{
			"sip": 184,
			"layer": "both",
			"sources": ["Exchanger", "ExchangeRates", "SystemSettings"],
			"released": "both"
		},
		{
			"sip": 185,
			"layer": "both",
			"sources": ["Synthetix", "FeePool", "Issuer", "SynthetixDebtShare"],
			"released": "both"
		},
		{
			"sip": 187,
			"layer": "both",
			"sources": ["DebtCache", "Issuer"],
			"released": "both"
		},
		{
			"sip": 188,
			"layer": "base",
			"sources": [],
			"released": "base"
		},
		{
			"sip": 192,
			"layer": "both",
			"sources": ["WrapperFactory"],
			"released": "both"
		},
		{
			"sip": 193,
			"layer": "both",
			"sources": ["SystemSettings", "SystemSettingsLib"],
			"released": "both"
		},
		{
			"sip": 194,
			"layer": "ovm",
			"sources": ["Synthetix"],
			"released": "ovm"
		},
		{
			"sip": 195,
			"layer": "ovm",
			"sources": ["CollateralEth"],
			"released": "ovm"
		},
		{
			"sip": 196,
			"layer": "both",
			"sources": ["ExchangeRates"],
			"released": "both"
		},
		{
			"sip": 198,
			"layer": "both",
			"sources": [
				"Synthetix",
				"Exchanger",
				"ExchangeRates",
				"SystemSettings",
				"SystemSettingsLib"
			],
			"released": "both"
		},
		{
			"sip": 199,
			"layer": "ovm",
			"sources": [],
			"released": "ovm"
		},
		{
			"sip": 200,
			"layer": "both",
			"sources": ["FeePool"],
			"released": "both"
		},
		{
			"sip": 202,
			"layer": "base",
			"sources": ["SupplySchedule", "Synthetix"],
			"released": "base"
		},
		{
			"sip": 205,
			"layer": "ovm",
			"sources": [],
			"released": "ovm"
		},
		{
			"sip": 209,
			"layer": "both",
			"sources": ["Exchanger"],
			"released": "both"
		},
		{
			"sip": 212,
			"layer": "ovm",
			"sources": []
		},
		{
			"sip": 213,
			"layer": "ovm",
			"sources": [],
			"released": "both"
		},
		{
			"sip": 216,
			"layer": "ovm",
			"sources": [],
			"released": "both"
		},
		{
			"sip": 217,
			"layer": "ovm",
			"sources": [],
			"released": "both"
		},
		{
			"sip": 219,
			"layer": "ovm",
			"sources": [],
			"released": "both"
		},
		{
			"sip": 220,
			"layer": "both",
			"sources": ["Issuer"],
			"released": "both"
		},
		{
			"sip": 222,
			"layer": "both",
			"sources": ["Exchanger"],
			"released": "both"
		},
		{
			"sip": 223,
			"layer": "ovm",
			"sources": [],
			"released": "both"
		},
		{
			"sip": 229,
			"layer": "both",
			"sources": {
				"base": [
					"SynthetixBridgeToOptimism",
					"Issuer",
					"SystemSettings",
					"SystemSettingsLib"
				],
				"ovm": [
					"SynthetixBridgeToBase",
					"Issuer",
					"SystemSettings",
					"SystemSettingsLib"
				]
			},
			"released": "both"
		},
		{
			"sip": 230,
			"layer": "both",
			"sources": ["CircuitBreaker", "ExchangeRates", "Exchanger", "Issuer"],
			"released": "both"
		},
		{
			"sip": 235,
			"layer": "both",
			"sources": ["Issuer"],
			"released": "both"
		},
		{
			"sip": 236,
			"layer": "both",
			"sources": ["Exchanger"],
			"released": "both"
		},
		{
			"sip": 237,
			"layer": "both",
			"sources": {
				"base": ["Issuer", "Synthetix", "DebtMigratorOnEthereum"],
				"ovm": ["Issuer", "Synthetix", "DebtMigratorOnOptimism"]
			},
			"released": "both"
		},
		{
			"sip": 238,
			"layer": "both",
			"sources": ["Synthetix", "Synths.*", "Issuer"],
			"released": "both"
		},
		{
			"sip": 239,
			"layer": "both",
			"sources": ["Synthetix"],
			"released": "both"
		},
		{
			"sip": 240,
			"layer": "both",
			"sources": ["Issuer"],
			"released": "both"
		},
		{
			"sip": 243,
			"layer": "base",
			"sources": ["OneNetAggregatorsDEFI"],
			"released": "base"
		},
		{
			"sip": 246,
			"layer": "ovm",
			"sources": ["CollateralShort", "Issuer"],
			"released": "ovm"
		},
		{
			"sip": 249,
			"layer": "ovm",
			"sources": [],
			"released": "both"
		},
		{
			"sip": 251,
			"layer": "both",
			"sources": ["Issuer", "SystemSettings", "SystemSettingsLib"],
			"released": "both"
		},
		{
			"sip": 252,
			"layer": "both",
			"sources": [
				"Issuer",
				"RewardEscrowV2",
				"Synthetix",
				"Liquidator",
				"RewardEscrowV2Storage"
			],
			"released": "both"
		},
		{
			"sip": 255,
			"layer": "both",
			"sources": ["FeePool", "Issuer"],
			"released": "both"
		},
		{
			"sip": 257,
			"layer": "both",
			"sources": ["ExchangeRates"],
			"released": "both"
		},
		{
			"sip": 258,
			"layer": "base",
			"sources": ["ExchangeRates"],
			"released": "base"
		},
		{
			"sip": 262,
			"layer": "ovm",
			"sources": [],
			"released": "both"
		},
		{
			"sip": 267,
			"layer": "both",
			"sources": [
				"DirectIntegrationManager",
				"Exchanger",
				"ExchangeSettlementLib",
				"ExchangeRates",
				"Issuer",
				"SystemSettings",
				"SystemSettingsLib"
			],
			"released": "both"
		},
		{
			"sip": 269,
			"layer": "ovm",
			"sources": [],
			"released": "both"
		},
		{
			"sip": 279,
			"layer": "both",
			"sources": [],
			"released": "both"
		},
		{
			"sip": 280,
			"layer": "both",
			"sources": {
				"base": ["FuturesMarketManager"],
				"ovm": [
					"FuturesMarketManager",
					"PerpsV2MarketSettings",
					"PerpsV2MarketData",
					"PerpsV2ExchangeRate",
					"PerpsV2Proxy.+",
					"PerpsV2Market.+",
					"PerpsV2DelayedOrder.+",
					"PerpsV2OffchainDelayedOrder.+"
				]
			},
			"released": "both"
		},
		{
			"sip": 281,
			"layer": "both",
			"sources": [],
			"released": "both"
		},
		{
			"sip": 285,
			"layer": "both",
			"sources": [],
			"released": "both"
		},
		{
			"sip": 293,
			"layer": "both",
			"sources": {
				"base": [
					"OneNetAggregatorsAAVE",
					"OneNetAggregatorsLINK",
					"OneNetAggregatorsDOT",
					"OneNetAggregatorsADA"
				],
				"ovm": [
					"OneNetAggregatorsAAVE",
					"OneNetAggregatorsLINK",
					"OneNetAggregatorsMATIC",
					"OneNetAggregatorsUNI",
					"OneNetAggregatorsAVAX",
					"OneNetAggregatorsSOL"
				]
			},
			"released": "both"
		},
		{
			"sip": 295,
			"layer": "ovm",
			"sources": [],
			"released": "ovm"
		},
		{
			"sip": 297,
			"layer": "ovm",
			"sources": {
				"ovm": [
					"PerpsV2MarketSettings",
					"PerpsV2Market[A-Z]+",
					"PerpsV2MarketViews.+",
					"PerpsV2DelayedOrder.+",
					"PerpsV2OffchainDelayedOrder.+"
				]
			},
			"released": "ovm"
		},
		{
			"sip": 298,
			"layer": "ovm",
			"sources": [],
			"released": "ovm"
		},
		{
			"sip": 299,
			"layer": "both",
			"sources": ["Synthetix", "Liquidator"],
			"released": "both"
		},
		{
			"sip": 2000,
			"layer": "ovm",
			"sources": [],
			"released": "ovm"
		},
		{
			"sip": 2004,
			"layer": "ovm",
			"sources": [],
			"released": "both"
		},
		{
			"sip": 2005,
			"layer": "both",
			"sources": {
				"base": ["FuturesMarketManager"],
				"ovm": [
					"FuturesMarketManager",
					"PerpsV2MarketSettings",
					"PerpsV2MarketData",
					"PerpsV2ExchangeRate",
					"PerpsV2Market[A-Z]+",
					"PerpsV2MarketState.+",
					"PerpsV2MarketViews.+",
					"PerpsV2DelayedIntent.+",
					"PerpsV2DelayedExecution.+",
					"PerpsV2MarketLiquidate.+"
				]
			},
			"released": "both"
		},
		{
			"sip": 2009,
			"layer": "ovm",
			"sources": [],
			"released": "ovm"
		},
		{
			"sip": 2010,
			"layer": "ovm",
			"sources": [],
			"released": "ovm"
		},
		{
			"sip": 2011,
			"layer": "ovm",
			"sources": [
				"PerpsV2MarketData",
				"PerpsV2Market[A-Z]+",
				"PerpsV2MarketLiquidate[A-Z]+"
			],
			"released": "ovm"
		},
		{
			"sip": 2014,
			"layer": "ovm",
			"sources": [],
			"released": "ovm"
		},
		{
			"sip": 2015,
			"layer": "ovm",
			"sources": [],
			"released": "ovm"
		},
		{
			"sip": 2021,
			"layer": "ovm",
			"sources": [],
			"released": "ovm"
		},
		{
			"sip": 2023,
			"layer": "ovm",
			"sources": [],
			"released": "ovm"
		},
		{
			"sip": 2024,
			"layer": "ovm",
			"sources": [],
			"released": "ovm"
		},
		{
			"sip": 2025,
			"layer": "ovm",
			"sources": [],
			"released": "ovm"
		},
		{
			"sip": 2026,
			"layer": "ovm",
			"sources": [],
			"released": "ovm"
		},
		{
			"sip": 2027,
			"layer": "ovm",
			"sources": [],
			"released": "ovm"
		},
		{
			"sip": 2028,
			"layer": "ovm",
			"sources": [],
			"released": "ovm"
		},
		{
			"sip": 2029,
			"layer": "ovm",
			"sources": [],
			"released": "ovm"
		},
		{
			"sip": 2030,
			"layer": "ovm",
			"sources": [],
			"released": "ovm"
		},
		{
			"sip": 2031,
			"layer": "ovm",
			"sources": [],
			"released": "ovm"
		},
		{
			"sip": 2032,
			"layer": "ovm",
			"sources": [],
			"released": "ovm"
		},
		{
			"sip": 2033,
			"layer": "ovm",
			"sources": [],
			"released": "ovm"
		},
		{
			"sip": 2035,
			"layer": "ovm",
			"sources": [],
			"released": "ovm"
		},
		{
			"sip": 2036,
			"layer": "base",
			"sources": ["RewardsDistribution"],
			"released": "base"
		},
		{
			"sip": 2037,
			"layer": "ovm",
			"sources": [],
			"released": "ovm"
		},
		{
			"sip": 2038,
			"layer": "ovm",
			"sources": []
		},
		{
			"sip": 2039,
			"layer": "ovm",
			"sources": [],
			"released": "ovm"
		},
		{
			"sip": 2040,
			"layer": "ovm",
			"sources": [],
			"released": "ovm"
		},
		{
			"sip": 2041,
			"layer": "ovm",
			"sources": [],
			"released": "ovm"
		},
		{
			"sip": 2042,
			"layer": "ovm",
			"sources": [],
			"released": "ovm"
		},
		{
			"sip": 2044,
			"layer": "ovm",
			"sources": [],
			"released": "ovm"
		},
		{
			"sip": 2045,
			"layer": "ovm",
			"sources": [],
			"released": "ovm"
		},
		{
			"sip": 2052,
			"layer": "ovm",
<<<<<<< HEAD
			"sources": []
=======
			"sources": [],
			"released": "ovm"
>>>>>>> b2aacd4d
		},
		{
			"sip": 2053,
			"layer": "ovm",
<<<<<<< HEAD
			"sources": []
=======
			"sources": [],
			"released": "ovm"
>>>>>>> b2aacd4d
		},
		{
			"sip": 2054,
			"layer": "ovm",
<<<<<<< HEAD
			"sources": []
=======
			"sources": [],
			"released": "ovm"
>>>>>>> b2aacd4d
		},
		{
			"sip": 2056,
			"layer": "ovm",
<<<<<<< HEAD
			"sources": []
=======
			"sources": [],
			"released": "ovm"
>>>>>>> b2aacd4d
		}
	],
	"releases": [
		{
			"name": "Pollux",
			"released": true,
			"version": {
				"major": 2,
				"minor": 27
			},
			"sips": [63, 64, 75, 76, 78]
		},
		{
			"name": "Formalhaut",
			"released": true,
			"version": {
				"major": 2,
				"minor": 28
			},
			"sips": [85, 86]
		},
		{
			"name": "Deneb",
			"released": true,
			"version": {
				"major": 2,
				"minor": 30
			},
			"sips": [83, 84, 88]
		},
		{
			"name": "Mimosa",
			"released": true,
			"version": {
				"major": 2,
				"minor": 31
			},
			"sips": [89, 91, 92]
		},
		{
			"name": "Regulus",
			"released": true,
			"version": {
				"major": 2,
				"minor": 32
			},
			"sips": [94]
		},
		{
			"name": "Adhara",
			"released": true,
			"version": {
				"major": 2,
				"minor": 34
			},
			"sips": [98, 99]
		},
		{
			"name": "Shaula",
			"released": true,
			"version": {
				"major": 2,
				"minor": 35
			},
			"sips": [97, 100, 103]
		},
		{
			"name": "Castor",
			"released": true,
			"version": {
				"major": 2,
				"minor": 36
			},
			"sips": [60, 102, 105]
		},
		{
			"name": "Castor (Optimism)",
			"released": true,
			"ovm": true,
			"version": {
				"major": 2,
				"minor": 36
			},
			"sips": [102]
		},
		{
			"name": "Gacrux (Optimism)",
			"released": true,
			"ovm": true,
			"version": {
				"major": 2,
				"minor": 37
			},
			"sips": [106]
		},
		{
			"name": "Bellatrix",
			"released": true,
			"version": {
				"major": 2,
				"minor": 38
			},
			"sips": [109]
		},
		{
			"name": "Elnath",
			"released": true,
			"version": {
				"major": 2,
				"minor": 39
			},
			"sips": [110]
		},
		{
			"name": "L2 Phase 1 (Optimism Kovan)",
			"ovm": true,
			"released": true,
			"version": {
				"major": 2,
				"minor": 40
			},
			"sips": []
		},
		{
			"name": "Miaplacidus",
			"released": true,
			"version": {
				"major": 2,
				"minor": 41
			},
			"sips": [113]
		},
		{
			"name": "Alnilam",
			"released": true,
			"version": {
				"major": 2,
				"minor": 42
			},
			"sips": [107, 114, 126, 127]
		},
		{
			"name": "Regora",
			"released": true,
			"version": {
				"major": 2,
				"minor": 43
			},
			"sips": [115, 128]
		},
		{
			"name": "Alnair",
			"released": true,
			"version": {
				"major": 2,
				"minor": 44
			},
			"sips": [116]
		},
		{
			"name": "Alnair (Optimism)",
			"released": true,
			"ovm": true,
			"version": {
				"major": 2,
				"minor": 44
			},
			"sips": [109, 116, 117, 118]
		},
		{
			"name": "Alioth",
			"released": true,
			"version": {
				"major": 2,
				"minor": 45
			},
			"sips": [112, 136]
		},
		{
			"name": "Alnitak",
			"released": true,
			"version": {
				"major": 2,
				"minor": 46
			},
			"sips": [138, 139, 140, 151]
		},
		{
			"name": "Alnitak (Optimism)",
			"released": true,
			"version": {
				"major": 2,
				"minor": 46
			},
			"ovm": true,
			"sips": [138, 139, 140]
		},
		{
			"name": "Dubhe (Optimism)",
			"released": true,
			"version": {
				"major": 2,
				"minor": 47
			},
			"ovm": true,
			"sips": [121]
		},
		{
			"name": "Mirfak",
			"released": true,
			"version": {
				"major": 2,
				"minor": 48
			},
			"sips": [142, 145, 170, 174]
		},
		{
			"name": "Wezen",
			"released": true,
			"version": {
				"major": 2,
				"minor": 49
			},
			"sips": [158, 169]
		},
		{
			"name": "Sargas (Optimism)",
			"ovm": true,
			"released": true,
			"version": {
				"major": 2,
				"minor": 50
			},
			"sips": [135, 142, 174]
		},
		{
			"name": "Kaus",
			"released": true,
			"version": {
				"major": 2,
				"minor": 51
			},
			"sips": [187]
		},
		{
			"name": "Kaus (Optimism)",
			"ovm": true,
			"released": true,
			"version": {
				"major": 2,
				"minor": 51
			},
			"sips": [187]
		},
		{
			"name": "Avior (Optimism)",
			"ovm": true,
			"released": true,
			"version": {
				"major": 2,
				"minor": 52
			},
			"sips": [182]
		},
		{
			"name": "Alkaid",
			"released": true,
			"version": {
				"major": 2,
				"minor": 53
			},
			"sips": [120, 182]
		},
		{
			"name": "Menkalinan",
			"released": true,
			"version": {
				"major": 2,
				"minor": 54
			},
			"sips": [167]
		},
		{
			"name": "Menkalinan (Optimism)",
			"ovm": true,
			"released": true,
			"version": {
				"major": 2,
				"minor": 54
			},
			"sips": [167]
		},
		{
			"name": "Atria",
			"released": true,
			"version": {
				"major": 2,
				"minor": 55
			},
			"sips": [192]
		},
		{
			"name": "Atria (Optimism)",
			"ovm": true,
			"released": true,
			"version": {
				"major": 2,
				"minor": 55
			},
			"sips": [192]
		},
		{
			"name": "Alhena",
			"released": true,
			"version": {
				"major": 2,
				"minor": 56
			},
			"sips": [188]
		},
		{
			"name": "Alhena (Optimism)",
			"ovm": true,
			"released": true,
			"version": {
				"major": 2,
				"minor": 56
			},
			"sips": [194, 195]
		},
		{
			"name": "Peacock",
			"released": true,
			"version": {
				"major": 2,
				"minor": 57
			},
			"sips": [200]
		},
		{
			"name": "Peacock (Optimism)",
			"ovm": true,
			"released": true,
			"version": {
				"major": 2,
				"minor": 57
			},
			"sips": [200]
		},
		{
			"name": "Alsephina",
			"released": true,
			"version": {
				"major": 2,
				"minor": 58
			},
			"sips": [184, 193, 196]
		},
		{
			"name": "Alsephina (Optimism)",
			"ovm": true,
			"released": true,
			"version": {
				"major": 2,
				"minor": 58
			},
			"sips": [184, 193, 196]
		},
		{
			"name": "Mirzam",
			"released": true,
			"version": {
				"major": 2,
				"minor": 59
			},
			"sips": [209]
		},
		{
			"name": "Mirzam (Optimism)",
			"ovm": true,
			"released": true,
			"version": {
				"major": 2,
				"minor": 59
			},
			"sips": [209]
		},
		{
			"name": "Alphard",
			"released": true,
			"version": {
				"major": 2,
				"minor": 60
			},
			"sips": [185]
		},
		{
			"name": "Alphard (Optimism)",
			"ovm": true,
			"released": true,
			"version": {
				"major": 2,
				"minor": 60
			},
			"sips": [185]
		},
		{
			"name": "Polaris (Optimism)",
			"ovm": true,
			"released": true,
			"version": {
				"major": 2,
				"minor": 61
			},
			"sips": [199]
		},
		{
			"name": "Hamal",
			"released": true,
			"version": {
				"major": 2,
				"minor": 62
			},
			"sips": [202]
		},
		{
			"name": "Algieba (Optimism)",
			"ovm": true,
			"released": true,
			"version": {
				"major": 2,
				"minor": 63
			},
			"sips": [205]
		},
		{
			"name": "Diphda",
			"released": true,
			"version": {
				"major": 2,
				"minor": 64
			},
			"sips": [80, 165]
		},
		{
			"name": "Diphda (Optimism)",
			"ovm": true,
			"released": true,
			"version": {
				"major": 2,
				"minor": 64
			},
			"sips": [80, 165, 213]
		},
		{
			"name": "Mizar",
			"released": true,
			"version": {
				"major": 2,
				"minor": 65
			},
			"sips": [220]
		},
		{
			"name": "Mizar (Optimism)",
			"ovm": true,
			"released": true,
			"version": {
				"major": 2,
				"minor": 65
			},
			"sips": [220]
		},
		{
			"name": "Nunki (Optimism)",
			"ovm": true,
			"released": true,
			"version": {
				"major": 2,
				"minor": 66
			},
			"sips": [217]
		},
		{
			"name": "Mirach",
			"version": {
				"major": 2,
				"minor": 68
			},
			"sips": [198, 222, 229],
			"released": true
		},
		{
			"name": "Mirach (Optimism)",
			"ovm": true,
			"version": {
				"major": 2,
				"minor": 68
			},
			"sips": [198, 216, 219, 222, 223, 229],
			"released": true
		},
		{
			"name": "Alpheratz",
			"version": {
				"major": 2,
				"minor": 69
			},
			"sips": [148, 236],
			"released": true
		},
		{
			"name": "Alpheratz (Optimism)",
			"ovm": true,
			"version": {
				"major": 2,
				"minor": 69
			},
			"sips": [148, 236],
			"released": true
		},
		{
			"name": "Rasalhague",
			"version": {
				"major": 2,
				"minor": 70
			},
			"sips": [239],
			"released": true
		},
		{
			"name": "Rasalhague (Optimism)",
			"ovm": true,
			"version": {
				"major": 2,
				"minor": 70
			},
			"sips": [239],
			"released": true
		},
		{
			"name": "Kochab (Optimism)",
			"ovm": true,
			"version": {
				"major": 2,
				"minor": 71
			},
			"sips": [246],
			"released": true
		},
		{
			"name": "Saiph",
			"version": {
				"major": 2,
				"minor": 72
			},
			"sips": [235, 238, 240],
			"released": true
		},
		{
			"name": "Saiph (Optimism)",
			"ovm": true,
			"version": {
				"major": 2,
				"minor": 72
			},
			"sips": [235, 238, 240],
			"released": true
		},
		{
			"name": "Denebola",
			"version": {
				"major": 2,
				"minor": 73
			},
			"sips": [243],
			"released": true
		},
		{
			"name": "Algol",
			"version": {
				"major": 2,
				"minor": 74
			},
			"sips": [251],
			"released": true
		},
		{
			"name": "Algol (Optimism)",
			"ovm": true,
			"version": {
				"major": 2,
				"minor": 74
			},
			"sips": [251],
			"released": true
		},
		{
			"name": "Tiaki",
			"version": {
				"major": 2,
				"minor": 75
			},
			"sips": [258],
			"released": true
		},
		{
			"name": "Muhlifain",
			"version": {
				"major": 2,
				"minor": 76
			},
			"sips": [230, 257],
			"released": true
		},
		{
			"name": "Muhlifain (Optimism)",
			"ovm": true,
			"version": {
				"major": 2,
				"minor": 76
			},
			"sips": [230, 249, 257, 262, 269],
			"released": true
		},
		{
			"name": "Aspidiske",
			"version": {
				"major": 2,
				"minor": 77
			},
			"sips": [252],
			"released": true
		},
		{
			"name": "Aspidiske (Optimism)",
			"ovm": true,
			"version": {
				"major": 2,
				"minor": 77
			},
			"sips": [252],
			"released": true
		},
		{
			"name": "Suhail",
			"version": {
				"major": 2,
				"minor": 78
			},
			"sips": [267],
			"released": true
		},
		{
			"name": "Suhail (Optimism)",
			"ovm": true,
			"version": {
				"major": 2,
				"minor": 78
			},
			"sips": [267],
			"released": true
		},
		{
			"name": "Alphecca",
			"version": {
				"major": 2,
				"minor": 79
			},
			"sips": [299],
			"released": true
		},
		{
			"name": "Alphecca (Optimism)",
			"ovm": true,
			"version": {
				"major": 2,
				"minor": 79
			},
			"sips": [299],
			"released": true
		},
		{
			"name": "Mintaka",
			"version": {
				"major": 2,
				"minor": 80
			},
			"sips": [279, 280, 281, 285],
			"released": true
		},
		{
			"name": "Mintaka (Optimism)",
			"ovm": true,
			"version": {
				"major": 2,
				"minor": 80
			},
			"sips": [279, 280, 281, 285, 297],
			"released": true
		},
		{
			"name": "Sadr",
			"version": {
				"major": 2,
				"minor": 81
			},
			"sips": [293],
			"released": true
		},
		{
			"name": "Sadr (Optimism)",
			"ovm": true,
			"version": {
				"major": 2,
				"minor": 81
			},
			"sips": [293],
			"released": true
		},
		{
			"name": "Eltanin (Optimism)",
			"ovm": true,
			"version": {
				"major": 2,
				"minor": 82
			},
			"sips": [295, 2000],
			"released": true
		},
		{
			"name": "Schedar",
			"version": {
				"major": 2,
				"minor": 83
			},
			"sips": [255],
			"released": true
		},
		{
			"name": "Schedar (Optimism)",
			"ovm": true,
			"version": {
				"major": 2,
				"minor": 83
			},
			"sips": [255],
			"released": true
		},
		{
			"name": "Naos",
			"version": {
				"major": 2,
				"minor": 84
			},
			"sips": [237],
			"released": true
		},
		{
			"name": "Naos (Optimism)",
			"ovm": true,
			"version": {
				"major": 2,
				"minor": 84
			},
			"sips": [237],
			"released": true
		},
		{
			"name": "Almach (Optimism)",
			"ovm": true,
			"version": {
				"major": 2,
				"minor": 85
			},
			"sips": [2010],
			"released": true
		},
		{
			"name": "Caph",
			"version": {
				"major": 2,
				"minor": 86
			},
			"sips": [2004, 2005],
			"released": true
		},
		{
			"name": "Caph (Optimism)",
			"ovm": true,
			"version": {
				"major": 2,
				"minor": 86
			},
			"sips": [2004, 2005],
			"released": true
		},
		{
			"name": "Izar (Optimism)",
			"ovm": true,
			"version": {
				"major": 2,
				"minor": 87
			},
			"sips": [2011],
			"released": true
		},
		{
			"name": "Dschubba (Optimism)",
			"ovm": true,
			"version": {
				"major": 2,
				"minor": 88
			},
			"sips": [298],
			"released": true
		},
		{
			"name": "Larawag (Optimism)",
			"ovm": true,
			"version": {
				"major": 2,
				"minor": 89
			},
			"sips": [2014, 2015],
			"released": true
		},
		{
			"name": "Merak (Optimism)",
			"ovm": true,
			"version": {
				"major": 2,
				"minor": 90
			},
			"sips": [2021],
			"released": true
		},
		{
			"name": "Ankaa (Optimism)",
			"ovm": true,
			"version": {
				"major": 2,
				"minor": 91
			},
			"sips": [2009, 2023, 2024, 2025, 2026, 2027],
			"released": true
		},
		{
			"name": "Enif (Optimism)",
			"ovm": true,
			"version": {
				"major": 2,
				"minor": 92
			},
			"sips": [2028],
			"released": true
		},
		{
			"name": "Scheat (Optimism)",
			"ovm": true,
			"version": {
				"major": 2,
				"minor": 93
			},
			"sips": [2030],
			"released": true
		},
		{
			"name": "Sabik (Optimism)",
			"ovm": true,
			"version": {
				"major": 2,
				"minor": 94
			},
			"sips": [2029, 2031, 2032, 2033],
			"released": true
		},
		{
			"name": "Phecda",
			"version": {
				"major": 2,
				"minor": 96
			},
			"sips": [2036],
			"released": true
		},
		{
			"name": "Aludra (Optimism)",
			"ovm": true,
			"version": {
				"major": 2,
				"minor": 97
			},
			"sips": [2035, 2037, 2039, 2040, 2041, 2042],
			"released": true
		},
		{
			"name": "Markeb (Optimism)",
			"ovm": true,
			"version": {
				"major": 2,
				"minor": 98
			},
			"sips": [2044, 2045],
			"released": true
		},
		{
			"name": "Markab (Optimism)",
			"ovm": true,
			"version": {
				"major": 2,
				"minor": 99
			},
<<<<<<< HEAD
			"sips": [2052, 2053, 2054, 2056]
=======
			"sips": [2052, 2053, 2054, 2056],
			"released": true
>>>>>>> b2aacd4d
		}
	]
}<|MERGE_RESOLUTION|>--- conflicted
+++ resolved
@@ -1048,42 +1048,26 @@
 		{
 			"sip": 2052,
 			"layer": "ovm",
-<<<<<<< HEAD
-			"sources": []
-=======
-			"sources": [],
-			"released": "ovm"
->>>>>>> b2aacd4d
+			"sources": [],
+			"released": "ovm"
 		},
 		{
 			"sip": 2053,
 			"layer": "ovm",
-<<<<<<< HEAD
-			"sources": []
-=======
-			"sources": [],
-			"released": "ovm"
->>>>>>> b2aacd4d
+			"sources": [],
+			"released": "ovm"
 		},
 		{
 			"sip": 2054,
 			"layer": "ovm",
-<<<<<<< HEAD
-			"sources": []
-=======
-			"sources": [],
-			"released": "ovm"
->>>>>>> b2aacd4d
+			"sources": [],
+			"released": "ovm"
 		},
 		{
 			"sip": 2056,
 			"layer": "ovm",
-<<<<<<< HEAD
-			"sources": []
-=======
-			"sources": [],
-			"released": "ovm"
->>>>>>> b2aacd4d
+			"sources": [],
+			"released": "ovm"
 		}
 	],
 	"releases": [
@@ -1997,12 +1981,8 @@
 				"major": 2,
 				"minor": 99
 			},
-<<<<<<< HEAD
-			"sips": [2052, 2053, 2054, 2056]
-=======
 			"sips": [2052, 2053, 2054, 2056],
 			"released": true
->>>>>>> b2aacd4d
 		}
 	]
 }