{
	"sips": [
		{
			"sip": 60,
			"layer": "base",
			"released": "base",
			"sources": [
				"FeePool",
				"Issuer",
				"RewardEscrowV2",
				"Synthetix",
				"SystemSettings"
			]
		},
		{
			"sip": 63,
			"layer": "base",
			"released": "base",
			"sources": ["Exchanger", "Synthetix", "SystemSettings", "TradingRewards"]
		},
		{
			"sip": 64,
			"layer": "base",
			"released": "base",
			"sources": [
				"Exchanger",
				"ExchangeRates",
				"FeePool",
				"FlexibleStorage",
				"Issuer",
				"FeePool",
				"Liquidations",
				"SystemSettings"
			]
		},
		{
			"sip": 75,
			"layer": "base",
			"released": "base",
			"sources": ["ExchangeRates"]
		},
		{
			"sip": 76,
			"layer": "base",
			"released": "base",
			"sources": [
				"Exchanger",
				"ExchangeRates",
				"FeePool",
				"Issuer",
				"Liquidations",
				"Synthetix",
				"SystemSettings"
			]
		},
		{
			"sip": 78,
			"layer": "base",
			"released": "base",
			"sources": ["Exchanger", "ExchangeRates"]
		},
		{
			"sip": 80,
			"layer": "both",
			"sources": {
				"base": [
					"Exchanger",
					"ExchangeRates",
					"ExchangeCircuitBreaker",
					"FeePool",
					"Issuer",
					"DebtCache",
					"Synth(s|i).+",
					"SignedSafeDecimalMath",
					"SystemStatus",
					"FuturesMarketManager"
				],
				"ovm": [
					"Exchanger",
					"ExchangeRates",
					"ExchangeCircuitBreaker",
					"FeePool",
					"Issuer",
					"DebtCache",
					"Synth(s|i).+",
					"SignedSafeDecimalMath",
					"SystemStatus",
					"FuturesMarket.+",
					"FuturesMarketManager",
					"FuturesMarketSettings",
					"FuturesMarketData"
				]
			},
			"released": "both"
		},
		{
			"sip": 83,
			"layer": "base",
			"released": "base",
			"sources": ["Exchanger", "ExchangeRates", "Issuer", "SystemSettings"]
		},
		{
			"sip": 85,
			"layer": "base",
			"released": "base",
			"sources": ["EtherCollateralsUSD", "FeePool", "Issuer", "SynthsUSD"]
		},
		{
			"sip": 86,
			"layer": "base",
			"released": "base",
			"sources": ["ExchangeRates"]
		},
		{
			"sip": 88,
			"layer": "base",
			"released": "base",
			"sources": ["ExchangeRates"]
		},
		{
			"sip": 89,
			"layer": "base",
			"released": "base",
			"sources": ["Exchanger", "Synthetix"]
		},
		{
			"sip": 91,
			"layer": "base",
			"released": "base",
			"sources": ["DebtCache", "Exchanger", "Issuer"]
		},
		{
			"sip": 92,
			"layer": "base",
			"released": "base",
			"sources": ["ExchangeRates"]
		},
		{
			"sip": 94,
			"layer": "base",
			"released": "base",
			"sources": ["Exchanger", "Synthetix"]
		},
		{
			"sip": 97,
			"layer": "base",
			"released": "base",
			"sources": [
				"CollateralErc20",
				"CollateralEth",
				"CollateralManager",
				"CollateralManagerState",
				"CollateralStateErc20",
				"CollateralStateEth",
				"DebtCache",
				"FeePool",
				"Issuer",
				"SynthsBTC",
				"SynthsETH",
				"SynthsUSD"
			]
		},
		{
			"sip": 98,
			"layer": "base",
			"released": "base",
			"sources": ["Exchanger"]
		},
		{
			"sip": 100,
			"layer": "base",
			"released": "base",
			"sources": [
				"AddressResolver",
				"BinaryOptionMarketFactory",
				"BinaryOptionMarketManager",
				"DebtCache",
				"ExchangeRates",
				"Exchanger",
				"FeePool",
				"Issuer",
				"Liquidations",
				"RewardEscrowV2",
				"SystemSettings",
				"Synthetix",
				"TradingRewards",
				"Synth(s|i).+"
			]
		},
		{
			"sip": 102,
			"layer": "both",
			"released": "both",
			"sources": {
				"base": ["SynthetixBridgeToOptimism"],
				"ovm": [
					"AddressResolver",
					"CollateralManager",
					"DappMaintenance",
					"DebtCache",
					"EscrowChecker",
					"EtherCollateral",
					"EtherCollateralsUSD",
					"Exchanger",
					"ExchangeRates",
					"ExchangeState",
					"FeePool",
					"FeePoolState",
					"FlexibleStorage",
					"Issuer",
					"Math",
					"ProxyERC20",
					"ProxyERC20sUSD",
					"ProxyFeePool",
					"ProxysUSD",
					"ProxySynthetix",
					"ReadProxyAddressResolver",
					"RewardEscrow",
					"RewardEscrowV2",
					"RewardsDistribution",
					"SafeDecimalMath",
					"Synthetix",
					"SynthetixBridgeToBase",
					"SynthetixEscrow",
					"SynthetixState",
					"SynthsUSD",
					"SynthUtil",
					"SystemSettings",
					"SystemStatus",
					"TokenStatesUSD",
					"TokenStateSynthetix",
					"TradingRewards"
				]
			}
		},
		{
			"sip": 103,
			"layer": "base",
			"released": "base",
			"sources": ["CollateralStateShort", "CollateralShort", "SynthsUSD"]
		},
		{
			"sip": 105,
			"layer": "base",
			"released": "base",
			"sources": [
				"CollateralErc20",
				"CollateralEth",
				"CollateralStateErc20",
				"CollateralStateEth",
				"CollateralStateShort",
				"CollateralShort"
			]
		},
		{
			"sip": 106,
			"layer": "ovm",
			"released": "ovm",
			"sources": ["FeePool", "FeePoolState", "SynthetixState"]
		},
		{
			"sip": 109,
			"layer": "both",
			"released": "both",
			"sources": ["Synthetix", "SystemStatus"]
		},
		{
			"sip": 112,
			"released": "base",
			"layer": "base",
			"sources": [
				"DebtCache",
				"EtherWrapper",
				"FeePool",
				"NativeEtherWrapper",
				"SynthsETH",
				"SynthsUSD",
				"SystemSettings"
			]
		},
		{
			"sip": 115,
			"layer": "base",
			"released": "base"
		},
		{
			"sip": 116,
			"layer": "both",
			"released": "both",
			"sources": {
				"base": ["SynthetixBridgeToOptimism", "SynthetixBridgeEscrow"],
				"ovm": [
					"DebtCache",
					"Exchanger",
					"Synthetix",
					"SynthetixBridgeToBase",
					"SystemStatus"
				]
			}
		},
		{
			"sip": 117,
			"layer": "ovm",
			"released": "ovm",
			"sources": ["DebtCache", "Exchanger", "Synthetix"]
		},
		{
			"sip": 118,
			"layer": "both",
			"released": "both",
			"sources": ["Exchanger"]
		},
		{
			"sip": 120,
			"layer": "base",
			"sources": ["Exchanger", "ExchangeRates", "Synthetix", "SystemSettings"],
			"released": "base"
		},
		{
			"sip": 121,
			"layer": "ovm",
			"released": "ovm",
			"sources": ["EtherWrapper", "Exchanger", "Synthetix", "SystemSettings"]
		},
		{
			"sip": 127,
			"layer": "base",
			"released": "base",
			"sources": ["Exchanger", "VirtualSynthMastercopy"]
		},
		{
			"sip": 128,
			"layer": "base",
			"released": "base"
		},
		{
			"sip": 135,
			"layer": "ovm",
			"sources": [
				"CollateralManager",
				"CollateralManagerState",
				"CollateralShort",
				"CollateralUtil",
				"SynthsBTC",
				"SynthsETH",
				"SynthsLINK",
				"SynthsUSD",
				"SystemSettings"
			],
			"released": "ovm"
		},
		{
			"sip": 136,
			"layer": "base",
			"released": "base",
			"sources": ["DebtCache", "Issuer"]
		},
		{
			"sip": 138,
			"layer": "both",
			"released": "both",
			"sources": ["Exchanger", "Synthetix"]
		},
		{
			"sip": 139,
			"layer": "base",
			"released": "base",
			"sources": ["Exchanger"]
		},
		{
			"sip": 140,
			"layer": "both",
			"released": "both",
			"sources": ["Synthetix"]
		},
		{
			"sip": 142,
			"layer": "both",
			"released": "both",
			"sources": [
				"DebtCache",
				"FeePool",
				"Issuer",
				"Synthetix",
				"SynthsETH",
				"SynthsUSD",
				"SynthsBTC"
			]
		},
		{
			"sip": 145,
			"layer": "base",
			"released": "base",
			"sources": ["DebtCache"]
		},
		{
			"sip": 148,
			"layer": "both",
			"sources": [
				"Issuer",
				"Liquidator",
				"LiquidatorRewards",
				"Synthetix",
				"SystemSettings",
				"SystemSettingsLib"
			],
			"released": "both"
		},
		{
			"sip": 167,
			"layer": "both",
			"sources": {
				"base": ["OwnerRelayOnEthereum", "SystemSettings"],
				"ovm": ["Issuer", "OwnerRelayOnOptimism", "SystemSettings"]
			},
			"released": "both"
		},
		{
			"sip": 158,
			"layer": "base",
			"released": "base"
		},
		{
			"sip": 165,
			"layer": "both",
			"sources": {
				"base": [
					"FeePool",
					"Issuer",
					"OneNetAggregatorIssuedSynths",
					"OneNetAggregatorDebtRatio",
					"SynthetixBridgeToOptimism",
					"SystemSettings"
				],
				"ovm": [
					"FeePool",
					"Issuer",
					"OneNetAggregatorIssuedSynths",
					"OneNetAggregatorDebtRatio",
					"SynthetixBridgeToBase",
					"SystemSettings"
				]
			},
			"released": "both"
		},
		{
			"sip": 169,
			"layer": "base",
			"released": "base"
		},
		{
			"sip": 170,
			"layer": "base",
			"released": "base"
		},
		{
			"sip": 174,
			"layer": "both",
			"released": "both",
			"sources": ["Exchanger", "Issuer", "SynthRedeemer"]
		},
		{
			"sip": 182,
			"layer": "both",
			"sources": [
				"DebtCache",
				"FeePool",
				"Issuer",
				"Synths.*",
				"SystemSettings",
				"WrapperFactory"
			],
			"released": "both"
		},
		{
			"sip": 184,
			"layer": "both",
			"sources": ["Exchanger", "ExchangeRates", "SystemSettings"],
			"released": "both"
		},
		{
			"sip": 185,
			"layer": "both",
			"sources": ["Synthetix", "FeePool", "Issuer", "SynthetixDebtShare"],
			"released": "both"
		},
		{
			"sip": 187,
			"layer": "both",
			"sources": ["DebtCache", "Issuer"],
			"released": "both"
		},
		{
			"sip": 188,
			"layer": "base",
			"sources": [],
			"released": "base"
		},
		{
			"sip": 192,
			"layer": "both",
			"sources": ["WrapperFactory"],
			"released": "both"
		},
		{
			"sip": 193,
			"layer": "both",
			"sources": ["SystemSettings", "SystemSettingsLib"],
			"released": "both"
		},
		{
			"sip": 194,
			"layer": "ovm",
			"sources": ["Synthetix"],
			"released": "ovm"
		},
		{
			"sip": 195,
			"layer": "ovm",
			"sources": ["CollateralEth"],
			"released": "ovm"
		},
		{
			"sip": 196,
			"layer": "both",
			"sources": ["ExchangeRates"],
			"released": "both"
		},
		{
			"sip": 198,
			"layer": "both",
			"sources": [
				"Synthetix",
				"Exchanger",
				"ExchangeRates",
				"SystemSettings",
				"SystemSettingsLib"
			],
			"released": "both"
		},
		{
			"sip": 199,
			"layer": "ovm",
			"sources": [],
			"released": "ovm"
		},
		{
			"sip": 200,
			"layer": "both",
			"sources": ["FeePool"],
			"released": "both"
		},
		{
			"sip": 202,
			"layer": "base",
			"sources": ["SupplySchedule", "Synthetix"],
			"released": "base"
		},
		{
			"sip": 205,
			"layer": "ovm",
			"sources": [],
			"released": "ovm"
		},
		{
			"sip": 209,
			"layer": "both",
			"sources": ["Exchanger"],
			"released": "both"
		},
		{
			"sip": 212,
			"layer": "ovm",
			"sources": []
		},
		{
			"sip": 213,
			"layer": "ovm",
			"sources": [],
			"released": "both"
		},
		{
			"sip": 216,
			"layer": "ovm",
			"sources": [],
			"released": "both"
		},
		{
			"sip": 217,
			"layer": "ovm",
			"sources": [],
			"released": "both"
		},
		{
			"sip": 219,
			"layer": "ovm",
			"sources": [],
			"released": "both"
		},
		{
			"sip": 220,
			"layer": "both",
			"sources": ["Issuer"],
			"released": "both"
		},
		{
			"sip": 222,
			"layer": "both",
			"sources": ["Exchanger"],
			"released": "both"
		},
		{
			"sip": 223,
			"layer": "ovm",
			"sources": [],
			"released": "both"
		},
		{
			"sip": 229,
			"layer": "both",
			"sources": {
				"base": [
					"SynthetixBridgeToOptimism",
					"Issuer",
					"SystemSettings",
					"SystemSettingsLib"
				],
				"ovm": [
					"SynthetixBridgeToBase",
					"Issuer",
					"SystemSettings",
					"SystemSettingsLib"
				]
			},
			"released": "both"
		},
		{
			"sip": 230,
			"layer": "both",
			"sources": ["CircuitBreaker", "ExchangeRates", "Exchanger", "Issuer"],
			"released": "both"
		},
		{
			"sip": 235,
			"layer": "both",
			"sources": ["Issuer"],
			"released": "both"
		},
		{
			"sip": 236,
			"layer": "both",
			"sources": ["Exchanger"],
			"released": "both"
		},
		{
			"sip": 237,
			"layer": "both",
			"sources": {
				"base": ["Issuer", "Synthetix", "DebtMigratorOnEthereum"],
				"ovm": ["Issuer", "Synthetix", "DebtMigratorOnOptimism"]
			},
			"released": "both"
		},
		{
			"sip": 238,
			"layer": "both",
			"sources": ["Synthetix", "Synths.*", "Issuer"],
			"released": "both"
		},
		{
			"sip": 239,
			"layer": "both",
			"sources": ["Synthetix"],
			"released": "both"
		},
		{
			"sip": 240,
			"layer": "both",
			"sources": ["Issuer"],
			"released": "both"
		},
		{
			"sip": 243,
			"layer": "base",
			"sources": ["OneNetAggregatorsDEFI"],
			"released": "base"
		},
		{
			"sip": 246,
			"layer": "ovm",
			"sources": ["CollateralShort", "Issuer"],
			"released": "ovm"
		},
		{
			"sip": 249,
			"layer": "ovm",
			"sources": [],
			"released": "both"
		},
		{
			"sip": 251,
			"layer": "both",
			"sources": ["Issuer", "SystemSettings", "SystemSettingsLib"],
			"released": "both"
		},
		{
			"sip": 252,
			"layer": "both",
			"sources": [
				"Issuer",
				"RewardEscrowV2",
				"Synthetix",
				"Liquidator",
				"RewardEscrowV2Storage"
			],
			"released": "both"
		},
		{
			"sip": 255,
			"layer": "both",
			"sources": ["FeePool", "Issuer"],
			"released": "both"
		},
		{
			"sip": 257,
			"layer": "both",
			"sources": ["ExchangeRates"],
			"released": "both"
		},
		{
			"sip": 258,
			"layer": "base",
			"sources": ["ExchangeRates"],
			"released": "base"
		},
		{
			"sip": 262,
			"layer": "ovm",
			"sources": [],
			"released": "both"
		},
		{
			"sip": 267,
			"layer": "both",
			"sources": [
				"DirectIntegrationManager",
				"Exchanger",
				"ExchangeSettlementLib",
				"ExchangeRates",
				"Issuer",
				"SystemSettings",
				"SystemSettingsLib"
			],
			"released": "both"
		},
		{
			"sip": 269,
			"layer": "ovm",
			"sources": [],
			"released": "both"
		},
		{
			"sip": 279,
			"layer": "both",
			"sources": [],
			"released": "both"
		},
		{
			"sip": 280,
			"layer": "both",
			"sources": {
				"base": ["FuturesMarketManager"],
				"ovm": [
					"FuturesMarketManager",
					"PerpsV2MarketSettings",
					"PerpsV2MarketData",
					"PerpsV2ExchangeRate",
					"PerpsV2Proxy.+",
					"PerpsV2Market.+",
					"PerpsV2DelayedOrder.+",
					"PerpsV2OffchainDelayedOrder.+"
				]
			},
			"released": "both"
		},
		{
			"sip": 281,
			"layer": "both",
			"sources": [],
			"released": "both"
		},
		{
			"sip": 285,
			"layer": "both",
			"sources": [],
			"released": "both"
		},
		{
			"sip": 293,
			"layer": "both",
			"sources": {
				"base": [
					"OneNetAggregatorsAAVE",
					"OneNetAggregatorsLINK",
					"OneNetAggregatorsDOT",
					"OneNetAggregatorsADA"
				],
				"ovm": [
					"OneNetAggregatorsAAVE",
					"OneNetAggregatorsLINK",
					"OneNetAggregatorsMATIC",
					"OneNetAggregatorsUNI",
					"OneNetAggregatorsAVAX",
					"OneNetAggregatorsSOL"
				]
			},
			"released": "both"
		},
		{
			"sip": 295,
			"layer": "ovm",
			"sources": [],
			"released": "ovm"
		},
		{
			"sip": 297,
			"layer": "ovm",
			"sources": {
				"ovm": [
					"PerpsV2MarketSettings",
					"PerpsV2Market[A-Z]+",
					"PerpsV2MarketViews.+",
					"PerpsV2DelayedOrder.+",
					"PerpsV2OffchainDelayedOrder.+"
				]
			},
			"released": "ovm"
		},
		{
			"sip": 298,
			"layer": "ovm",
			"sources": [],
			"released": "ovm"
		},
		{
			"sip": 299,
			"layer": "both",
			"sources": ["Synthetix", "Liquidator"],
			"released": "both"
		},
		{
			"sip": 2000,
			"layer": "ovm",
			"sources": [],
			"released": "ovm"
		},
		{
			"sip": 2004,
			"layer": "ovm",
			"sources": [],
			"released": "both"
		},
		{
			"sip": 2005,
			"layer": "both",
			"sources": {
				"base": ["FuturesMarketManager"],
				"ovm": [
					"FuturesMarketManager",
					"PerpsV2MarketSettings",
					"PerpsV2MarketData",
					"PerpsV2ExchangeRate",
					"PerpsV2Market[A-Z]+",
					"PerpsV2MarketState.+",
					"PerpsV2MarketViews.+",
					"PerpsV2DelayedIntent.+",
					"PerpsV2DelayedExecution.+",
					"PerpsV2MarketLiquidate.+"
				]
			},
			"released": "both"
		},
		{
			"sip": 2010,
			"layer": "ovm",
			"sources": [],
			"released": "ovm"
		},
		{
			"sip": 2011,
			"layer": "ovm",
			"sources": [
				"PerpsV2MarketData",
				"PerpsV2Market[A-Z]+",
				"PerpsV2MarketLiquidate[A-Z]+"
			],
			"released": "ovm"
		},
		{
			"sip": 2014,
			"layer": "ovm",
<<<<<<< HEAD
			"sources": []
=======
			"sources": [],
			"released": "ovm"
>>>>>>> 6ebcb558
		},
		{
			"sip": 2015,
			"layer": "ovm",
<<<<<<< HEAD
			"sources": []
=======
			"sources": [],
			"released": "ovm"
>>>>>>> 6ebcb558
		}
	],
	"releases": [
		{
			"name": "Pollux",
			"released": true,
			"version": {
				"major": 2,
				"minor": 27
			},
			"sips": [63, 64, 75, 76, 78]
		},
		{
			"name": "Formalhaut",
			"released": true,
			"version": {
				"major": 2,
				"minor": 28
			},
			"sips": [85, 86]
		},
		{
			"name": "Deneb",
			"released": true,
			"version": {
				"major": 2,
				"minor": 30
			},
			"sips": [83, 84, 88]
		},
		{
			"name": "Mimosa",
			"released": true,
			"version": {
				"major": 2,
				"minor": 31
			},
			"sips": [89, 91, 92]
		},
		{
			"name": "Regulus",
			"released": true,
			"version": {
				"major": 2,
				"minor": 32
			},
			"sips": [94]
		},
		{
			"name": "Adhara",
			"released": true,
			"version": {
				"major": 2,
				"minor": 34
			},
			"sips": [98, 99]
		},
		{
			"name": "Shaula",
			"released": true,
			"version": {
				"major": 2,
				"minor": 35
			},
			"sips": [97, 100, 103]
		},
		{
			"name": "Castor",
			"released": true,
			"version": {
				"major": 2,
				"minor": 36
			},
			"sips": [60, 102, 105]
		},
		{
			"name": "Castor (Optimism)",
			"released": true,
			"ovm": true,
			"version": {
				"major": 2,
				"minor": 36
			},
			"sips": [102]
		},
		{
			"name": "Gacrux (Optimism)",
			"released": true,
			"ovm": true,
			"version": {
				"major": 2,
				"minor": 37
			},
			"sips": [106]
		},
		{
			"name": "Bellatrix",
			"released": true,
			"version": {
				"major": 2,
				"minor": 38
			},
			"sips": [109]
		},
		{
			"name": "Elnath",
			"released": true,
			"version": {
				"major": 2,
				"minor": 39
			},
			"sips": [110]
		},
		{
			"name": "L2 Phase 1 (Optimism Kovan)",
			"ovm": true,
			"released": true,
			"version": {
				"major": 2,
				"minor": 40
			},
			"sips": []
		},
		{
			"name": "Miaplacidus",
			"released": true,
			"version": {
				"major": 2,
				"minor": 41
			},
			"sips": [113]
		},
		{
			"name": "Alnilam",
			"released": true,
			"version": {
				"major": 2,
				"minor": 42
			},
			"sips": [107, 114, 126, 127]
		},
		{
			"name": "Regora",
			"released": true,
			"version": {
				"major": 2,
				"minor": 43
			},
			"sips": [115, 128]
		},
		{
			"name": "Alnair",
			"released": true,
			"version": {
				"major": 2,
				"minor": 44
			},
			"sips": [116]
		},
		{
			"name": "Alnair (Optimism)",
			"released": true,
			"ovm": true,
			"version": {
				"major": 2,
				"minor": 44
			},
			"sips": [109, 116, 117, 118]
		},
		{
			"name": "Alioth",
			"released": true,
			"version": {
				"major": 2,
				"minor": 45
			},
			"sips": [112, 136]
		},
		{
			"name": "Alnitak",
			"released": true,
			"version": {
				"major": 2,
				"minor": 46
			},
			"sips": [138, 139, 140, 151]
		},
		{
			"name": "Alnitak (Optimism)",
			"released": true,
			"version": {
				"major": 2,
				"minor": 46
			},
			"ovm": true,
			"sips": [138, 139, 140]
		},
		{
			"name": "Dubhe (Optimism)",
			"released": true,
			"version": {
				"major": 2,
				"minor": 47
			},
			"ovm": true,
			"sips": [121]
		},
		{
			"name": "Mirfak",
			"released": true,
			"version": {
				"major": 2,
				"minor": 48
			},
			"sips": [142, 145, 170, 174]
		},
		{
			"name": "Wezen",
			"released": true,
			"version": {
				"major": 2,
				"minor": 49
			},
			"sips": [158, 169]
		},
		{
			"name": "Sargas (Optimism)",
			"ovm": true,
			"released": true,
			"version": {
				"major": 2,
				"minor": 50
			},
			"sips": [135, 142, 174]
		},
		{
			"name": "Kaus",
			"released": true,
			"version": {
				"major": 2,
				"minor": 51
			},
			"sips": [187]
		},
		{
			"name": "Kaus (Optimism)",
			"ovm": true,
			"released": true,
			"version": {
				"major": 2,
				"minor": 51
			},
			"sips": [187]
		},
		{
			"name": "Avior (Optimism)",
			"ovm": true,
			"released": true,
			"version": {
				"major": 2,
				"minor": 52
			},
			"sips": [182]
		},
		{
			"name": "Alkaid",
			"released": true,
			"version": {
				"major": 2,
				"minor": 53
			},
			"sips": [120, 182]
		},
		{
			"name": "Menkalinan",
			"released": true,
			"version": {
				"major": 2,
				"minor": 54
			},
			"sips": [167]
		},
		{
			"name": "Menkalinan (Optimism)",
			"ovm": true,
			"released": true,
			"version": {
				"major": 2,
				"minor": 54
			},
			"sips": [167]
		},
		{
			"name": "Atria",
			"released": true,
			"version": {
				"major": 2,
				"minor": 55
			},
			"sips": [192]
		},
		{
			"name": "Atria (Optimism)",
			"ovm": true,
			"released": true,
			"version": {
				"major": 2,
				"minor": 55
			},
			"sips": [192]
		},
		{
			"name": "Alhena",
			"released": true,
			"version": {
				"major": 2,
				"minor": 56
			},
			"sips": [188]
		},
		{
			"name": "Alhena (Optimism)",
			"ovm": true,
			"released": true,
			"version": {
				"major": 2,
				"minor": 56
			},
			"sips": [194, 195]
		},
		{
			"name": "Peacock",
			"released": true,
			"version": {
				"major": 2,
				"minor": 57
			},
			"sips": [200]
		},
		{
			"name": "Peacock (Optimism)",
			"ovm": true,
			"released": true,
			"version": {
				"major": 2,
				"minor": 57
			},
			"sips": [200]
		},
		{
			"name": "Alsephina",
			"released": true,
			"version": {
				"major": 2,
				"minor": 58
			},
			"sips": [184, 193, 196]
		},
		{
			"name": "Alsephina (Optimism)",
			"ovm": true,
			"released": true,
			"version": {
				"major": 2,
				"minor": 58
			},
			"sips": [184, 193, 196]
		},
		{
			"name": "Mirzam",
			"released": true,
			"version": {
				"major": 2,
				"minor": 59
			},
			"sips": [209]
		},
		{
			"name": "Mirzam (Optimism)",
			"ovm": true,
			"released": true,
			"version": {
				"major": 2,
				"minor": 59
			},
			"sips": [209]
		},
		{
			"name": "Alphard",
			"released": true,
			"version": {
				"major": 2,
				"minor": 60
			},
			"sips": [185]
		},
		{
			"name": "Alphard (Optimism)",
			"ovm": true,
			"released": true,
			"version": {
				"major": 2,
				"minor": 60
			},
			"sips": [185]
		},
		{
			"name": "Polaris (Optimism)",
			"ovm": true,
			"released": true,
			"version": {
				"major": 2,
				"minor": 61
			},
			"sips": [199]
		},
		{
			"name": "Hamal",
			"released": true,
			"version": {
				"major": 2,
				"minor": 62
			},
			"sips": [202]
		},
		{
			"name": "Algieba (Optimism)",
			"ovm": true,
			"released": true,
			"version": {
				"major": 2,
				"minor": 63
			},
			"sips": [205]
		},
		{
			"name": "Diphda",
			"released": true,
			"version": {
				"major": 2,
				"minor": 64
			},
			"sips": [80, 165]
		},
		{
			"name": "Diphda (Optimism)",
			"ovm": true,
			"released": true,
			"version": {
				"major": 2,
				"minor": 64
			},
			"sips": [80, 165, 213]
		},
		{
			"name": "Mizar",
			"released": true,
			"version": {
				"major": 2,
				"minor": 65
			},
			"sips": [220]
		},
		{
			"name": "Mizar (Optimism)",
			"ovm": true,
			"released": true,
			"version": {
				"major": 2,
				"minor": 65
			},
			"sips": [220]
		},
		{
			"name": "Nunki (Optimism)",
			"ovm": true,
			"released": true,
			"version": {
				"major": 2,
				"minor": 66
			},
			"sips": [217]
		},
		{
			"name": "Mirach",
			"version": {
				"major": 2,
				"minor": 68
			},
			"sips": [198, 222, 229],
			"released": true
		},
		{
			"name": "Mirach (Optimism)",
			"ovm": true,
			"version": {
				"major": 2,
				"minor": 68
			},
			"sips": [198, 216, 219, 222, 223, 229],
			"released": true
		},
		{
			"name": "Alpheratz",
			"version": {
				"major": 2,
				"minor": 69
			},
			"sips": [148, 236],
			"released": true
		},
		{
			"name": "Alpheratz (Optimism)",
			"ovm": true,
			"version": {
				"major": 2,
				"minor": 69
			},
			"sips": [148, 236],
			"released": true
		},
		{
			"name": "Rasalhague",
			"version": {
				"major": 2,
				"minor": 70
			},
			"sips": [239],
			"released": true
		},
		{
			"name": "Rasalhague (Optimism)",
			"ovm": true,
			"version": {
				"major": 2,
				"minor": 70
			},
			"sips": [239],
			"released": true
		},
		{
			"name": "Kochab (Optimism)",
			"ovm": true,
			"version": {
				"major": 2,
				"minor": 71
			},
			"sips": [246],
			"released": true
		},
		{
			"name": "Saiph",
			"version": {
				"major": 2,
				"minor": 72
			},
			"sips": [235, 238, 240],
			"released": true
		},
		{
			"name": "Saiph (Optimism)",
			"ovm": true,
			"version": {
				"major": 2,
				"minor": 72
			},
			"sips": [235, 238, 240],
			"released": true
		},
		{
			"name": "Denebola",
			"version": {
				"major": 2,
				"minor": 73
			},
			"sips": [243],
			"released": true
		},
		{
			"name": "Algol",
			"version": {
				"major": 2,
				"minor": 74
			},
			"sips": [251],
			"released": true
		},
		{
			"name": "Algol (Optimism)",
			"ovm": true,
			"version": {
				"major": 2,
				"minor": 74
			},
			"sips": [251],
			"released": true
		},
		{
			"name": "Tiaki",
			"version": {
				"major": 2,
				"minor": 75
			},
			"sips": [258],
			"released": true
		},
		{
			"name": "Muhlifain",
			"version": {
				"major": 2,
				"minor": 76
			},
			"sips": [230, 257],
			"released": true
		},
		{
			"name": "Muhlifain (Optimism)",
			"ovm": true,
			"version": {
				"major": 2,
				"minor": 76
			},
			"sips": [230, 249, 257, 262, 269],
			"released": true
		},
		{
			"name": "Aspidiske",
			"version": {
				"major": 2,
				"minor": 77
			},
			"sips": [252],
			"released": true
		},
		{
			"name": "Aspidiske (Optimism)",
			"ovm": true,
			"version": {
				"major": 2,
				"minor": 77
			},
			"sips": [252],
			"released": true
		},
		{
			"name": "Suhail",
			"version": {
				"major": 2,
				"minor": 78
			},
			"sips": [267],
			"released": true
		},
		{
			"name": "Suhail (Optimism)",
			"ovm": true,
			"version": {
				"major": 2,
				"minor": 78
			},
			"sips": [267],
			"released": true
		},
		{
			"name": "Alphecca",
			"version": {
				"major": 2,
				"minor": 79
			},
			"sips": [299],
			"released": true
		},
		{
			"name": "Alphecca (Optimism)",
			"ovm": true,
			"version": {
				"major": 2,
				"minor": 79
			},
			"sips": [299],
			"released": true
		},
		{
			"name": "Mintaka",
			"version": {
				"major": 2,
				"minor": 80
			},
			"sips": [279, 280, 281, 285],
			"released": true
		},
		{
			"name": "Mintaka (Optimism)",
			"ovm": true,
			"version": {
				"major": 2,
				"minor": 80
			},
			"sips": [279, 280, 281, 285, 297],
			"released": true
		},
		{
			"name": "Sadr",
			"version": {
				"major": 2,
				"minor": 81
			},
			"sips": [293],
			"released": true
		},
		{
			"name": "Sadr (Optimism)",
			"ovm": true,
			"version": {
				"major": 2,
				"minor": 81
			},
			"sips": [293],
			"released": true
		},
		{
			"name": "Eltanin (Optimism)",
			"ovm": true,
			"version": {
				"major": 2,
				"minor": 82
			},
			"sips": [295, 2000],
			"released": true
		},
		{
			"name": "Schedar",
			"version": {
				"major": 2,
				"minor": 83
			},
			"sips": [255],
			"released": true
		},
		{
			"name": "Schedar (Optimism)",
			"ovm": true,
			"version": {
				"major": 2,
				"minor": 83
			},
			"sips": [255],
			"released": true
		},
		{
			"name": "Naos",
			"version": {
				"major": 2,
				"minor": 84
			},
			"sips": [237],
			"released": true
		},
		{
			"name": "Naos (Optimism)",
			"ovm": true,
			"version": {
				"major": 2,
				"minor": 84
			},
			"sips": [237],
			"released": true
		},
		{
			"name": "Almach (Optimism)",
			"ovm": true,
			"version": {
				"major": 2,
				"minor": 85
			},
			"sips": [2010],
			"released": true
		},
		{
			"name": "Caph",
			"version": {
				"major": 2,
				"minor": 86
			},
			"sips": [2004, 2005],
			"released": true
		},
		{
			"name": "Caph (Optimism)",
			"ovm": true,
			"version": {
				"major": 2,
				"minor": 86
			},
			"sips": [2004, 2005],
			"released": true
		},
		{
			"name": "Izar (Optimism)",
			"ovm": true,
			"version": {
				"major": 2,
				"minor": 87
			},
			"sips": [2011],
			"released": true
		},
		{
			"name": "Dschubba (Optimism)",
			"ovm": true,
			"version": {
				"major": 2,
				"minor": 88
			},
			"sips": [298],
			"released": true
		},
		{
			"name": "Larawag (Optimism)",
			"ovm": true,
			"version": {
				"major": 2,
				"minor": 89
			},
<<<<<<< HEAD
			"sips": [2014, 2015]
=======
			"sips": [2014, 2015],
			"released": true
>>>>>>> 6ebcb558
		}
	]
}<|MERGE_RESOLUTION|>--- conflicted
+++ resolved
@@ -899,22 +899,14 @@
 		{
 			"sip": 2014,
 			"layer": "ovm",
-<<<<<<< HEAD
-			"sources": []
-=======
 			"sources": [],
 			"released": "ovm"
->>>>>>> 6ebcb558
 		},
 		{
 			"sip": 2015,
 			"layer": "ovm",
-<<<<<<< HEAD
-			"sources": []
-=======
 			"sources": [],
 			"released": "ovm"
->>>>>>> 6ebcb558
 		}
 	],
 	"releases": [
@@ -1739,12 +1731,8 @@
 				"major": 2,
 				"minor": 89
 			},
-<<<<<<< HEAD
-			"sips": [2014, 2015]
-=======
 			"sips": [2014, 2015],
 			"released": true
->>>>>>> 6ebcb558
 		}
 	]
 }