[
	{
		"name": "Pollux",
		"version": {
			"major": 2,
			"minor": 27
		},
		"sources": [
			"Exchanger",
			"ExchangeRates",
			"FeePool",
			"FlexibleStorage",
			"Issuer",
			"Liquidations",
			"Synthetix",
			"SystemSettings",
			"TradingRewards"
		],
		"sips": [63, 64, 75, 76, 78]
	},
	{
		"name": "Formalhaut",
		"version": {
			"major": 2,
			"minor": 28
		},
		"sources": [
			"ExchangeRates",
			"Issuer",
			"FeePool",
			"EtherCollateralsUSD",
			"SynthsUSD"
		],
		"sips": [85, 86]
	},
	{
		"name": "Deneb",
		"version": {
			"major": 2,
			"minor": 30
		},
<<<<<<< HEAD
		"sources": ["ExchangeRates"],
		"sips": [84]
=======
		"sources": ["Exchanger", "ExchangeRates", "Issuer", "SystemSettings"],
		"sips": [83, 84, 88]
>>>>>>> 52315b72
	}
]<|MERGE_RESOLUTION|>--- conflicted
+++ resolved
@@ -39,12 +39,7 @@
 			"major": 2,
 			"minor": 30
 		},
-<<<<<<< HEAD
-		"sources": ["ExchangeRates"],
-		"sips": [84]
-=======
 		"sources": ["Exchanger", "ExchangeRates", "Issuer", "SystemSettings"],
 		"sips": [83, 84, 88]
->>>>>>> 52315b72
 	}
 ]