{
	"sips": [
		{
			"sip": 60,
			"layer": "base",
			"released": "base",
			"sources": [
				"FeePool",
				"Issuer",
				"RewardEscrowV2",
				"Synthetix",
				"SystemSettings"
			]
		},
		{
			"sip": 63,
			"layer": "base",
			"released": "base",
			"sources": ["Exchanger", "Synthetix", "SystemSettings", "TradingRewards"]
		},
		{
			"sip": 64,
			"layer": "base",
			"released": "base",
			"sources": [
				"Exchanger",
				"ExchangeRates",
				"FeePool",
				"FlexibleStorage",
				"Issuer",
				"FeePool",
				"Liquidations",
				"SystemSettings"
			]
		},
		{
			"sip": 75,
			"layer": "base",
			"released": "base",
			"sources": ["ExchangeRates"]
		},
		{
			"sip": 76,
			"layer": "base",
			"released": "base",
			"sources": [
				"Exchanger",
				"ExchangeRates",
				"FeePool",
				"Issuer",
				"Liquidations",
				"Synthetix",
				"SystemSettings"
			]
		},
		{
			"sip": 78,
			"layer": "base",
			"released": "base",
			"sources": ["Exchanger", "ExchangeRates"]
		},
		{
			"sip": 80,
			"layer": "both",
			"sources": {
				"base": [
					"Exchanger",
					"ExchangeRates",
					"ExchangeCircuitBreaker",
					"FeePool",
					"Issuer",
					"DebtCache",
					"Synth(s|i).+",
					"SignedSafeDecimalMath",
					"SystemStatus",
					"FuturesMarketManager"
				],
				"ovm": [
					"Exchanger",
					"ExchangeRates",
					"ExchangeCircuitBreaker",
					"FeePool",
					"Issuer",
					"DebtCache",
					"Synth(s|i).+",
					"SignedSafeDecimalMath",
					"SystemStatus",
					"FuturesMarket.+",
					"FuturesMarketManager",
					"FuturesMarketSettings",
					"FuturesMarketData"
				]
			},
			"released": "both"
		},
		{
			"sip": 83,
			"layer": "base",
			"released": "base",
			"sources": ["Exchanger", "ExchangeRates", "Issuer", "SystemSettings"]
		},
		{
			"sip": 85,
			"layer": "base",
			"released": "base",
			"sources": ["EtherCollateralsUSD", "FeePool", "Issuer", "SynthsUSD"]
		},
		{
			"sip": 86,
			"layer": "base",
			"released": "base",
			"sources": ["ExchangeRates"]
		},
		{
			"sip": 88,
			"layer": "base",
			"released": "base",
			"sources": ["ExchangeRates"]
		},
		{
			"sip": 89,
			"layer": "base",
			"released": "base",
			"sources": ["Exchanger", "Synthetix"]
		},
		{
			"sip": 91,
			"layer": "base",
			"released": "base",
			"sources": ["DebtCache", "Exchanger", "Issuer"]
		},
		{
			"sip": 92,
			"layer": "base",
			"released": "base",
			"sources": ["ExchangeRates"]
		},
		{
			"sip": 94,
			"layer": "base",
			"released": "base",
			"sources": ["Exchanger", "Synthetix"]
		},
		{
			"sip": 97,
			"layer": "base",
			"released": "base",
			"sources": [
				"CollateralErc20",
				"CollateralEth",
				"CollateralManager",
				"CollateralManagerState",
				"CollateralStateErc20",
				"CollateralStateEth",
				"DebtCache",
				"FeePool",
				"Issuer",
				"SynthsBTC",
				"SynthsETH",
				"SynthsUSD"
			]
		},
		{
			"sip": 98,
			"layer": "base",
			"released": "base",
			"sources": ["Exchanger"]
		},
		{
			"sip": 100,
			"layer": "base",
			"released": "base",
			"sources": [
				"AddressResolver",
				"BinaryOptionMarketFactory",
				"BinaryOptionMarketManager",
				"DebtCache",
				"ExchangeRates",
				"Exchanger",
				"FeePool",
				"Issuer",
				"Liquidations",
				"RewardEscrowV2",
				"SystemSettings",
				"Synthetix",
				"TradingRewards",
				"Synth(s|i).+"
			]
		},
		{
			"sip": 102,
			"layer": "both",
			"released": "both",
			"sources": {
				"base": ["SynthetixBridgeToOptimism"],
				"ovm": [
					"AddressResolver",
					"CollateralManager",
					"DappMaintenance",
					"DebtCache",
					"EscrowChecker",
					"EtherCollateral",
					"EtherCollateralsUSD",
					"Exchanger",
					"ExchangeRates",
					"ExchangeState",
					"FeePool",
					"FeePoolState",
					"FlexibleStorage",
					"Issuer",
					"Math",
					"ProxyERC20",
					"ProxyERC20sUSD",
					"ProxyFeePool",
					"ProxysUSD",
					"ProxySynthetix",
					"ReadProxyAddressResolver",
					"RewardEscrow",
					"RewardEscrowV2",
					"RewardsDistribution",
					"SafeDecimalMath",
					"Synthetix",
					"SynthetixBridgeToBase",
					"SynthetixEscrow",
					"SynthetixState",
					"SynthsUSD",
					"SynthUtil",
					"SystemSettings",
					"SystemStatus",
					"TokenStatesUSD",
					"TokenStateSynthetix",
					"TradingRewards"
				]
			}
		},
		{
			"sip": 103,
			"layer": "base",
			"released": "base",
			"sources": ["CollateralStateShort", "CollateralShort", "SynthsUSD"]
		},
		{
			"sip": 105,
			"layer": "base",
			"released": "base",
			"sources": [
				"CollateralErc20",
				"CollateralEth",
				"CollateralStateErc20",
				"CollateralStateEth",
				"CollateralStateShort",
				"CollateralShort"
			]
		},
		{
			"sip": 106,
			"layer": "ovm",
			"released": "ovm",
			"sources": ["FeePool", "FeePoolState", "SynthetixState"]
		},
		{
			"sip": 109,
			"layer": "both",
			"released": "both",
			"sources": ["Synthetix", "SystemStatus"]
		},
		{
			"sip": 112,
			"released": "base",
			"layer": "base",
			"sources": [
				"DebtCache",
				"EtherWrapper",
				"FeePool",
				"NativeEtherWrapper",
				"SynthsETH",
				"SynthsUSD",
				"SystemSettings"
			]
		},
		{
			"sip": 115,
			"layer": "base",
			"released": "base"
		},
		{
			"sip": 116,
			"layer": "both",
			"released": "both",
			"sources": {
				"base": ["SynthetixBridgeToOptimism", "SynthetixBridgeEscrow"],
				"ovm": [
					"DebtCache",
					"Exchanger",
					"Synthetix",
					"SynthetixBridgeToBase",
					"SystemStatus"
				]
			}
		},
		{
			"sip": 117,
			"layer": "ovm",
			"released": "ovm",
			"sources": ["DebtCache", "Exchanger", "Synthetix"]
		},
		{
			"sip": 118,
			"layer": "both",
			"released": "both",
			"sources": ["Exchanger"]
		},
		{
			"sip": 120,
			"layer": "base",
			"sources": ["Exchanger", "ExchangeRates", "Synthetix", "SystemSettings"],
			"released": "base"
		},
		{
			"sip": 121,
			"layer": "ovm",
			"released": "ovm",
			"sources": ["EtherWrapper", "Exchanger", "Synthetix", "SystemSettings"]
		},
		{
			"sip": 127,
			"layer": "base",
			"released": "base",
			"sources": ["Exchanger", "VirtualSynthMastercopy"]
		},
		{
			"sip": 128,
			"layer": "base",
			"released": "base"
		},
		{
			"sip": 135,
			"layer": "ovm",
			"sources": [
				"CollateralManager",
				"CollateralManagerState",
				"CollateralShort",
				"CollateralUtil",
				"SynthsBTC",
				"SynthsETH",
				"SynthsLINK",
				"SynthsUSD",
				"SystemSettings"
			],
			"released": "ovm"
		},
		{
			"sip": 136,
			"layer": "base",
			"released": "base",
			"sources": ["DebtCache", "Issuer"]
		},
		{
			"sip": 138,
			"layer": "both",
			"released": "both",
			"sources": ["Exchanger", "Synthetix"]
		},
		{
			"sip": 139,
			"layer": "base",
			"released": "base",
			"sources": ["Exchanger"]
		},
		{
			"sip": 140,
			"layer": "both",
			"released": "both",
			"sources": ["Synthetix"]
		},
		{
			"sip": 142,
			"layer": "both",
			"released": "both",
			"sources": [
				"DebtCache",
				"FeePool",
				"Issuer",
				"Synthetix",
				"SynthsETH",
				"SynthsUSD",
				"SynthsBTC"
			]
		},
		{
			"sip": 145,
			"layer": "base",
			"released": "base",
			"sources": ["DebtCache"]
		},
		{
			"sip": 148,
			"layer": "both",
			"sources": [
				"Issuer",
				"Liquidator",
				"LiquidatorRewards",
				"Synthetix",
				"SystemSettings",
				"SystemSettingsLib"
			],
			"released": "both"
		},
		{
			"sip": 167,
			"layer": "both",
			"sources": {
				"base": ["OwnerRelayOnEthereum", "SystemSettings"],
				"ovm": ["Issuer", "OwnerRelayOnOptimism", "SystemSettings"]
			},
			"released": "both"
		},
		{
			"sip": 158,
			"layer": "base",
			"released": "base"
		},
		{
			"sip": 165,
			"layer": "both",
			"sources": {
				"base": [
					"FeePool",
					"Issuer",
					"OneNetAggregatorIssuedSynths",
					"OneNetAggregatorDebtRatio",
					"SynthetixBridgeToOptimism",
					"SystemSettings"
				],
				"ovm": [
					"FeePool",
					"Issuer",
					"OneNetAggregatorIssuedSynths",
					"OneNetAggregatorDebtRatio",
					"SynthetixBridgeToBase",
					"SystemSettings"
				]
			},
			"released": "both"
		},
		{
			"sip": 169,
			"layer": "base",
			"released": "base"
		},
		{
			"sip": 170,
			"layer": "base",
			"released": "base"
		},
		{
			"sip": 174,
			"layer": "both",
			"released": "both",
			"sources": ["Exchanger", "Issuer", "SynthRedeemer"]
		},
		{
			"sip": 182,
			"layer": "both",
			"sources": [
				"DebtCache",
				"FeePool",
				"Issuer",
				"Synths.*",
				"SystemSettings",
				"WrapperFactory"
			],
			"released": "both"
		},
		{
			"sip": 184,
			"layer": "both",
			"sources": ["Exchanger", "ExchangeRates", "SystemSettings"],
			"released": "both"
		},
		{
			"sip": 185,
			"layer": "both",
			"sources": ["Synthetix", "FeePool", "Issuer", "SynthetixDebtShare"],
			"released": "both"
		},
		{
			"sip": 187,
			"layer": "both",
			"sources": ["DebtCache", "Issuer"],
			"released": "both"
		},
		{
			"sip": 188,
			"layer": "base",
			"sources": [],
			"released": "base"
		},
		{
			"sip": 192,
			"layer": "both",
			"sources": ["WrapperFactory"],
			"released": "both"
		},
		{
			"sip": 193,
			"layer": "both",
			"sources": ["SystemSettings", "SystemSettingsLib"],
			"released": "both"
		},
		{
			"sip": 194,
			"layer": "ovm",
			"sources": ["Synthetix"],
			"released": "ovm"
		},
		{
			"sip": 195,
			"layer": "ovm",
			"sources": ["CollateralEth"],
			"released": "ovm"
		},
		{
			"sip": 196,
			"layer": "both",
			"sources": ["ExchangeRates"],
			"released": "both"
		},
		{
			"sip": 198,
			"layer": "both",
			"sources": [
				"Synthetix",
				"Exchanger",
				"ExchangeRates",
				"SystemSettings",
				"SystemSettingsLib"
			],
			"released": "both"
		},
		{
			"sip": 199,
			"layer": "ovm",
			"sources": [],
			"released": "ovm"
		},
		{
			"sip": 200,
			"layer": "both",
			"sources": ["FeePool"],
			"released": "both"
		},
		{
			"sip": 202,
			"layer": "base",
			"sources": ["SupplySchedule", "Synthetix"],
			"released": "base"
		},
		{
			"sip": 205,
			"layer": "ovm",
			"sources": [],
			"released": "ovm"
		},
		{
			"sip": 209,
			"layer": "both",
			"sources": ["Exchanger"],
			"released": "both"
		},
		{
			"sip": 212,
			"layer": "ovm",
			"sources": []
		},
		{
			"sip": 213,
			"layer": "ovm",
			"sources": [],
			"released": "both"
		},
		{
			"sip": 216,
			"layer": "ovm",
			"sources": [],
			"released": "both"
		},
		{
			"sip": 217,
			"layer": "ovm",
			"sources": [],
			"released": "both"
		},
		{
			"sip": 219,
			"layer": "ovm",
			"sources": [],
			"released": "both"
		},
		{
			"sip": 220,
			"layer": "both",
			"sources": ["Issuer"],
			"released": "both"
		},
		{
			"sip": 222,
			"layer": "both",
			"sources": ["Exchanger"],
			"released": "both"
		},
		{
			"sip": 223,
			"layer": "ovm",
			"sources": [],
			"released": "both"
		},
		{
			"sip": 229,
			"layer": "both",
			"sources": {
				"base": [
					"SynthetixBridgeToOptimism",
					"Issuer",
					"SystemSettings",
					"SystemSettingsLib"
				],
				"ovm": [
					"SynthetixBridgeToBase",
					"Issuer",
					"SystemSettings",
					"SystemSettingsLib"
				]
			},
			"released": "both"
		},
		{
			"sip": 230,
			"layer": "both",
			"sources": ["CircuitBreaker", "ExchangeRates", "Exchanger", "Issuer"],
			"released": "both"
		},
		{
			"sip": 235,
			"layer": "both",
			"sources": ["Issuer"],
			"released": "both"
		},
		{
			"sip": 236,
			"layer": "both",
			"sources": ["Exchanger"],
			"released": "both"
		},
		{
			"sip": 237,
			"layer": "both",
			"sources": {
				"base": ["DebtMigratorOnEthereum", "Issuer", "Synthetix"],
				"ovm": ["DebtMigratorOnOptimism", "Issuer", "Synthetix"]
			}
		},
		{
			"sip": 238,
			"layer": "both",
			"sources": ["Synthetix", "Synths.*", "Issuer"],
			"released": "both"
		},
		{
			"sip": 239,
			"layer": "both",
			"sources": ["Synthetix"],
			"released": "both"
		},
		{
			"sip": 240,
			"layer": "both",
			"sources": ["Issuer"],
			"released": "both"
		},
		{
			"sip": 243,
			"layer": "base",
			"sources": ["OneNetAggregatorsDEFI"],
			"released": "base"
		},
		{
			"sip": 246,
			"layer": "ovm",
			"sources": ["CollateralShort", "Issuer"],
			"released": "ovm"
		},
		{
			"sip": 249,
			"layer": "ovm",
			"sources": [],
			"released": "both"
		},
		{
			"sip": 251,
			"layer": "both",
			"sources": ["Issuer", "SystemSettings", "SystemSettingsLib"],
			"released": "both"
		},
		{
			"sip": 252,
			"layer": "both",
			"sources": [
				"Issuer",
				"RewardEscrowV2",
				"Synthetix",
				"Liquidator",
				"RewardEscrowV2Storage"
			],
			"released": "both"
		},
		{
			"sip": 255,
			"layer": "both",
			"sources": ["FeePool", "Issuer"],
			"released": "both"
		},
		{
			"sip": 257,
			"layer": "both",
			"sources": ["ExchangeRates"],
			"released": "both"
		},
		{
			"sip": 258,
			"layer": "base",
			"sources": ["ExchangeRates"],
			"released": "base"
		},
		{
			"sip": 262,
			"layer": "ovm",
			"sources": [],
			"released": "both"
		},
		{
			"sip": 267,
			"layer": "both",
			"sources": [
				"DirectIntegrationManager",
				"Exchanger",
				"ExchangeSettlementLib",
				"ExchangeRates",
				"Issuer",
				"SystemSettings",
				"SystemSettingsLib"
			],
			"released": "both"
		},
		{
			"sip": 269,
			"layer": "ovm",
			"sources": [],
			"released": "both"
		},
		{
			"sip": 279,
			"layer": "both",
			"sources": [],
			"released": "both"
		},
		{
			"sip": 280,
			"layer": "both",
			"sources": {
				"base": ["FuturesMarketManager"],
				"ovm": [
					"FuturesMarketManager",
					"PerpsV2MarketSettings",
					"PerpsV2MarketData",
					"PerpsV2ExchangeRate",
					"PerpsV2Proxy.+",
					"PerpsV2Market.+",
					"PerpsV2DelayedOrder.+",
					"PerpsV2OffchainDelayedOrder.+"
				]
			},
			"released": "both"
		},
		{
			"sip": 281,
			"layer": "both",
			"sources": [],
			"released": "both"
		},
		{
			"sip": 285,
			"layer": "both",
			"sources": [],
			"released": "both"
		},
		{
			"sip": 293,
			"layer": "both",
			"sources": {
				"base": [
					"OneNetAggregatorsAAVE",
					"OneNetAggregatorsLINK",
					"OneNetAggregatorsDOT",
					"OneNetAggregatorsADA"
				],
				"ovm": [
					"OneNetAggregatorsAAVE",
					"OneNetAggregatorsLINK",
					"OneNetAggregatorsMATIC",
					"OneNetAggregatorsUNI",
					"OneNetAggregatorsAVAX",
					"OneNetAggregatorsSOL"
				]
			},
			"released": "both"
		},
		{
			"sip": 295,
			"layer": "ovm",
			"sources": [],
			"released": "ovm"
		},
		{
			"sip": 297,
			"layer": "ovm",
			"sources": {
				"ovm": [
					"PerpsV2MarketSettings",
					"PerpsV2Market[A-Z]+",
					"PerpsV2MarketViews.+",
					"PerpsV2DelayedOrder.+",
					"PerpsV2OffchainDelayedOrder.+"
				]
			},
			"released": "ovm"
		},
		{
			"sip": 299,
			"layer": "both",
			"sources": ["Synthetix", "Liquidator"],
			"released": "both"
		},
		{
			"sip": 2000,
			"layer": "ovm",
			"sources": [],
			"released": "ovm"
		}
	],
	"releases": [
		{
			"name": "Pollux",
			"released": true,
			"version": {
				"major": 2,
				"minor": 27
			},
			"sips": [63, 64, 75, 76, 78]
		},
		{
			"name": "Formalhaut",
			"released": true,
			"version": {
				"major": 2,
				"minor": 28
			},
			"sips": [85, 86]
		},
		{
			"name": "Deneb",
			"released": true,
			"version": {
				"major": 2,
				"minor": 30
			},
			"sips": [83, 84, 88]
		},
		{
			"name": "Mimosa",
			"released": true,
			"version": {
				"major": 2,
				"minor": 31
			},
			"sips": [89, 91, 92]
		},
		{
			"name": "Regulus",
			"released": true,
			"version": {
				"major": 2,
				"minor": 32
			},
			"sips": [94]
		},
		{
			"name": "Adhara",
			"released": true,
			"version": {
				"major": 2,
				"minor": 34
			},
			"sips": [98, 99]
		},
		{
			"name": "Shaula",
			"released": true,
			"version": {
				"major": 2,
				"minor": 35
			},
			"sips": [97, 100, 103]
		},
		{
			"name": "Castor",
			"released": true,
			"version": {
				"major": 2,
				"minor": 36
			},
			"sips": [60, 102, 105]
		},
		{
			"name": "Castor (Optimism)",
			"released": true,
			"ovm": true,
			"version": {
				"major": 2,
				"minor": 36
			},
			"sips": [102]
		},
		{
			"name": "Gacrux (Optimism)",
			"released": true,
			"ovm": true,
			"version": {
				"major": 2,
				"minor": 37
			},
			"sips": [106]
		},
		{
			"name": "Bellatrix",
			"released": true,
			"version": {
				"major": 2,
				"minor": 38
			},
			"sips": [109]
		},
		{
			"name": "Elnath",
			"released": true,
			"version": {
				"major": 2,
				"minor": 39
			},
			"sips": [110]
		},
		{
			"name": "L2 Phase 1 (Optimism Kovan)",
			"ovm": true,
			"released": true,
			"version": {
				"major": 2,
				"minor": 40
			},
			"sips": []
		},
		{
			"name": "Miaplacidus",
			"released": true,
			"version": {
				"major": 2,
				"minor": 41
			},
			"sips": [113]
		},
		{
			"name": "Alnilam",
			"released": true,
			"version": {
				"major": 2,
				"minor": 42
			},
			"sips": [107, 114, 126, 127]
		},
		{
			"name": "Regora",
			"released": true,
			"version": {
				"major": 2,
				"minor": 43
			},
			"sips": [115, 128]
		},
		{
			"name": "Alnair",
			"released": true,
			"version": {
				"major": 2,
				"minor": 44
			},
			"sips": [116]
		},
		{
			"name": "Alnair (Optimism)",
			"released": true,
			"ovm": true,
			"version": {
				"major": 2,
				"minor": 44
			},
			"sips": [109, 116, 117, 118]
		},
		{
			"name": "Alioth",
			"released": true,
			"version": {
				"major": 2,
				"minor": 45
			},
			"sips": [112, 136]
		},
		{
			"name": "Alnitak",
			"released": true,
			"version": {
				"major": 2,
				"minor": 46
			},
			"sips": [138, 139, 140, 151]
		},
		{
			"name": "Alnitak (Optimism)",
			"released": true,
			"version": {
				"major": 2,
				"minor": 46
			},
			"ovm": true,
			"sips": [138, 139, 140]
		},
		{
			"name": "Dubhe (Optimism)",
			"released": true,
			"version": {
				"major": 2,
				"minor": 47
			},
			"ovm": true,
			"sips": [121]
		},
		{
			"name": "Mirfak",
			"released": true,
			"version": {
				"major": 2,
				"minor": 48
			},
			"sips": [142, 145, 170, 174]
		},
		{
			"name": "Wezen",
			"released": true,
			"version": {
				"major": 2,
				"minor": 49
			},
			"sips": [158, 169]
		},
		{
			"name": "Sargas (Optimism)",
			"ovm": true,
			"released": true,
			"version": {
				"major": 2,
				"minor": 50
			},
			"sips": [135, 142, 174]
		},
		{
			"name": "Kaus",
			"released": true,
			"version": {
				"major": 2,
				"minor": 51
			},
			"sips": [187]
		},
		{
			"name": "Kaus (Optimism)",
			"ovm": true,
			"released": true,
			"version": {
				"major": 2,
				"minor": 51
			},
			"sips": [187]
		},
		{
			"name": "Avior (Optimism)",
			"ovm": true,
			"released": true,
			"version": {
				"major": 2,
				"minor": 52
			},
			"sips": [182]
		},
		{
			"name": "Alkaid",
			"released": true,
			"version": {
				"major": 2,
				"minor": 53
			},
			"sips": [120, 182]
		},
		{
			"name": "Menkalinan",
			"released": true,
			"version": {
				"major": 2,
				"minor": 54
			},
			"sips": [167]
		},
		{
			"name": "Menkalinan (Optimism)",
			"ovm": true,
			"released": true,
			"version": {
				"major": 2,
				"minor": 54
			},
			"sips": [167]
		},
		{
			"name": "Atria",
			"released": true,
			"version": {
				"major": 2,
				"minor": 55
			},
			"sips": [192]
		},
		{
			"name": "Atria (Optimism)",
			"ovm": true,
			"released": true,
			"version": {
				"major": 2,
				"minor": 55
			},
			"sips": [192]
		},
		{
			"name": "Alhena",
			"released": true,
			"version": {
				"major": 2,
				"minor": 56
			},
			"sips": [188]
		},
		{
			"name": "Alhena (Optimism)",
			"ovm": true,
			"released": true,
			"version": {
				"major": 2,
				"minor": 56
			},
			"sips": [194, 195]
		},
		{
			"name": "Peacock",
			"released": true,
			"version": {
				"major": 2,
				"minor": 57
			},
			"sips": [200]
		},
		{
			"name": "Peacock (Optimism)",
			"ovm": true,
			"released": true,
			"version": {
				"major": 2,
				"minor": 57
			},
			"sips": [200]
		},
		{
			"name": "Alsephina",
			"released": true,
			"version": {
				"major": 2,
				"minor": 58
			},
			"sips": [184, 193, 196]
		},
		{
			"name": "Alsephina (Optimism)",
			"ovm": true,
			"released": true,
			"version": {
				"major": 2,
				"minor": 58
			},
			"sips": [184, 193, 196]
		},
		{
			"name": "Mirzam",
			"released": true,
			"version": {
				"major": 2,
				"minor": 59
			},
			"sips": [209]
		},
		{
			"name": "Mirzam (Optimism)",
			"ovm": true,
			"released": true,
			"version": {
				"major": 2,
				"minor": 59
			},
			"sips": [209]
		},
		{
			"name": "Alphard",
			"released": true,
			"version": {
				"major": 2,
				"minor": 60
			},
			"sips": [185]
		},
		{
			"name": "Alphard (Optimism)",
			"ovm": true,
			"released": true,
			"version": {
				"major": 2,
				"minor": 60
			},
			"sips": [185]
		},
		{
			"name": "Polaris (Optimism)",
			"ovm": true,
			"released": true,
			"version": {
				"major": 2,
				"minor": 61
			},
			"sips": [199]
		},
		{
			"name": "Hamal",
			"released": true,
			"version": {
				"major": 2,
				"minor": 62
			},
			"sips": [202]
		},
		{
			"name": "Algieba (Optimism)",
			"ovm": true,
			"released": true,
			"version": {
				"major": 2,
				"minor": 63
			},
			"sips": [205]
		},
		{
			"name": "Diphda",
			"released": true,
			"version": {
				"major": 2,
				"minor": 64
			},
			"sips": [80, 165]
		},
		{
			"name": "Diphda (Optimism)",
			"ovm": true,
			"released": true,
			"version": {
				"major": 2,
				"minor": 64
			},
			"sips": [80, 165, 213]
		},
		{
			"name": "Mizar",
			"released": true,
			"version": {
				"major": 2,
				"minor": 65
			},
			"sips": [220]
		},
		{
			"name": "Mizar (Optimism)",
			"ovm": true,
			"released": true,
			"version": {
				"major": 2,
				"minor": 65
			},
			"sips": [220]
		},
		{
			"name": "Nunki (Optimism)",
			"ovm": true,
			"released": true,
			"version": {
				"major": 2,
				"minor": 66
			},
			"sips": [217]
		},
		{
			"name": "Mirach",
			"version": {
				"major": 2,
				"minor": 68
			},
			"sips": [198, 222, 229],
			"released": true
		},
		{
			"name": "Mirach (Optimism)",
			"ovm": true,
			"version": {
				"major": 2,
				"minor": 68
			},
			"sips": [198, 216, 219, 222, 223, 229],
			"released": true
		},
		{
			"name": "Alpheratz",
			"version": {
				"major": 2,
				"minor": 69
			},
			"sips": [148, 236],
			"released": true
		},
		{
			"name": "Alpheratz (Optimism)",
			"ovm": true,
			"version": {
				"major": 2,
				"minor": 69
			},
			"sips": [148, 236],
			"released": true
		},
		{
			"name": "Rasalhague",
			"version": {
				"major": 2,
				"minor": 70
			},
			"sips": [239],
			"released": true
		},
		{
			"name": "Rasalhague (Optimism)",
			"ovm": true,
			"version": {
				"major": 2,
				"minor": 70
			},
			"sips": [239],
			"released": true
		},
		{
			"name": "Kochab (Optimism)",
			"ovm": true,
			"version": {
				"major": 2,
				"minor": 71
			},
			"sips": [246],
			"released": true
		},
		{
			"name": "Saiph",
			"version": {
				"major": 2,
				"minor": 72
			},
			"sips": [235, 238, 240],
			"released": true
		},
		{
			"name": "Saiph (Optimism)",
			"ovm": true,
			"version": {
				"major": 2,
				"minor": 72
			},
			"sips": [235, 238, 240],
			"released": true
		},
		{
			"name": "Denebola",
			"version": {
				"major": 2,
				"minor": 73
			},
			"sips": [243],
			"released": true
		},
		{
			"name": "Algol",
			"version": {
				"major": 2,
				"minor": 74
			},
			"sips": [251],
			"released": true
		},
		{
			"name": "Algol (Optimism)",
			"ovm": true,
			"version": {
				"major": 2,
				"minor": 74
			},
			"sips": [251],
			"released": true
		},
		{
			"name": "Tiaki",
			"version": {
				"major": 2,
				"minor": 75
			},
			"sips": [258],
			"released": true
		},
		{
			"name": "Muhlifain",
			"version": {
				"major": 2,
				"minor": 76
			},
			"sips": [230, 257],
			"released": true
		},
		{
			"name": "Muhlifain (Optimism)",
			"ovm": true,
			"version": {
				"major": 2,
				"minor": 76
			},
			"sips": [230, 249, 257, 262, 269],
			"released": true
		},
		{
			"name": "Aspidiske",
			"version": {
				"major": 2,
				"minor": 77
			},
			"sips": [252],
			"released": true
		},
		{
			"name": "Aspidiske (Optimism)",
			"ovm": true,
			"version": {
				"major": 2,
				"minor": 77
			},
			"sips": [252],
			"released": true
		},
		{
			"name": "Suhail",
			"version": {
				"major": 2,
				"minor": 78
			},
			"sips": [267],
			"released": true
		},
		{
			"name": "Suhail (Optimism)",
			"ovm": true,
			"version": {
				"major": 2,
				"minor": 78
			},
			"sips": [267],
			"released": true
		},
		{
			"name": "Alphecca",
			"version": {
				"major": 2,
				"minor": 79
			},
			"sips": [299],
			"released": true
		},
		{
			"name": "Alphecca (Optimism)",
			"ovm": true,
			"version": {
				"major": 2,
				"minor": 79
			},
			"sips": [299],
			"released": true
		},
		{
			"name": "Mintaka",
			"version": {
				"major": 2,
				"minor": 80
			},
			"sips": [279, 280, 281, 285],
			"released": true
		},
		{
			"name": "Mintaka (Optimism)",
			"ovm": true,
			"version": {
				"major": 2,
				"minor": 80
			},
			"sips": [279, 280, 281, 285, 297],
<<<<<<< HEAD
=======
			"released": true
		},
		{
			"name": "Sadr",
			"version": {
				"major": 2,
				"minor": 81
			},
			"sips": [293],
			"released": true
		},
		{
			"name": "Sadr (Optimism)",
			"ovm": true,
			"version": {
				"major": 2,
				"minor": 81
			},
			"sips": [293],
			"released": true
		},
		{
			"name": "Eltanin (Optimism)",
			"ovm": true,
			"version": {
				"major": 2,
				"minor": 82
			},
			"sips": [295, 2000],
			"released": true
		},
		{
			"name": "Schedar",
			"version": {
				"major": 2,
				"minor": 83
			},
			"sips": [255],
			"released": true
		},
		{
			"name": "Schedar (Optimism)",
			"ovm": true,
			"version": {
				"major": 2,
				"minor": 83
			},
			"sips": [255],
>>>>>>> 366a9e2d
			"released": true
		},
		{
			"name": "Sadr",
			"version": {
				"major": 2,
				"minor": 81
			},
			"sips": [293],
			"released": true
		},
		{
			"name": "Sadr (Optimism)",
			"ovm": true,
			"version": {
				"major": 2,
				"minor": 81
			},
			"sips": [293],
			"released": true
		},
		{
			"name": "Eltanin (Optimism)",
			"ovm": true,
			"version": {
				"major": 2,
				"minor": 82
			},
			"sips": [295, 2000],
			"released": true
		},
		{
			"name": "Schedar",
			"version": {
				"major": 2,
				"minor": 83
			},
			"sips": [255],
			"released": true
		},
		{
			"name": "Schedar (Optimism)",
			"ovm": true,
			"version": {
				"major": 2,
				"minor": 83
			},
			"sips": [255],
			"released": true
		},
		{
			"name": "Sadr",
			"version": {
				"major": 2,
				"minor": 81
			},
			"sips": [237]
		},
		{
			"name": "Sadr (Optimism)",
			"ovm": true,
			"version": {
				"major": 2,
				"minor": 81
			},
			"sips": [237]
		}
	]
}<|MERGE_RESOLUTION|>--- conflicted
+++ resolved
@@ -653,14 +653,6 @@
 			"released": "both"
 		},
 		{
-			"sip": 237,
-			"layer": "both",
-			"sources": {
-				"base": ["DebtMigratorOnEthereum", "Issuer", "Synthetix"],
-				"ovm": ["DebtMigratorOnOptimism", "Issuer", "Synthetix"]
-			}
-		},
-		{
 			"sip": 238,
 			"layer": "both",
 			"sources": ["Synthetix", "Synths.*", "Issuer"],
@@ -1545,8 +1537,6 @@
 				"minor": 80
 			},
 			"sips": [279, 280, 281, 285, 297],
-<<<<<<< HEAD
-=======
 			"released": true
 		},
 		{
@@ -1595,73 +1585,7 @@
 				"minor": 83
 			},
 			"sips": [255],
->>>>>>> 366a9e2d
-			"released": true
-		},
-		{
-			"name": "Sadr",
-			"version": {
-				"major": 2,
-				"minor": 81
-			},
-			"sips": [293],
-			"released": true
-		},
-		{
-			"name": "Sadr (Optimism)",
-			"ovm": true,
-			"version": {
-				"major": 2,
-				"minor": 81
-			},
-			"sips": [293],
-			"released": true
-		},
-		{
-			"name": "Eltanin (Optimism)",
-			"ovm": true,
-			"version": {
-				"major": 2,
-				"minor": 82
-			},
-			"sips": [295, 2000],
-			"released": true
-		},
-		{
-			"name": "Schedar",
-			"version": {
-				"major": 2,
-				"minor": 83
-			},
-			"sips": [255],
-			"released": true
-		},
-		{
-			"name": "Schedar (Optimism)",
-			"ovm": true,
-			"version": {
-				"major": 2,
-				"minor": 83
-			},
-			"sips": [255],
-			"released": true
-		},
-		{
-			"name": "Sadr",
-			"version": {
-				"major": 2,
-				"minor": 81
-			},
-			"sips": [237]
-		},
-		{
-			"name": "Sadr (Optimism)",
-			"ovm": true,
-			"version": {
-				"major": 2,
-				"minor": 81
-			},
-			"sips": [237]
+			"released": true
 		}
 	]
 }