--- conflicted
+++ resolved
@@ -243,13 +243,14 @@
 			"major": 2,
 			"minor": 46
 		},
-<<<<<<< HEAD
-		"sources": ["ExchangeRates", "Exchanger", "Synthetix", "SystemSettings"],
-		"sips": [120, 138, 139, 140]
-=======
-		"sources": ["DebtCache", "Exchanger", "Synthetix"],
-		"sips": [138, 139, 140, 145, 150, 151]
->>>>>>> ce891402
+		"sources": [
+			"ExchagneRates",
+			"DebtCache",
+			"Exchanger",
+			"Synthetix",
+			"SystemSettings"
+		],
+		"sips": [120, 138, 139, 140, 145, 150, 151]
 	},
 	{
 		"name": "Alnitak (Optimism)",
