--- conflicted
+++ resolved
@@ -183,10 +183,6 @@
 			"minor": 42
 		},
 		"sources": ["Exchanger", "VirtualSynthMastercopy"],
-<<<<<<< HEAD
-		"sips": [126, 127]
-=======
-		"sips": [107, 114, 127]
->>>>>>> e5be0cde
+		"sips": [107, 114, 126, 127]
 	}
 ]