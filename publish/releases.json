{
	"sips": [
		{
			"sip": 60,
			"layer": "base",
			"released": "base",
			"sources": [
				"FeePool",
				"Issuer",
				"RewardEscrowV2",
				"Synthetix",
				"SystemSettings"
			]
		},
		{
			"sip": 63,
			"layer": "base",
			"released": "base",
			"sources": ["Exchanger", "Synthetix", "SystemSettings", "TradingRewards"]
		},
		{
			"sip": 64,
			"layer": "base",
			"released": "base",
			"sources": [
				"Exchanger",
				"ExchangeRates",
				"FeePool",
				"FlexibleStorage",
				"Issuer",
				"FeePool",
				"Liquidations",
				"SystemSettings"
			]
		},
		{
			"sip": 75,
			"layer": "base",
			"released": "base",
			"sources": ["ExchangeRates"]
		},
		{
			"sip": 76,
			"layer": "base",
			"released": "base",
			"sources": [
				"Exchanger",
				"ExchangeRates",
				"FeePool",
				"Issuer",
				"Liquidations",
				"Synthetix",
				"SystemSettings"
			]
		},
		{
			"sip": 78,
			"layer": "base",
			"released": "base",
			"sources": ["Exchanger", "ExchangeRates"]
		},
		{
			"sip": 80,
			"layer": "both",
			"sources": {
				"base": [
					"Exchanger",
					"ExchangeRates",
					"ExchangeCircuitBreaker",
					"FeePool",
					"Issuer",
					"DebtCache",
					"Synth(s|i).+",
					"SignedSafeDecimalMath",
					"SystemStatus",
					"FuturesMarketManager"
				],
				"ovm": [
					"Exchanger",
					"ExchangeRates",
					"ExchangeCircuitBreaker",
					"FeePool",
					"Issuer",
					"DebtCache",
					"Synth(s|i).+",
					"SignedSafeDecimalMath",
					"SystemStatus",
					"FuturesMarket.+",
					"FuturesMarketManager",
					"FuturesMarketSettings",
					"FuturesMarketData"
				]
			},
			"released": "both"
		},
		{
			"sip": 83,
			"layer": "base",
			"released": "base",
			"sources": ["Exchanger", "ExchangeRates", "Issuer", "SystemSettings"]
		},
		{
			"sip": 85,
			"layer": "base",
			"released": "base",
			"sources": ["EtherCollateralsUSD", "FeePool", "Issuer", "SynthsUSD"]
		},
		{
			"sip": 86,
			"layer": "base",
			"released": "base",
			"sources": ["ExchangeRates"]
		},
		{
			"sip": 88,
			"layer": "base",
			"released": "base",
			"sources": ["ExchangeRates"]
		},
		{
			"sip": 89,
			"layer": "base",
			"released": "base",
			"sources": ["Exchanger", "Synthetix"]
		},
		{
			"sip": 91,
			"layer": "base",
			"released": "base",
			"sources": ["DebtCache", "Exchanger", "Issuer"]
		},
		{
			"sip": 92,
			"layer": "base",
			"released": "base",
			"sources": ["ExchangeRates"]
		},
		{
			"sip": 94,
			"layer": "base",
			"released": "base",
			"sources": ["Exchanger", "Synthetix"]
		},
		{
			"sip": 97,
			"layer": "base",
			"released": "base",
			"sources": [
				"CollateralErc20",
				"CollateralEth",
				"CollateralManager",
				"CollateralManagerState",
				"CollateralStateErc20",
				"CollateralStateEth",
				"DebtCache",
				"FeePool",
				"Issuer",
				"SynthsBTC",
				"SynthsETH",
				"SynthsUSD"
			]
		},
		{
			"sip": 98,
			"layer": "base",
			"released": "base",
			"sources": ["Exchanger"]
		},
		{
			"sip": 100,
			"layer": "base",
			"released": "base",
			"sources": [
				"AddressResolver",
				"BinaryOptionMarketFactory",
				"BinaryOptionMarketManager",
				"DebtCache",
				"ExchangeRates",
				"Exchanger",
				"FeePool",
				"Issuer",
				"Liquidations",
				"RewardEscrowV2",
				"SystemSettings",
				"Synthetix",
				"TradingRewards",
				"Synth(s|i).+"
			]
		},
		{
			"sip": 102,
			"layer": "both",
			"released": "both",
			"sources": {
				"base": ["SynthetixBridgeToOptimism"],
				"ovm": [
					"AddressResolver",
					"CollateralManager",
					"DappMaintenance",
					"DebtCache",
					"EscrowChecker",
					"EtherCollateral",
					"EtherCollateralsUSD",
					"Exchanger",
					"ExchangeRates",
					"ExchangeState",
					"FeePool",
					"FeePoolState",
					"FlexibleStorage",
					"Issuer",
					"Math",
					"ProxyERC20",
					"ProxyERC20sUSD",
					"ProxyFeePool",
					"ProxysUSD",
					"ProxySynthetix",
					"ReadProxyAddressResolver",
					"RewardEscrow",
					"RewardEscrowV2",
					"RewardsDistribution",
					"SafeDecimalMath",
					"Synthetix",
					"SynthetixBridgeToBase",
					"SynthetixEscrow",
					"SynthetixState",
					"SynthsUSD",
					"SynthUtil",
					"SystemSettings",
					"SystemStatus",
					"TokenStatesUSD",
					"TokenStateSynthetix",
					"TradingRewards"
				]
			}
		},
		{
			"sip": 103,
			"layer": "base",
			"released": "base",
			"sources": ["CollateralStateShort", "CollateralShort", "SynthsUSD"]
		},
		{
			"sip": 105,
			"layer": "base",
			"released": "base",
			"sources": [
				"CollateralErc20",
				"CollateralEth",
				"CollateralStateErc20",
				"CollateralStateEth",
				"CollateralStateShort",
				"CollateralShort"
			]
		},
		{
			"sip": 106,
			"layer": "ovm",
			"released": "ovm",
			"sources": ["FeePool", "FeePoolState", "SynthetixState"]
		},
		{
			"sip": 109,
			"layer": "both",
			"released": "both",
			"sources": ["Synthetix", "SystemStatus"]
		},
		{
			"sip": 112,
			"released": "base",
			"layer": "base",
			"sources": [
				"DebtCache",
				"EtherWrapper",
				"FeePool",
				"NativeEtherWrapper",
				"SynthsETH",
				"SynthsUSD",
				"SystemSettings"
			]
		},
		{
			"sip": 115,
			"layer": "base",
			"released": "base"
		},
		{
			"sip": 116,
			"layer": "both",
			"released": "both",
			"sources": {
				"base": ["SynthetixBridgeToOptimism", "SynthetixBridgeEscrow"],
				"ovm": [
					"DebtCache",
					"Exchanger",
					"Synthetix",
					"SynthetixBridgeToBase",
					"SystemStatus"
				]
			}
		},
		{
			"sip": 117,
			"layer": "ovm",
			"released": "ovm",
			"sources": ["DebtCache", "Exchanger", "Synthetix"]
		},
		{
			"sip": 118,
			"layer": "both",
			"released": "both",
			"sources": ["Exchanger"]
		},
		{
			"sip": 120,
			"layer": "base",
			"sources": ["Exchanger", "ExchangeRates", "Synthetix", "SystemSettings"],
			"released": "base"
		},
		{
			"sip": 121,
			"layer": "ovm",
			"released": "ovm",
			"sources": ["EtherWrapper", "Exchanger", "Synthetix", "SystemSettings"]
		},
		{
			"sip": 127,
			"layer": "base",
			"released": "base",
			"sources": ["Exchanger", "VirtualSynthMastercopy"]
		},
		{
			"sip": 128,
			"layer": "base",
			"released": "base"
		},
		{
			"sip": 135,
			"layer": "ovm",
			"sources": [
				"CollateralManager",
				"CollateralManagerState",
				"CollateralShort",
				"CollateralUtil",
				"SynthsBTC",
				"SynthsETH",
				"SynthsLINK",
				"SynthsUSD",
				"SystemSettings"
			],
			"released": "ovm"
		},
		{
			"sip": 136,
			"layer": "base",
			"released": "base",
			"sources": ["DebtCache", "Issuer"]
		},
		{
			"sip": 138,
			"layer": "both",
			"released": "both",
			"sources": ["Exchanger", "Synthetix"]
		},
		{
			"sip": 139,
			"layer": "base",
			"released": "base",
			"sources": ["Exchanger"]
		},
		{
			"sip": 140,
			"layer": "both",
			"released": "both",
			"sources": ["Synthetix"]
		},
		{
			"sip": 142,
			"layer": "both",
			"released": "both",
			"sources": [
				"DebtCache",
				"FeePool",
				"Issuer",
				"Synthetix",
				"SynthsETH",
				"SynthsUSD",
				"SynthsBTC"
			]
		},
		{
			"sip": 145,
			"layer": "base",
			"released": "base",
			"sources": ["DebtCache"]
		},
		{
			"sip": 148,
			"layer": "both",
			"sources": [
				"Issuer",
				"Liquidator",
				"LiquidatorRewards",
				"Synthetix",
				"SystemSettings",
				"SystemSettingsLib"
			],
			"released": "both"
		},
		{
			"sip": 167,
			"layer": "both",
			"sources": {
				"base": ["OwnerRelayOnEthereum", "SystemSettings"],
				"ovm": ["Issuer", "OwnerRelayOnOptimism", "SystemSettings"]
			},
			"released": "both"
		},
		{
			"sip": 158,
			"layer": "base",
			"released": "base"
		},
		{
			"sip": 165,
			"layer": "both",
			"sources": {
				"base": [
					"FeePool",
					"Issuer",
					"OneNetAggregatorIssuedSynths",
					"OneNetAggregatorDebtRatio",
					"SynthetixBridgeToOptimism",
					"SystemSettings"
				],
				"ovm": [
					"FeePool",
					"Issuer",
					"OneNetAggregatorIssuedSynths",
					"OneNetAggregatorDebtRatio",
					"SynthetixBridgeToBase",
					"SystemSettings"
				]
			},
			"released": "both"
		},
		{
			"sip": 169,
			"layer": "base",
			"released": "base"
		},
		{
			"sip": 170,
			"layer": "base",
			"released": "base"
		},
		{
			"sip": 174,
			"layer": "both",
			"released": "both",
			"sources": ["Exchanger", "Issuer", "SynthRedeemer"]
		},
		{
			"sip": 182,
			"layer": "both",
			"sources": [
				"DebtCache",
				"FeePool",
				"Issuer",
				"Synths.*",
				"SystemSettings",
				"WrapperFactory"
			],
			"released": "both"
		},
		{
			"sip": 184,
			"layer": "both",
			"sources": ["Exchanger", "ExchangeRates", "SystemSettings"],
			"released": "both"
		},
		{
			"sip": 185,
			"layer": "both",
			"sources": ["Synthetix", "FeePool", "Issuer", "SynthetixDebtShare"],
			"released": "both"
		},
		{
			"sip": 187,
			"layer": "both",
			"sources": ["DebtCache", "Issuer"],
			"released": "both"
		},
		{
			"sip": 188,
			"layer": "base",
			"sources": [],
			"released": "base"
		},
		{
			"sip": 192,
			"layer": "both",
			"sources": ["WrapperFactory"],
			"released": "both"
		},
		{
			"sip": 193,
			"layer": "both",
			"sources": ["SystemSettings", "SystemSettingsLib"],
			"released": "both"
		},
		{
			"sip": 194,
			"layer": "ovm",
			"sources": ["Synthetix"],
			"released": "ovm"
		},
		{
			"sip": 195,
			"layer": "ovm",
			"sources": ["CollateralEth"],
			"released": "ovm"
		},
		{
			"sip": 196,
			"layer": "both",
			"sources": ["ExchangeRates"],
			"released": "both"
		},
		{
			"sip": 198,
			"layer": "both",
			"sources": [
				"Synthetix",
				"Exchanger",
				"ExchangeRates",
				"SystemSettings",
				"SystemSettingsLib"
			],
			"released": "both"
		},
		{
			"sip": 199,
			"layer": "ovm",
			"sources": [],
			"released": "ovm"
		},
		{
			"sip": 200,
			"layer": "both",
			"sources": ["FeePool"],
			"released": "both"
		},
		{
			"sip": 202,
			"layer": "base",
			"sources": ["SupplySchedule", "Synthetix"],
			"released": "base"
		},
		{
			"sip": 205,
			"layer": "ovm",
			"sources": [],
			"released": "ovm"
		},
		{
			"sip": 209,
			"layer": "both",
			"sources": ["Exchanger"],
			"released": "both"
		},
		{
			"sip": 212,
			"layer": "ovm",
			"sources": []
		},
		{
			"sip": 213,
			"layer": "ovm",
			"sources": [],
			"released": "both"
		},
		{
			"sip": 216,
			"layer": "ovm",
			"sources": [],
			"released": "both"
		},
		{
			"sip": 217,
			"layer": "ovm",
			"sources": [],
			"released": "both"
		},
		{
			"sip": 219,
			"layer": "ovm",
			"sources": [],
			"released": "both"
		},
		{
			"sip": 220,
			"layer": "both",
			"sources": ["Issuer"],
			"released": "both"
		},
		{
			"sip": 222,
			"layer": "both",
			"sources": ["Exchanger"],
			"released": "both"
		},
		{
			"sip": 223,
			"layer": "ovm",
			"sources": [],
			"released": "both"
		},
		{
			"sip": 229,
			"layer": "both",
			"sources": {
				"base": [
					"SynthetixBridgeToOptimism",
					"Issuer",
					"SystemSettings",
					"SystemSettingsLib"
				],
				"ovm": [
					"SynthetixBridgeToBase",
					"Issuer",
					"SystemSettings",
					"SystemSettingsLib"
				]
			},
			"released": "both"
		},
		{
			"sip": 230,
			"layer": "both",
<<<<<<< HEAD
			"sources": [
				"CircuitBreaker",
				"ExchangeRates",
				"Exchanger",
				"Issuer"
			]
=======
			"sources": ["CircuitBreaker", "ExchangeRates", "Exchanger", "Issuer"]
>>>>>>> 83cbf36b
		},
		{
			"sip": 235,
			"layer": "both",
			"sources": ["Issuer"],
			"released": "both"
		},
		{
			"sip": 236,
			"layer": "both",
			"sources": ["Exchanger"],
			"released": "both"
		},
		{
			"sip": 238,
			"layer": "both",
			"sources": ["Synthetix", "Synths.*", "Issuer"],
			"released": "both"
		},
		{
			"sip": 239,
			"layer": "both",
			"sources": ["Synthetix"],
			"released": "both"
		},
		{
			"sip": 240,
			"layer": "both",
			"sources": ["Issuer"],
			"released": "both"
		},
		{
			"sip": 243,
			"layer": "base",
			"sources": ["OneNetAggregatorsDEFI"],
			"released": "base"
		},
		{
			"sip": 246,
			"layer": "ovm",
			"sources": ["CollateralShort", "Issuer"],
			"released": "ovm"
		},
		{
			"sip": 251,
			"layer": "both",
			"sources": ["Issuer", "SystemSettings", "SystemSettingsLib"],
			"released": "both"
		},
		{
			"sip": 257,
			"layer": "both",
<<<<<<< HEAD
      "sources": ["ExchangeRates"]
    },
    {
=======
			"sources": ["ExchangeRates"]
		},
		{
>>>>>>> 83cbf36b
			"sip": 258,
			"layer": "base",
			"sources": ["ExchangeRates"],
			"released": "base"
		}
	],
	"releases": [
		{
			"name": "Pollux",
			"released": true,
			"version": {
				"major": 2,
				"minor": 27
			},
			"sips": [63, 64, 75, 76, 78]
		},
		{
			"name": "Formalhaut",
			"released": true,
			"version": {
				"major": 2,
				"minor": 28
			},
			"sips": [85, 86]
		},
		{
			"name": "Deneb",
			"released": true,
			"version": {
				"major": 2,
				"minor": 30
			},
			"sips": [83, 84, 88]
		},
		{
			"name": "Mimosa",
			"released": true,
			"version": {
				"major": 2,
				"minor": 31
			},
			"sips": [89, 91, 92]
		},
		{
			"name": "Regulus",
			"released": true,
			"version": {
				"major": 2,
				"minor": 32
			},
			"sips": [94]
		},
		{
			"name": "Adhara",
			"released": true,
			"version": {
				"major": 2,
				"minor": 34
			},
			"sips": [98, 99]
		},
		{
			"name": "Shaula",
			"released": true,
			"version": {
				"major": 2,
				"minor": 35
			},
			"sips": [97, 100, 103]
		},
		{
			"name": "Castor",
			"released": true,
			"version": {
				"major": 2,
				"minor": 36
			},
			"sips": [60, 102, 105]
		},
		{
			"name": "Castor (Optimism)",
			"released": true,
			"ovm": true,
			"version": {
				"major": 2,
				"minor": 36
			},
			"sips": [102]
		},
		{
			"name": "Gacrux (Optimism)",
			"released": true,
			"ovm": true,
			"version": {
				"major": 2,
				"minor": 37
			},
			"sips": [106]
		},
		{
			"name": "Bellatrix",
			"released": true,
			"version": {
				"major": 2,
				"minor": 38
			},
			"sips": [109]
		},
		{
			"name": "Elnath",
			"released": true,
			"version": {
				"major": 2,
				"minor": 39
			},
			"sips": [110]
		},
		{
			"name": "L2 Phase 1 (Optimism Kovan)",
			"ovm": true,
			"released": true,
			"version": {
				"major": 2,
				"minor": 40
			},
			"sips": []
		},
		{
			"name": "Miaplacidus",
			"released": true,
			"version": {
				"major": 2,
				"minor": 41
			},
			"sips": [113]
		},
		{
			"name": "Alnilam",
			"released": true,
			"version": {
				"major": 2,
				"minor": 42
			},
			"sips": [107, 114, 126, 127]
		},
		{
			"name": "Regora",
			"released": true,
			"version": {
				"major": 2,
				"minor": 43
			},
			"sips": [115, 128]
		},
		{
			"name": "Alnair",
			"released": true,
			"version": {
				"major": 2,
				"minor": 44
			},
			"sips": [116]
		},
		{
			"name": "Alnair (Optimism)",
			"released": true,
			"ovm": true,
			"version": {
				"major": 2,
				"minor": 44
			},
			"sips": [109, 116, 117, 118]
		},
		{
			"name": "Alioth",
			"released": true,
			"version": {
				"major": 2,
				"minor": 45
			},
			"sips": [112, 136]
		},
		{
			"name": "Alnitak",
			"released": true,
			"version": {
				"major": 2,
				"minor": 46
			},
			"sips": [138, 139, 140, 151]
		},
		{
			"name": "Alnitak (Optimism)",
			"released": true,
			"version": {
				"major": 2,
				"minor": 46
			},
			"ovm": true,
			"sips": [138, 139, 140]
		},
		{
			"name": "Dubhe (Optimism)",
			"released": true,
			"version": {
				"major": 2,
				"minor": 47
			},
			"ovm": true,
			"sips": [121]
		},
		{
			"name": "Mirfak",
			"released": true,
			"version": {
				"major": 2,
				"minor": 48
			},
			"sips": [142, 145, 170, 174]
		},
		{
			"name": "Wezen",
			"released": true,
			"version": {
				"major": 2,
				"minor": 49
			},
			"sips": [158, 169]
		},
		{
			"name": "Sargas (Optimism)",
			"ovm": true,
			"released": true,
			"version": {
				"major": 2,
				"minor": 50
			},
			"sips": [135, 142, 174]
		},
		{
			"name": "Kaus",
			"released": true,
			"version": {
				"major": 2,
				"minor": 51
			},
			"sips": [187]
		},
		{
			"name": "Kaus (Optimism)",
			"ovm": true,
			"released": true,
			"version": {
				"major": 2,
				"minor": 51
			},
			"sips": [187]
		},
		{
			"name": "Avior (Optimism)",
			"ovm": true,
			"released": true,
			"version": {
				"major": 2,
				"minor": 52
			},
			"sips": [182]
		},
		{
			"name": "Alkaid",
			"released": true,
			"version": {
				"major": 2,
				"minor": 53
			},
			"sips": [120, 182]
		},
		{
			"name": "Menkalinan",
			"released": true,
			"version": {
				"major": 2,
				"minor": 54
			},
			"sips": [167]
		},
		{
			"name": "Menkalinan (Optimism)",
			"ovm": true,
			"released": true,
			"version": {
				"major": 2,
				"minor": 54
			},
			"sips": [167]
		},
		{
			"name": "Atria",
			"released": true,
			"version": {
				"major": 2,
				"minor": 55
			},
			"sips": [192]
		},
		{
			"name": "Atria (Optimism)",
			"ovm": true,
			"released": true,
			"version": {
				"major": 2,
				"minor": 55
			},
			"sips": [192]
		},
		{
			"name": "Alhena",
			"released": true,
			"version": {
				"major": 2,
				"minor": 56
			},
			"sips": [188]
		},
		{
			"name": "Alhena (Optimism)",
			"ovm": true,
			"released": true,
			"version": {
				"major": 2,
				"minor": 56
			},
			"sips": [194, 195]
		},
		{
			"name": "Peacock",
			"released": true,
			"version": {
				"major": 2,
				"minor": 57
			},
			"sips": [200]
		},
		{
			"name": "Peacock (Optimism)",
			"ovm": true,
			"released": true,
			"version": {
				"major": 2,
				"minor": 57
			},
			"sips": [200]
		},
		{
			"name": "Alsephina",
			"released": true,
			"version": {
				"major": 2,
				"minor": 58
			},
			"sips": [184, 193, 196]
		},
		{
			"name": "Alsephina (Optimism)",
			"ovm": true,
			"released": true,
			"version": {
				"major": 2,
				"minor": 58
			},
			"sips": [184, 193, 196]
		},
		{
			"name": "Mirzam",
			"released": true,
			"version": {
				"major": 2,
				"minor": 59
			},
			"sips": [209]
		},
		{
			"name": "Mirzam (Optimism)",
			"ovm": true,
			"released": true,
			"version": {
				"major": 2,
				"minor": 59
			},
			"sips": [209]
		},
		{
			"name": "Alphard",
			"released": true,
			"version": {
				"major": 2,
				"minor": 60
			},
			"sips": [185]
		},
		{
			"name": "Alphard (Optimism)",
			"ovm": true,
			"released": true,
			"version": {
				"major": 2,
				"minor": 60
			},
			"sips": [185]
		},
		{
			"name": "Polaris (Optimism)",
			"ovm": true,
			"released": true,
			"version": {
				"major": 2,
				"minor": 61
			},
			"sips": [199]
		},
		{
			"name": "Hamal",
			"released": true,
			"version": {
				"major": 2,
				"minor": 62
			},
			"sips": [202]
		},
		{
			"name": "Algieba (Optimism)",
			"ovm": true,
			"released": true,
			"version": {
				"major": 2,
				"minor": 63
			},
			"sips": [205]
		},
		{
			"name": "Diphda",
			"released": true,
			"version": {
				"major": 2,
				"minor": 64
			},
			"sips": [80, 165]
		},
		{
			"name": "Diphda (Optimism)",
			"ovm": true,
			"released": true,
			"version": {
				"major": 2,
				"minor": 64
			},
			"sips": [80, 165, 213]
		},
		{
			"name": "Mizar",
			"released": true,
			"version": {
				"major": 2,
				"minor": 65
			},
			"sips": [220]
		},
		{
			"name": "Mizar (Optimism)",
			"ovm": true,
			"released": true,
			"version": {
				"major": 2,
				"minor": 65
			},
			"sips": [220]
		},
		{
			"name": "Nunki (Optimism)",
			"ovm": true,
			"released": true,
			"version": {
				"major": 2,
				"minor": 66
			},
			"sips": [217]
		},
		{
			"name": "Mirach",
			"version": {
				"major": 2,
				"minor": 68
			},
			"sips": [198, 222, 229],
			"released": true
		},
		{
			"name": "Mirach (Optimism)",
			"ovm": true,
			"version": {
				"major": 2,
				"minor": 68
			},
			"sips": [198, 216, 219, 222, 223, 229],
			"released": true
		},
		{
			"name": "Alpheratz",
			"version": {
				"major": 2,
				"minor": 69
			},
			"sips": [148, 236],
			"released": true
		},
		{
			"name": "Alpheratz (Optimism)",
			"ovm": true,
			"version": {
				"major": 2,
				"minor": 69
			},
			"sips": [148, 236],
			"released": true
		},
		{
			"name": "Rasalhague",
			"version": {
				"major": 2,
				"minor": 70
			},
			"sips": [239],
			"released": true
		},
		{
			"name": "Rasalhague (Optimism)",
			"ovm": true,
			"version": {
				"major": 2,
				"minor": 70
			},
			"sips": [239],
			"released": true
		},
		{
			"name": "Kochab (Optimism)",
			"ovm": true,
			"version": {
				"major": 2,
				"minor": 71
			},
			"sips": [246],
			"released": true
		},
		{
			"name": "Saiph",
			"version": {
				"major": 2,
				"minor": 72
			},
			"sips": [235, 238, 240],
			"released": true
		},
		{
			"name": "Saiph (Optimism)",
			"ovm": true,
			"version": {
				"major": 2,
				"minor": 72
			},
			"sips": [235, 238, 240],
			"released": true
		},
		{
			"name": "Denebola",
			"version": {
				"major": 2,
				"minor": 73
			},
			"sips": [243],
			"released": true
		},
		{
			"name": "Algol",
			"version": {
				"major": 2,
				"minor": 74
			},
			"sips": [251],
			"released": true
		},
		{
			"name": "Algol (Optimism)",
			"ovm": true,
			"version": {
				"major": 2,
				"minor": 74
			},
			"sips": [251],
			"released": true
		},
		{
			"name": "Tiaki",
			"version": {
				"major": 2,
				"minor": 75
			},
			"sips": [258],
			"released": true
		},
		{
			"name": "Muhlifain",
			"version": {
				"major": 2,
				"minor": 76
			},
			"sips": [230, 257]
		},
		{
			"name": "Muhlifain (Optimism)",
			"ovm": true,
			"version": {
				"major": 2,
				"minor": 76
			},
			"sips": [230, 257]
		}
	]
}<|MERGE_RESOLUTION|>--- conflicted
+++ resolved
@@ -637,16 +637,7 @@
 		{
 			"sip": 230,
 			"layer": "both",
-<<<<<<< HEAD
-			"sources": [
-				"CircuitBreaker",
-				"ExchangeRates",
-				"Exchanger",
-				"Issuer"
-			]
-=======
 			"sources": ["CircuitBreaker", "ExchangeRates", "Exchanger", "Issuer"]
->>>>>>> 83cbf36b
 		},
 		{
 			"sip": 235,
@@ -699,15 +690,9 @@
 		{
 			"sip": 257,
 			"layer": "both",
-<<<<<<< HEAD
-      "sources": ["ExchangeRates"]
-    },
-    {
-=======
 			"sources": ["ExchangeRates"]
 		},
 		{
->>>>>>> 83cbf36b
 			"sip": 258,
 			"layer": "base",
 			"sources": ["ExchangeRates"],
