--- conflicted
+++ resolved
@@ -333,15 +333,14 @@
 			"layer": "base"
 		},
 		{
-<<<<<<< HEAD
 			"sip": 171,
 			"layer": "base",
 			"sources": ["Exchanger", "Synth(s|i).+"]
-=======
+		},
+		{
 			"sip": 174,
 			"layer": "both",
 			"sources": ["Issuer", "SynthRedeemer"]
->>>>>>> 6f80bf61
 		}
 	],
 	"releases": [
