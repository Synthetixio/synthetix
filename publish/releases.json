{
	"sips": [
		{
			"sip": 60,
			"layer": "base",
			"released": "base",
			"sources": [
				"FeePool",
				"Issuer",
				"RewardEscrowV2",
				"Synthetix",
				"SystemSettings"
			]
		},
		{
			"sip": 63,
			"layer": "base",
			"released": "base",
			"sources": ["Exchanger", "Synthetix", "SystemSettings", "TradingRewards"]
		},
		{
			"sip": 64,
			"layer": "base",
			"released": "base",
			"sources": [
				"Exchanger",
				"ExchangeRates",
				"FeePool",
				"FlexibleStorage",
				"Issuer",
				"FeePool",
				"Liquidations",
				"SystemSettings"
			]
		},
		{
			"sip": 75,
			"layer": "base",
			"released": "base",
			"sources": ["ExchangeRates"]
		},
		{
			"sip": 76,
			"layer": "base",
			"released": "base",
			"sources": [
				"Exchanger",
				"ExchangeRates",
				"FeePool",
				"Issuer",
				"Liquidations",
				"Synthetix",
				"SystemSettings"
			]
		},
		{
			"sip": 78,
			"layer": "base",
			"released": "base",
			"sources": ["Exchanger", "ExchangeRates"]
		},
		{
			"sip": 80,
			"layer": "both",
			"sources": {
				"base": [
					"Exchanger",
					"ExchangeRates",
					"ExchangeCircuitBreaker",
					"FeePool",
					"Issuer",
					"DebtCache",
					"Synth(s|i).+",
					"SignedSafeDecimalMath",
					"SystemStatus",
					"FuturesMarketManager"
				],
				"ovm": [
					"Exchanger",
					"ExchangeRates",
					"ExchangeCircuitBreaker",
					"FeePool",
					"Issuer",
					"DebtCache",
					"Synth(s|i).+",
					"SignedSafeDecimalMath",
					"SystemStatus",
					"FuturesMarket.+",
					"FuturesMarketManager",
					"FuturesMarketSettings",
					"FuturesMarketData"
				]
			},
			"released": "both"
		},
		{
			"sip": 83,
			"layer": "base",
			"released": "base",
			"sources": ["Exchanger", "ExchangeRates", "Issuer", "SystemSettings"]
		},
		{
			"sip": 85,
			"layer": "base",
			"released": "base",
			"sources": ["EtherCollateralsUSD", "FeePool", "Issuer", "SynthsUSD"]
		},
		{
			"sip": 86,
			"layer": "base",
			"released": "base",
			"sources": ["ExchangeRates"]
		},
		{
			"sip": 88,
			"layer": "base",
			"released": "base",
			"sources": ["ExchangeRates"]
		},
		{
			"sip": 89,
			"layer": "base",
			"released": "base",
			"sources": ["Exchanger", "Synthetix"]
		},
		{
			"sip": 91,
			"layer": "base",
			"released": "base",
			"sources": ["DebtCache", "Exchanger", "Issuer"]
		},
		{
			"sip": 92,
			"layer": "base",
			"released": "base",
			"sources": ["ExchangeRates"]
		},
		{
			"sip": 94,
			"layer": "base",
			"released": "base",
			"sources": ["Exchanger", "Synthetix"]
		},
		{
			"sip": 97,
			"layer": "base",
			"released": "base",
			"sources": [
				"CollateralErc20",
				"CollateralEth",
				"CollateralManager",
				"CollateralManagerState",
				"CollateralStateErc20",
				"CollateralStateEth",
				"DebtCache",
				"FeePool",
				"Issuer",
				"SynthsBTC",
				"SynthsETH",
				"SynthsUSD"
			]
		},
		{
			"sip": 98,
			"layer": "base",
			"released": "base",
			"sources": ["Exchanger"]
		},
		{
			"sip": 100,
			"layer": "base",
			"released": "base",
			"sources": [
				"AddressResolver",
				"BinaryOptionMarketFactory",
				"BinaryOptionMarketManager",
				"DebtCache",
				"ExchangeRates",
				"Exchanger",
				"FeePool",
				"Issuer",
				"Liquidations",
				"RewardEscrowV2",
				"SystemSettings",
				"Synthetix",
				"TradingRewards",
				"Synth(s|i).+"
			]
		},
		{
			"sip": 102,
			"layer": "both",
			"released": "both",
			"sources": {
				"base": ["SynthetixBridgeToOptimism"],
				"ovm": [
					"AddressResolver",
					"CollateralManager",
					"DappMaintenance",
					"DebtCache",
					"EscrowChecker",
					"EtherCollateral",
					"EtherCollateralsUSD",
					"Exchanger",
					"ExchangeRates",
					"ExchangeState",
					"FeePool",
					"FeePoolState",
					"FlexibleStorage",
					"Issuer",
					"Math",
					"ProxyERC20",
					"ProxyERC20sUSD",
					"ProxyFeePool",
					"ProxysUSD",
					"ProxySynthetix",
					"ReadProxyAddressResolver",
					"RewardEscrow",
					"RewardEscrowV2",
					"RewardsDistribution",
					"SafeDecimalMath",
					"Synthetix",
					"SynthetixBridgeToBase",
					"SynthetixEscrow",
					"SynthetixState",
					"SynthsUSD",
					"SynthUtil",
					"SystemSettings",
					"SystemStatus",
					"TokenStatesUSD",
					"TokenStateSynthetix",
					"TradingRewards"
				]
			}
		},
		{
			"sip": 103,
			"layer": "base",
			"released": "base",
			"sources": ["CollateralStateShort", "CollateralShort", "SynthsUSD"]
		},
		{
			"sip": 105,
			"layer": "base",
			"released": "base",
			"sources": [
				"CollateralErc20",
				"CollateralEth",
				"CollateralStateErc20",
				"CollateralStateEth",
				"CollateralStateShort",
				"CollateralShort"
			]
		},
		{
			"sip": 106,
			"layer": "ovm",
			"released": "ovm",
			"sources": ["FeePool", "FeePoolState", "SynthetixState"]
		},
		{
			"sip": 109,
			"layer": "both",
			"released": "both",
			"sources": ["Synthetix", "SystemStatus"]
		},
		{
			"sip": 112,
			"released": "base",
			"layer": "base",
			"sources": [
				"DebtCache",
				"EtherWrapper",
				"FeePool",
				"NativeEtherWrapper",
				"SynthsETH",
				"SynthsUSD",
				"SystemSettings"
			]
		},
		{
			"sip": 115,
			"layer": "base",
			"released": "base"
		},
		{
			"sip": 116,
			"layer": "both",
			"released": "both",
			"sources": {
				"base": ["SynthetixBridgeToOptimism", "SynthetixBridgeEscrow"],
				"ovm": [
					"DebtCache",
					"Exchanger",
					"Synthetix",
					"SynthetixBridgeToBase",
					"SystemStatus"
				]
			}
		},
		{
			"sip": 117,
			"layer": "ovm",
			"released": "ovm",
			"sources": ["DebtCache", "Exchanger", "Synthetix"]
		},
		{
			"sip": 118,
			"layer": "both",
			"released": "both",
			"sources": ["Exchanger"]
		},
		{
			"sip": 120,
			"layer": "base",
			"sources": ["Exchanger", "ExchangeRates", "Synthetix", "SystemSettings"],
			"released": "base"
		},
		{
			"sip": 121,
			"layer": "ovm",
			"released": "ovm",
			"sources": ["EtherWrapper", "Exchanger", "Synthetix", "SystemSettings"]
		},
		{
			"sip": 127,
			"layer": "base",
			"released": "base",
			"sources": ["Exchanger", "VirtualSynthMastercopy"]
		},
		{
			"sip": 128,
			"layer": "base",
			"released": "base"
		},
		{
			"sip": 135,
			"layer": "ovm",
			"sources": [
				"CollateralManager",
				"CollateralManagerState",
				"CollateralShort",
				"CollateralUtil",
				"SynthsBTC",
				"SynthsETH",
				"SynthsLINK",
				"SynthsUSD",
				"SystemSettings"
			],
			"released": "ovm"
		},
		{
			"sip": 136,
			"layer": "base",
			"released": "base",
			"sources": ["DebtCache", "Issuer"]
		},
		{
			"sip": 138,
			"layer": "both",
			"released": "both",
			"sources": ["Exchanger", "Synthetix"]
		},
		{
			"sip": 139,
			"layer": "base",
			"released": "base",
			"sources": ["Exchanger"]
		},
		{
			"sip": 140,
			"layer": "both",
			"released": "both",
			"sources": ["Synthetix"]
		},
		{
			"sip": 142,
			"layer": "both",
			"released": "both",
			"sources": [
				"DebtCache",
				"FeePool",
				"Issuer",
				"Synthetix",
				"SynthsETH",
				"SynthsUSD",
				"SynthsBTC"
			]
		},
		{
			"sip": 145,
			"layer": "base",
			"released": "base",
			"sources": ["DebtCache"]
		},
		{
			"sip": 148,
			"layer": "both",
			"sources": [
				"Issuer",
				"Liquidator",
				"LiquidatorRewards",
				"Synthetix",
				"SystemSettings",
				"SystemSettingsLib"
			],
			"released": "both"
		},
		{
			"sip": 167,
			"layer": "both",
			"sources": {
				"base": ["OwnerRelayOnEthereum", "SystemSettings"],
				"ovm": ["Issuer", "OwnerRelayOnOptimism", "SystemSettings"]
			},
			"released": "both"
		},
		{
			"sip": 158,
			"layer": "base",
			"released": "base"
		},
		{
			"sip": 165,
			"layer": "both",
			"sources": {
				"base": [
					"FeePool",
					"Issuer",
					"OneNetAggregatorIssuedSynths",
					"OneNetAggregatorDebtRatio",
					"SynthetixBridgeToOptimism",
					"SystemSettings"
				],
				"ovm": [
					"FeePool",
					"Issuer",
					"OneNetAggregatorIssuedSynths",
					"OneNetAggregatorDebtRatio",
					"SynthetixBridgeToBase",
					"SystemSettings"
				]
			},
			"released": "both"
		},
		{
			"sip": 169,
			"layer": "base",
			"released": "base"
		},
		{
			"sip": 170,
			"layer": "base",
			"released": "base"
		},
		{
			"sip": 174,
			"layer": "both",
			"released": "both",
			"sources": ["Exchanger", "Issuer", "SynthRedeemer"]
		},
		{
			"sip": 182,
			"layer": "both",
			"sources": [
				"DebtCache",
				"FeePool",
				"Issuer",
				"Synths.*",
				"SystemSettings",
				"WrapperFactory"
			],
			"released": "both"
		},
		{
			"sip": 184,
			"layer": "both",
			"sources": ["Exchanger", "ExchangeRates", "SystemSettings"],
			"released": "both"
		},
		{
			"sip": 185,
			"layer": "both",
			"sources": ["Synthetix", "FeePool", "Issuer", "SynthetixDebtShare"],
			"released": "both"
		},
		{
			"sip": 187,
			"layer": "both",
			"sources": ["DebtCache", "Issuer"],
			"released": "both"
		},
		{
			"sip": 188,
			"layer": "base",
			"sources": [],
			"released": "base"
		},
		{
			"sip": 192,
			"layer": "both",
			"sources": ["WrapperFactory"],
			"released": "both"
		},
		{
			"sip": 193,
			"layer": "both",
			"sources": ["SystemSettings", "SystemSettingsLib"],
			"released": "both"
		},
		{
			"sip": 194,
			"layer": "ovm",
			"sources": ["Synthetix"],
			"released": "ovm"
		},
		{
			"sip": 195,
			"layer": "ovm",
			"sources": ["CollateralEth"],
			"released": "ovm"
		},
		{
			"sip": 196,
			"layer": "both",
			"sources": ["ExchangeRates"],
			"released": "both"
		},
		{
			"sip": 198,
			"layer": "both",
			"sources": [
				"Synthetix",
				"Exchanger",
				"ExchangeRates",
				"SystemSettings",
				"SystemSettingsLib"
			],
			"released": "both"
		},
		{
			"sip": 199,
			"layer": "ovm",
			"sources": [],
			"released": "ovm"
		},
		{
			"sip": 200,
			"layer": "both",
			"sources": ["FeePool"],
			"released": "both"
		},
		{
			"sip": 202,
			"layer": "base",
			"sources": ["SupplySchedule", "Synthetix"],
			"released": "base"
		},
		{
			"sip": 205,
			"layer": "ovm",
			"sources": [],
			"released": "ovm"
		},
		{
			"sip": 209,
			"layer": "both",
			"sources": ["Exchanger"],
			"released": "both"
		},
		{
			"sip": 212,
			"layer": "ovm",
			"sources": []
		},
		{
			"sip": 213,
			"layer": "ovm",
			"sources": [],
			"released": "both"
		},
		{
			"sip": 216,
			"layer": "ovm",
			"sources": [],
			"released": "both"
		},
		{
			"sip": 217,
			"layer": "ovm",
			"sources": [],
			"released": "both"
		},
		{
			"sip": 219,
			"layer": "ovm",
			"sources": [],
			"released": "both"
		},
		{
			"sip": 220,
			"layer": "both",
			"sources": ["Issuer"],
			"released": "both"
		},
		{
			"sip": 222,
			"layer": "both",
			"sources": ["Exchanger"],
			"released": "both"
		},
		{
			"sip": 223,
			"layer": "ovm",
			"sources": [],
			"released": "both"
		},
		{
			"sip": 229,
			"layer": "both",
			"sources": {
				"base": [
					"SynthetixBridgeToOptimism",
					"Issuer",
					"SystemSettings",
					"SystemSettingsLib"
				],
				"ovm": [
					"SynthetixBridgeToBase",
					"Issuer",
					"SystemSettings",
					"SystemSettingsLib"
				]
			},
			"released": "both"
		},
		{
			"sip": 230,
			"layer": "both",
			"sources": ["CircuitBreaker", "ExchangeRates", "Exchanger", "Issuer"],
			"released": "both"
		},
		{
			"sip": 235,
			"layer": "both",
			"sources": ["Issuer"],
			"released": "both"
		},
		{
			"sip": 236,
			"layer": "both",
			"sources": ["Exchanger"],
			"released": "both"
		},
		{
			"sip": 238,
			"layer": "both",
			"sources": ["Synthetix", "Synths.*", "Issuer"],
			"released": "both"
		},
		{
			"sip": 239,
			"layer": "both",
			"sources": ["Synthetix"],
			"released": "both"
		},
		{
			"sip": 240,
			"layer": "both",
			"sources": ["Issuer"],
			"released": "both"
		},
		{
			"sip": 243,
			"layer": "base",
			"sources": ["OneNetAggregatorsDEFI"],
			"released": "base"
		},
		{
			"sip": 246,
			"layer": "ovm",
			"sources": ["CollateralShort", "Issuer"],
			"released": "ovm"
		},
		{
			"sip": 249,
			"layer": "ovm",
			"sources": [],
			"released": "both"
		},
		{
			"sip": 251,
			"layer": "both",
			"sources": ["Issuer", "SystemSettings", "SystemSettingsLib"],
			"released": "both"
		},
		{
			"sip": 252,
			"layer": "both",
			"sources": [
				"Issuer",
				"RewardEscrowV2",
				"Synthetix",
				"Liquidator",
				"RewardEscrowV2Storage"
			],
			"released": "both"
		},
		{
			"sip": 257,
			"layer": "both",
			"sources": ["ExchangeRates"],
			"released": "both"
		},
		{
			"sip": 258,
			"layer": "base",
			"sources": ["ExchangeRates"],
			"released": "base"
		},
		{
			"sip": 262,
			"layer": "ovm",
			"sources": [],
			"released": "both"
		},
		{
			"sip": 267,
			"layer": "both",
			"sources": [
				"DirectIntegrationManager",
				"Exchanger",
				"ExchangeSettlementLib",
				"ExchangeRates",
				"Issuer",
				"SystemSettings",
				"SystemSettingsLib"
			],
			"released": "both"
		},
		{
			"sip": 269,
			"layer": "ovm",
			"sources": [],
			"released": "both"
		},
		{
			"sip": 279,
			"layer": "both",
			"sources": [],
			"released": "both"
		},
		{
			"sip": 280,
			"layer": "both",
			"sources": {
				"base": ["FuturesMarketManager"],
				"ovm": [
					"FuturesMarketManager",
					"PerpsV2MarketSettings",
					"PerpsV2MarketData",
					"PerpsV2ExchangeRate",
					"PerpsV2Proxy.+",
					"PerpsV2Market.+",
					"PerpsV2DelayedOrder.+",
					"PerpsV2OffchainDelayedOrder.+"
				]
			},
			"released": "both"
		},
		{
			"sip": 281,
			"layer": "both",
			"sources": [],
			"released": "both"
		},
		{
			"sip": 285,
			"layer": "both",
			"sources": [],
			"released": "both"
		},
		{
<<<<<<< HEAD
			"sip": 286,
			"layer": "ovm",
			"sources": {
				"base": [],
				"ovm": [
=======
			"sip": 295,
			"layer": "ovm",
			"sources": {
				"ovm": [
					"PerpsV2MarketSettings",
>>>>>>> a8a7117e
					"PerpsV2Market[A-Z]+",
					"PerpsV2MarketViews.+",
					"PerpsV2DelayedOrder.+",
					"PerpsV2OffchainDelayedOrder.+"
				]
			}
		},
		{
			"sip": 299,
			"layer": "both",
			"sources": ["Synthetix", "Liquidator"],
			"released": "both"
		}
	],
	"releases": [
		{
			"name": "Pollux",
			"released": true,
			"version": {
				"major": 2,
				"minor": 27
			},
			"sips": [63, 64, 75, 76, 78]
		},
		{
			"name": "Formalhaut",
			"released": true,
			"version": {
				"major": 2,
				"minor": 28
			},
			"sips": [85, 86]
		},
		{
			"name": "Deneb",
			"released": true,
			"version": {
				"major": 2,
				"minor": 30
			},
			"sips": [83, 84, 88]
		},
		{
			"name": "Mimosa",
			"released": true,
			"version": {
				"major": 2,
				"minor": 31
			},
			"sips": [89, 91, 92]
		},
		{
			"name": "Regulus",
			"released": true,
			"version": {
				"major": 2,
				"minor": 32
			},
			"sips": [94]
		},
		{
			"name": "Adhara",
			"released": true,
			"version": {
				"major": 2,
				"minor": 34
			},
			"sips": [98, 99]
		},
		{
			"name": "Shaula",
			"released": true,
			"version": {
				"major": 2,
				"minor": 35
			},
			"sips": [97, 100, 103]
		},
		{
			"name": "Castor",
			"released": true,
			"version": {
				"major": 2,
				"minor": 36
			},
			"sips": [60, 102, 105]
		},
		{
			"name": "Castor (Optimism)",
			"released": true,
			"ovm": true,
			"version": {
				"major": 2,
				"minor": 36
			},
			"sips": [102]
		},
		{
			"name": "Gacrux (Optimism)",
			"released": true,
			"ovm": true,
			"version": {
				"major": 2,
				"minor": 37
			},
			"sips": [106]
		},
		{
			"name": "Bellatrix",
			"released": true,
			"version": {
				"major": 2,
				"minor": 38
			},
			"sips": [109]
		},
		{
			"name": "Elnath",
			"released": true,
			"version": {
				"major": 2,
				"minor": 39
			},
			"sips": [110]
		},
		{
			"name": "L2 Phase 1 (Optimism Kovan)",
			"ovm": true,
			"released": true,
			"version": {
				"major": 2,
				"minor": 40
			},
			"sips": []
		},
		{
			"name": "Miaplacidus",
			"released": true,
			"version": {
				"major": 2,
				"minor": 41
			},
			"sips": [113]
		},
		{
			"name": "Alnilam",
			"released": true,
			"version": {
				"major": 2,
				"minor": 42
			},
			"sips": [107, 114, 126, 127]
		},
		{
			"name": "Regora",
			"released": true,
			"version": {
				"major": 2,
				"minor": 43
			},
			"sips": [115, 128]
		},
		{
			"name": "Alnair",
			"released": true,
			"version": {
				"major": 2,
				"minor": 44
			},
			"sips": [116]
		},
		{
			"name": "Alnair (Optimism)",
			"released": true,
			"ovm": true,
			"version": {
				"major": 2,
				"minor": 44
			},
			"sips": [109, 116, 117, 118]
		},
		{
			"name": "Alioth",
			"released": true,
			"version": {
				"major": 2,
				"minor": 45
			},
			"sips": [112, 136]
		},
		{
			"name": "Alnitak",
			"released": true,
			"version": {
				"major": 2,
				"minor": 46
			},
			"sips": [138, 139, 140, 151]
		},
		{
			"name": "Alnitak (Optimism)",
			"released": true,
			"version": {
				"major": 2,
				"minor": 46
			},
			"ovm": true,
			"sips": [138, 139, 140]
		},
		{
			"name": "Dubhe (Optimism)",
			"released": true,
			"version": {
				"major": 2,
				"minor": 47
			},
			"ovm": true,
			"sips": [121]
		},
		{
			"name": "Mirfak",
			"released": true,
			"version": {
				"major": 2,
				"minor": 48
			},
			"sips": [142, 145, 170, 174]
		},
		{
			"name": "Wezen",
			"released": true,
			"version": {
				"major": 2,
				"minor": 49
			},
			"sips": [158, 169]
		},
		{
			"name": "Sargas (Optimism)",
			"ovm": true,
			"released": true,
			"version": {
				"major": 2,
				"minor": 50
			},
			"sips": [135, 142, 174]
		},
		{
			"name": "Kaus",
			"released": true,
			"version": {
				"major": 2,
				"minor": 51
			},
			"sips": [187]
		},
		{
			"name": "Kaus (Optimism)",
			"ovm": true,
			"released": true,
			"version": {
				"major": 2,
				"minor": 51
			},
			"sips": [187]
		},
		{
			"name": "Avior (Optimism)",
			"ovm": true,
			"released": true,
			"version": {
				"major": 2,
				"minor": 52
			},
			"sips": [182]
		},
		{
			"name": "Alkaid",
			"released": true,
			"version": {
				"major": 2,
				"minor": 53
			},
			"sips": [120, 182]
		},
		{
			"name": "Menkalinan",
			"released": true,
			"version": {
				"major": 2,
				"minor": 54
			},
			"sips": [167]
		},
		{
			"name": "Menkalinan (Optimism)",
			"ovm": true,
			"released": true,
			"version": {
				"major": 2,
				"minor": 54
			},
			"sips": [167]
		},
		{
			"name": "Atria",
			"released": true,
			"version": {
				"major": 2,
				"minor": 55
			},
			"sips": [192]
		},
		{
			"name": "Atria (Optimism)",
			"ovm": true,
			"released": true,
			"version": {
				"major": 2,
				"minor": 55
			},
			"sips": [192]
		},
		{
			"name": "Alhena",
			"released": true,
			"version": {
				"major": 2,
				"minor": 56
			},
			"sips": [188]
		},
		{
			"name": "Alhena (Optimism)",
			"ovm": true,
			"released": true,
			"version": {
				"major": 2,
				"minor": 56
			},
			"sips": [194, 195]
		},
		{
			"name": "Peacock",
			"released": true,
			"version": {
				"major": 2,
				"minor": 57
			},
			"sips": [200]
		},
		{
			"name": "Peacock (Optimism)",
			"ovm": true,
			"released": true,
			"version": {
				"major": 2,
				"minor": 57
			},
			"sips": [200]
		},
		{
			"name": "Alsephina",
			"released": true,
			"version": {
				"major": 2,
				"minor": 58
			},
			"sips": [184, 193, 196]
		},
		{
			"name": "Alsephina (Optimism)",
			"ovm": true,
			"released": true,
			"version": {
				"major": 2,
				"minor": 58
			},
			"sips": [184, 193, 196]
		},
		{
			"name": "Mirzam",
			"released": true,
			"version": {
				"major": 2,
				"minor": 59
			},
			"sips": [209]
		},
		{
			"name": "Mirzam (Optimism)",
			"ovm": true,
			"released": true,
			"version": {
				"major": 2,
				"minor": 59
			},
			"sips": [209]
		},
		{
			"name": "Alphard",
			"released": true,
			"version": {
				"major": 2,
				"minor": 60
			},
			"sips": [185]
		},
		{
			"name": "Alphard (Optimism)",
			"ovm": true,
			"released": true,
			"version": {
				"major": 2,
				"minor": 60
			},
			"sips": [185]
		},
		{
			"name": "Polaris (Optimism)",
			"ovm": true,
			"released": true,
			"version": {
				"major": 2,
				"minor": 61
			},
			"sips": [199]
		},
		{
			"name": "Hamal",
			"released": true,
			"version": {
				"major": 2,
				"minor": 62
			},
			"sips": [202]
		},
		{
			"name": "Algieba (Optimism)",
			"ovm": true,
			"released": true,
			"version": {
				"major": 2,
				"minor": 63
			},
			"sips": [205]
		},
		{
			"name": "Diphda",
			"released": true,
			"version": {
				"major": 2,
				"minor": 64
			},
			"sips": [80, 165]
		},
		{
			"name": "Diphda (Optimism)",
			"ovm": true,
			"released": true,
			"version": {
				"major": 2,
				"minor": 64
			},
			"sips": [80, 165, 213]
		},
		{
			"name": "Mizar",
			"released": true,
			"version": {
				"major": 2,
				"minor": 65
			},
			"sips": [220]
		},
		{
			"name": "Mizar (Optimism)",
			"ovm": true,
			"released": true,
			"version": {
				"major": 2,
				"minor": 65
			},
			"sips": [220]
		},
		{
			"name": "Nunki (Optimism)",
			"ovm": true,
			"released": true,
			"version": {
				"major": 2,
				"minor": 66
			},
			"sips": [217]
		},
		{
			"name": "Mirach",
			"version": {
				"major": 2,
				"minor": 68
			},
			"sips": [198, 222, 229],
			"released": true
		},
		{
			"name": "Mirach (Optimism)",
			"ovm": true,
			"version": {
				"major": 2,
				"minor": 68
			},
			"sips": [198, 216, 219, 222, 223, 229],
			"released": true
		},
		{
			"name": "Alpheratz",
			"version": {
				"major": 2,
				"minor": 69
			},
			"sips": [148, 236],
			"released": true
		},
		{
			"name": "Alpheratz (Optimism)",
			"ovm": true,
			"version": {
				"major": 2,
				"minor": 69
			},
			"sips": [148, 236],
			"released": true
		},
		{
			"name": "Rasalhague",
			"version": {
				"major": 2,
				"minor": 70
			},
			"sips": [239],
			"released": true
		},
		{
			"name": "Rasalhague (Optimism)",
			"ovm": true,
			"version": {
				"major": 2,
				"minor": 70
			},
			"sips": [239],
			"released": true
		},
		{
			"name": "Kochab (Optimism)",
			"ovm": true,
			"version": {
				"major": 2,
				"minor": 71
			},
			"sips": [246],
			"released": true
		},
		{
			"name": "Saiph",
			"version": {
				"major": 2,
				"minor": 72
			},
			"sips": [235, 238, 240],
			"released": true
		},
		{
			"name": "Saiph (Optimism)",
			"ovm": true,
			"version": {
				"major": 2,
				"minor": 72
			},
			"sips": [235, 238, 240],
			"released": true
		},
		{
			"name": "Denebola",
			"version": {
				"major": 2,
				"minor": 73
			},
			"sips": [243],
			"released": true
		},
		{
			"name": "Algol",
			"version": {
				"major": 2,
				"minor": 74
			},
			"sips": [251],
			"released": true
		},
		{
			"name": "Algol (Optimism)",
			"ovm": true,
			"version": {
				"major": 2,
				"minor": 74
			},
			"sips": [251],
			"released": true
		},
		{
			"name": "Tiaki",
			"version": {
				"major": 2,
				"minor": 75
			},
			"sips": [258],
			"released": true
		},
		{
			"name": "Muhlifain",
			"version": {
				"major": 2,
				"minor": 76
			},
			"sips": [230, 257],
			"released": true
		},
		{
			"name": "Muhlifain (Optimism)",
			"ovm": true,
			"version": {
				"major": 2,
				"minor": 76
			},
			"sips": [230, 249, 257, 262, 269],
			"released": true
		},
		{
			"name": "Aspidiske",
			"version": {
				"major": 2,
				"minor": 77
			},
			"sips": [252],
			"released": true
		},
		{
			"name": "Aspidiske (Optimism)",
			"ovm": true,
			"version": {
				"major": 2,
				"minor": 77
			},
			"sips": [252],
			"released": true
		},
		{
			"name": "Suhail",
			"version": {
				"major": 2,
				"minor": 78
			},
			"sips": [267],
			"released": true
		},
		{
			"name": "Suhail (Optimism)",
			"ovm": true,
			"version": {
				"major": 2,
				"minor": 78
			},
			"sips": [267],
			"released": true
		},
		{
			"name": "Alphecca",
			"version": {
				"major": 2,
				"minor": 79
			},
			"sips": [299],
			"released": true
		},
		{
			"name": "Alphecca (Optimism)",
			"ovm": true,
			"version": {
				"major": 2,
				"minor": 79
			},
			"sips": [299],
			"released": true
		},
		{
			"name": "Mintaka",
			"version": {
				"major": 2,
				"minor": 80
			},
			"sips": [279, 280, 281, 285],
			"released": true
		},
		{
			"name": "Mintaka (Optimism)",
			"ovm": true,
			"version": {
				"major": 2,
				"minor": 80
			},
			"sips": [279, 280, 281, 285],
			"released": true
		},
		{
<<<<<<< HEAD
			"name": "xxxx (Optimism)",
=======
			"name": "Xxxx (Optimism)",
>>>>>>> a8a7117e
			"ovm": true,
			"version": {
				"major": 2,
				"minor": 81
			},
<<<<<<< HEAD
			"sips": [286]
=======
			"sips": [295]
>>>>>>> a8a7117e
		}
	]
}<|MERGE_RESOLUTION|>--- conflicted
+++ resolved
@@ -781,19 +781,11 @@
 			"released": "both"
 		},
 		{
-<<<<<<< HEAD
-			"sip": 286,
-			"layer": "ovm",
-			"sources": {
-				"base": [],
-				"ovm": [
-=======
 			"sip": 295,
 			"layer": "ovm",
 			"sources": {
 				"ovm": [
 					"PerpsV2MarketSettings",
->>>>>>> a8a7117e
 					"PerpsV2Market[A-Z]+",
 					"PerpsV2MarketViews.+",
 					"PerpsV2DelayedOrder.+",
@@ -1508,21 +1500,13 @@
 			"released": true
 		},
 		{
-<<<<<<< HEAD
 			"name": "xxxx (Optimism)",
-=======
-			"name": "Xxxx (Optimism)",
->>>>>>> a8a7117e
 			"ovm": true,
 			"version": {
 				"major": 2,
 				"minor": 81
 			},
-<<<<<<< HEAD
-			"sips": [286]
-=======
 			"sips": [295]
->>>>>>> a8a7117e
 		}
 	]
 }