--- conflicted
+++ resolved
@@ -48,12 +48,7 @@
 			"major": 2,
 			"minor": 31
 		},
-<<<<<<< HEAD
-		"sources": ["SystemSettings", "Synthetix", "SynthetixBridgeToOptimism", "SynthetixBridgeToBase"],
-		"sips": []
-=======
 		"sources": ["Synthetix", "Issuer", "Exchanger", "DebtCache"],
 		"sips": [91]
->>>>>>> 3fc0ff77
 	}
 ]