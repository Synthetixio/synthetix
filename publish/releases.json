--- conflicted
+++ resolved
@@ -70,8 +70,16 @@
 		"name": "Adhara",
 		"version": {
 			"major": 2,
-<<<<<<< HEAD
-			"minor": 33
+			"minor": 34
+		},
+		"sources": ["Exchanger"],
+		"sips": [98, 99]
+	},
+	{
+		"name": "Shaula",
+		"version": {
+			"major": 2,
+			"minor": 35
 		},
 		"sources": [
 			"AddressResolver",
@@ -90,11 +98,5 @@
 			"SynthsETH"
 		],
 		"sips": []
-=======
-			"minor": 34
-		},
-		"sources": ["Exchanger"],
-		"sips": [98, 99]
->>>>>>> 8bffece7
 	}
 ]