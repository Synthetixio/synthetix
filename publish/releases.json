--- conflicted
+++ resolved
@@ -186,16 +186,20 @@
 		"sips": [107, 114, 126, 127]
 	},
 	{
-<<<<<<< HEAD
+		"name": "Regora",
+		"version": {
+			"major": 2,
+			"minor": 43
+		},
+		"sources": [],
+		"sips": [115, 128]
+	},
+	{
 		"name": "Alnair",
-=======
-		"name": "Regora",
->>>>>>> 535407c8
-		"version": {
-			"major": 2,
-			"minor": 43
-		},
-<<<<<<< HEAD
+		"version": {
+			"major": 2,
+			"minor": 44
+		},
 		"sources": ["SynthetixBridgeToOptimism", "SynthetixBridgeEscrow"],
 		"sips": [116]
 	},
@@ -203,7 +207,7 @@
 		"name": "Alnair (Optimism)",
 		"version": {
 			"major": 2,
-			"minor": 43
+			"minor": 44
 		},
 		"ovm": true,
 		"sources": [
@@ -214,9 +218,5 @@
 			"SystemStatus"
 		],
 		"sips": [116, 117, 118]
-=======
-		"sources": [],
-		"sips": [115, 128]
->>>>>>> 535407c8
 	}
 ]