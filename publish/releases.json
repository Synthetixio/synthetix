[
	{
		"name": "Pollux",
		"version": {
			"major": 2,
			"minor": 27
		},
		"sources": [
			"Exchanger",
			"ExchangeRates",
			"FeePool",
			"FlexibleStorage",
			"Issuer",
			"Liquidations",
			"Synthetix",
			"SystemSettings",
			"TradingRewards"
		],
		"sips": [63, 64, 75, 76, 78]
	},
	{
		"name": "Formalhaut",
		"version": {
			"major": 2,
			"minor": 28
		},
		"sources": [
			"ExchangeRates",
			"Issuer",
			"FeePool",
			"EtherCollateralsUSD",
			"SynthsUSD"
		],
		"sips": [85, 86]
	},
	{
		"name": "Deneb",
		"version": {
			"major": 2,
			"minor": 30
		},
		"sources": ["Exchanger", "ExchangeRates", "Issuer", "SystemSettings"],
		"sips": [83, 84, 88]
	},
	{
		"name": "Mimosa",
		"version": {
			"major": 2,
			"minor": 31
		},
		"sources": [
			"DebtCache",
			"Exchanger",
			"ExchangeRates",
			"Issuer",
			"Synthetix"
		],
		"sips": [89, 91, 92]
	},
	{
		"name": "Regulus",
		"version": {
			"major": 2,
			"minor": 32
		},
		"sources": ["Exchanger", "Synthetix"],
		"sips": [94]
	},
	{
		"name": "Adhara",
		"version": {
			"major": 2,
			"minor": 34
		},
		"sources": ["Exchanger"],
		"sips": [98, 99]
	},
	{
		"name": "Shaula",
		"version": {
			"major": 2,
			"minor": 35
		},
		"sources": [
			"AddressResolver",
			"BinaryOptionMarketFactory",
			"BinaryOptionMarketManager",
			"CollateralErc20",
			"CollateralEth",
			"CollateralManager",
			"CollateralManagerState",
			"CollateralStateErc20",
			"CollateralStateEth",
			"CollateralStateShort",
			"CollateralShort",
			"DebtCache",
			"ExchangeRates",
			"Exchanger",
			"FeePool",
			"Issuer",
			"Liquidations",
			"RewardEscrowV2",
			"SystemSettings",
			"Synthetix",
			"TradingRewards",
			"Synth(s|i).+"
		],
		"sips": [97, 100, 103]
	},
	{
		"name": "Castor",
		"version": {
			"major": 2,
			"minor": 36
		},
		"sources": [
			"CollateralErc20",
			"CollateralEth",
			"CollateralStateErc20",
			"CollateralStateEth",
			"CollateralStateShort",
			"CollateralShort",
			"FeePool",
			"Issuer",
			"RewardEscrowV2",
			"Synthetix",
			"SynthetixBridgeToOptimism",
			"SystemSettings"
		],
		"sips": [60, 102, 105]
	},
	{
		"name": "Gacrux",
		"version": {
			"major": 2,
			"minor": 37
		},
		"ovm": true,
		"sources": ["FeePool", "FeePoolState", "SynthetixState"],
		"sips": [106]
	},
	{
		"name": "Bellatrix",
		"version": {
			"major": 2,
			"minor": 38
		},
		"sources": ["Synthetix", "SystemStatus"],
		"sips": [109]
	},
	{
		"name": "Elnath",
		"version": {
			"major": 2,
			"minor": 39
		},
		"sources": [],
		"sips": [110]
	},
	{
		"name": "L2 Phase 1 OVM (Kovan)",
		"version": {
			"major": 2,
			"minor": 40
		},
		"ovm": true,
		"sources": ["Synthetix", "Exchanger", "SystemStatus"],
		"sips": [109, 117, 118]
	},
	{
		"name": "Miaplacidus",
		"version": {
			"major": 2,
			"minor": 41
		},
		"sources": [],
		"sips": [113]
	},
	{
		"name": "Alnilam",
		"version": {
			"major": 2,
			"minor": 42
		},
		"sources": ["Exchanger", "VirtualSynthMastercopy"],
<<<<<<< HEAD
		"sips": [107, 127]
=======
		"sips": [114, 127]
>>>>>>> f099c29c
	}
]<|MERGE_RESOLUTION|>--- conflicted
+++ resolved
@@ -183,10 +183,6 @@
 			"minor": 42
 		},
 		"sources": ["Exchanger", "VirtualSynthMastercopy"],
-<<<<<<< HEAD
-		"sips": [107, 127]
-=======
-		"sips": [114, 127]
->>>>>>> f099c29c
+		"sips": [107, 114, 127]
 	}
 ]