--- conflicted
+++ resolved
@@ -375,16 +375,15 @@
 			"sources": ["Exchanger", "Issuer", "SynthRedeemer"]
 		},
 		{
-<<<<<<< HEAD
 			"sip": 182,
 			"layer": "ovm",
 			"sources": ["DebtCache", "FeePool", "SystemSettings", "WrapperFactory"]
-=======
+		},
+		{
 			"sip": 187,
 			"layer": "both",
 			"sources": ["DebtCache", "Issuer"],
 			"released": "both"
->>>>>>> 1f0c0277
 		}
 	],
 	"releases": [
