--- conflicted
+++ resolved
@@ -791,12 +791,8 @@
 					"PerpsV2DelayedOrder.+",
 					"PerpsV2OffchainDelayedOrder.+"
 				]
-<<<<<<< HEAD
-			}
-=======
 			},
 			"released": "ovm"
->>>>>>> 53b11a93
 		},
 		{
 			"sip": 299,
