--- conflicted
+++ resolved
@@ -244,11 +244,7 @@
 			"minor": 46
 		},
 		"sources": ["Exchanger", "Synthetix"],
-<<<<<<< HEAD
-		"sips": [138, 140]
-=======
-		"sips": [138, 139]
->>>>>>> 3c696da0
+		"sips": [138, 139, 140]
 	},
 	{
 		"name": "Alnitak (Optimism)",
@@ -258,10 +254,6 @@
 		},
 		"ovm": true,
 		"sources": ["Exchanger", "MintableSynthetix"],
-<<<<<<< HEAD
-		"sips": [138, 140]
-=======
-		"sips": [138, 139]
->>>>>>> 3c696da0
+		"sips": [138, 139, 140]
 	}
 ]