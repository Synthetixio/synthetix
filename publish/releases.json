{
	"sips": [
		{
			"sip": 60,
			"layer": "base",
			"released": "base",
			"sources": [
				"FeePool",
				"Issuer",
				"RewardEscrowV2",
				"Synthetix",
				"SystemSettings"
			]
		},
		{
			"sip": 63,
			"layer": "base",
			"released": "base",
			"sources": ["Exchanger", "Synthetix", "SystemSettings", "TradingRewards"]
		},
		{
			"sip": 64,
			"layer": "base",
			"released": "base",
			"sources": [
				"Exchanger",
				"ExchangeRates",
				"FeePool",
				"FlexibleStorage",
				"Issuer",
				"FeePool",
				"Liquidations",
				"SystemSettings"
			]
		},
		{
			"sip": 75,
			"layer": "base",
			"released": "base",
			"sources": ["ExchangeRates"]
		},
		{
			"sip": 76,
			"layer": "base",
			"released": "base",
			"sources": [
				"Exchanger",
				"ExchangeRates",
				"FeePool",
				"Issuer",
				"Liquidations",
				"Synthetix",
				"SystemSettings"
			]
		},
		{
			"sip": 78,
			"layer": "base",
			"released": "base",
			"sources": ["Exchanger", "ExchangeRates"]
		},
		{
			"sip": 83,
			"layer": "base",
			"released": "base",
			"sources": ["Exchanger", "ExchangeRates", "Issuer", "SystemSettings"]
		},
		{
			"sip": 85,
			"layer": "base",
			"released": "base",
			"sources": ["EtherCollateralsUSD", "FeePool", "Issuer", "SynthsUSD"]
		},
		{
			"sip": 86,
			"layer": "base",
			"released": "base",
			"sources": ["ExchangeRates"]
		},
		{
			"sip": 88,
			"layer": "base",
			"released": "base",
			"sources": ["ExchangeRates"]
		},
		{
			"sip": 89,
			"layer": "base",
			"released": "base",
			"sources": ["Exchanger", "Synthetix"]
		},
		{
			"sip": 91,
			"layer": "base",
			"released": "base",
			"sources": ["DebtCache", "Exchanger", "Issuer"]
		},
		{
			"sip": 92,
			"layer": "base",
			"released": "base",
			"sources": ["ExchangeRates"]
		},
		{
			"sip": 94,
			"layer": "base",
			"released": "base",
			"sources": ["Exchanger", "Synthetix"]
		},
		{
			"sip": 97,
			"layer": "base",
			"released": "base",
			"sources": [
				"CollateralErc20",
				"CollateralEth",
				"CollateralManager",
				"CollateralManagerState",
				"CollateralStateErc20",
				"CollateralStateEth",
				"DebtCache",
				"FeePool",
				"Issuer",
				"SynthsBTC",
				"SynthsETH",
				"SynthsUSD"
			]
		},
		{
			"sip": 98,
			"layer": "base",
			"released": "base",
			"sources": ["Exchanger"]
		},
		{
			"sip": 100,
			"layer": "base",
			"released": "base",
			"sources": [
				"AddressResolver",
				"BinaryOptionMarketFactory",
				"BinaryOptionMarketManager",
				"DebtCache",
				"ExchangeRates",
				"Exchanger",
				"FeePool",
				"Issuer",
				"Liquidations",
				"RewardEscrowV2",
				"SystemSettings",
				"Synthetix",
				"TradingRewards",
				"Synth(s|i).+"
			]
		},
		{
			"sip": 102,
			"layer": "both",
			"released": "both",
			"sources": {
				"base": ["SynthetixBridgeToOptimism"],
				"ovm": [
					"AddressResolver",
					"CollateralManager",
					"DappMaintenance",
					"DebtCache",
					"EscrowChecker",
					"EtherCollateral",
					"EtherCollateralsUSD",
					"Exchanger",
					"ExchangeRates",
					"ExchangeState",
					"FeePool",
					"FeePoolState",
					"FlexibleStorage",
					"Issuer",
					"Math",
					"ProxyERC20",
					"ProxyERC20sUSD",
					"ProxyFeePool",
					"ProxysUSD",
					"ProxySynthetix",
					"ReadProxyAddressResolver",
					"RewardEscrow",
					"RewardEscrowV2",
					"RewardsDistribution",
					"SafeDecimalMath",
					"Synthetix",
					"SynthetixBridgeToBase",
					"SynthetixEscrow",
					"SynthetixState",
					"SynthsUSD",
					"SynthUtil",
					"SystemSettings",
					"SystemStatus",
					"TokenStatesUSD",
					"TokenStateSynthetix",
					"TradingRewards"
				]
			}
		},
		{
			"sip": 103,
			"layer": "base",
			"released": "base",
			"sources": ["CollateralStateShort", "CollateralShort", "SynthsUSD"]
		},
		{
			"sip": 105,
			"layer": "base",
			"released": "base",
			"sources": [
				"CollateralErc20",
				"CollateralEth",
				"CollateralStateErc20",
				"CollateralStateEth",
				"CollateralStateShort",
				"CollateralShort"
			]
		},
		{
			"sip": 106,
			"layer": "ovm",
			"released": "ovm",
			"sources": ["FeePool", "FeePoolState", "SynthetixState"]
		},
		{
			"sip": 109,
			"layer": "both",
			"released": "both",
			"sources": ["Synthetix", "SystemStatus"]
		},
		{
			"sip": 112,
			"released": "base",
			"layer": "base",
			"sources": [
				"DebtCache",
				"EtherWrapper",
				"FeePool",
				"NativeEtherWrapper",
				"SynthsETH",
				"SynthsUSD",
				"SystemSettings"
			]
		},
		{
			"sip": 115,
			"layer": "base",
			"released": "base"
		},
		{
			"sip": 116,
			"layer": "both",
			"released": "both",
			"sources": {
				"base": ["SynthetixBridgeToOptimism", "SynthetixBridgeEscrow"],
				"ovm": [
					"DebtCache",
					"Exchanger",
					"Synthetix",
					"SynthetixBridgeToBase",
					"SystemStatus"
				]
			}
		},
		{
			"sip": 117,
			"layer": "ovm",
			"released": "ovm",
			"sources": ["DebtCache", "Exchanger", "Synthetix"]
		},
		{
			"sip": 118,
			"layer": "both",
			"released": "both",
			"sources": ["Exchanger"]
		},
		{
			"sip": 120,
			"layer": "base",
			"sources": ["Exchanger", "ExchangeRates", "Synthetix", "SystemSettings"],
			"released": "base"
		},
		{
			"sip": 121,
			"layer": "ovm",
			"released": "ovm",
			"sources": ["EtherWrapper", "Exchanger", "Synthetix", "SystemSettings"]
		},
		{
			"sip": 127,
			"layer": "base",
			"released": "base",
			"sources": ["Exchanger", "VirtualSynthMastercopy"]
		},
		{
			"sip": 128,
			"layer": "base",
			"released": "base"
		},
		{
			"sip": 135,
			"layer": "ovm",
			"sources": [
				"CollateralManager",
				"CollateralManagerState",
				"CollateralShort",
				"CollateralUtil",
				"SynthsBTC",
				"SynthsETH",
				"SynthsLINK",
				"SynthsUSD",
				"SystemSettings"
			],
			"released": "ovm"
		},
		{
			"sip": 136,
			"layer": "base",
			"released": "base",
			"sources": ["DebtCache", "Issuer"]
		},
		{
			"sip": 138,
			"layer": "both",
			"released": "both",
			"sources": ["Exchanger", "Synthetix"]
		},
		{
			"sip": 139,
			"layer": "base",
			"released": "base",
			"sources": ["Exchanger"]
		},
		{
			"sip": 140,
			"layer": "both",
			"released": "both",
			"sources": ["Synthetix"]
		},
		{
			"sip": 142,
			"layer": "both",
			"released": "both",
			"sources": [
				"DebtCache",
				"FeePool",
				"Issuer",
				"Synthetix",
				"SynthsETH",
				"SynthsUSD",
				"SynthsBTC"
			]
		},
		{
			"sip": 145,
			"layer": "base",
			"released": "base",
			"sources": ["DebtCache"]
		},
		{
			"sip": 167,
			"layer": "both",
			"sources": {
				"base": ["OwnerRelayOnEthereum", "SystemSettings"],
				"ovm": ["Issuer", "OwnerRelayOnOptimism", "SystemSettings"]
			},
			"released": "both"
		},
		{
			"sip": 158,
			"layer": "base",
			"released": "base"
		},
		{
			"sip": 169,
			"layer": "base",
			"released": "base"
		},
		{
			"sip": 170,
			"layer": "base",
			"released": "base"
		},
		{
			"sip": 174,
			"layer": "both",
			"released": "both",
			"sources": ["Exchanger", "Issuer", "SynthRedeemer"]
		},
		{
			"sip": 182,
			"layer": "both",
			"sources": [
				"DebtCache",
				"FeePool",
				"Issuer",
				"Synths.*",
				"SystemSettings",
				"WrapperFactory"
			],
			"released": "both"
		},
		{
			"sip": 187,
			"layer": "both",
			"sources": ["DebtCache", "Issuer"],
			"released": "both"
		},
		{
			"sip": 188,
			"layer": "base",
			"sources": [],
			"released": "base"
		},
		{
			"sip": 192,
			"layer": "both",
			"sources": ["WrapperFactory"],
			"released": "both"
		},
		{
			"sip": 193,
			"layer": "both",
			"sources": ["SystemSettings", "SystemSettingsLib"]
		},
		{
			"sip": 194,
			"layer": "ovm",
			"sources": ["Synthetix"],
			"released": "ovm"
		},
		{
			"sip": 195,
			"layer": "ovm",
			"sources": ["CollateralEth"],
			"released": "ovm"
		},
		{
<<<<<<< HEAD
			"sip": 196,
			"layer": "both",
			"sources": ["ExchangeRates"]
=======
			"sip": 200,
			"layer": "both",
			"sources": ["FeePool"],
			"released": "both"
>>>>>>> f6cfa7cb
		}
	],
	"releases": [
		{
			"name": "Pollux",
			"released": true,
			"version": {
				"major": 2,
				"minor": 27
			},
			"sips": [63, 64, 75, 76, 78]
		},
		{
			"name": "Formalhaut",
			"released": true,
			"version": {
				"major": 2,
				"minor": 28
			},
			"sips": [85, 86]
		},
		{
			"name": "Deneb",
			"released": true,
			"version": {
				"major": 2,
				"minor": 30
			},
			"sips": [83, 84, 88]
		},
		{
			"name": "Mimosa",
			"released": true,
			"version": {
				"major": 2,
				"minor": 31
			},
			"sips": [89, 91, 92]
		},
		{
			"name": "Regulus",
			"released": true,
			"version": {
				"major": 2,
				"minor": 32
			},
			"sips": [94]
		},
		{
			"name": "Adhara",
			"released": true,
			"version": {
				"major": 2,
				"minor": 34
			},
			"sips": [98, 99]
		},
		{
			"name": "Shaula",
			"released": true,
			"version": {
				"major": 2,
				"minor": 35
			},
			"sips": [97, 100, 103]
		},
		{
			"name": "Castor",
			"released": true,
			"version": {
				"major": 2,
				"minor": 36
			},
			"sips": [60, 102, 105]
		},
		{
			"name": "Castor (Optimism)",
			"released": true,
			"ovm": true,
			"version": {
				"major": 2,
				"minor": 36
			},
			"sips": [102]
		},
		{
			"name": "Gacrux (Optimism)",
			"released": true,
			"ovm": true,
			"version": {
				"major": 2,
				"minor": 37
			},
			"sips": [106]
		},
		{
			"name": "Bellatrix",
			"released": true,
			"version": {
				"major": 2,
				"minor": 38
			},
			"sips": [109]
		},
		{
			"name": "Elnath",
			"released": true,
			"version": {
				"major": 2,
				"minor": 39
			},
			"sips": [110]
		},
		{
			"name": "L2 Phase 1 (Optimism Kovan)",
			"ovm": true,
			"released": true,
			"version": {
				"major": 2,
				"minor": 40
			},
			"sips": []
		},
		{
			"name": "Miaplacidus",
			"released": true,
			"version": {
				"major": 2,
				"minor": 41
			},
			"sips": [113]
		},
		{
			"name": "Alnilam",
			"released": true,
			"version": {
				"major": 2,
				"minor": 42
			},
			"sips": [107, 114, 126, 127]
		},
		{
			"name": "Regora",
			"released": true,
			"version": {
				"major": 2,
				"minor": 43
			},
			"sips": [115, 128]
		},
		{
			"name": "Alnair",
			"released": true,
			"version": {
				"major": 2,
				"minor": 44
			},
			"sips": [116]
		},
		{
			"name": "Alnair (Optimism)",
			"released": true,
			"ovm": true,
			"version": {
				"major": 2,
				"minor": 44
			},
			"sips": [109, 116, 117, 118]
		},
		{
			"name": "Alioth",
			"released": true,
			"version": {
				"major": 2,
				"minor": 45
			},
			"sips": [112, 136]
		},
		{
			"name": "Alnitak",
			"released": true,
			"version": {
				"major": 2,
				"minor": 46
			},
			"sips": [138, 139, 140, 151]
		},
		{
			"name": "Alnitak (Optimism)",
			"released": true,
			"version": {
				"major": 2,
				"minor": 46
			},
			"ovm": true,
			"sips": [138, 139, 140]
		},
		{
			"name": "Dubhe (Optimism)",
			"released": true,
			"version": {
				"major": 2,
				"minor": 47
			},
			"ovm": true,
			"sips": [121]
		},
		{
			"name": "Mirfak",
			"released": true,
			"version": {
				"major": 2,
				"minor": 48
			},
			"sips": [142, 145, 170, 174]
		},
		{
			"name": "Wezen",
			"released": true,
			"version": {
				"major": 2,
				"minor": 49
			},
			"sips": [158, 169]
		},
		{
			"name": "Sargas (Optimism)",
			"ovm": true,
			"released": true,
			"version": {
				"major": 2,
				"minor": 50
			},
			"sips": [135, 142, 174]
		},
		{
			"name": "Kaus",
			"released": true,
			"version": {
				"major": 2,
				"minor": 51
			},
			"sips": [187]
		},
		{
			"name": "Kaus (Optimism)",
			"ovm": true,
			"released": true,
			"version": {
				"major": 2,
				"minor": 51
			},
			"sips": [187]
		},
		{
			"name": "Avior (Optimism)",
			"ovm": true,
			"released": true,
			"version": {
				"major": 2,
				"minor": 52
			},
			"sips": [182]
		},
		{
			"name": "Alkaid",
			"released": true,
			"version": {
				"major": 2,
				"minor": 53
			},
			"sips": [120, 182]
		},
		{
			"name": "Menkalinan",
			"released": true,
			"version": {
				"major": 2,
				"minor": 54
			},
			"sips": [167]
		},
		{
			"name": "Menkalinan (Optimism)",
			"ovm": true,
			"released": true,
			"version": {
				"major": 2,
				"minor": 54
			},
			"sips": [167]
		},
		{
			"name": "Atria",
			"released": true,
			"version": {
				"major": 2,
				"minor": 55
			},
			"sips": [192]
		},
		{
			"name": "Atria (Optimism)",
			"ovm": true,
			"released": true,
			"version": {
				"major": 2,
				"minor": 55
			},
			"sips": [192]
		},
		{
			"name": "Alhena",
			"released": true,
			"version": {
				"major": 2,
				"minor": 56
			},
			"sips": [188]
		},
		{
			"name": "Alhena (Optimism)",
			"ovm": true,
			"released": true,
			"version": {
				"major": 2,
				"minor": 56
			},
			"sips": [194, 195]
		},
		{
			"name": "Peacock",
			"released": true,
			"version": {
				"major": 2,
				"minor": 57
			},
			"sips": [200]
		},
		{
			"name": "Peacock (Optimism)",
			"ovm": true,
			"released": true,
			"version": {
				"major": 2,
				"minor": 57
			},
			"sips": [200]
		},
		{
			"name": "Alsephina",
			"released": false,
			"version": {
				"major": 2,
				"minor": 58
			},
			"sips": []
		},
		{
			"name": "Alsephina (Optimism)",
			"ovm": true,
			"released": false,
			"version": {
				"major": 2,
				"minor": 58
			},
			"sips": []
		},
		{
			"name": "Mirzam",
			"released": false,
			"version": {
				"major": 2,
				"minor": 59
			},
			"sips": []
		},
		{
			"name": "Mirzam (Optimism)",
			"ovm": true,
			"released": false,
			"version": {
				"major": 2,
				"minor": 59
			},
			"sips": []
		},
		{
			"name": "Alphard",
			"released": false,
			"version": {
				"major": 2,
				"minor": 60
			},
			"sips": []
		},
		{
			"name": "Alphard (Optimism)",
			"ovm": true,
			"released": false,
			"version": {
				"major": 2,
				"minor": 60
			},
			"sips": []
		}
	]
}<|MERGE_RESOLUTION|>--- conflicted
+++ resolved
@@ -438,16 +438,15 @@
 			"released": "ovm"
 		},
 		{
-<<<<<<< HEAD
 			"sip": 196,
 			"layer": "both",
 			"sources": ["ExchangeRates"]
-=======
+		},
+		{
 			"sip": 200,
 			"layer": "both",
 			"sources": ["FeePool"],
 			"released": "both"
->>>>>>> f6cfa7cb
 		}
 	],
 	"releases": [
