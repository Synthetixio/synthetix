{
	"sips": [
		{
			"sip": 60,
			"layer": "base",
			"released": "base",
			"sources": [
				"FeePool",
				"Issuer",
				"RewardEscrowV2",
				"Synthetix",
				"SystemSettings"
			]
		},
		{
			"sip": 63,
			"layer": "base",
			"released": "base",
			"sources": ["Exchanger", "Synthetix", "SystemSettings", "TradingRewards"]
		},
		{
			"sip": 64,
			"layer": "base",
			"released": "base",
			"sources": [
				"Exchanger",
				"ExchangeRates",
				"FeePool",
				"FlexibleStorage",
				"Issuer",
				"FeePool",
				"Liquidations",
				"SystemSettings"
			]
		},
		{
			"sip": 75,
			"layer": "base",
			"released": "base",
			"sources": ["ExchangeRates"]
		},
		{
			"sip": 76,
			"layer": "base",
			"released": "base",
			"sources": [
				"Exchanger",
				"ExchangeRates",
				"FeePool",
				"Issuer",
				"Liquidations",
				"Synthetix",
				"SystemSettings"
			]
		},
		{
			"sip": 78,
			"layer": "base",
			"released": "base",
			"sources": ["Exchanger", "ExchangeRates"]
		},
		{
			"sip": 83,
			"layer": "base",
			"released": "base",
			"sources": ["Exchanger", "ExchangeRates", "Issuer", "SystemSettings"]
		},
		{
			"sip": 85,
			"layer": "base",
			"released": "base",
			"sources": ["EtherCollateralsUSD", "FeePool", "Issuer", "SynthsUSD"]
		},
		{
			"sip": 86,
			"layer": "base",
			"released": "base",
			"sources": ["ExchangeRates"]
		},
		{
			"sip": 88,
			"layer": "base",
			"released": "base",
			"sources": ["ExchangeRates"]
		},
		{
			"sip": 89,
			"layer": "base",
			"released": "base",
			"sources": ["Exchanger", "Synthetix"]
		},
		{
			"sip": 91,
			"layer": "base",
			"released": "base",
			"sources": ["DebtCache", "Exchanger", "Issuer"]
		},
		{
			"sip": 92,
			"layer": "base",
			"released": "base",
			"sources": ["ExchangeRates"]
		},
		{
			"sip": 94,
			"layer": "base",
			"released": "base",
			"sources": ["Exchanger", "Synthetix"]
		},
		{
			"sip": 97,
			"layer": "base",
			"released": "base",
			"sources": [
				"CollateralErc20",
				"CollateralEth",
				"CollateralManager",
				"CollateralManagerState",
				"CollateralStateErc20",
				"CollateralStateEth",
				"DebtCache",
				"FeePool",
				"Issuer",
				"SynthsBTC",
				"SynthsETH",
				"SynthsUSD"
			]
		},
		{
			"sip": 98,
			"layer": "base",
			"released": "base",
			"sources": ["Exchanger"]
		},
		{
			"sip": 100,
			"layer": "base",
			"released": "base",
			"sources": [
				"AddressResolver",
				"BinaryOptionMarketFactory",
				"BinaryOptionMarketManager",
				"DebtCache",
				"ExchangeRates",
				"Exchanger",
				"FeePool",
				"Issuer",
				"Liquidations",
				"RewardEscrowV2",
				"SystemSettings",
				"Synthetix",
				"TradingRewards",
				"Synth(s|i).+"
			]
		},
		{
			"sip": 102,
			"layer": "both",
			"released": "both",
			"sources": {
				"base": ["SynthetixBridgeToOptimism"],
				"ovm": [
					"AddressResolver",
					"CollateralManager",
					"DappMaintenance",
					"DebtCache",
					"EscrowChecker",
					"EtherCollateral",
					"EtherCollateralsUSD",
					"Exchanger",
					"ExchangeRates",
					"ExchangeState",
					"FeePool",
					"FeePoolState",
					"FlexibleStorage",
					"Issuer",
					"Math",
					"ProxyERC20",
					"ProxyERC20sUSD",
					"ProxyFeePool",
					"ProxysUSD",
					"ProxySynthetix",
					"ReadProxyAddressResolver",
					"RewardEscrow",
					"RewardEscrowV2",
					"RewardsDistribution",
					"SafeDecimalMath",
					"Synthetix",
					"SynthetixBridgeToBase",
					"SynthetixEscrow",
					"SynthetixState",
					"SynthsUSD",
					"SynthUtil",
					"SystemSettings",
					"SystemStatus",
					"TokenStatesUSD",
					"TokenStateSynthetix",
					"TradingRewards"
				]
			}
		},
		{
			"sip": 103,
			"layer": "base",
			"released": "base",
			"sources": ["CollateralStateShort", "CollateralShort", "SynthsUSD"]
		},
		{
			"sip": 105,
			"layer": "base",
			"released": "base",
			"sources": [
				"CollateralErc20",
				"CollateralEth",
				"CollateralStateErc20",
				"CollateralStateEth",
				"CollateralStateShort",
				"CollateralShort"
			]
		},
		{
			"sip": 106,
			"layer": "ovm",
			"released": "ovm",
			"sources": ["FeePool", "FeePoolState", "SynthetixState"]
		},
		{
			"sip": 109,
			"layer": "both",
			"released": "both",
			"sources": ["Synthetix", "SystemStatus"]
		},
		{
			"sip": 112,
			"released": "base",
			"layer": "base",
			"sources": [
				"DebtCache",
				"EtherWrapper",
				"FeePool",
				"NativeEtherWrapper",
				"SynthsETH",
				"SynthsUSD",
				"SystemSettings"
			]
		},
		{
			"sip": 115,
			"layer": "base",
			"released": "base"
		},
		{
			"sip": 116,
			"layer": "both",
			"released": "both",
			"sources": {
				"base": ["SynthetixBridgeToOptimism", "SynthetixBridgeEscrow"],
				"ovm": [
					"DebtCache",
					"Exchanger",
					"Synthetix",
					"SynthetixBridgeToBase",
					"SystemStatus"
				]
			}
		},
		{
			"sip": 117,
			"layer": "ovm",
			"released": "ovm",
			"sources": ["DebtCache", "Exchanger", "Synthetix"]
		},
		{
			"sip": 118,
			"layer": "both",
			"released": "both",
			"sources": ["Exchanger"]
		},
		{
			"sip": 120,
			"layer": "base",
			"sources": ["Exchanger", "ExchangeRates", "Synthetix", "SystemSettings"],
			"released": "base"
		},
		{
			"sip": 121,
			"layer": "ovm",
			"released": "ovm",
			"sources": ["EtherWrapper", "Exchanger", "Synthetix", "SystemSettings"]
		},
		{
			"sip": 127,
			"layer": "base",
			"released": "base",
			"sources": ["Exchanger", "VirtualSynthMastercopy"]
		},
		{
			"sip": 128,
			"layer": "base",
			"released": "base"
		},
		{
			"sip": 135,
			"layer": "ovm",
			"sources": [
				"CollateralManager",
				"CollateralManagerState",
				"CollateralShort",
				"CollateralUtil",
				"SynthsBTC",
				"SynthsETH",
				"SynthsLINK",
				"SynthsUSD",
				"SystemSettings"
			],
			"released": "ovm"
		},
		{
			"sip": 136,
			"layer": "base",
			"released": "base",
			"sources": ["DebtCache", "Issuer"]
		},
		{
			"sip": 138,
			"layer": "both",
			"released": "both",
			"sources": ["Exchanger", "Synthetix"]
		},
		{
			"sip": 139,
			"layer": "base",
			"released": "base",
			"sources": ["Exchanger"]
		},
		{
			"sip": 140,
			"layer": "both",
			"released": "both",
			"sources": ["Synthetix"]
		},
		{
			"sip": 142,
			"layer": "both",
			"released": "both",
			"sources": [
				"DebtCache",
				"FeePool",
				"Issuer",
				"Synthetix",
				"SynthsETH",
				"SynthsUSD",
				"SynthsBTC"
			]
		},
		{
			"sip": 145,
			"layer": "base",
			"released": "base",
			"sources": ["DebtCache"]
		},
		{
			"sip": 167,
			"layer": "both",
			"sources": {
				"base": ["OwnerRelayOnEthereum", "SystemSettings"],
				"ovm": ["Issuer", "OwnerRelayOnOptimism", "SystemSettings"]
<<<<<<< HEAD
			}
=======
			},
			"released": "both"
>>>>>>> 1c3849dc
		},
		{
			"sip": 158,
			"layer": "base",
			"released": "base"
		},
		{
			"sip": 169,
			"layer": "base",
			"released": "base"
		},
		{
			"sip": 170,
			"layer": "base",
			"released": "base"
		},
		{
			"sip": 174,
			"layer": "both",
			"released": "both",
			"sources": ["Exchanger", "Issuer", "SynthRedeemer"]
		},
		{
			"sip": 182,
			"layer": "both",
			"sources": [
				"DebtCache",
				"FeePool",
				"Issuer",
				"Synths.*",
				"SystemSettings",
				"WrapperFactory"
			],
			"released": "both"
		},
		{
			"sip": 187,
			"layer": "both",
			"sources": ["DebtCache", "Issuer"],
			"released": "both"
		}
	],
	"releases": [
		{
			"name": "Pollux",
			"released": true,
			"version": {
				"major": 2,
				"minor": 27
			},
			"sips": [63, 64, 75, 76, 78]
		},
		{
			"name": "Formalhaut",
			"released": true,
			"version": {
				"major": 2,
				"minor": 28
			},
			"sips": [85, 86]
		},
		{
			"name": "Deneb",
			"released": true,
			"version": {
				"major": 2,
				"minor": 30
			},
			"sips": [83, 84, 88]
		},
		{
			"name": "Mimosa",
			"released": true,
			"version": {
				"major": 2,
				"minor": 31
			},
			"sips": [89, 91, 92]
		},
		{
			"name": "Regulus",
			"released": true,
			"version": {
				"major": 2,
				"minor": 32
			},
			"sips": [94]
		},
		{
			"name": "Adhara",
			"released": true,
			"version": {
				"major": 2,
				"minor": 34
			},
			"sips": [98, 99]
		},
		{
			"name": "Shaula",
			"released": true,
			"version": {
				"major": 2,
				"minor": 35
			},
			"sips": [97, 100, 103]
		},
		{
			"name": "Castor",
			"released": true,
			"version": {
				"major": 2,
				"minor": 36
			},
			"sips": [60, 102, 105]
		},
		{
			"name": "Castor (Optimism)",
			"released": true,
			"ovm": true,
			"version": {
				"major": 2,
				"minor": 36
			},
			"sips": [102]
		},
		{
			"name": "Gacrux (Optimism)",
			"released": true,
			"ovm": true,
			"version": {
				"major": 2,
				"minor": 37
			},
			"sips": [106]
		},
		{
			"name": "Bellatrix",
			"released": true,
			"version": {
				"major": 2,
				"minor": 38
			},
			"sips": [109]
		},
		{
			"name": "Elnath",
			"released": true,
			"version": {
				"major": 2,
				"minor": 39
			},
			"sips": [110]
		},
		{
			"name": "L2 Phase 1 (Optimism Kovan)",
			"ovm": true,
			"released": true,
			"version": {
				"major": 2,
				"minor": 40
			},
			"sips": []
		},
		{
			"name": "Miaplacidus",
			"released": true,
			"version": {
				"major": 2,
				"minor": 41
			},
			"sips": [113]
		},
		{
			"name": "Alnilam",
			"released": true,
			"version": {
				"major": 2,
				"minor": 42
			},
			"sips": [107, 114, 126, 127]
		},
		{
			"name": "Regora",
			"released": true,
			"version": {
				"major": 2,
				"minor": 43
			},
			"sips": [115, 128]
		},
		{
			"name": "Alnair",
			"released": true,
			"version": {
				"major": 2,
				"minor": 44
			},
			"sips": [116]
		},
		{
			"name": "Alnair (Optimism)",
			"released": true,
			"ovm": true,
			"version": {
				"major": 2,
				"minor": 44
			},
			"sips": [109, 116, 117, 118]
		},
		{
			"name": "Alioth",
			"released": true,
			"version": {
				"major": 2,
				"minor": 45
			},
			"sips": [112, 136]
		},
		{
			"name": "Alnitak",
			"released": true,
			"version": {
				"major": 2,
				"minor": 46
			},
			"sips": [138, 139, 140, 151]
		},
		{
			"name": "Alnitak (Optimism)",
			"released": true,
			"version": {
				"major": 2,
				"minor": 46
			},
			"ovm": true,
			"sips": [138, 139, 140]
		},
		{
			"name": "Dubhe (Optimism)",
			"released": true,
			"version": {
				"major": 2,
				"minor": 47
			},
			"ovm": true,
			"sips": [121]
		},
		{
			"name": "Mirfak",
			"released": true,
			"version": {
				"major": 2,
				"minor": 48
			},
			"sips": [142, 145, 170, 174]
		},
		{
			"name": "Wezen",
			"released": true,
			"version": {
				"major": 2,
				"minor": 49
			},
			"sips": [158, 169]
		},
		{
			"name": "Sargas (Optimism)",
			"ovm": true,
			"released": true,
			"version": {
				"major": 2,
				"minor": 50
			},
			"sips": [135, 142, 174]
		},
		{
			"name": "Kaus",
			"released": true,
			"version": {
				"major": 2,
				"minor": 51
			},
			"sips": [187]
		},
		{
			"name": "Kaus (Optimism)",
			"ovm": true,
			"released": true,
			"version": {
				"major": 2,
				"minor": 51
			},
			"sips": [187]
		},
		{
			"name": "Avior (Optimism)",
			"ovm": true,
			"released": true,
			"version": {
				"major": 2,
				"minor": 52
			},
			"sips": [182]
		},
		{
			"name": "Alkaid",
			"released": true,
			"version": {
				"major": 2,
				"minor": 53
			},
			"sips": [120, 182]
		},
		{
			"name": "Menkalinan",
			"released": true,
			"version": {
				"major": 2,
				"minor": 54
			},
			"sips": [167]
		},
		{
			"name": "Menkalinan (Optimism)",
			"ovm": true,
			"released": true,
			"version": {
				"major": 2,
				"minor": 54
			},
			"sips": [167]
		},
		{
			"name": "Atria",
			"released": false,
			"version": {
				"major": 2,
				"minor": 55
			},
			"sips": []
		},
		{
			"name": "Atria (Optimism)",
			"ovm": true,
			"released": false,
			"version": {
				"major": 2,
				"minor": 55
			},
			"sips": []
		},
		{
			"name": "Alhena",
			"released": false,
			"version": {
				"major": 2,
				"minor": 56
			},
			"sips": []
		},
		{
			"name": "Alhena (Optimism)",
			"ovm": true,
			"released": false,
			"version": {
				"major": 2,
				"minor": 56
			},
			"sips": []
		},
		{
			"name": "Peacock",
			"released": false,
			"version": {
				"major": 2,
				"minor": 57
			},
			"sips": []
		},
		{
			"name": "Peacock (Optimism)",
			"ovm": true,
			"released": false,
			"version": {
				"major": 2,
				"minor": 57
			},
			"sips": []
		},
		{
			"name": "Alsephina",
			"released": false,
			"version": {
				"major": 2,
				"minor": 58
			},
			"sips": []
		},
		{
			"name": "Alsephina (Optimism)",
			"ovm": true,
			"released": false,
			"version": {
				"major": 2,
				"minor": 58
			},
			"sips": []
		},
		{
			"name": "Mirzam",
			"released": false,
			"version": {
				"major": 2,
				"minor": 59
			},
			"sips": []
		},
		{
			"name": "Mirzam (Optimism)",
			"ovm": true,
			"released": false,
			"version": {
				"major": 2,
				"minor": 59
			},
			"sips": []
		},
		{
			"name": "Alphard",
			"released": false,
			"version": {
				"major": 2,
				"minor": 60
			},
			"sips": []
		},
		{
			"name": "Alphard (Optimism)",
			"ovm": true,
			"released": false,
			"version": {
				"major": 2,
				"minor": 60
			},
			"sips": []
		}
	]
}<|MERGE_RESOLUTION|>--- conflicted
+++ resolved
@@ -365,12 +365,8 @@
 			"sources": {
 				"base": ["OwnerRelayOnEthereum", "SystemSettings"],
 				"ovm": ["Issuer", "OwnerRelayOnOptimism", "SystemSettings"]
-<<<<<<< HEAD
-			}
-=======
 			},
 			"released": "both"
->>>>>>> 1c3849dc
 		},
 		{
 			"sip": 158,
