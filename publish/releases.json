--- conflicted
+++ resolved
@@ -641,22 +641,21 @@
 			"released": "both"
 		},
 		{
-<<<<<<< HEAD
+			"sip": 239,
+			"layer": "both",
+			"sources": ["Synthetix"],
+			"released": "both"
+		},
+		{
 			"sip": 240,
 			"layer": "both",
 			"sources": ["Issuer"]
-=======
-			"sip": 239,
-			"layer": "both",
-			"sources": ["Synthetix"],
-			"released": "both"
 		},
 		{
 			"sip": 243,
 			"layer": "ovm",
 			"sources": ["Issuer"],
 			"released": "ovm"
->>>>>>> a0138aca
 		}
 	],
 	"releases": [
