--- conflicted
+++ resolved
@@ -791,12 +791,8 @@
 					"PerpsV2DelayedOrder.+",
 					"PerpsV2OffchainDelayedOrder.+"
 				]
-<<<<<<< HEAD
-			}
-=======
 			},
 			"released": "ovm"
->>>>>>> e4335995
 		},
 		{
 			"sip": 299,
@@ -1503,15 +1499,6 @@
 			},
 			"sips": [297],
 			"released": true
-		},
-		{
-			"name": "Xxxx (Optimism)",
-			"ovm": true,
-			"version": {
-				"major": 2,
-				"minor": 81
-			},
-			"sips": [297]
 		}
 	]
 }