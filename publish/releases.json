--- conflicted
+++ resolved
@@ -1036,22 +1036,14 @@
 		{
 			"sip": 2044,
 			"layer": "ovm",
-<<<<<<< HEAD
-			"sources": []
-=======
-			"sources": [],
-			"released": "ovm"
->>>>>>> 201aa219
+			"sources": [],
+			"released": "ovm"
 		},
 		{
 			"sip": 2045,
 			"layer": "ovm",
-<<<<<<< HEAD
-			"sources": []
-=======
-			"sources": [],
-			"released": "ovm"
->>>>>>> 201aa219
+			"sources": [],
+			"released": "ovm"
 		}
 	],
 	"releases": [
@@ -1955,12 +1947,8 @@
 				"major": 2,
 				"minor": 98
 			},
-<<<<<<< HEAD
-			"sips": [2044, 2045]
-=======
 			"sips": [2044, 2045],
 			"released": true
->>>>>>> 201aa219
 		}
 	]
 }