--- conflicted
+++ resolved
@@ -129,7 +129,6 @@
 		deploymentPath,
 		wallet,
 	});
-<<<<<<< HEAD
 
 	const Issuer = getContract({
 		contract: 'Issuer',
@@ -138,16 +137,6 @@
 		wallet,
 	});
 
-=======
-
-	const Issuer = getContract({
-		contract: 'Issuer',
-		network,
-		deploymentPath,
-		wallet,
-	});
-
->>>>>>> af2813c6
 	const ExchangeRates = getContract({
 		contract: 'ExchangeRates',
 		network,
@@ -259,10 +248,6 @@
 				write: 'removeAggregator',
 				writeArg: toBytes32(currencyKey),
 				gasLimit,
-<<<<<<< HEAD
-				gasPrice,
-=======
->>>>>>> af2813c6
 				explorerLinkPrefix,
 				ownerActions,
 				ownerActionsFile,
@@ -284,10 +269,6 @@
 				write: 'resumeSynth',
 				writeArg: toBytes32(currencyKey),
 				gasLimit,
-<<<<<<< HEAD
-				gasPrice,
-=======
->>>>>>> af2813c6
 				explorerLinkPrefix,
 				ownerActions,
 				ownerActionsFile,
