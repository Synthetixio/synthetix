'use strict';

const fs = require('fs');
const qs = require('querystring');
const axios = require('axios');
const path = require('path');
const ethers = require('ethers');
const { gray, green, yellow } = require('chalk');
const {
	getUsers,
	constants: { FLATTENED_FOLDER },
} = require('../../..');
const { loadCompiledFiles, getLatestSolTimestamp } = require('../solidity');

const { optimizerRuns } = require('./build').DEFAULTS;

const {
	ensureNetwork,
	loadConnections,
	confirmAction,
	parameterNotice,
	loadAndCheckRequiredSources,
	appendOwnerActionGenerator,
} = require('../util');
const { performTransactionalStep } = require('../command-utils/transact');

const {
	wrap,
	constants: { BUILD_FOLDER, CONTRACTS_FOLDER },
} = require('../../..');

const DEFAULTS = {
	priorityGasPrice: '1',
	network: 'kovan',
	buildPath: path.join(__dirname, '..', '..', '..', BUILD_FOLDER),
	rewardsToDeploy: [],
};

const deployMigration = async ({
	releaseName,
	maxFeePerGas,
	maxPriorityFeePerGas = DEFAULTS.priorityGasPrice,
	network = DEFAULTS.network,
	useOvm,
	buildPath = DEFAULTS.buildPath,
	privateKey,
	yes,
	dryRun = false,
} = {}) => {
	ensureNetwork(network);

	console.log(
		gray('Checking all contracts not flagged for deployment have addresses in this network...')
	);

	console.log(gray('Loading the compiled contracts locally...'));
	const { earliestCompiledTimestamp, compiled } = loadCompiledFiles({ buildPath });

	// now get the latest time a Solidity file was edited
	const latestSolTimestamp = getLatestSolTimestamp(CONTRACTS_FOLDER);

	const {
		providerUrl,
		privateKey: envPrivateKey,
		etherscanUrl,
		explorerLinkPrefix,
	} = loadConnections({
		network,
		useOvm,
	});

	// allow local deployments to use the private key passed as a CLI option
	if (network !== 'local' || !privateKey) {
		privateKey = envPrivateKey;
	}

	const provider = new ethers.providers.JsonRpcProvider(providerUrl);

	const ownerAddress = getUsers({ network, useOvm, user: 'owner' }).address;

	let signer = null;
	if (network === 'local' && !privateKey) {
		signer = provider.getSigner(ownerAddress);
		signer.address = ownerAddress;
	} else {
		signer = new ethers.Wallet(privateKey, provider);
	}

	parameterNotice({
		'Dry Run': dryRun ? green('true') : yellow('⚠ NO'),
		Network: network,
		'Use OVM': useOvm,
		Gas: `Base fee ${maxFeePerGas} GWEI, miner tip ${maxPriorityFeePerGas} GWEI`,
		'Local build last modified': `${new Date(earliestCompiledTimestamp)} ${yellow(
			((new Date().getTime() - earliestCompiledTimestamp) / 60000).toFixed(2) + ' mins ago'
		)}`,
		'Last Solidity update':
			new Date(latestSolTimestamp) +
			(latestSolTimestamp > earliestCompiledTimestamp
				? yellow(' ⚠⚠⚠ this is later than the last build! Is this intentional?')
				: green(' ✅')),
		'Release Name': releaseName,
		'Deployer account:': signer.address,
	});

	if (!yes) {
		try {
			await confirmAction(
				yellow(
					`⚠⚠⚠ WARNING: This action will deploy the following contracts to ${network}:\nMigration_${releaseName}\n`
				) +
					gray('-'.repeat(50)) +
					'\nDo you want to continue? (y/n) '
			);
		} catch (err) {
			console.log(gray('Operation cancelled'));
			return;
		}
	}

	console.log(gray(`Starting deployment to ${network.toUpperCase()}...`));

	const migrationContract = new ethers.ContractFactory(
		compiled['Migration_' + releaseName].abi,
		compiled['Migration_' + releaseName].evm.bytecode.object,
		signer
	);

	const deployedContract = await migrationContract.deploy();
	console.log(green(`\nSuccessfully deployed: ${deployedContract.address}\n`));

	// TODO: hardcode the contract address to avoid re-deploying when
	// const deployedContract = new ethers.Contract(
	// 	"0xbla", compiled['Migration_' + releaseName].abi, signer
	// );

	const { getPathToNetwork } = wrap({
		network,
		useOvm,
		fs,
		path,
	});

	// always appending to mainnet owner actions now
	const { ownerActions, ownerActionsFile } = loadAndCheckRequiredSources({
		deploymentPath: getPathToNetwork({ network, useOvm }),
		network,
	});

	// append to owner actions if supplied
	const appendOwnerAction = appendOwnerActionGenerator({
		ownerActions,
		ownerActionsFile,
		// 'https://',
	});

	// run nominations
	const requiringOwnership = await deployedContract.contractsRequiringOwnership();

	for (const addr of requiringOwnership) {
		console.log('Nominating ownership: ', addr);

		const contract = new ethers.Contract(addr, compiled['Owned'].abi, signer);
		await performTransactionalStep({
			account: signer.address,
			contract: contract.address,
			target: contract,
			read: 'nominatedOwner',
			expected: input => input === deployedContract.address,
			write: 'nominateNewOwner',
			writeArg: [deployedContract.address],

			signer,
			explorerLinkPrefix,
			ownerActions,
			ownerActionsFile,
		});
	}

	const actionName = `Migration_${releaseName}.migrate()`;
	const txn = await deployedContract.populateTransaction.migrate();

	const ownerAction = {
		key: actionName,
		target: txn.to,
		action: actionName,
		data: txn.data,
	};

	appendOwnerAction(ownerAction);

	for (const addr of requiringOwnership) {
		console.log('post accept ownership: ', addr);

		const contract = new ethers.Contract(addr, compiled['Owned'].abi, signer);
		const txnData = await contract.interface.encodeFunctionData('acceptOwnership', []);

<<<<<<< HEAD
		const ownerAction = {
			key: `${contract.address}.acceptOwnership()`,
=======
		const actionName = `${contract.address}.acceptOwnership()`;
		const ownerAction = {
			key: actionName,
>>>>>>> e8d47900
			target: contract.address,
			action: actionName,
			data: txnData,
		};

		appendOwnerAction(ownerAction);
	}

	await verifyMigrationContract({ deployedContract, releaseName, buildPath, etherscanUrl });

	console.log(gray(`Done.`));
};

async function verifyMigrationContract({ deployedContract, releaseName, buildPath, etherscanUrl }) {
	const readFlattened = () => {
		const flattenedFilename = path.join(
			buildPath,
			FLATTENED_FOLDER,
			`migrations/Migration_${releaseName}.sol`
		);
		try {
			return fs.readFileSync(flattenedFilename).toString();
		} catch (err) {
			throw Error(`Cannot read file ${flattenedFilename}`);
		}
	};

	const runs = optimizerRuns;

	// this is imported here because otherwise errors aren't helpful
	// because it pukes a bunch of gibberish
	const solc = require('solc');

	// // The version reported by solc-js is too verbose and needs a v at the front
	const solcVersion = 'v' + solc.version().replace('.Emscripten.clang', '');

	await axios.post(
		etherscanUrl,
		qs.stringify({
			module: 'contract',
			action: 'verifysourcecode',
			contractaddress: deployedContract.address,
			sourceCode: readFlattened(),
			contractname: 'Migration_' + releaseName,
			constructorArguements: '',
			compilerversion: solcVersion,
			optimizationUsed: 1,
			runs,
			apikey: process.env.ETHERSCAN_KEY,
		}),
		{
			headers: {
				'Content-Type': 'application/x-www-form-urlencoded',
			},
		}
	);
}

module.exports = {
	deployMigration,
	DEFAULTS,
	cmd: program =>
		program
			.command('deploy-migration')
			.description('Deploys a migration script')
			.option('-r, --release-name <name>', `Deploys migration contract corresponding to thi name`)
			.option('-g, --max-fee-per-gas <value>', 'Maximum base gas fee price in GWEI')
			.option(
				'--max-priority-fee-per-gas <value>',
				'Priority gas fee price in GWEI',
				DEFAULTS.priorityGasPrice
			)
			.option(
				'-n, --network <value>',
				'The network to run off.',
				x => x.toLowerCase(),
				DEFAULTS.network
			)
			.option('--use-ovm', 'Use OVM')
			.option(
				'-r, --dry-run',
				'If enabled, will not run any transactions but merely report on them.'
			)
			.option(
				'-v, --private-key [value]',
				'The private key to deploy with (only works in local mode, otherwise set in .env).'
			)
			.option('-y, --yes', 'Dont prompt, just reply yes.')
			.action(deployMigration),
};<|MERGE_RESOLUTION|>--- conflicted
+++ resolved
@@ -195,14 +195,9 @@
 		const contract = new ethers.Contract(addr, compiled['Owned'].abi, signer);
 		const txnData = await contract.interface.encodeFunctionData('acceptOwnership', []);
 
-<<<<<<< HEAD
-		const ownerAction = {
-			key: `${contract.address}.acceptOwnership()`,
-=======
 		const actionName = `${contract.address}.acceptOwnership()`;
 		const ownerAction = {
 			key: actionName,
->>>>>>> e8d47900
 			target: contract.address,
 			action: actionName,
 			data: txnData,
