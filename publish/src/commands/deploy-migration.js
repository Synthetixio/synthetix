'use strict';

const fs = require('fs');
const qs = require('querystring');
const axios = require('axios');
const path = require('path');
const ethers = require('ethers');
const { gray, green, yellow } = require('chalk');
const {
	constants: { FLATTENED_FOLDER },
} = require('../../..');
const { loadCompiledFiles, getLatestSolTimestamp } = require('../solidity');

const { optimizerRuns } = require('./build').DEFAULTS;

const {
	ensureNetwork,
	loadConnections,
	confirmAction,
	parameterNotice,
	loadAndCheckRequiredSources,
	appendOwnerActionGenerator,
} = require('../util');
const { performTransactionalStep } = require('../command-utils/transact');

const {
	wrap,
	constants: { BUILD_FOLDER, CONTRACTS_FOLDER },
} = require('../../..');

const DEFAULTS = {
	priorityGasPrice: '1',
	network: 'kovan',
	buildPath: path.join(__dirname, '..', '..', '..', BUILD_FOLDER),
	rewardsToDeploy: [],
};

const deployMigration = async ({
	releaseName,
	maxFeePerGas,
	maxPriorityFeePerGas = DEFAULTS.priorityGasPrice,
	network = DEFAULTS.network,
	useOvm,
	buildPath = DEFAULTS.buildPath,
	privateKey,
	yes,
	dryRun = false,
} = {}) => {
	ensureNetwork(network);

	console.log(
		gray('Checking all contracts not flagged for deployment have addresses in this network...')
	);

	console.log(gray('Loading the compiled contracts locally...'));
	const { earliestCompiledTimestamp, compiled } = loadCompiledFiles({ buildPath });

	// now get the latest time a Solidity file was edited
	const latestSolTimestamp = getLatestSolTimestamp(CONTRACTS_FOLDER);

	const {
		providerUrl,
		privateKey: envPrivateKey,
		etherscanUrl,
		explorerLinkPrefix,
	} = loadConnections({
		network,
		useOvm,
	});

	const { getPathToNetwork, getTarget, getUsers } = wrap({
		network,
		useOvm,
		fs,
		path,
	});

	// allow local deployments to use the private key passed as a CLI option
	if (network !== 'local' || !privateKey) {
		privateKey = envPrivateKey;
	}

	const provider = new ethers.providers.JsonRpcProvider(providerUrl);

	const ownerAddress = getUsers({ user: 'owner' }).address;

	let signer = null;
	if (network === 'local' && !privateKey) {
		signer = provider.getSigner(ownerAddress);
		signer.address = ownerAddress;
	} else {
		signer = new ethers.Wallet(privateKey, provider);
	}

	parameterNotice({
		'Dry Run': dryRun ? green('true') : yellow('⚠ NO'),
		Network: network,
		'Use OVM': useOvm,
		Gas: `Base fee ${maxFeePerGas} GWEI, miner tip ${maxPriorityFeePerGas} GWEI`,
		'Local build last modified': `${new Date(earliestCompiledTimestamp)} ${yellow(
			((new Date().getTime() - earliestCompiledTimestamp) / 60000).toFixed(2) + ' mins ago'
		)}`,
		'Last Solidity update':
			new Date(latestSolTimestamp) +
			(latestSolTimestamp > earliestCompiledTimestamp
				? yellow(' ⚠⚠⚠ this is later than the last build! Is this intentional?')
				: green(' ✅')),
		'Release Name': releaseName,
		'Deployer account:': signer.address,
	});

	if (!yes) {
		try {
			await confirmAction(
				yellow(
					`⚠⚠⚠ WARNING: This action will deploy the following contracts to ${network}:\nMigration_${releaseName}\n`
				) +
					gray('-'.repeat(50)) +
					'\nDo you want to continue? (y/n) '
			);
		} catch (err) {
			console.log(gray('Operation cancelled'));
			return;
		}
	}

	console.log(gray(`Starting deployment to ${network.toUpperCase()}...`));

	const migrationContract = new ethers.ContractFactory(
		compiled['Migration_' + releaseName].abi,
		compiled['Migration_' + releaseName].evm.bytecode.object,
		signer
	);

	const deployedContract = await migrationContract.deploy();
	console.log(green(`\nSuccessfully deployed: ${deployedContract.address}\n`));

	// TODO: hardcode the contract address to avoid re-deploying when
	// const deployedContract = new ethers.Contract(
	// 	"0xbla", compiled['Migration_' + releaseName].abi, signer
	// );

	// always appending to mainnet owner actions now
	const { ownerActions, ownerActionsFile } = loadAndCheckRequiredSources({
		deploymentPath: getPathToNetwork({ network, useOvm }),
		network,
	});

	// append to owner actions if supplied
	const appendOwnerAction = appendOwnerActionGenerator({
		ownerActions,
		ownerActionsFile,
		// 'https://',
	});

	// run nominations
	const requiringOwnership = await deployedContract.contractsRequiringOwnership();

	const targets = getTarget();

	const findContractByAddress = ({ addr }) => {
		const [, entry] = Object.entries(targets).find(
			([, { address }]) => address.toLowerCase() === addr.toLowerCase()
		);
		return entry;
	};

	for (const addr of requiringOwnership) {
		const foundContract = findContractByAddress({ addr });
		console.log(gray('Nominating ownership on'), yellow(foundContract.name), yellow(addr));
		const contract = new ethers.Contract(addr, compiled[foundContract.source].abi, signer);

<<<<<<< HEAD
		let nominateFuncName = 'nominateNewOwner';

		let contract = new ethers.Contract(addr, compiled['Owned'].abi, signer);

		try {
			// test run
			await contract.estimateGas.nominateNewOwner(deployedContract.address, {
				from: await contract.owner(),
			});
		} catch (err) {
			contract = new ethers.Contract(addr, compiled['LegacyOwned'].abi, signer);

			// test run
			// if it reverts here then failure here is appropriate for investigation
			await contract.estimateGas.nominateOwner(deployedContract.address, {
				from: await contract.owner(),
			});

			nominateFuncName = 'nominateOwner';
		}

=======
>>>>>>> d1ad8b46
		await performTransactionalStep({
			account: signer.address,
			contract: foundContract.name,
			target: contract,
			read: 'nominatedOwner',
			expected: input => input === deployedContract.address,
<<<<<<< HEAD
			write: nominateFuncName,
=======
			write: 'nominateOwner' in contract ? 'nominateOwner' : 'nominateNewOwner',
>>>>>>> d1ad8b46
			writeArg: [deployedContract.address],
			signer,
			explorerLinkPrefix,
			ownerActions,
			ownerActionsFile,
		});
	}

	const actionName = `Migration_${releaseName}.migrate()`;
	const txn = await deployedContract.populateTransaction.migrate();

	const ownerAction = {
		key: actionName,
		target: txn.to,
		action: actionName,
		data: txn.data,
	};

	appendOwnerAction(ownerAction);

	for (const addr of requiringOwnership) {
		const foundContract = findContractByAddress({ addr });
		console.log(gray('Accepting ownership on'), yellow(foundContract.name), yellow(addr));
		const contract = new ethers.Contract(addr, compiled[foundContract.source].abi, signer);

		await performTransactionalStep({
			account: signer.address,
			contract: foundContract.name,
			target: contract,
			write: 'acceptOwnership',
			// DO NOT provide signer so that if we are the owner of a new contract, it doesn't try to accept directly
			explorerLinkPrefix,
			ownerActions,
			ownerActionsFile,
		});
	}

	await verifyMigrationContract({ deployedContract, releaseName, buildPath, etherscanUrl });

	console.log(gray(`Done.`));
};

async function verifyMigrationContract({ deployedContract, releaseName, buildPath, etherscanUrl }) {
	const readFlattened = () => {
		const flattenedFilename = path.join(
			buildPath,
			FLATTENED_FOLDER,
			`migrations/Migration_${releaseName}.sol`
		);
		try {
			return fs.readFileSync(flattenedFilename).toString();
		} catch (err) {
			throw Error(`Cannot read file ${flattenedFilename}`);
		}
	};

	const runs = optimizerRuns;

	// this is imported here because otherwise errors aren't helpful
	// because it pukes a bunch of gibberish
	const solc = require('solc');

	// // The version reported by solc-js is too verbose and needs a v at the front
	const solcVersion = 'v' + solc.version().replace('.Emscripten.clang', '');

	await axios.post(
		etherscanUrl,
		qs.stringify({
			module: 'contract',
			action: 'verifysourcecode',
			contractaddress: deployedContract.address,
			sourceCode: readFlattened(),
			contractname: 'Migration_' + releaseName,
			constructorArguements: '',
			compilerversion: solcVersion,
			optimizationUsed: 1,
			runs,
			apikey: useOvm ? process.env.OVM_ETHERSCAN_KEY : process.env.ETHERSCAN_KEY,
		}),
		{
			headers: {
				'Content-Type': 'application/x-www-form-urlencoded',
			},
		}
	);
}

module.exports = {
	deployMigration,
	DEFAULTS,
	cmd: program =>
		program
			.command('deploy-migration')
			.description('Deploys a migration script')
			.option('-r, --release-name <name>', `Deploys migration contract corresponding to thi name`)
			.option('-g, --max-fee-per-gas <value>', 'Maximum base gas fee price in GWEI')
			.option(
				'--max-priority-fee-per-gas <value>',
				'Priority gas fee price in GWEI',
				DEFAULTS.priorityGasPrice
			)
			.option(
				'-n, --network <value>',
				'The network to run off.',
				x => x.toLowerCase(),
				DEFAULTS.network
			)
			.option('--use-ovm', 'Use OVM')
			.option(
				'-r, --dry-run',
				'If enabled, will not run any transactions but merely report on them.'
			)
			.option(
				'-v, --private-key [value]',
				'The private key to deploy with (only works in local mode, otherwise set in .env).'
			)
			.option('-y, --yes', 'Dont prompt, just reply yes.')
			.action(deployMigration),
};<|MERGE_RESOLUTION|>--- conflicted
+++ resolved
@@ -170,41 +170,13 @@
 		console.log(gray('Nominating ownership on'), yellow(foundContract.name), yellow(addr));
 		const contract = new ethers.Contract(addr, compiled[foundContract.source].abi, signer);
 
-<<<<<<< HEAD
-		let nominateFuncName = 'nominateNewOwner';
-
-		let contract = new ethers.Contract(addr, compiled['Owned'].abi, signer);
-
-		try {
-			// test run
-			await contract.estimateGas.nominateNewOwner(deployedContract.address, {
-				from: await contract.owner(),
-			});
-		} catch (err) {
-			contract = new ethers.Contract(addr, compiled['LegacyOwned'].abi, signer);
-
-			// test run
-			// if it reverts here then failure here is appropriate for investigation
-			await contract.estimateGas.nominateOwner(deployedContract.address, {
-				from: await contract.owner(),
-			});
-
-			nominateFuncName = 'nominateOwner';
-		}
-
-=======
->>>>>>> d1ad8b46
 		await performTransactionalStep({
 			account: signer.address,
 			contract: foundContract.name,
 			target: contract,
 			read: 'nominatedOwner',
 			expected: input => input === deployedContract.address,
-<<<<<<< HEAD
-			write: nominateFuncName,
-=======
 			write: 'nominateOwner' in contract ? 'nominateOwner' : 'nominateNewOwner',
->>>>>>> d1ad8b46
 			writeArg: [deployedContract.address],
 			signer,
 			explorerLinkPrefix,
