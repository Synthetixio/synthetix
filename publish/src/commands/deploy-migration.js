--- conflicted
+++ resolved
@@ -177,11 +177,7 @@
 		});
 	}
 
-<<<<<<< HEAD
-	const actionName = `Migration_${releaseName}.migrate(${ownerAddress})`;
-=======
 	const actionName = `Migration_${releaseName}.migrate()`;
->>>>>>> e8d47900
 	const txn = await deployedContract.populateTransaction.migrate();
 
 	const ownerAction = {
