'use strict';

const path = require('path');
const { gray, green, yellow, redBright, red } = require('chalk');
const w3utils = require('web3-utils');
const Deployer = require('../Deployer');
const NonceManager = require('../NonceManager');
const { loadCompiledFiles, getLatestSolTimestamp } = require('../solidity');
const checkAggregatorPrices = require('../check-aggregator-prices');

const {
	ensureNetwork,
	ensureDeploymentPath,
	getDeploymentPathForNetwork,
	loadAndCheckRequiredSources,
	loadConnections,
	confirmAction,
	performTransactionalStep,
	parameterNotice,
	reportDeployedContracts,
} = require('../util');

const {
	toBytes32,
	constants: {
		BUILD_FOLDER,
		CONFIG_FILENAME,
		CONTRACTS_FOLDER,
		SYNTHS_FILENAME,
		DEPLOYMENT_FILENAME,
		ZERO_ADDRESS,
		inflationStartTimestampInSecs,
	},
	defaults,
} = require('../../../.');

const DEFAULTS = {
	gasPrice: '1',
	methodCallGasLimit: 250e3, // 250k
	contractDeploymentGasLimit: 6.9e6, // TODO split out into separate limits for different contracts, Proxys, Synths, Synthetix
	debtSnapshotMaxDeviation: 0.01, // a 1 percent deviation will trigger a snapshot
	network: 'kovan',
	buildPath: path.join(__dirname, '..', '..', '..', BUILD_FOLDER),
};

const deploy = async ({
	addNewSynths,
	gasPrice = DEFAULTS.gasPrice,
	methodCallGasLimit = DEFAULTS.methodCallGasLimit,
	contractDeploymentGasLimit = DEFAULTS.contractDeploymentGasLimit,
	network = DEFAULTS.network,
	buildPath = DEFAULTS.buildPath,
	deploymentPath,
	oracleExrates,
	privateKey,
	yes,
	dryRun = false,
	forceUpdateInverseSynthsOnTestnet = false,
	useFork,
	providerUrl: specifiedProviderUrl,
	useOvm,
	freshDeploy,
	manageNonces,
} = {}) => {
	ensureNetwork(network);
	deploymentPath = deploymentPath || getDeploymentPathForNetwork(network);
	ensureDeploymentPath(deploymentPath);

	if (network.toLowerCase() === 'goerli' && !useOvm && !manageNonces) {
		throw new Error(`Deploying on Goerli needs to be performed with --manage-nonces.`);
	}

	// OVM uses a gas price of 0 (unless --gas explicitely defined).
	if (useOvm && gasPrice === DEFAULTS.gasPrice) {
		gasPrice = w3utils.toBN('0');
	}

	const {
		config,
		params,
		configFile,
		synths,
		deployment,
		deploymentFile,
		ownerActions,
		ownerActionsFile,
		feeds,
	} = loadAndCheckRequiredSources({
		deploymentPath,
		network,
	});

	// Fresh deploy and deployment.json not empty?
	if (freshDeploy && Object.keys(deployment.targets).length > 0 && network !== 'local') {
		throw new Error(
			`Cannot make a fresh deploy on ${deploymentPath} because a deployment has already been made on this path. If you intend to deploy a new instance, use a different path or delete the deployment files for this one.`
		);
	}

	const standaloneFeeds = Object.values(feeds).filter(({ standalone }) => standalone);

	const getDeployParameter = async name => {
		const defaultParam = defaults[name];
		let effectiveValue = defaultParam;

		const param = (params || []).find(p => p.name === name);

		if (param) {
			if (!yes) {
				try {
					await confirmAction(
						yellow(
							`⚠⚠⚠ WARNING: Found an entry for ${param.name} in params.json. Specified value is ${param.value} and default is ${defaultParam}.` +
								'\nDo you want to use the specified value (default otherwise)? (y/n) '
						)
					);

					effectiveValue = param.value;
				} catch (err) {
					console.error(err);
				}
			} else {
				// yes = true
				effectiveValue = param.value;
			}
		}

		if (effectiveValue !== defaultParam) {
			console.log(
				yellow(
					`PARAMETER OVERRIDE: Overriding default ${name} with ${effectiveValue}, specified in params.json.`
				)
			);
		}

		return effectiveValue;
	};

	console.log(
		gray('Checking all contracts not flagged for deployment have addresses in this network...')
	);
	const missingDeployments = Object.keys(config).filter(name => {
		return !config[name].deploy && (!deployment.targets[name] || !deployment.targets[name].address);
	});

	if (missingDeployments.length) {
		throw Error(
			`Cannot use existing contracts for deployment as addresses not found for the following contracts on ${network}:\n` +
				missingDeployments.join('\n') +
				'\n' +
				gray(`Used: ${deploymentFile} as source`)
		);
	}

	console.log(gray('Loading the compiled contracts locally...'));
	const { earliestCompiledTimestamp, compiled } = loadCompiledFiles({ buildPath });

	// now get the latest time a Solidity file was edited
	const latestSolTimestamp = getLatestSolTimestamp(CONTRACTS_FOLDER);

	const { providerUrl, privateKey: envPrivateKey, etherscanLinkPrefix } = loadConnections({
		network,
		useFork,
		specifiedProviderUrl,
	});

	// if not specified, or in a local network, override the private key passed as a CLI option, with the one specified in .env
	if (network !== 'local' || !privateKey) {
		privateKey = envPrivateKey;
	}

	const nonceManager = new NonceManager({});

	const deployer = new Deployer({
		compiled,
		contractDeploymentGasLimit,
		config,
		configFile,
		deployment,
		deploymentFile,
		gasPrice,
		methodCallGasLimit,
		network,
		privateKey,
		providerUrl,
		dryRun,
		useFork,
		nonceManager: manageNonces ? nonceManager : undefined,
	});

	const { account } = deployer;

	nonceManager.web3 = deployer.web3;
	nonceManager.account = account;

	let currentSynthetixSupply;
	let currentSynthetixPrice;
	let oldExrates;
	let currentLastMintEvent;
	let currentWeekOfInflation;
	let systemSuspended = false;
	let systemSuspendedReason;

	try {
		const oldSynthetix = deployer.getContractByName({ contract: 'Synthetix' });
		currentSynthetixSupply = await oldSynthetix.methods.totalSupply().call();

		// inflationSupplyToDate = total supply - 100m
		const inflationSupplyToDate = w3utils
			.toBN(currentSynthetixSupply)
			.sub(w3utils.toBN(w3utils.toWei((100e6).toString())));

		// current weekly inflation 75m / 52
		const weeklyInflation = w3utils.toBN(w3utils.toWei((75e6 / 52).toString()));
		currentWeekOfInflation = inflationSupplyToDate.div(weeklyInflation);

		// Check result is > 0 else set to 0 for currentWeek
		currentWeekOfInflation = currentWeekOfInflation.gt(w3utils.toBN('0'))
			? currentWeekOfInflation.toNumber()
			: 0;

		// Calculate lastMintEvent as Inflation start date + number of weeks issued * secs in weeks
		const mintingBuffer = 86400;
		const secondsInWeek = 604800;
		const inflationStartDate = inflationStartTimestampInSecs;
		currentLastMintEvent =
			inflationStartDate + currentWeekOfInflation * secondsInWeek + mintingBuffer;
	} catch (err) {
		if (freshDeploy) {
			currentSynthetixSupply = await getDeployParameter('INITIAL_ISSUANCE');
			currentWeekOfInflation = 0;
			currentLastMintEvent = 0;
		} else {
			console.error(
				red(
					'Cannot connect to existing Synthetix contract. Please double check the deploymentPath is correct for the network allocated'
				)
			);
			process.exitCode = 1;
			return;
		}
	}

	try {
		oldExrates = deployer.getContractByName({ contract: 'ExchangeRates' });
		currentSynthetixPrice = await oldExrates.methods.rateForCurrency(toBytes32('SNX')).call();
		if (!oracleExrates) {
			oracleExrates = await oldExrates.methods.oracle().call();
		}
	} catch (err) {
		if (freshDeploy) {
			currentSynthetixPrice = w3utils.toWei('0.2');
			oracleExrates = oracleExrates || account;
			oldExrates = undefined; // unset to signify that a fresh one will be deployed
		} else {
			console.error(
				red(
					'Cannot connect to existing ExchangeRates contract. Please double check the deploymentPath is correct for the network allocated'
				)
			);
			process.exitCode = 1;
			return;
		}
	}

	try {
		const oldSystemStatus = deployer.getContractByName({ contract: 'SystemStatus' });

		const systemSuspensionStatus = await oldSystemStatus.methods.systemSuspension().call();

		systemSuspended = systemSuspensionStatus.suspended;
		systemSuspendedReason = systemSuspensionStatus.reason;
	} catch (err) {
		if (!freshDeploy) {
			console.error(
				red(
					'Cannot connect to existing SystemStatus contract. Please double check the deploymentPath is correct for the network allocated'
				)
			);
			process.exitCode = 1;
			return;
		}
	}

	for (const address of [account, oracleExrates]) {
		if (!w3utils.isAddress(address)) {
			console.error(red('Invalid address detected (please check your inputs):', address));
			process.exitCode = 1;
			return;
		}
	}

	const newSynthsToAdd = synths
		.filter(({ name }) => !config[`Synth${name}`])
		.map(({ name }) => name);

	let aggregatedPriceResults = 'N/A';

	if (oldExrates && network !== 'local') {
		const padding = '\n\t\t\t\t';
		const aggResults = await checkAggregatorPrices({
			network,
			providerUrl,
			synths,
			oldExrates,
			standaloneFeeds,
		});
		aggregatedPriceResults = padding + aggResults.join(padding);
	}

	const deployerBalance = parseInt(
		w3utils.fromWei(await deployer.web3.eth.getBalance(account), 'ether'),
		10
	);
	if (useFork) {
		// Make sure the pwned account has ETH when using a fork
		const accounts = await deployer.web3.eth.getAccounts();

		await deployer.web3.eth.sendTransaction({
			from: accounts[0],
			to: account,
			value: w3utils.toWei('10', 'ether'),
		});
	} else if (deployerBalance < 5) {
		console.log(
			yellow(`⚠ WARNING: Deployer account balance could be too low: ${deployerBalance} ETH`)
		);
	}

	let ovmDeploymentPathWarning = false;
	// OVM targets must end with '-ovm'.
	if (useOvm) {
		const lastPathElement = path.basename(deploymentPath);
		ovmDeploymentPathWarning = !lastPathElement.includes('ovm');
	}

	parameterNotice({
		'Dry Run': dryRun ? green('true') : yellow('⚠ NO'),
		'Using a fork': useFork ? green('true') : yellow('⚠ NO'),
		Network: network,
		'OVM?': useOvm
			? ovmDeploymentPathWarning
				? red('⚠ No -ovm folder suffix!')
				: green('true')
			: 'false',
		'Gas price to use': `${gasPrice} GWEI`,
		'Deployment Path': new RegExp(network, 'gi').test(deploymentPath)
			? deploymentPath
			: yellow('⚠⚠⚠ cant find network name in path. Please double check this! ') + deploymentPath,
		'Local build last modified': `${new Date(earliestCompiledTimestamp)} ${yellow(
			((new Date().getTime() - earliestCompiledTimestamp) / 60000).toFixed(2) + ' mins ago'
		)}`,
		'Last Solidity update':
			new Date(latestSolTimestamp) +
			(latestSolTimestamp > earliestCompiledTimestamp
				? yellow(' ⚠⚠⚠ this is later than the last build! Is this intentional?')
				: green(' ✅')),
		'Add any new synths found?': addNewSynths
			? green('✅ YES\n\t\t\t\t') + newSynthsToAdd.join(', ')
			: yellow('⚠ NO'),
		'Deployer account:': account,
		'Synthetix totalSupply': `${Math.round(w3utils.fromWei(currentSynthetixSupply) / 1e6)}m`,
		'ExchangeRates Oracle': oracleExrates,
		'Last Mint Event': `${currentLastMintEvent} (${new Date(currentLastMintEvent * 1000)})`,
		'Current Weeks Of Inflation': currentWeekOfInflation,
		'Aggregated Prices': aggregatedPriceResults,
		'System Suspended': systemSuspended
			? green(' ✅', 'Reason:', systemSuspendedReason)
			: yellow('⚠ NO'),
	});

	if (!yes) {
		try {
			await confirmAction(
				yellow(
					`⚠⚠⚠ WARNING: This action will deploy the following contracts to ${network}:\n${Object.entries(
						config
					)
						.filter(([, { deploy }]) => deploy)
						.map(([contract]) => contract)
						.join(', ')}` + `\nIt will also set proxy targets and add synths to Synthetix.\n`
				) +
					gray('-'.repeat(50)) +
					'\nDo you want to continue? (y/n) '
			);
		} catch (err) {
			console.log(gray('Operation cancelled'));
			return;
		}
	}

	console.log(
		gray(`Starting deployment to ${network.toUpperCase()}${useFork ? ' (fork)' : ''}...`)
	);

	const runStep = async opts =>
		performTransactionalStep({
			gasLimit: methodCallGasLimit, // allow overriding of gasLimit
			...opts,
			account,
			gasPrice,
			etherscanLinkPrefix,
			ownerActions,
			ownerActionsFile,
			dryRun,
			nonceManager: manageNonces ? nonceManager : undefined,
		});

	console.log(gray(`\n------ DEPLOY LIBRARIES ------\n`));

	await deployer.deployContract({
		name: 'SafeDecimalMath',
	});

	await deployer.deployContract({
		name: 'Math',
	});

	console.log(gray(`\n------ DEPLOY CORE PROTOCOL ------\n`));

	const addressOf = c => (c ? c.options.address : '');

	const addressResolver = await deployer.deployContract({
		name: 'AddressResolver',
		args: [account],
	});

	const readProxyForResolver = await deployer.deployContract({
		name: 'ReadProxyAddressResolver',
		source: 'ReadProxy',
		args: [account],
	});

	const resolverAddress = addressOf(addressResolver);

	if (addressResolver && readProxyForResolver) {
		await runStep({
			contract: 'ReadProxyAddressResolver',
			target: readProxyForResolver,
			read: 'target',
			expected: input => input === resolverAddress,
			write: 'setTarget',
			writeArg: resolverAddress,
		});
	}

	await deployer.deployContract({
		name: 'FlexibleStorage',
		deps: ['ReadProxyAddressResolver'],
		args: [addressOf(readProxyForResolver)],
	});

	const systemSettings = await deployer.deployContract({
		name: 'SystemSettings',
		args: [account, resolverAddress],
	});

	const systemStatus = await deployer.deployContract({
		name: 'SystemStatus',
		args: [account],
	});

	const exchangeRates = await deployer.deployContract({
		name: 'ExchangeRates',
		args: [account, oracleExrates, resolverAddress, [toBytes32('SNX')], [currentSynthetixPrice]],
	});

	const rewardEscrow = await deployer.deployContract({
		name: 'RewardEscrow',
		args: [account, ZERO_ADDRESS, ZERO_ADDRESS],
	});

	const synthetixEscrow = await deployer.deployContract({
		name: 'SynthetixEscrow',
		args: [account, ZERO_ADDRESS],
	});

	const synthetixState = await deployer.deployContract({
		name: 'SynthetixState',
		args: [account, account],
	});

	const proxyFeePool = await deployer.deployContract({
		name: 'ProxyFeePool',
		source: 'Proxy',
		args: [account],
	});

	const delegateApprovalsEternalStorage = await deployer.deployContract({
		name: 'DelegateApprovalsEternalStorage',
		source: 'EternalStorage',
		args: [account, ZERO_ADDRESS],
	});

	const delegateApprovals = await deployer.deployContract({
		name: 'DelegateApprovals',
		args: [account, addressOf(delegateApprovalsEternalStorage)],
	});

	if (delegateApprovals && delegateApprovalsEternalStorage) {
		await runStep({
			contract: 'EternalStorage',
			target: delegateApprovalsEternalStorage,
			read: 'associatedContract',
			expected: input => input === addressOf(delegateApprovals),
			write: 'setAssociatedContract',
			writeArg: addressOf(delegateApprovals),
		});
	}

	const liquidations = await deployer.deployContract({
		name: 'Liquidations',
		args: [account, resolverAddress],
	});

	const eternalStorageLiquidations = await deployer.deployContract({
		name: 'EternalStorageLiquidations',
		source: 'EternalStorage',
		args: [account, addressOf(liquidations)],
	});

	if (liquidations && eternalStorageLiquidations) {
		await runStep({
			contract: 'EternalStorageLiquidations',
			target: eternalStorageLiquidations,
			read: 'associatedContract',
			expected: input => input === addressOf(liquidations),
			write: 'setAssociatedContract',
			writeArg: addressOf(liquidations),
		});
	}

	const feePoolEternalStorage = await deployer.deployContract({
		name: 'FeePoolEternalStorage',
		args: [account, ZERO_ADDRESS],
	});

	const feePool = await deployer.deployContract({
		name: 'FeePool',
		deps: ['ProxyFeePool', 'AddressResolver'],
		args: [addressOf(proxyFeePool), account, resolverAddress],
	});

	if (proxyFeePool && feePool) {
		await runStep({
			contract: 'ProxyFeePool',
			target: proxyFeePool,
			read: 'target',
			expected: input => input === addressOf(feePool),
			write: 'setTarget',
			writeArg: addressOf(feePool),
		});
	}

	if (feePoolEternalStorage && feePool) {
		await runStep({
			contract: 'FeePoolEternalStorage',
			target: feePoolEternalStorage,
			read: 'associatedContract',
			expected: input => input === addressOf(feePool),
			write: 'setAssociatedContract',
			writeArg: addressOf(feePool),
		});
	}

	const feePoolState = await deployer.deployContract({
		name: 'FeePoolState',
		deps: ['FeePool'],
		args: [account, addressOf(feePool)],
	});

	if (feePool && feePoolState) {
		// Rewire feePoolState if there is a feePool upgrade
		await runStep({
			contract: 'FeePoolState',
			target: feePoolState,
			read: 'feePool',
			expected: input => input === addressOf(feePool),
			write: 'setFeePool',
			writeArg: addressOf(feePool),
		});
	}

	const rewardsDistribution = await deployer.deployContract({
		name: 'RewardsDistribution',
		deps: ['RewardEscrow', 'ProxyFeePool'],
		args: [
			account, // owner
			ZERO_ADDRESS, // authority (synthetix)
			ZERO_ADDRESS, // Synthetix Proxy
			addressOf(rewardEscrow),
			addressOf(proxyFeePool),
		],
	});

	// New Synthetix proxy.
	const proxyERC20Synthetix = await deployer.deployContract({
		name: 'ProxyERC20',
		args: [account],
	});

	const tokenStateSynthetix = await deployer.deployContract({
		name: 'TokenStateSynthetix',
		source: 'TokenState',
		args: [account, account],
	});

	const synthetix = await deployer.deployContract({
		name: 'Synthetix',
		source: useOvm ? 'MintableSynthetix' : 'Synthetix',
		deps: ['ProxyERC20', 'TokenStateSynthetix', 'AddressResolver'],
		args: [
			addressOf(proxyERC20Synthetix),
			addressOf(tokenStateSynthetix),
			account,
			currentSynthetixSupply,
			resolverAddress,
		],
	});

	if (synthetix && proxyERC20Synthetix) {
		await runStep({
			contract: 'ProxyERC20',
			target: proxyERC20Synthetix,
			read: 'target',
			expected: input => input === addressOf(synthetix),
			write: 'setTarget',
			writeArg: addressOf(synthetix),
		});
		await runStep({
			contract: 'Synthetix',
			target: synthetix,
			read: 'proxy',
			expected: input => input === addressOf(proxyERC20Synthetix),
			write: 'setProxy',
			writeArg: addressOf(proxyERC20Synthetix),
		});
	}

	// Old Synthetix proxy based off Proxy.sol: this has been deprecated.
	// To be removed after May 30, 2020:
	// https://docs.synthetix.io/integrations/guide/#proxy-deprecation
	const proxySynthetix = await deployer.deployContract({
		name: 'ProxySynthetix',
		source: 'Proxy',
		args: [account],
	});
	if (proxySynthetix && synthetix) {
		await runStep({
			contract: 'ProxySynthetix',
			target: proxySynthetix,
			read: 'target',
			expected: input => input === addressOf(synthetix),
			write: 'setTarget',
			writeArg: addressOf(synthetix),
		});
	}

	const exchanger = await deployer.deployContract({
		name: 'Exchanger',
		deps: ['AddressResolver'],
		args: [account, resolverAddress],
	});

	const exchangeState = await deployer.deployContract({
		name: 'ExchangeState',
		deps: ['Exchanger'],
		args: [account, addressOf(exchanger)],
	});

	if (exchanger && exchangeState) {
		// The exchangeState contract has Exchanger as it's associated contract
		await runStep({
			contract: 'ExchangeState',
			target: exchangeState,
			read: 'associatedContract',
			expected: input => input === exchanger.options.address,
			write: 'setAssociatedContract',
			writeArg: exchanger.options.address,
		});
	}

	if (exchanger && systemStatus) {
		// SIP-65: ensure Exchanger can suspend synths if price spikes occur
		await runStep({
			contract: 'SystemStatus',
			target: systemStatus,
			read: 'accessControl',
			readArg: [toBytes32('Synth'), addressOf(exchanger)],
			expected: ({ canSuspend } = {}) => canSuspend,
			write: 'updateAccessControl',
			writeArg: [toBytes32('Synth'), addressOf(exchanger), true, false],
		});
	}

	// only reset token state if redeploying
	if (tokenStateSynthetix && config['TokenStateSynthetix'].deploy) {
		const initialIssuance = await getDeployParameter('INITIAL_ISSUANCE');
		await runStep({
			contract: 'TokenStateSynthetix',
			target: tokenStateSynthetix,
			read: 'balanceOf',
			readArg: account,
			expected: input => input === initialIssuance,
			write: 'setBalanceOf',
			writeArg: [account, initialIssuance],
		});
	}

	if (tokenStateSynthetix && synthetix) {
		await runStep({
			contract: 'TokenStateSynthetix',
			target: tokenStateSynthetix,
			read: 'associatedContract',
			expected: input => input === addressOf(synthetix),
			write: 'setAssociatedContract',
			writeArg: addressOf(synthetix),
		});
	}

	const issuer = await deployer.deployContract({
		name: 'Issuer',
		source: useOvm ? 'IssuerWithoutUpdatableCache' : 'Issuer',
		deps: ['AddressResolver'],
		args: [account, addressOf(addressResolver)],
	});

	const issuerAddress = addressOf(issuer);

	await deployer.deployContract({
		name: 'TradingRewards',
		deps: ['AddressResolver', 'Exchanger'],
		args: [account, account, resolverAddress],
	});

	if (synthetixState && issuer) {
		// The SynthetixState contract has Issuer as it's associated contract (after v2.19 refactor)
		await runStep({
			contract: 'SynthetixState',
			target: synthetixState,
			read: 'associatedContract',
			expected: input => input === issuerAddress,
			write: 'setAssociatedContract',
			writeArg: issuerAddress,
		});
	}

	if (synthetixEscrow) {
		await deployer.deployContract({
			name: 'EscrowChecker',
			deps: ['SynthetixEscrow'],
			args: [addressOf(synthetixEscrow)],
		});
	}

	if (rewardEscrow && synthetix) {
		await runStep({
			contract: 'RewardEscrow',
			target: rewardEscrow,
			read: 'synthetix',
			expected: input => input === addressOf(synthetix),
			write: 'setSynthetix',
			writeArg: addressOf(synthetix),
		});
	}

	if (rewardEscrow && feePool) {
		await runStep({
			contract: 'RewardEscrow',
			target: rewardEscrow,
			read: 'feePool',
			expected: input => input === addressOf(feePool),
			write: 'setFeePool',
			writeArg: addressOf(feePool),
		});
	}

	if (useOvm) {
		// these values are for the OVM testnet
		const inflationStartDate = (Math.round(new Date().getTime() / 1000) - 3600 * 24 * 7).toString(); // 1 week ago
		const fixedPeriodicSupply = w3utils.toWei('50000');
		const mintPeriod = (3600 * 24 * 7).toString(); // 1 week
		const mintBuffer = '600'; // 10 minutes
		const minterReward = w3utils.toWei('100');
		const supplyEnd = '5'; // allow 4 mints in total

		await deployer.deployContract({
			// name is supply schedule as it behaves as supply schedule in the address resolver
			name: 'SupplySchedule',
			source: 'FixedSupplySchedule',
			args: [
				account,
				resolverAddress,
				inflationStartDate,
				'0',
				'0',
				mintPeriod,
				mintBuffer,
				fixedPeriodicSupply,
				supplyEnd,
				minterReward,
			],
		});
	} else {
		const supplySchedule = await deployer.deployContract({
			name: 'SupplySchedule',
			args: [account, currentLastMintEvent, currentWeekOfInflation],
		});
		if (supplySchedule && synthetix) {
			await runStep({
				contract: 'SupplySchedule',
				target: supplySchedule,
				read: 'synthetixProxy',
				expected: input => input === addressOf(proxySynthetix),
				write: 'setSynthetixProxy',
				writeArg: addressOf(proxySynthetix),
			});
		}
	}

	if (synthetix && rewardsDistribution) {
		await runStep({
			contract: 'RewardsDistribution',
			target: rewardsDistribution,
			read: 'authority',
			expected: input => input === addressOf(synthetix),
			write: 'setAuthority',
			writeArg: addressOf(synthetix),
		});

		await runStep({
			contract: 'RewardsDistribution',
			target: rewardsDistribution,
			read: 'synthetixProxy',
			expected: input => input === addressOf(proxyERC20Synthetix),
			write: 'setSynthetixProxy',
			writeArg: addressOf(proxyERC20Synthetix),
		});
	}

	// ----------------
	// Setting proxyERC20 Synthetix for synthetixEscrow
	// ----------------

	// Skip setting unless redeploying either of these,
	if (config['Synthetix'].deploy || config['SynthetixEscrow'].deploy) {
		// Note: currently on mainnet SynthetixEscrow.methods.synthetix() does NOT exist
		// it is "havven" and the ABI we have here is not sufficient
		if (network === 'mainnet') {
			await runStep({
				contract: 'SynthetixEscrow',
				target: synthetixEscrow,
				read: 'havven',
				expected: input => input === addressOf(proxyERC20Synthetix),
				write: 'setHavven',
				writeArg: addressOf(proxyERC20Synthetix),
			});
		} else {
			await runStep({
				contract: 'SynthetixEscrow',
				target: synthetixEscrow,
				read: 'synthetix',
				expected: input => input === addressOf(proxyERC20Synthetix),
				write: 'setSynthetix',
				writeArg: addressOf(proxyERC20Synthetix),
			});
		}
	}

	// ----------------
	// Synths
	// ----------------
	console.log(gray(`\n------ DEPLOY SYNTHS ------\n`));

	// The list of synth to be added to the Issuer once dependencies have been set up
	const synthsToAdd = [];

	for (const { name: currencyKey, subclass, asset } of synths) {
		console.log(gray(`\n   --- SYNTH ${currencyKey} ---\n`));

		const tokenStateForSynth = await deployer.deployContract({
			name: `TokenState${currencyKey}`,
			source: 'TokenState',
			args: [account, ZERO_ADDRESS],
			force: addNewSynths,
		});

		// Legacy proxy will be around until May 30, 2020
		// https://docs.synthetix.io/integrations/guide/#proxy-deprecation
		// Until this time, on mainnet we will still deploy ProxyERC20sUSD and ensure that
		// SynthsUSD.proxy is ProxyERC20sUSD, SynthsUSD.integrationProxy is ProxysUSD
		const synthProxyIsLegacy = currencyKey === 'sUSD' && network === 'mainnet';

		const proxyForSynth = await deployer.deployContract({
			name: `Proxy${currencyKey}`,
			source: synthProxyIsLegacy ? 'Proxy' : 'ProxyERC20',
			args: [account],
			force: addNewSynths,
		});

		// additionally deploy an ERC20 proxy for the synth if it's legacy (sUSD)
		let proxyERC20ForSynth;
		if (currencyKey === 'sUSD') {
			proxyERC20ForSynth = await deployer.deployContract({
				name: `ProxyERC20${currencyKey}`,
				source: `ProxyERC20`,
				args: [account],
				force: addNewSynths,
			});
		}

		const currencyKeyInBytes = toBytes32(currencyKey);

		const synthConfig = config[`Synth${currencyKey}`] || {};

		// track the original supply if we're deploying a new synth contract for an existing synth
		let originalTotalSupply = 0;
		if (synthConfig.deploy) {
			try {
				const oldSynth = deployer.getContractByName({ contract: `Synth${currencyKey}` });
				originalTotalSupply = await oldSynth.methods.totalSupply().call();
			} catch (err) {
				if (!freshDeploy) {
					// only throw if not local - allows local environments to handle both new
					// and updating configurations
					throw err;
				}
			}
		}

		// MultiCollateral needs additionalConstructorArgs to be ordered
		const additionalConstructorArgsMap = {
			MultiCollateralSynthsETH: [toBytes32('EtherCollateral')],
			MultiCollateralSynthsUSD: [toBytes32('EtherCollateralsUSD')],
			// future subclasses...
			// future specific synths args...
		};

		// user confirm totalSupply is correct for oldSynth before deploy new Synth
		if (synthConfig.deploy && !yes && originalTotalSupply > 0) {
			try {
				await confirmAction(
					yellow(
						`⚠⚠⚠ WARNING: Please confirm - ${network}:\n` +
							`Synth${currencyKey} totalSupply is ${originalTotalSupply} \n`
					) +
						gray('-'.repeat(50)) +
						'\nDo you want to continue? (y/n) '
				);
			} catch (err) {
				console.log(gray('Operation cancelled'));
				return;
			}
		}

		const sourceContract = subclass || 'Synth';
		const synth = await deployer.deployContract({
			name: `Synth${currencyKey}`,
			source: sourceContract,
			deps: [`TokenState${currencyKey}`, `Proxy${currencyKey}`, 'Synthetix', 'FeePool'],
			args: [
				proxyERC20ForSynth ? addressOf(proxyERC20ForSynth) : addressOf(proxyForSynth),
				addressOf(tokenStateForSynth),
				`Synth ${currencyKey}`,
				currencyKey,
				account,
				currencyKeyInBytes,
				originalTotalSupply,
				resolverAddress,
			].concat(additionalConstructorArgsMap[sourceContract + currencyKey] || []),
			force: addNewSynths,
		});

		if (tokenStateForSynth && synth) {
			await runStep({
				contract: `TokenState${currencyKey}`,
				target: tokenStateForSynth,
				read: 'associatedContract',
				expected: input => input === addressOf(synth),
				write: 'setAssociatedContract',
				writeArg: addressOf(synth),
			});
		}

		// Setup proxy for synth
		if (proxyForSynth && synth) {
			await runStep({
				contract: `Proxy${currencyKey}`,
				target: proxyForSynth,
				read: 'target',
				expected: input => input === addressOf(synth),
				write: 'setTarget',
				writeArg: addressOf(synth),
			});

			// Migration Phrase 2: if there's a ProxyERC20sUSD then the Synth's proxy must use it
			await runStep({
				contract: `Synth${currencyKey}`,
				target: synth,
				read: 'proxy',
				expected: input => input === addressOf(proxyERC20ForSynth || proxyForSynth),
				write: 'setProxy',
				writeArg: addressOf(proxyERC20ForSynth || proxyForSynth),
			});

			if (proxyERC20ForSynth) {
				// and make sure this new proxy has the target of the synth
				await runStep({
					contract: `ProxyERC20${currencyKey}`,
					target: proxyERC20ForSynth,
					read: 'target',
					expected: input => input === addressOf(synth),
					write: 'setTarget',
					writeArg: addressOf(synth),
				});
			}
		}

		// Save the synth to be added once the AddressResolver has been synced.
		if (synth && issuer) {
			synthsToAdd.push({
				synth,
				currencyKeyInBytes,
			});
		}

		const { feed } = feeds[asset] || {};

		// now setup price aggregator if any for the synth
		if (w3utils.isAddress(feed) && exchangeRates) {
			await runStep({
				contract: `ExchangeRates`,
				target: exchangeRates,
				read: 'aggregators',
				readArg: currencyKeyInBytes,
				expected: input => input === feed,
				write: 'addAggregator',
				writeArg: [currencyKeyInBytes, feed],
			});
		}
	}

	console.log(gray(`\n------ DEPLOY ANCILLARY CONTRACTS ------\n`));

	await deployer.deployContract({
		name: 'Depot',
		deps: ['ProxySynthetix', 'SynthsUSD', 'FeePool'],
		args: [account, account, resolverAddress],
	});

	if (useOvm) {
		await deployer.deployContract({
			// name is EtherCollateral as it behaves as EtherCollateral in the address resolver
			name: 'EtherCollateral',
			source: 'EmptyEtherCollateral',
			args: [],
		});
		await deployer.deployContract({
			name: 'EtherCollateralsUSD',
			source: 'EmptyEtherCollateral',
			args: [],
		});
		await deployer.deployContract({
			name: 'SynthetixBridgeToBase',
			args: [account, resolverAddress],
		});
	} else {
		await deployer.deployContract({
			name: 'EtherCollateral',
			deps: ['AddressResolver'],
			args: [account, resolverAddress],
		});
		await deployer.deployContract({
			name: 'EtherCollateralsUSD',
			deps: ['AddressResolver'],
			args: [account, resolverAddress],
		});
		await deployer.deployContract({
			name: 'SynthetixBridgeToOptimism',
			args: [account, resolverAddress],
		});
	}

	// ----------------
	// Binary option market factory and manager setup
	// ----------------

	console.log(gray(`\n------ DEPLOY BINARY OPTIONS ------\n`));

	await deployer.deployContract({
		name: 'BinaryOptionMarketFactory',
		args: [account, resolverAddress],
		deps: ['AddressResolver'],
	});

	const day = 24 * 60 * 60;
	const maxOraclePriceAge = 120 * 60; // Price updates are accepted from up to two hours before maturity to allow for delayed chainlink heartbeats.
	const expiryDuration = 26 * 7 * day; // Six months to exercise options before the market is destructible.
	const maxTimeToMaturity = 730 * day; // Markets may not be deployed more than two years in the future.
	const creatorCapitalRequirement = w3utils.toWei('1000'); // 1000 sUSD is required to create a new market.
	const creatorSkewLimit = w3utils.toWei('0.05'); // Market creators must leave 5% or more of their position on either side.
	const poolFee = w3utils.toWei('0.008'); // 0.8% of the market's value goes to the pool in the end.
	const creatorFee = w3utils.toWei('0.002'); // 0.2% of the market's value goes to the creator.
	const refundFee = w3utils.toWei('0.05'); // 5% of a bid stays in the pot if it is refunded.
	await deployer.deployContract({
		name: 'BinaryOptionMarketManager',
		args: [
			account,
			resolverAddress,
			maxOraclePriceAge,
			expiryDuration,
			maxTimeToMaturity,
			creatorCapitalRequirement,
			creatorSkewLimit,
			poolFee,
			creatorFee,
			refundFee,
		],
		deps: ['AddressResolver'],
	});

	console.log(gray(`\n------ DEPLOY DAPP UTILITIES ------\n`));

	await deployer.deployContract({
		name: 'SynthUtil',
		deps: ['ReadProxyAddressResolver'],
		args: [addressOf(readProxyForResolver)],
	});

	await deployer.deployContract({
		name: 'DappMaintenance',
		args: [account],
	});

	await deployer.deployContract({
		name: 'BinaryOptionMarketData',
	});

	console.log(gray(`\n------ CONFIGURE STANDLONE FEEDS ------\n`));

	// Setup remaining price feeds (that aren't synths)

	for (const { asset, feed } of standaloneFeeds) {
		if (w3utils.isAddress(feed) && exchangeRates) {
			await runStep({
				contract: `ExchangeRates`,
				target: exchangeRates,
				read: 'aggregators',
				readArg: toBytes32(asset),
				expected: input => input === feed,
				write: 'addAggregator',
				writeArg: [toBytes32(asset), feed],
			});
		}
	}

	console.log(gray(`\n------ CONFIGURE ADDRESS RESOLVER ------\n`));

	let addressesAreImported = true;
	let skipResolverSync = [];

	if (addressResolver) {
		// track which contracts need which
		const contractResolverRequirements = {};

		// collect all required addresses on-chain
		const allRequiredAddressesInContracts = await Promise.all(
			Object.entries(deployer.deployedContracts)
				.filter(([, target]) =>
					target.options.jsonInterface.find(({ name }) => name === 'getResolverAddressesRequired')
				)
				.map(([contract, target]) =>
					// Note: if running a dryRun then the output here will only be an estimate, as
					// the correct list of addresses require the contracts be deployed so these entries can then be read.
					(
						target.methods.getResolverAddressesRequired().call() ||
						// if dryRun and the contract is new then there's nothing to read on-chain, so resolve []
						Promise.resolve([])
					).then(names => {
						const namesReadable = names.map(w3utils.hexToUtf8);

						// track requirements to log out later
						namesReadable.forEach(
							name =>
								(contractResolverRequirements[name] = [contract].concat(
									contractResolverRequirements[name]
								))
						);

						return namesReadable;
					})
				)
		);

		const allRequiredAddresses = Array.from(
			// create set to remove dupes
			new Set(
				allRequiredAddressesInContracts
					// flatten into one array
					.reduce((memo, entry) => memo.concat(entry), [])
					// and remove blanks
					.filter(entry => entry)
					// now filter out any externals or alternates with a colon
					.filter(entry => {
						if (/:/.test(entry)) {
							skipResolverSync = skipResolverSync.concat(contractResolverRequirements[entry]);
							console.log(
								redBright(
									`⚠⚠⚠ WARNING: Skipping AddressResolver requirement of "${entry}" (from ${contractResolverRequirements[entry]})`
								)
							);
							return false;
						}
						return true;
					})
					// SystemSettings isn't required anywhere but necessary for us to be able to
					// write to FlexibleStorage below via "setExchangeFeeRates()"
					.concat(['SystemSettings'])
			)
		).sort();

		// now map these into a list of names and addresses
		const expectedAddressesInResolver = allRequiredAddresses.map(name => {
			const contract = deployer.deployedContracts[name];
			// quick sanity check of names in expected list
			if (!contract) {
				throw Error(
					`Error setting up AddressResolver: cannot find one of the contracts listed as required in a contract: ${name} in the list of deployment targets`
				);
			}
			return {
				name,
				address: addressOf(contract),
			};
		});

		// Count how many addresses are not yet in the resolver
		const addressesNotInResolver = (
			await Promise.all(
				expectedAddressesInResolver.map(({ name, address }) => {
					// when a dryRun redeploys a new AddressResolver, this will return undefined, so instead resolve with
					// empty promise
					const promise =
						addressResolver.methods.getAddress(toBytes32(name)).call() || Promise.resolve();

					return promise.then(foundAddress => ({ name, address, found: address === foundAddress }));
				})
			)
		).filter(entry => !entry.found);

		// and add everything if any not found (will overwrite any conflicts)
		if (addressesNotInResolver.length > 0) {
			console.log(
				gray(
					`Detected ${addressesNotInResolver.length} / ${expectedAddressesInResolver.length} missing or incorrect in the AddressResolver.\n\t` +
						addressesNotInResolver.map(({ name, address }) => `${name} ${address}`).join('\n\t') +
						`\nAdding all addresses in one transaction.`
				)
			);
			const result = await runStep({
				gasLimit: methodCallGasLimit * 3, // higher gas required
				contract: `AddressResolver`,
				target: addressResolver,
				write: 'importAddresses',
				writeArg: [
					addressesNotInResolver.map(({ name }) => toBytes32(name)),
					addressesNotInResolver.map(({ address }) => address),
				],
			});

			// This is an ugly hack: we need to halt the rest of the script if importing addresses happens from the pDAO.
			// This relies on the fact that runStep returns undefined if nothing needed to be done, a tx hash if the
			// transaction could be mined, and true in other cases, including appending to the owner actions file.
			// Note that this will also end the script in the case of manual transaction mining.
			addressesAreImported = typeof result !== 'boolean';
		}
	}

	if (addressesAreImported) {
		console.log(gray('Addresses are correctly set up, continuing...'));

		if (addressResolver) {
			// Now for all targets that have a setResolverAndSyncCache, we need to ensure the resolver is set
			for (const [contract, target] of Object.entries(deployer.deployedContracts)) {
				if (skipResolverSync.indexOf(contract) > -1) {
					console.log(
						redBright(
							`Warning: Skipping setResolverAndSyncCache for ${contract} due to unresolved dependencies.`
						)
					);
					continue;
					// don't invoke setResolverAndSyncCache for those marked to skip (must be called later)
				}
				// old "setResolver" for Depot, from prior to SIP-48
				const setResolverFncEntry = target.options.jsonInterface.find(
					({ name }) => name === 'setResolverAndSyncCache' || name === 'setResolver'
				);

				if (setResolverFncEntry) {
					// prior to SIP-46, contracts used setResolver and had no check
					const isPreSIP46 = setResolverFncEntry.name === 'setResolver';
					await runStep({
						gasLimit: methodCallGasLimit * 3, // higher gas required
						contract,
						target,
						read: isPreSIP46 ? 'resolver' : 'isResolverCached',
						readArg: isPreSIP46 ? undefined : resolverAddress,
						expected: input => (isPreSIP46 ? input === resolverAddress : input),
						write: isPreSIP46 ? 'setResolver' : 'setResolverAndSyncCache',
						writeArg: resolverAddress,
					});
				}
			}
		}

		// now after resolvers have been set

		console.log(gray(`\n------ ADD SYNTHS TO ISSUER ------\n`));

		// Set up the connection to the Issuer for each Synth (requires FlexibleStorage to have been configured)
		for (const synth of synthsToAdd) {
			await runStep({
				contract: 'Issuer',
				target: issuer,
				read: 'synths',
				readArg: synth.currencyKeyInBytes,
				expected: input => input === addressOf(synth.synth),
				write: 'addSynth',
				writeArg: addressOf(synth.synth),
			});
		}

		console.log(gray(`\n------ CONFIGURE INVERSE SYNTHS ------\n`));

		for (const { name: currencyKey, inverted } of synths) {
			if (inverted) {
				const { entryPoint, upperLimit, lowerLimit } = inverted;

				// helper function
				const setInversePricing = ({ freezeAtUpperLimit, freezeAtLowerLimit }) =>
					runStep({
						contract: 'ExchangeRates',
						target: exchangeRates,
						write: 'setInversePricing',
						writeArg: [
							toBytes32(currencyKey),
							w3utils.toWei(entryPoint.toString()),
							w3utils.toWei(upperLimit.toString()),
							w3utils.toWei(lowerLimit.toString()),
							freezeAtUpperLimit,
							freezeAtLowerLimit,
						],
					});

				// when the oldExrates exists - meaning there is a valid ExchangeRates in the existing deployment.json
				// for this environment (true for all environments except the initial deploy in 'local' during those tests)
				if (oldExrates) {
					// get inverse synth's params from the old exrates, if any exist
					const {
						entryPoint: oldEntryPoint,
						upperLimit: oldUpperLimit,
						lowerLimit: oldLowerLimit,
						frozenAtUpperLimit: currentRateIsFrozenUpper,
						frozenAtLowerLimit: currentRateIsFrozenLower,
					} = await oldExrates.methods.inversePricing(toBytes32(currencyKey)).call();

					const currentRateIsFrozen = currentRateIsFrozenUpper || currentRateIsFrozenLower;
					// and the last rate if any exists
					const currentRateForCurrency = await oldExrates.methods
						.rateForCurrency(toBytes32(currencyKey))
						.call();

					// and total supply, if any
					const synth = deployer.deployedContracts[`Synth${currencyKey}`];
					const totalSynthSupply = await synth.methods.totalSupply().call();
					console.log(gray(`totalSupply of ${currencyKey}: ${Number(totalSynthSupply)}`));

					// When there's an inverted synth with matching parameters
					if (
						entryPoint === +w3utils.fromWei(oldEntryPoint) &&
						upperLimit === +w3utils.fromWei(oldUpperLimit) &&
						lowerLimit === +w3utils.fromWei(oldLowerLimit)
					) {
						if (oldExrates.options.address !== addressOf(exchangeRates)) {
							const freezeAtUpperLimit = +w3utils.fromWei(currentRateForCurrency) === upperLimit;
							const freezeAtLowerLimit = +w3utils.fromWei(currentRateForCurrency) === lowerLimit;
							console.log(
								gray(
									`Detected an existing inverted synth for ${currencyKey} with identical parameters and a newer ExchangeRates. ` +
										`Persisting its frozen status (${currentRateIsFrozen}) and if frozen, then freeze rate at upper (${freezeAtUpperLimit}) or lower (${freezeAtLowerLimit}).`
								)
							);

							// then ensure it gets set to the same frozen status and frozen rate
							// as the old exchange rates
							await setInversePricing({
								freezeAtUpperLimit,
								freezeAtLowerLimit,
							});
						} else {
							console.log(
								gray(
									`Detected an existing inverted synth for ${currencyKey} with identical parameters and no new ExchangeRates. Skipping check of frozen status.`
								)
							);
						}
					} else if (Number(currentRateForCurrency) === 0) {
						console.log(
							gray(`Detected a new inverted synth for ${currencyKey}. Proceeding to add.`)
						);
						// Then a new inverted synth is being added (as there's no previous rate for it)
						await setInversePricing({ freezeAtUpperLimit: false, freezeAtLowerLimit: false });
					} else if (Number(totalSynthSupply) === 0) {
						console.log(
							gray(
								`Inverted synth at ${currencyKey} has 0 total supply and its inverted parameters have changed. ` +
									`Proceeding to reconfigure its parameters as instructed, unfreezing it if currently frozen.`
							)
						);
						// Then a new inverted synth is being added (as there's no existing supply)
						await setInversePricing({ freezeAtUpperLimit: false, freezeAtLowerLimit: false });
					} else if (network !== 'mainnet' && forceUpdateInverseSynthsOnTestnet) {
						// as we are on testnet and the flag is enabled, allow a mutative pricing change
						console.log(
							redBright(
								`⚠⚠⚠ WARNING: The parameters for the inverted synth ${currencyKey} ` +
									`have changed and it has non-zero totalSupply. This is allowed only on testnets`
							)
						);
						await setInversePricing({ freezeAtUpperLimit: false, freezeAtLowerLimit: false });
					} else {
						// Then an existing synth's inverted parameters have changed.
						// For safety sake, let's inform the user and skip this step
						console.log(
							redBright(
								`⚠⚠⚠ WARNING: The parameters for the inverted synth ${currencyKey} ` +
									`have changed and it has non-zero totalSupply. This use-case is not supported by the deploy script. ` +
									`This should be done as a purge() and setInversePricing() separately`
							)
						);
					}
				} else {
					// When no exrates, then totally fresh deploy (local deployment)
					await setInversePricing({ freezeAtUpperLimit: false, freezeAtLowerLimit: false });
				}
			}
		}

		// then ensure the defaults of SystemSetting
		// are set (requires FlexibleStorage to have been correctly configured)
		if (systemSettings) {
			console.log(gray(`\n------ CONFIGURE SYSTEM SETTINGS ------\n`));

			// Now ensure all the fee rates are set for various synths (this must be done after the AddressResolver
			// has populated all references).
			// Note: this populates rates for new synths regardless of the addNewSynths flag
			const synthRates = await Promise.all(
				synths.map(({ name }) => systemSettings.methods.exchangeFeeRate(toBytes32(name)).call())
			);

			const exchangeFeeRates = await getDeployParameter('EXCHANGE_FEE_RATES');

			// override individual currencyKey / synths exchange rates
			const synthExchangeRateOverride = {
				sETH: w3utils.toWei('0.005'),
				iETH: w3utils.toWei('0.005'),
			};

			const synthsRatesToUpdate = synths
				.map((synth, i) =>
					Object.assign(
						{
							currentRate: w3utils.fromWei(synthRates[i] || '0'),
							targetRate:
								synth.name in synthExchangeRateOverride
									? synthExchangeRateOverride[synth.name]
									: exchangeFeeRates[synth.category],
						},
						synth
					)
				)
				.filter(({ currentRate }) => currentRate === '0');

			console.log(gray(`Found ${synthsRatesToUpdate.length} synths needs exchange rate pricing`));

			if (synthsRatesToUpdate.length) {
				console.log(
					gray(
						'Setting the following:',
						synthsRatesToUpdate
							.map(
								({ name, targetRate, currentRate }) =>
									`\t${name} from ${currentRate * 100}% to ${w3utils.fromWei(targetRate) * 100}%`
							)
							.join('\n')
					)
				);

				await runStep({
					gasLimit: Math.max(methodCallGasLimit, 150e3 * synthsRatesToUpdate.length), // higher gas required, 150k per synth is sufficient (in OVM)
					contract: 'SystemSettings',
					target: systemSettings,
					write: 'setExchangeFeeRateForSynths',
					writeArg: [
						synthsRatesToUpdate.map(({ name }) => toBytes32(name)),
						synthsRatesToUpdate.map(({ targetRate }) => targetRate),
					],
				});
			}

			// setup initial values if they are unset
			await runStep({
				contract: 'SystemSettings',
				target: systemSettings,
				read: 'waitingPeriodSecs',
				expected: input => input !== '0',
				write: 'setWaitingPeriodSecs',
				writeArg: await getDeployParameter('WAITING_PERIOD_SECS'),
			});

			await runStep({
				contract: 'SystemSettings',
				target: systemSettings,
				read: 'priceDeviationThresholdFactor',
				expected: input => input !== '0', // only change if zero
				write: 'setPriceDeviationThresholdFactor',
				writeArg: await getDeployParameter('PRICE_DEVIATION_THRESHOLD_FACTOR'),
			});

			const tradingRewardsEnabled = await getDeployParameter('TRADING_REWARDS_ENABLED');
			await runStep({
				contract: 'SystemSettings',
				target: systemSettings,
				read: 'tradingRewardsEnabled',
				expected: input => input === tradingRewardsEnabled, // only change if non-default
				write: 'setTradingRewardsEnabled',
				writeArg: tradingRewardsEnabled,
			});

			await runStep({
				contract: 'SystemSettings',
				target: systemSettings,
				read: 'issuanceRatio',
				expected: input => input !== '0', // only change if zero
				write: 'setIssuanceRatio',
				writeArg: await getDeployParameter('ISSUANCE_RATIO'),
			});

			await runStep({
				contract: 'SystemSettings',
				target: systemSettings,
				read: 'feePeriodDuration',
				expected: input => input !== '0', // only change if zero
				write: 'setFeePeriodDuration',
				writeArg: await getDeployParameter('FEE_PERIOD_DURATION'),
			});

			await runStep({
				contract: 'SystemSettings',
				target: systemSettings,
				read: 'targetThreshold',
				expected: input => input !== '0', // only change if zero
				write: 'setTargetThreshold',
				writeArg: await getDeployParameter('TARGET_THRESHOLD'),
			});

			await runStep({
				contract: 'SystemSettings',
				target: systemSettings,
				read: 'liquidationDelay',
				expected: input => input !== '0', // only change if zero
				write: 'setLiquidationDelay',
				writeArg: await getDeployParameter('LIQUIDATION_DELAY'),
			});

			await runStep({
				contract: 'SystemSettings',
				target: systemSettings,
				read: 'liquidationRatio',
				expected: input => input !== '0', // only change if zero
				write: 'setLiquidationRatio',
				writeArg: await getDeployParameter('LIQUIDATION_RATIO'),
			});

			await runStep({
				contract: 'SystemSettings',
				target: systemSettings,
				read: 'liquidationPenalty',
				expected: input => input !== '0', // only change if zero
				write: 'setLiquidationPenalty',
				writeArg: await getDeployParameter('LIQUIDATION_PENALTY'),
			});

			await runStep({
				contract: 'SystemSettings',
				target: systemSettings,
				read: 'rateStalePeriod',
				expected: input => input !== '0', // only change if zero
				write: 'setRateStalePeriod',
				writeArg: await getDeployParameter('RATE_STALE_PERIOD'),
			});

<<<<<<< HEAD
			await runStep({
				contract: 'SystemSettings',
				target: systemSettings,
				read: 'minimumStakeTime',
				expected: input => input !== '0', // only change if zero
				write: 'setMinimumStakeTime',
				writeArg: await getDeployParameter('MINIMUM_STAKE_TIME'),
			});

			const maximumDeposit = await getDeployParameter('MAXIMUM_DEPOSIT');
			await runStep({
				contract: 'SystemSettings',
				target: systemSettings,
				read: 'maximumDeposit',
				expected: input => input !== '0' || (maximumDeposit === '0' && input === '0'), // only change if zero and if maximumDeposit and existing value are non-zero
				write: 'setMaximumDeposit',
				writeArg: maximumDeposit,
			});
=======
		await runStep({
			contract: 'SystemSettings',
			target: systemSettings,
			read: 'debtSnapshotStaleTime',
			expected: input => input !== '0', // only change if zero
			write: 'setDebtSnapshotStaleTime',
			writeArg: await getDeployParameter('DEBT_SNAPSHOT_STALE_TIME'),
		});
>>>>>>> cd22c76e

			await runStep({
				contract: 'SystemSettings',
				target: systemSettings,
				read: 'debtSnapshotStaleTime',
				expected: input => input !== '0', // only change if zero
				write: 'setDebtSnapshotStaleTime',
				writeArg: await getDeployParameter('DEBT_SNAPSHOT_STALE_TIME'),
			});

			const aggregatorWarningFlags = (await getDeployParameter('AGGREGATOR_WARNING_FLAGS'))[
				network
			];
			if (aggregatorWarningFlags) {
				await runStep({
					contract: 'SystemSettings',
					target: systemSettings,
					read: 'aggregatorWarningFlags',
					expected: input => input !== ZERO_ADDRESS, // only change if zero
					write: 'setAggregatorWarningFlags',
					writeArg: aggregatorWarningFlags,
				});
			}
		}

		console.log(gray(`\n------ CHECKING DEBT CACHE ------\n`));

		const refreshSnapshotIfPossible = async (wasInvalid, isInvalid, force = false) => {
			const validityChanged = wasInvalid !== isInvalid;

			if (force || validityChanged) {
				console.log(yellow(`Refreshing debt snapshot...`));
				await runStep({
					gasLimit: 2.5e6, // About 1.7 million gas is required to refresh the snapshot with ~40 synths
					contract: 'Issuer',
					target: issuer,
					write: 'cacheSNXIssuedDebt',
					writeArg: [],
				});
			} else if (!validityChanged) {
				console.log(
					red('⚠⚠⚠ WARNING: Deployer attempted to refresh the debt cache, but it cannot be.')
				);
			}
		};

		const checkSnapshot = async () => {
			const [cacheInfo, isStale, currentDebt] = await Promise.all([
				issuer.methods.cachedSNXIssuedDebtInfo().call(),
				issuer.methods.debtCacheIsStale().call(),
				issuer.methods.currentSNXIssuedDebt().call(),
			]);

			// Check if the snapshot is stale and can be fixed.
			if (isStale && !currentDebt.anyRateIsInvalid) {
				console.log(yellow('Debt snapshot is stale, and can be refreshed.'));
				await refreshSnapshotIfPossible(cacheInfo.isInvalid, currentDebt.anyRateIsInvalid, isStale);
				return true;
			}

			// Otherwise, if the rates are currently valid,
			// we might still need to take a snapshot due to invalidity or deviation.
			if (!currentDebt.anyRateIsInvalid) {
				if (cacheInfo.isInvalid) {
					console.log(yellow('Debt snapshot is invalid, and can be refreshed.'));
					await refreshSnapshotIfPossible(
						cacheInfo.isInvalid,
						currentDebt.anyRateIsInvalid,
						isStale
					);
					return true;
				} else {
					const cachedDebtEther = w3utils.fromWei(cacheInfo.cachedDebt);
					const currentDebtEther = w3utils.fromWei(currentDebt.snxIssuedDebt);
					const deviation =
						(Number(currentDebtEther) - Number(cachedDebtEther)) / Number(cachedDebtEther);
					const maxDeviation = DEFAULTS.debtSnapshotMaxDeviation;

					if (maxDeviation <= Math.abs(deviation)) {
						console.log(
							yellow(
								`Debt cache deviation is ${deviation * 100}% >= ${maxDeviation *
									100}%; refreshing it...`
							)
						);
						await refreshSnapshotIfPossible(
							cacheInfo.isInvalid,
							currentDebt.anyRateIsInvalid,
							true
						);
						return true;
					}
				}
			}

			// Finally, if the debt cache is currently valid, but needs to be invalidated, we will also perform a snapshot.
			if (!cacheInfo.isInvalid && currentDebt.anyRateIsInvalid) {
				console.log(yellow('Debt snapshot needs to be invalidated.'));
				await refreshSnapshotIfPossible(cacheInfo.isInvalid, currentDebt.anyRateIsInvalid, false);
				return true;
			}
			return false;
		};

		const performedSnapshot = await checkSnapshot();

		if (performedSnapshot) {
			console.log(gray('Snapshot complete.'));
		} else {
			console.log(gray('No snapshot required.'));
		}
	} else {
		console.log(gray(`\n------ DEPLOY PARTIALLY COMPLETED ------\n`));

		console.log(
			yellow(
				'⚠⚠⚠ WARNING: Addresses have not been imported into the resolver, owner actions must be performed before re-running the script.'
			)
		);

		if (deployer.newContractsDeployed.length > 0) {
			reportDeployedContracts({ deployer });
		}

		process.exit(1);
	}

	console.log(gray(`\n------ DEPLOY COMPLETE ------\n`));

	reportDeployedContracts({ deployer });
};

module.exports = {
	deploy,
	DEFAULTS,
	cmd: program =>
		program
			.command('deploy')
			.description('Deploy compiled solidity files')
			.option(
				'-a, --add-new-synths',
				`Whether or not any new synths in the ${SYNTHS_FILENAME} file should be deployed if there is no entry in the config file`
			)
			.option(
				'-b, --build-path [value]',
				'Path to a folder hosting compiled files from the "build" step in this script',
				DEFAULTS.buildPath
			)
			.option(
				'-c, --contract-deployment-gas-limit <value>',
				'Contract deployment gas limit',
				parseFloat,
				DEFAULTS.contractDeploymentGasLimit
			)
			.option(
				'-d, --deployment-path <value>',
				`Path to a folder that has your input configuration file ${CONFIG_FILENAME}, the synth list ${SYNTHS_FILENAME} and where your ${DEPLOYMENT_FILENAME} files will go`
			)
			.option(
				'-f, --fee-auth <value>',
				'The address of the fee authority for this network (default is to use existing)'
			)
			.option('-g, --gas-price <value>', 'Gas price in GWEI', DEFAULTS.gasPrice)
			.option(
				'-h, --fresh-deploy',
				'Perform a "fresh" deploy, i.e. the first deployment on a network.'
			)
			.option(
				'-k, --use-fork',
				'Perform the deployment on a forked chain running on localhost (see fork command).',
				false
			)
			.option(
				'-l, --oracle-gas-limit <value>',
				'The address of the gas limit oracle for this network (default is use existing)'
			)
			.option(
				'-m, --method-call-gas-limit <value>',
				'Method call gas limit',
				parseFloat,
				DEFAULTS.methodCallGasLimit
			)
			.option(
				'-n, --network <value>',
				'The network to run off.',
				x => x.toLowerCase(),
				DEFAULTS.network
			)
			.option(
				'-o, --oracle-exrates <value>',
				'The address of the oracle for this network (default is use existing)'
			)
			.option(
				'-q, --manage-nonces',
				'The command makes sure that no repeated nonces are sent (which may be the case when reorgs are common, i.e. in Goerli. Not to be confused with --manage-nonsense.)',
				false
			)
			.option(
				'-p, --provider-url <value>',
				'Ethereum network provider URL. If default, will use PROVIDER_URL found in the .env file.'
			)
			.option(
				'-r, --dry-run',
				'If enabled, will not run any transactions but merely report on them.'
			)
			.option(
				'-v, --private-key [value]',
				'The private key to deploy with (only works in local mode, otherwise set in .env).'
			)
			.option(
				'-u, --force-update-inverse-synths-on-testnet',
				'Allow inverse synth pricing to be updated on testnet regardless of total supply'
			)
			.option('-y, --yes', 'Dont prompt, just reply yes.')
			.option('-z, --use-ovm', 'Target deployment for the OVM (Optimism).')
			.action(async (...args) => {
				try {
					await deploy(...args);
				} catch (err) {
					// show pretty errors for CLI users
					console.error(red(err));
					console.log(err.stack);
					process.exitCode = 1;
				}
			}),
};<|MERGE_RESOLUTION|>--- conflicted
+++ resolved
@@ -1600,7 +1600,6 @@
 				writeArg: await getDeployParameter('RATE_STALE_PERIOD'),
 			});
 
-<<<<<<< HEAD
 			await runStep({
 				contract: 'SystemSettings',
 				target: systemSettings,
@@ -1609,26 +1608,6 @@
 				write: 'setMinimumStakeTime',
 				writeArg: await getDeployParameter('MINIMUM_STAKE_TIME'),
 			});
-
-			const maximumDeposit = await getDeployParameter('MAXIMUM_DEPOSIT');
-			await runStep({
-				contract: 'SystemSettings',
-				target: systemSettings,
-				read: 'maximumDeposit',
-				expected: input => input !== '0' || (maximumDeposit === '0' && input === '0'), // only change if zero and if maximumDeposit and existing value are non-zero
-				write: 'setMaximumDeposit',
-				writeArg: maximumDeposit,
-			});
-=======
-		await runStep({
-			contract: 'SystemSettings',
-			target: systemSettings,
-			read: 'debtSnapshotStaleTime',
-			expected: input => input !== '0', // only change if zero
-			write: 'setDebtSnapshotStaleTime',
-			writeArg: await getDeployParameter('DEBT_SNAPSHOT_STALE_TIME'),
-		});
->>>>>>> cd22c76e
 
 			await runStep({
 				contract: 'SystemSettings',
