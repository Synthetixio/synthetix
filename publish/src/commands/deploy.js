'use strict';

const path = require('path');
const fs = require('fs');
const { gray, green, yellow, redBright, red } = require('chalk');
const { table } = require('table');
const w3utils = require('web3-utils');
const Deployer = require('../Deployer');
const { findSolFiles, loadCompiledFiles } = require('../solidity');

const {
	BUILD_FOLDER,
	CONTRACTS_FOLDER,
	CONFIG_FILENAME,
	SYNTHS_FILENAME,
	DEPLOYMENT_FILENAME,
	ZERO_ADDRESS,
} = require('../constants');

const {
	toBytes4,
	ensureNetwork,
	ensureDeploymentPath,
	loadAndCheckRequiredSources,
	loadConnections,
	confirmAction,
	appendOwnerActionGenerator,
	performTransactionalStep,
	stringify,
} = require('../util');

const parameterNotice = props => {
	console.log(gray('-'.repeat(50)));
	console.log('Please check the following parameters are correct:');
	console.log(gray('-'.repeat(50)));

	Object.entries(props).forEach(([key, val]) => {
		console.log(gray(key) + ' '.repeat(30 - key.length) + redBright(val));
	});

	console.log(gray('-'.repeat(50)));
};

const DEFAULTS = {
	gasPrice: '1',
	methodCallGasLimit: 15e4,
	contractDeploymentGasLimit: 7e6,
	network: 'kovan',
	buildPath: path.join(__dirname, '..', '..', '..', BUILD_FOLDER),
};

const deploy = async ({
	addNewSynths,
	gasPrice = DEFAULTS.gasPrice,
	methodCallGasLimit = DEFAULTS.methodCallGasLimit,
	contractDeploymentGasLimit = DEFAULTS.contractDeploymentGasLimit,
	network = DEFAULTS.network,
	buildPath = DEFAULTS.buildPath,
	deploymentPath,
	oracleExrates,
	oracleDepot,
	privateKey,
	yes,
} = {}) => {
	ensureNetwork(network);
	ensureDeploymentPath(deploymentPath);

	const {
		config,
		configFile,
		synths,
		deployment,
		deploymentFile,
		ownerActions,
		ownerActionsFile,
	} = loadAndCheckRequiredSources({
		deploymentPath,
		network,
	});

	console.log(
		gray('Checking all contracts not flagged for deployment have addresses in this network...')
	);
	const missingDeployments = Object.keys(config).filter(name => {
		return !config[name].deploy && (!deployment.targets[name] || !deployment.targets[name].address);
	});

	if (missingDeployments.length) {
		throw Error(
			`Cannot use existing contracts for deployment as addresses not found for the following contracts on ${network}:\n` +
				missingDeployments.join('\n') +
				'\n' +
				gray(`Used: ${deploymentFile} as source`)
		);
	}

	console.log(gray('Loading the compiled contracts locally...'));
	const { earliestCompiledTimestamp, compiled } = loadCompiledFiles({ buildPath });

	// now get the latest time a Solidity file was edited
	let latestSolTimestamp = 0;
	Object.keys(findSolFiles(CONTRACTS_FOLDER)).forEach(file => {
		const sourceFilePath = path.join(CONTRACTS_FOLDER, file);
		latestSolTimestamp = Math.max(latestSolTimestamp, fs.statSync(sourceFilePath).mtimeMs);
	});

	// now clone these so we can update and write them after each deployment but keep the original
	// flags available
	const updatedConfig = JSON.parse(JSON.stringify(config));

	const { providerUrl, privateKey: envPrivateKey, etherscanLinkPrefix } = loadConnections({
		network,
	});

	// allow local deployments to use the private key passed as a CLI option
	if (network !== 'local' || !privateKey) {
		privateKey = envPrivateKey;
	}

	const deployer = new Deployer({
		compiled,
		config,
		gasPrice,
		methodCallGasLimit,
		contractDeploymentGasLimit,
		deployment,
		privateKey,
		providerUrl,
	});

	const { account } = deployer;

	const getExistingContract = ({ contract }) => {
		const { address, source } = deployment.targets[contract];
		const { abi } = deployment.sources[source];

		return deployer.getContract({
			address,
			abi,
		});
	};

	let currentSynthetixSupply;
	let currentExchangeFee;
	let currentSynthetixPrice;
	if (network === 'local') {
		// get the current supply as it changes as we mint after each period
		currentSynthetixSupply = w3utils.toWei((100e6).toString());
		currentExchangeFee = w3utils.toWei('0.003'.toString());
		oracleExrates = account;
		oracleDepot = account;
		currentSynthetixPrice = w3utils.toWei('0.2');
	} else {
		// do requisite checks
		try {
			const oldSynthetix = getExistingContract({ contract: 'Synthetix' });
			currentSynthetixSupply = await oldSynthetix.methods.totalSupply().call();

			const oldFeePool = getExistingContract({ contract: 'FeePool' });
			currentExchangeFee = await oldFeePool.methods.exchangeFeeRate().call();

			const currentExrates = getExistingContract({ contract: 'ExchangeRates' });
			currentSynthetixPrice = await currentExrates.methods.rateForCurrency(toBytes4('SNX')).call();

			if (!oracleExrates) {
				oracleExrates = await currentExrates.methods.oracle().call();
			}

			if (!oracleDepot) {
				const currentDepot = getExistingContract({ contract: 'Depot' });
				oracleDepot = await currentDepot.methods.oracle().call();
			}
		} catch (err) {
			console.error(
				red(
					'Cannot connect to existing contracts. Please double check the deploymentPath is correct for the network allocated'
				)
			);
			process.exitCode = 1;
			return;
		}
	}

	for (const address of [account, oracleExrates, oracleDepot]) {
		if (!w3utils.isAddress(address)) {
			console.error(red('Invalid address detected (please check your inputs):', address));
			process.exitCode = 1;
			return;
		}
	}

	parameterNotice({
		Network: network,
		'Gas price to use': `${gasPrice} GWEI`,
		'Deployment Path': new RegExp(network, 'gi').test(deploymentPath)
			? deploymentPath
			: yellow('⚠⚠⚠ cant find network name in path. Please double check this! ') + deploymentPath,
		'Local build last modified': `${new Date(earliestCompiledTimestamp)} ${yellow(
			((new Date().getTime() - earliestCompiledTimestamp) / 60000).toFixed(2) + ' mins ago'
		)}`,
		'Last Solidity update':
			new Date(latestSolTimestamp) +
			(latestSolTimestamp > earliestCompiledTimestamp
				? yellow(' ⚠⚠⚠ this is later than the last build! Is this intentional?')
				: green(' ✅')),
		'Add any new synths found?': addNewSynths ? green('✅ YES') : yellow('⚠ NO'),
		'Deployer account:': account,
		'Synthetix totalSupply': `${Math.round(w3utils.fromWei(currentSynthetixSupply) / 1e6)}m`,
		'FeePool exchangeFeeRate': `${w3utils.fromWei(currentExchangeFee)}`,
		'ExchangeRates Oracle': oracleExrates,
		'Depot Oracle': oracleDepot,
	});

	if (!yes) {
		try {
			await confirmAction(
				yellow(
					`⚠⚠⚠ WARNING: This action will deploy the following contracts to ${network}:\n${Object.entries(
						config
					)
						.filter(([, { deploy }]) => deploy)
						.map(([contract]) => contract)
						.join(', ')}` + `\nIt will also set proxy targets and add synths to Synthetix.\n`
				) +
					gray('-'.repeat(50)) +
					'\nDo you want to continue? (y/n) '
			);
		} catch (err) {
			console.log(gray('Operation cancelled'));
			return;
		}
	}

	console.log(gray(`Starting deployment to ${network.toUpperCase()} via Infura...`));
	// force flag indicates to deploy even when no config for the entry (useful for new synths)
	const deployContract = async ({ name, source = name, args, deps, force = false }) => {
		const deployedContract = await deployer.deploy({ name, source, args, deps, force });
		if (!deployedContract) {
			return;
		}
		const { address } = deployedContract.options;

		let timestamp = new Date();
		let txn = '';
		if (config[name] && !config[name].deploy) {
			// deploy is false, so we reused a deployment, thus lets grab the details that already exist
			timestamp = deployment.targets[name].timestamp;
			txn = deployment.targets[name].txn;
		}
		// now update the deployed contract information
		deployment.targets[name] = {
			name,
			address,
			source,
			link: `https://${network !== 'mainnet' ? network + '.' : ''}etherscan.io/address/${
				deployer.deployedContracts[name].options.address
			}`,
			timestamp,
			txn,
			network,
		};
		deployment.sources[source] = {
			bytecode: compiled[source].evm.bytecode.object,
			abi: compiled[source].abi,
		};
		fs.writeFileSync(deploymentFile, stringify(deployment));

		// now update the flags to indicate it no longer needs deployment,
		// ignoring this step for local, which wants a full deployment by default
		if (network !== 'local') {
			updatedConfig[name] = { deploy: false };
			fs.writeFileSync(configFile, stringify(updatedConfig));
		}

		return deployedContract;
	};

	// track an action we cannot perform because we aren't an OWNER (so we can iterate later in the owner step)
	const appendOwnerAction = appendOwnerActionGenerator({
		ownerActions,
		ownerActionsFile,
		etherscanLinkPrefix,
	});

	const runStep = async opts =>
		performTransactionalStep({
			...opts,
			account,
			gasLimit: methodCallGasLimit,
			gasPrice,
			etherscanLinkPrefix,
			ownerActions,
			ownerActionsFile,
		});

	await deployContract({
		name: 'SafeDecimalMath',
	});

	const exchangeRates = await deployContract({
		name: 'ExchangeRates',
		args: [account, oracleExrates, [w3utils.asciiToHex('SNX')], [currentSynthetixPrice]],
	});
	const exchangeRatesAddress = exchangeRates ? exchangeRates.options.address : '';

	const rewardEscrow = await deployContract({
		name: 'RewardEscrow',
		args: [account, ZERO_ADDRESS, ZERO_ADDRESS],
	});

	const synthetixEscrow = await deployContract({
		name: 'SynthetixEscrow',
		args: [account, ZERO_ADDRESS],
	});

	const synthetixState = await deployContract({
		name: 'SynthetixState',
		args: [account, account],
	});

	const proxyFeePool = await deployContract({
		name: 'ProxyFeePool',
		source: 'Proxy',
		args: [account],
	});

	const feePoolDelegateApprovals = await deployContract({
		name: 'DelegateApprovals',
		args: [account, ZERO_ADDRESS],
	});

	const feePoolEternalStorage = await deployContract({
		name: 'FeePoolEternalStorage',
		args: [account, ZERO_ADDRESS],
	});

	const feePool = await deployContract({
		name: 'FeePool',
		deps: ['ProxyFeePool'],
		args: [
			proxyFeePool ? proxyFeePool.options.address : '',
			account,
			ZERO_ADDRESS, // Synthetix
			ZERO_ADDRESS, // FeePoolState
			feePoolEternalStorage ? feePoolEternalStorage.options.address : '',
			synthetixState ? synthetixState.options.address : '',
			rewardEscrow ? rewardEscrow.options.address : '',
			ZERO_ADDRESS,
			currentExchangeFee, // exchange fee
		],
	});

	const feePoolAddress = feePool ? feePool.options.address : '';

	if (proxyFeePool && feePool) {
		await runStep({
			contract: 'ProxyFeePool',
			target: proxyFeePool,
			read: 'target',
			expected: input => input === feePoolAddress,
			write: 'setTarget',
			writeArg: feePoolAddress,
		});
	}

	if (feePoolEternalStorage && feePool) {
		await runStep({
			contract: 'FeePoolEternalStorage',
			target: feePoolEternalStorage,
			read: 'associatedContract',
			expected: input => input === feePoolAddress,
			write: 'setAssociatedContract',
			writeArg: feePoolAddress,
		});
	}

	if (feePoolDelegateApprovals && feePool) {
		const delegateApprovalsAddress = feePoolDelegateApprovals.options.address;
		await runStep({
			contract: 'FeePool',
			target: feePool,
			read: 'delegates',
			expected: input => input === delegateApprovalsAddress,
			write: 'setDelegateApprovals',
			writeArg: delegateApprovalsAddress,
		});

		await runStep({
			contract: 'DelegateApprovals',
			target: feePoolDelegateApprovals,
			read: 'associatedContract',
			expected: input => input === feePoolAddress,
			write: 'setAssociatedContract',
			writeArg: feePoolAddress,
		});
	}

	const feePoolState = await deployContract({
		name: 'FeePoolState',
		deps: ['FeePool'],
		args: [account, feePoolAddress],
	});

	if (feePool && feePoolState) {
		const feePoolStateAddress = feePoolState.options.address;
		await runStep({
			contract: 'FeePool',
			target: feePool,
			read: 'feePoolState',
			expected: input => input === feePoolStateAddress,
			write: 'setFeePoolState',
			writeArg: feePoolStateAddress,
		});

		// Rewire feePoolState if there is a feePool upgrade
		await runStep({
			contract: 'FeePoolState',
			target: feePoolState,
			read: 'feePool',
			expected: input => input === feePoolAddress,
			write: 'setFeePool',
			writeArg: feePoolAddress,
		});
	}

	const rewardsDistribution = await deployContract({
		name: 'RewardsDistribution',
		deps: ['RewardEscrow', 'ProxyFeePool'],
		args: [
			account, // owner
			ZERO_ADDRESS, // authority (synthetix)
			ZERO_ADDRESS, // Synthetix Proxy
			rewardEscrow ? rewardEscrow.options.address : '',
			proxyFeePool ? proxyFeePool.options.address : '',
		],
	});

	if (rewardsDistribution && feePool) {
		const rewardsDistributionAddress = rewardsDistribution.options.address;
		await runStep({
			contract: 'FeePool',
			target: feePool,
			read: 'rewardsAuthority',
			expected: input => input === rewardsDistributionAddress,
			write: 'setRewardsAuthority',
			writeArg: rewardsDistributionAddress,
		});
	}

	const supplySchedule = await deployContract({
		name: 'SupplySchedule',
		args: [account],
	});

	const proxySynthetix = await deployContract({
		name: 'ProxySynthetix',
		source: 'Proxy',
		args: [account],
	});

	const tokenStateSynthetix = await deployContract({
		name: 'TokenStateSynthetix',
		source: 'TokenState',
		args: [account, account],
	});

	const synthetix = await deployContract({
		name: 'Synthetix',
		deps: [
			'ProxySynthetix',
			'TokenStateSynthetix',
			'SynthetixState',
			'ExchangeRates',
			'FeePool',
			'SupplySchedule',
			'RewardEscrow',
			'SynthetixEscrow',
			'RewardsDistribution',
		],
		args: [
			proxySynthetix ? proxySynthetix.options.address : '',
			tokenStateSynthetix ? tokenStateSynthetix.options.address : '',
			synthetixState ? synthetixState.options.address : '',
			account,
			exchangeRates ? exchangeRates.options.address : '',
			feePool ? feePool.options.address : '',
			supplySchedule ? supplySchedule.options.address : '',
			rewardEscrow ? rewardEscrow.options.address : '',
			synthetixEscrow ? synthetixEscrow.options.address : '',
			rewardsDistribution ? rewardsDistribution.options.address : '',
			currentSynthetixSupply,
		],
	});

	const synthetixAddress = synthetix ? synthetix.options.address : '';

	if (proxySynthetix && synthetix) {
		await runStep({
			contract: 'ProxySynthetix',
			target: proxySynthetix,
			read: 'target',
			expected: input => input === synthetixAddress,
			write: 'setTarget',
			writeArg: synthetixAddress,
		});
	}

	if (synthetix && feePool) {
		await runStep({
			contract: 'Synthetix',
			target: synthetix,
			read: 'feePool',
			expected: input => input === feePoolAddress,
			write: 'setFeePool',
			writeArg: feePoolAddress,
		});

		await runStep({
			contract: 'FeePool',
			target: feePool,
			read: 'synthetix',
			expected: input => input === synthetixAddress,
			write: 'setSynthetix',
			writeArg: synthetixAddress,
		});
	}

	if (synthetix && exchangeRates) {
		await runStep({
			contract: 'Synthetix',
			target: synthetix,
			read: 'exchangeRates',
			expected: input => input === exchangeRatesAddress,
			write: 'setExchangeRates',
			writeArg: exchangeRatesAddress,
		});
	}

	// only reset token state if redeploying
	if (tokenStateSynthetix && config['TokenStateSynthetix'].deploy) {
		const initialIssuance = w3utils.toWei('100000000');
		await runStep({
			contract: 'TokenStateSynthetix',
			target: tokenStateSynthetix,
			read: 'balanceOf',
			readArg: account,
			expected: input => input === initialIssuance,
			write: 'setBalanceOf',
			writeArg: [account, initialIssuance],
		});
	}

	if (tokenStateSynthetix && synthetix) {
		await runStep({
			contract: 'TokenStateSynthetix',
			target: tokenStateSynthetix,
			read: 'associatedContract',
			expected: input => input === synthetixAddress,
			write: 'setAssociatedContract',
			writeArg: synthetixAddress,
		});
	}

	if (synthetixState && synthetix) {
		await runStep({
			contract: 'SynthetixState',
			target: synthetixState,
			read: 'associatedContract',
			expected: input => input === synthetixAddress,
			write: 'setAssociatedContract',
			writeArg: synthetixAddress,
		});
	}

	if (synthetixEscrow) {
		await deployContract({
			name: 'EscrowChecker',
			deps: ['SynthetixEscrow'],
			args: [synthetixEscrow.options.address],
		});
	}

	if (rewardEscrow && synthetix) {
		await runStep({
			contract: 'RewardEscrow',
			target: rewardEscrow,
			read: 'synthetix',
			expected: input => input === synthetixAddress,
			write: 'setSynthetix',
			writeArg: synthetixAddress,
		});
	}

	if (rewardEscrow && feePool) {
		await runStep({
			contract: 'RewardEscrow',
			target: rewardEscrow,
			read: 'feePool',
			expected: input => input === feePoolAddress,
			write: 'setFeePool',
			writeArg: feePoolAddress,
		});
	}

	// Skip setting unless redeploying either of these,
	if (config['Synthetix'].deploy || config['SynthetixEscrow'].deploy) {
		// Note: currently on mainnet SynthetixEscrow.methods.synthetix() does NOT exist
		// it is "havven" and the ABI we have here is not sufficient
		if (network === 'mainnet') {
			appendOwnerAction({
				key: `SynthetixEscrow.setHavven(Synthetix)`,
				target: synthetixEscrow.options.address,
				action: `setHavven(${synthetixAddress})`,
			});
		} else {
			await runStep({
				contract: 'SynthetixEscrow',
				target: synthetixEscrow,
				read: 'synthetix',
				expected: input => input === synthetixAddress,
				write: 'setSynthetix',
				writeArg: synthetixAddress,
			});
		}
	}

	if (supplySchedule && synthetix) {
		await runStep({
			contract: 'SupplySchedule',
			target: supplySchedule,
			read: 'synthetix',
			expected: input => input === synthetixAddress,
			write: 'setSynthetix',
			writeArg: synthetixAddress,
		});
	}

	// Setup Synthetix and deploy proxyERC20 for use in Synths
	const proxyERC20Synthetix = await deployContract({
		name: 'ProxyERC20',
		deps: ['Synthetix'],
		args: [account],
	});
	const proxyERC20SynthetixAddress = proxyERC20Synthetix ? proxyERC20Synthetix.options.address : '';

	if (synthetix && proxyERC20Synthetix) {
		await runStep({
			contract: 'ProxyERC20',
			target: proxyERC20Synthetix,
			read: 'target',
			expected: input => input === synthetixAddress,
			write: 'setTarget',
			writeArg: synthetixAddress,
		});

		await runStep({
			contract: 'Synthetix',
			target: synthetix,
			read: 'integrationProxy',
			expected: input => input === proxyERC20SynthetixAddress,
			write: 'setIntegrationProxy',
			writeArg: proxyERC20SynthetixAddress,
		});
	}

	if (synthetix && rewardsDistribution) {
		await runStep({
			contract: 'RewardsDistribution',
			target: rewardsDistribution,
			read: 'authority',
			expected: input => input === synthetixAddress,
			write: 'setAuthority',
			writeArg: synthetixAddress,
		});

		await runStep({
			contract: 'RewardsDistribution',
			target: rewardsDistribution,
			read: 'synthetixProxy',
			expected: input => input === proxyERC20SynthetixAddress,
			write: 'setSynthetixProxy',
			writeArg: proxyERC20SynthetixAddress,
		});
	}

	// ----------------
	// Synths
	// ----------------
	const synthetixProxyAddress = await synthetix.methods.proxy().call();
	for (const { name: currencyKey, inverted, subclass } of synths) {
		const tokenStateForSynth = await deployContract({
			name: `TokenState${currencyKey}`,
			source: 'TokenState',
			args: [account, ZERO_ADDRESS],
			force: addNewSynths,
		});

		const proxyForSynth = await deployContract({
			name: `Proxy${currencyKey}`,
			source: 'ProxyERC20',
			args: [account],
			force: addNewSynths,
		});

		const currencyKeyInBytes = w3utils.asciiToHex(currencyKey);

		// track the original supply if we're deploying a new synth contract for an existing synth
		let originalTotalSupply = 0;
		// cannot check local network as deploy is true for everything
		if (config[`Synth${currencyKey}`].deploy && network !== 'local') {
			const oldSynth = getExistingContract({ contract: `Synth${currencyKey}` });
			originalTotalSupply = await oldSynth.methods.totalSupply().call();
		}

		// PurgeableSynth needs additionalConstructorArgs to be ordered
		const additionalConstructorArgsMap = {
			Synth: [originalTotalSupply],
			PurgeableSynth: [exchangeRatesAddress, originalTotalSupply],
			// future subclasses...
		};

		console.log(yellow(`Original TotalSupply on Synth${currencyKey} is ${originalTotalSupply}`));
		const sourceContract = subclass || 'Synth';
		const synth = await deployContract({
			name: `Synth${currencyKey}`,
			source: sourceContract,
			deps: [`TokenState${currencyKey}`, `Proxy${currencyKey}`, 'Synthetix', 'FeePool'],
			args: [
				proxyForSynth ? proxyForSynth.options.address : '',
				tokenStateForSynth ? tokenStateForSynth.options.address : '',
				synthetixProxyAddress,
				proxyFeePool ? proxyFeePool.options.address : '',
				`Synth ${currencyKey}`,
				currencyKey,
				account,
				currencyKeyInBytes,
			].concat(additionalConstructorArgsMap[sourceContract] || []),
			force: addNewSynths,
		});

		const synthAddress = synth ? synth.options.address : '';

		if (tokenStateForSynth && synth) {
			await runStep({
				contract: `TokenState${currencyKey}`,
				target: tokenStateForSynth,
				read: 'associatedContract',
				expected: input => input === synthAddress,
				write: 'setAssociatedContract',
				writeArg: synthAddress,
			});
		}

		// Setup proxy for synth
		if (proxyForSynth && synth) {
			await runStep({
				contract: `Proxy${currencyKey}`,
				target: proxyForSynth,
				read: 'target',
				expected: input => input === synthAddress,
				write: 'setTarget',
				writeArg: synthAddress,
			});
		}

		// Now setup connection to the Synth with Synthetix
		if (synth && synthetix) {
			await runStep({
				contract: 'Synthetix',
				target: synthetix,
				read: 'synths',
				readArg: currencyKeyInBytes,
				expected: input => input === synthAddress,
				write: 'addSynth',
				writeArg: synthAddress,
			});

			await runStep({
				contract: `Synth${currencyKey}`,
				target: synth,
				read: 'synthetixProxy',
				expected: input => input === synthetixProxyAddress,
				write: 'setSynthetixProxy',
				writeArg: synthetixProxyAddress,
			});
		}

		if (proxyFeePool) {
			await runStep({
				contract: `Synth${currencyKey}`,
				target: synth,
				read: 'feePoolProxy',
				expected: input => input === proxyFeePool.options.address,
				write: 'setFeePoolProxy',
				writeArg: proxyFeePool.options.address,
			});
		}

		// now configure inverse synths in exchange rates
		if (inverted) {
			// check total supply
			const totalSynthSupply = await synth.methods.totalSupply().call();

			const { entryPoint, upperLimit, lowerLimit } = inverted;

			// only call setInversePricing if either there's no supply or if on a testnet
			if (Number(totalSynthSupply) === 0 || network !== 'mainnet') {
				const exchangeRatesOwner = await exchangeRates.methods.owner().call();
				if (exchangeRatesOwner === account) {
					console.log(
						yellow(
							`Invoking ExchangeRates.setInversePricing(${currencyKey}, ${entryPoint}, ${upperLimit}, ${lowerLimit})...`
						)
					);
					await exchangeRates.methods
						.setInversePricing(
							w3utils.asciiToHex(currencyKey),
							w3utils.toWei(entryPoint.toString()),
							w3utils.toWei(upperLimit.toString()),
							w3utils.toWei(lowerLimit.toString())
						)
						.send(deployer.sendParameters());
				} else {
					appendOwnerAction({
						key: `ExchangeRates.setInversePricing(${currencyKey}, ${entryPoint}, ${upperLimit}, ${lowerLimit})`,
						target: exchangeRatesAddress,
						action: `setInversePricing(${currencyKey}, ${w3utils.toWei(
							entryPoint.toString()
						)}, ${w3utils.toWei(upperLimit.toString())}, ${w3utils.toWei(lowerLimit.toString())})`,
					});
				}
			} else {
				console.log(
					gray(
						`Not setting inverse pricing on ${currencyKey} as totalSupply is > 0 (${w3utils.fromWei(
							totalSynthSupply
						)})`
					)
				);
			}
		}
	}

	// ----------------
	// Depot setup
	// ----------------
	const sUSDAddress = deployer.deployedContracts['SynthsUSD']
		? deployer.deployedContracts['SynthsUSD'].options.address
		: '';

	const depot = await deployContract({
		name: 'Depot',
		deps: ['Synthetix', 'SynthsUSD', 'FeePool'],
		args: [
			account,
			account,
			synthetix ? synthetixAddress : '',
			sUSDAddress,
			feePool ? feePool.options.address : '',
			oracleDepot,
			w3utils.toWei('500'),
			w3utils.toWei('.10'),
		],
	});

	if (synthetix && depot) {
		await runStep({
			contract: 'Depot',
			target: depot,
			read: 'synthetix',
			expected: input => input === synthetixAddress,
			write: 'setSynthetix',
			writeArg: synthetixAddress,
		});
	}

	// ensure Depot has sUSD synth address setup correctly
	await runStep({
		contract: 'Depot',
		target: depot,
		read: 'synth',
		expected: input => input === sUSDAddress,
		write: 'setSynth',
		writeArg: sUSDAddress,
	});

<<<<<<< HEAD
	if (synthetix && proxyERC20) {
		const proxySynthetixAddress = await proxyERC20.methods.target().call();
		if (proxySynthetixAddress !== synthetixAddress) {
			const iProxyOwner = await proxyERC20.methods.owner().call();
			if (iProxyOwner === account) {
				console.log(yellow(`Invoking ProxyERC20.setTarget()...`));
				await proxyERC20.methods.setTarget(synthetixAddress).send(deployer.sendParameters());
			} else {
				appendOwnerAction({
					key: `ProxyERC20.setTarget(Synthetix)`,
					target: proxyERC20.options.address,
					action: `setTarget(${synthetixAddress})`,
				});
			}
		}

		const synthetixProxyAddress = await synthetix.methods.integrationProxy().call();
		if (proxyERC20.options.address !== synthetixProxyAddress) {
			const synthetixOwner = await synthetix.methods.owner().call();
			if (synthetixOwner === account) {
				console.log(yellow(`Invoking Synthetix.setIntegrationProxy()...`));
				await synthetix.methods
					.setIntegrationProxy(proxyERC20.options.address)
					.send(deployer.sendParameters());
			} else {
				appendOwnerAction({
					key: `Synthetix.setIntegrationProxy(ProxyERC20)`,
					target: synthetix.options.address,
					action: `setIntegrationProxy(${proxyERC20.options.address})`,
				});
			}
		}

		if (synthetix && rewardsDistribution) {
			const synthetixAddress = synthetix ? synthetix.options.address : '';
			const synthetixProxyAddress = proxyERC20 ? proxyERC20.options.address : '';
			const rewardsDistributionOwner = await rewardsDistribution.methods.owner().call();
			const rewardsDistributionAuthorityAddress = await rewardsDistribution.methods
				.authority()
				.call();
			const rewardsDistSNXProxyAddress = await rewardsDistribution.methods.synthetixProxy().call();
			if (synthetixAddress !== rewardsDistributionAuthorityAddress) {
				if (rewardsDistributionOwner === account) {
					console.log(yellow('Invoking RewardsDistribution.setAuthority(Synthetix)...'));
					await rewardsDistribution.methods
						.setAuthority(synthetixAddress)
						.send(deployer.sendParameters());
				} else {
					appendOwnerAction({
						key: `RewardsDistribution.setAuthority(Synthetix)`,
						target: rewardsDistribution.options.address,
						action: `setAuthority(${synthetixAddress})`,
					});
				}
			}
			if (synthetixAddress !== rewardsDistSNXProxyAddress) {
				if (rewardsDistributionOwner === account) {
					console.log(yellow('Invoking RewardsDistribution.setSynthetixProxy(SynthetixProxy)...'));
					await rewardsDistribution.methods
						.setSynthetixProxy(synthetixProxyAddress)
						.send(deployer.sendParameters());
				} else {
					appendOwnerAction({
						key: `RewardsDistribution.setSynthetixProxy(SynthetixProxy)`,
						target: rewardsDistribution.options.address,
						action: `setSynthetixProxy(${synthetixProxyAddress})`,
					});
				}
			}
		}
	}

	const arbRewarder = await deployContract({
		name: 'ArbRewarder',
		deps: ['Synthetix', 'ExchangeRates', 'ProxyERC20'],
		args: [account],
	});

	if (arbRewarder && exchangeRates) {
		// TODO: Set exchangeRates on arbRewarder
	}
	if (arbRewarder && proxyERC20) {
		// TODO: Set synthetix on arbRewarder with proxyERC20
	}

=======
>>>>>>> 5852d970
	console.log(green('\nSuccessfully deployed all contracts!\n'));

	const tableData = Object.keys(deployer.deployedContracts).map(key => [
		key,
		deployer.deployedContracts[key].options.address,
	]);
	console.log();
	console.log(gray(`Tabular data of all contracts on ${network}`));
	console.log(table(tableData));
};

module.exports = {
	deploy,
	cmd: program =>
		program
			.command('deploy')
			.description('Deploy compiled solidity files')
			.option(
				'-a, --add-new-synths',
				`Whether or not any new synths in the ${SYNTHS_FILENAME} file should be deployed if there is no entry in the config file`
			)
			.option(
				'-b, --build-path [value]',
				'Path to a folder hosting compiled files from the "build" step in this script',
				DEFAULTS.buildPath
			)
			.option(
				'-c, --contract-deployment-gas-limit <value>',
				'Contract deployment gas limit',
				parseInt,
				DEFAULTS.contractDeploymentGasLimit
			)
			.option(
				'-d, --deployment-path <value>',
				`Path to a folder that has your input configuration file ${CONFIG_FILENAME}, the synth list ${SYNTHS_FILENAME} and where your ${DEPLOYMENT_FILENAME} files will go`
			)
			.option(
				'-f, --fee-auth <value>',
				'The address of the fee authority for this network (default is to use existing)'
			)
			.option('-g, --gas-price <value>', 'Gas price in GWEI', DEFAULTS.gasPrice)
			.option(
				'-m, --method-call-gas-limit <value>',
				'Method call gas limit',
				parseInt,
				DEFAULTS.methodCallGasLimit
			)
			.option(
				'-n, --network <value>',
				'The network to run off.',
				x => x.toLowerCase(),
				DEFAULTS.network
			)
			.option(
				'-o, --oracle-exrates <value>',
				'The address of the oracle for this network (default is use existing)'
			)
			.option(
				'-p, --oracle-depot <value>',
				'The address of the depot oracle for this network (default is use existing)'
			)
			.option(
				'-v, --private-key [value]',
				'The private key to deploy with (only works in local mode, otherwise set in .env).'
			)
			.option('-y, --yes', 'Dont prompt, just reply yes.')
			.action(deploy),
};<|MERGE_RESOLUTION|>--- conflicted
+++ resolved
@@ -884,94 +884,15 @@
 		writeArg: sUSDAddress,
 	});
 
-<<<<<<< HEAD
-	if (synthetix && proxyERC20) {
-		const proxySynthetixAddress = await proxyERC20.methods.target().call();
-		if (proxySynthetixAddress !== synthetixAddress) {
-			const iProxyOwner = await proxyERC20.methods.owner().call();
-			if (iProxyOwner === account) {
-				console.log(yellow(`Invoking ProxyERC20.setTarget()...`));
-				await proxyERC20.methods.setTarget(synthetixAddress).send(deployer.sendParameters());
-			} else {
-				appendOwnerAction({
-					key: `ProxyERC20.setTarget(Synthetix)`,
-					target: proxyERC20.options.address,
-					action: `setTarget(${synthetixAddress})`,
-				});
-			}
-		}
-
-		const synthetixProxyAddress = await synthetix.methods.integrationProxy().call();
-		if (proxyERC20.options.address !== synthetixProxyAddress) {
-			const synthetixOwner = await synthetix.methods.owner().call();
-			if (synthetixOwner === account) {
-				console.log(yellow(`Invoking Synthetix.setIntegrationProxy()...`));
-				await synthetix.methods
-					.setIntegrationProxy(proxyERC20.options.address)
-					.send(deployer.sendParameters());
-			} else {
-				appendOwnerAction({
-					key: `Synthetix.setIntegrationProxy(ProxyERC20)`,
-					target: synthetix.options.address,
-					action: `setIntegrationProxy(${proxyERC20.options.address})`,
-				});
-			}
-		}
-
-		if (synthetix && rewardsDistribution) {
-			const synthetixAddress = synthetix ? synthetix.options.address : '';
-			const synthetixProxyAddress = proxyERC20 ? proxyERC20.options.address : '';
-			const rewardsDistributionOwner = await rewardsDistribution.methods.owner().call();
-			const rewardsDistributionAuthorityAddress = await rewardsDistribution.methods
-				.authority()
-				.call();
-			const rewardsDistSNXProxyAddress = await rewardsDistribution.methods.synthetixProxy().call();
-			if (synthetixAddress !== rewardsDistributionAuthorityAddress) {
-				if (rewardsDistributionOwner === account) {
-					console.log(yellow('Invoking RewardsDistribution.setAuthority(Synthetix)...'));
-					await rewardsDistribution.methods
-						.setAuthority(synthetixAddress)
-						.send(deployer.sendParameters());
-				} else {
-					appendOwnerAction({
-						key: `RewardsDistribution.setAuthority(Synthetix)`,
-						target: rewardsDistribution.options.address,
-						action: `setAuthority(${synthetixAddress})`,
-					});
-				}
-			}
-			if (synthetixAddress !== rewardsDistSNXProxyAddress) {
-				if (rewardsDistributionOwner === account) {
-					console.log(yellow('Invoking RewardsDistribution.setSynthetixProxy(SynthetixProxy)...'));
-					await rewardsDistribution.methods
-						.setSynthetixProxy(synthetixProxyAddress)
-						.send(deployer.sendParameters());
-				} else {
-					appendOwnerAction({
-						key: `RewardsDistribution.setSynthetixProxy(SynthetixProxy)`,
-						target: rewardsDistribution.options.address,
-						action: `setSynthetixProxy(${synthetixProxyAddress})`,
-					});
-				}
-			}
-		}
-	}
-
-	const arbRewarder = await deployContract({
+	// const arbRewarder =
+	await deployContract({
 		name: 'ArbRewarder',
-		deps: ['Synthetix', 'ExchangeRates', 'ProxyERC20'],
+		deps: ['Synthetix', 'ExchangeRates'],
 		args: [account],
 	});
-
-	if (arbRewarder && exchangeRates) {
-		// TODO: Set exchangeRates on arbRewarder
-	}
-	if (arbRewarder && proxyERC20) {
-		// TODO: Set synthetix on arbRewarder with proxyERC20
-	}
-
-=======
->>>>>>> 5852d970
+	// TODO: Set exchangeRates on arbRewarder
+	// TODO: Set synthetix on arbRewarder with
+
 	console.log(green('\nSuccessfully deployed all contracts!\n'));
 
 	const tableData = Object.keys(deployer.deployedContracts).map(key => [
