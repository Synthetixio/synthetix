--- conflicted
+++ resolved
@@ -480,11 +480,8 @@
 			'SupplySchedule',
 			'RewardEscrow',
 			'SynthetixEscrow',
-<<<<<<< HEAD
+			'RewardsDistribution',
 			'ExchangeGasPriceLimit',
-=======
-			'RewardsDistribution',
->>>>>>> 10774c23
 		],
 		args: [
 			proxySynthetix ? proxySynthetix.options.address : '',
