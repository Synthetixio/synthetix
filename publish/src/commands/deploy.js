--- conflicted
+++ resolved
@@ -831,24 +831,6 @@
 				currencyKeyInBytes,
 			});
 		}
-<<<<<<< HEAD
-=======
-
-		const { feed } = feeds[asset] || {};
-
-		// now setup price aggregator if any for the synth
-		if (isAddress(feed) && exchangeRates) {
-			await runStep({
-				contract: `ExchangeRates`,
-				target: exchangeRates,
-				read: 'aggregators',
-				readArg: currencyKeyInBytes,
-				expected: input => input === feed,
-				write: 'addAggregator',
-				writeArg: [currencyKeyInBytes, feed],
-			});
-		}
->>>>>>> dff0c2e7
 	}
 
 	console.log(gray(`\n------ DEPLOY ANCILLARY CONTRACTS ------\n`));
@@ -876,7 +858,6 @@
 		args: [account, addressOf(readProxyForResolver)],
 	});
 
-<<<<<<< HEAD
 	await deployer.deployContract({
 		name: 'SynthetixBridgeToOptimism',
 		deps: ['AddressResolver'],
@@ -887,24 +868,6 @@
 		deps: ['AddressResolver'],
 		args: [account],
 	});
-=======
-		const allowance = await proxyERC20Synthetix.methods
-			.allowance(addressOf(SynthetixBridgeEscrow), addressOf(SynthetixBridgeToOptimism))
-			.call();
-		if (allowance.toString() === '0') {
-			await runStep({
-				contract: `SynthetixBridgeEscrow`,
-				target: SynthetixBridgeEscrow,
-				write: 'approveBridge',
-				writeArg: [
-					addressOf(proxyERC20Synthetix),
-					addressOf(SynthetixBridgeToOptimism),
-					parseUnits('100000000').toString(),
-				],
-			});
-		}
-	}
->>>>>>> dff0c2e7
 
 	let WETH_ADDRESS = (await getDeployParameter('WETH_ERC20_ADDRESSES'))[network];
 
@@ -991,27 +954,6 @@
 		name: 'BinaryOptionMarketData',
 	});
 
-<<<<<<< HEAD
-=======
-	console.log(gray(`\n------ CONFIGURE STANDLONE FEEDS ------\n`));
-
-	// Setup remaining price feeds (that aren't synths)
-
-	for (const { asset, feed } of standaloneFeeds) {
-		if (isAddress(feed) && exchangeRates) {
-			await runStep({
-				contract: `ExchangeRates`,
-				target: exchangeRates,
-				read: 'aggregators',
-				readArg: toBytes32(asset),
-				expected: input => input === feed,
-				write: 'addAggregator',
-				writeArg: [toBytes32(asset), feed],
-			});
-		}
-	}
-
->>>>>>> dff0c2e7
 	// ----------------
 	// Multi Collateral System
 	// ----------------
@@ -1400,8 +1342,7 @@
 					},
 				];
 
-<<<<<<< HEAD
-				const oldBinaryOptionMarket = new deployer.web3.eth.Contract(
+				const oldBinaryOptionMarket = new deployer.provider.web3.eth.Contract(
 					oldBinaryOptionMarketABI,
 					addressOf(market)
 				);
@@ -1756,17 +1697,11 @@
 	}
 
 	console.log(gray(`\n------ CONFIGURE STANDLONE FEEDS ------\n`));
-=======
-				const oldBinaryOptionMarket = new deployer.provider.web3.eth.Contract(
-					oldBinaryOptionMarketABI,
-					addressOf(market)
-				);
->>>>>>> dff0c2e7
 
 	// Setup remaining price feeds (that aren't synths)
 
 	for (const { asset, feed } of standaloneFeeds) {
-		if (w3utils.isAddress(feed) && exchangeRates) {
+		if (isAddress(feed) && exchangeRates) {
 			await runStep({
 				contract: `ExchangeRates`,
 				target: exchangeRates,
@@ -1841,7 +1776,7 @@
 		const { feed } = feeds[asset] || {};
 
 		// now setup price aggregator if any for the synth
-		if (w3utils.isAddress(feed) && exchangeRates) {
+		if (isAddress(feed) && exchangeRates) {
 			await runStep({
 				contract: `ExchangeRates`,
 				target: exchangeRates,
