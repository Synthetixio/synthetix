'use strict';

const path = require('path');
const fs = require('fs');
const { gray, green, yellow, redBright, red } = require('chalk');
const { table } = require('table');
const w3utils = require('web3-utils');
const Deployer = require('../Deployer');
const { findSolFiles, loadCompiledFiles } = require('../solidity');

const {
	BUILD_FOLDER,
	CONTRACTS_FOLDER,
	CONFIG_FILENAME,
	SYNTHS_FILENAME,
	DEPLOYMENT_FILENAME,
	ZERO_ADDRESS,
} = require('../constants');

const {
	toBytes4,
	ensureNetwork,
	ensureDeploymentPath,
	loadAndCheckRequiredSources,
	loadConnections,
	confirmAction,
	appendOwnerActionGenerator,
	performTransactionalStep,
	stringify,
} = require('../util');

const parameterNotice = props => {
	console.log(gray('-'.repeat(50)));
	console.log('Please check the following parameters are correct:');
	console.log(gray('-'.repeat(50)));

	Object.entries(props).forEach(([key, val]) => {
		console.log(gray(key) + ' '.repeat(30 - key.length) + redBright(val));
	});

	console.log(gray('-'.repeat(50)));
};

const DEFAULTS = {
	gasPrice: '1',
	methodCallGasLimit: 15e4,
	contractDeploymentGasLimit: 7e6,
	network: 'kovan',
	buildPath: path.join(__dirname, '..', '..', '..', BUILD_FOLDER),
};

const deploy = async ({
	addNewSynths,
	gasPrice = DEFAULTS.gasPrice,
	methodCallGasLimit = DEFAULTS.methodCallGasLimit,
	contractDeploymentGasLimit = DEFAULTS.contractDeploymentGasLimit,
	network = DEFAULTS.network,
	buildPath = DEFAULTS.buildPath,
	deploymentPath,
	oracleExrates,
	oracleDepot,
	privateKey,
	yes,
} = {}) => {
	ensureNetwork(network);
	ensureDeploymentPath(deploymentPath);

	const {
		config,
		configFile,
		synths,
		deployment,
		deploymentFile,
		ownerActions,
		ownerActionsFile,
	} = loadAndCheckRequiredSources({
		deploymentPath,
		network,
	});

	console.log(
		gray('Checking all contracts not flagged for deployment have addresses in this network...')
	);
	const missingDeployments = Object.keys(config).filter(name => {
		return !config[name].deploy && (!deployment.targets[name] || !deployment.targets[name].address);
	});

	if (missingDeployments.length) {
		throw Error(
			`Cannot use existing contracts for deployment as addresses not found for the following contracts on ${network}:\n` +
				missingDeployments.join('\n') +
				'\n' +
				gray(`Used: ${deploymentFile} as source`)
		);
	}

	console.log(gray('Loading the compiled contracts locally...'));
	const { earliestCompiledTimestamp, compiled } = loadCompiledFiles({ buildPath });

	// now get the latest time a Solidity file was edited
	let latestSolTimestamp = 0;
	Object.keys(findSolFiles(CONTRACTS_FOLDER)).forEach(file => {
		const sourceFilePath = path.join(CONTRACTS_FOLDER, file);
		latestSolTimestamp = Math.max(latestSolTimestamp, fs.statSync(sourceFilePath).mtimeMs);
	});

	// now clone these so we can update and write them after each deployment but keep the original
	// flags available
	const updatedConfig = JSON.parse(JSON.stringify(config));

	const { providerUrl, privateKey: envPrivateKey, etherscanLinkPrefix } = loadConnections({
		network,
	});

	// allow local deployments to use the private key passed as a CLI option
	if (network !== 'local' || !privateKey) {
		privateKey = envPrivateKey;
	}

	const deployer = new Deployer({
		compiled,
		config,
		gasPrice,
		methodCallGasLimit,
		contractDeploymentGasLimit,
		deployment,
		privateKey,
		providerUrl,
	});

	const { account } = deployer;

	const getExistingContract = ({ contract }) => {
		const { address, source } = deployment.targets[contract];
		const { abi } = deployment.sources[source];

		return deployer.getContract({
			address,
			abi,
		});
	};

	let currentSynthetixSupply;
	let currentExchangeFee;
	let currentSynthetixPrice;
	if (network === 'local') {
		// get the current supply as it changes as we mint after each period
		currentSynthetixSupply = w3utils.toWei((100e6).toString());
		currentExchangeFee = w3utils.toWei('0.003'.toString());
		oracleExrates = account;
		oracleDepot = account;
		currentSynthetixPrice = w3utils.toWei('0.2');
	} else {
		// do requisite checks
		try {
			const oldSynthetix = getExistingContract({ contract: 'Synthetix' });
			currentSynthetixSupply = await oldSynthetix.methods.totalSupply().call();

			const oldFeePool = getExistingContract({ contract: 'FeePool' });
			currentExchangeFee = await oldFeePool.methods.exchangeFeeRate().call();

			const currentExrates = getExistingContract({ contract: 'ExchangeRates' });
			currentSynthetixPrice = await currentExrates.methods.rateForCurrency(toBytes4('SNX')).call();

			if (!oracleExrates) {
				oracleExrates = await currentExrates.methods.oracle().call();
			}

			if (!oracleDepot) {
				const currentDepot = getExistingContract({ contract: 'Depot' });
				oracleDepot = await currentDepot.methods.oracle().call();
			}
		} catch (err) {
			console.error(
				red(
					'Cannot connect to existing contracts. Please double check the deploymentPath is correct for the network allocated'
				)
			);
			process.exitCode = 1;
			return;
		}
	}

	for (const address of [account, oracleExrates, oracleDepot]) {
		if (!w3utils.isAddress(address)) {
			console.error(red('Invalid address detected (please check your inputs):', address));
			process.exitCode = 1;
			return;
		}
	}

	parameterNotice({
		Network: network,
		'Gas price to use': `${gasPrice} GWEI`,
		'Deployment Path': new RegExp(network, 'gi').test(deploymentPath)
			? deploymentPath
			: yellow('⚠⚠⚠ cant find network name in path. Please double check this! ') + deploymentPath,
		'Local build last modified': `${new Date(earliestCompiledTimestamp)} ${yellow(
			((new Date().getTime() - earliestCompiledTimestamp) / 60000).toFixed(2) + ' mins ago'
		)}`,
		'Last Solidity update':
			new Date(latestSolTimestamp) +
			(latestSolTimestamp > earliestCompiledTimestamp
				? yellow(' ⚠⚠⚠ this is later than the last build! Is this intentional?')
				: green(' ✅')),
		'Add any new synths found?': addNewSynths ? green('✅ YES') : yellow('⚠ NO'),
		'Deployer account:': account,
		'Synthetix totalSupply': `${Math.round(w3utils.fromWei(currentSynthetixSupply) / 1e6)}m`,
		'FeePool exchangeFeeRate': `${w3utils.fromWei(currentExchangeFee)}`,
		'ExchangeRates Oracle': oracleExrates,
		'Depot Oracle': oracleDepot,
	});

	if (!yes) {
		try {
			await confirmAction(
				yellow(
					`⚠⚠⚠ WARNING: This action will deploy the following contracts to ${network}:\n${Object.entries(
						config
					)
						.filter(([, { deploy }]) => deploy)
						.map(([contract]) => contract)
						.join(', ')}` + `\nIt will also set proxy targets and add synths to Synthetix.\n`
				) +
					gray('-'.repeat(50)) +
					'\nDo you want to continue? (y/n) '
			);
		} catch (err) {
			console.log(gray('Operation cancelled'));
			return;
		}
	}

	console.log(gray(`Starting deployment to ${network.toUpperCase()} via Infura...`));
	// force flag indicates to deploy even when no config for the entry (useful for new synths)
	const deployContract = async ({ name, source = name, args, deps, force = false }) => {
		const deployedContract = await deployer.deploy({ name, source, args, deps, force });
		if (!deployedContract) {
			return;
		}
		const { address } = deployedContract.options;

		let timestamp = new Date();
		let txn = '';
		if (config[name] && !config[name].deploy) {
			// deploy is false, so we reused a deployment, thus lets grab the details that already exist
			timestamp = deployment.targets[name].timestamp;
			txn = deployment.targets[name].txn;
		}
		// now update the deployed contract information
		deployment.targets[name] = {
			name,
			address,
			source,
			link: `https://${network !== 'mainnet' ? network + '.' : ''}etherscan.io/address/${
				deployer.deployedContracts[name].options.address
			}`,
			timestamp,
			txn,
			network,
		};
		deployment.sources[source] = {
			bytecode: compiled[source].evm.bytecode.object,
			abi: compiled[source].abi,
		};
		fs.writeFileSync(deploymentFile, stringify(deployment));

		// now update the flags to indicate it no longer needs deployment,
		// ignoring this step for local, which wants a full deployment by default
		if (network !== 'local') {
			updatedConfig[name] = { deploy: false };
			fs.writeFileSync(configFile, stringify(updatedConfig));
		}

		return deployedContract;
	};

	// track an action we cannot perform because we aren't an OWNER (so we can iterate later in the owner step)
	const appendOwnerAction = appendOwnerActionGenerator({
		ownerActions,
		ownerActionsFile,
		etherscanLinkPrefix,
	});

	const runStep = async opts =>
		performTransactionalStep({
			...opts,
			account,
			gasLimit: methodCallGasLimit,
			gasPrice,
			etherscanLinkPrefix,
			ownerActions,
			ownerActionsFile,
		});

	await deployContract({
		name: 'SafeDecimalMath',
	});

	const exchangeRates = await deployContract({
		name: 'ExchangeRates',
		args: [account, oracleExrates, [w3utils.asciiToHex('SNX')], [currentSynthetixPrice]],
	});
	const exchangeRatesAddress = exchangeRates ? exchangeRates.options.address : '';

	const rewardEscrow = await deployContract({
		name: 'RewardEscrow',
		args: [account, ZERO_ADDRESS, ZERO_ADDRESS],
	});

	const synthetixEscrow = await deployContract({
		name: 'SynthetixEscrow',
		args: [account, ZERO_ADDRESS],
	});

	const synthetixState = await deployContract({
		name: 'SynthetixState',
		args: [account, account],
	});

	const proxyFeePool = await deployContract({
		name: 'ProxyFeePool',
		source: 'Proxy',
		args: [account],
	});

	const feePoolDelegateApprovals = await deployContract({
		name: 'DelegateApprovals',
		args: [account, ZERO_ADDRESS],
	});

	const feePoolEternalStorage = await deployContract({
		name: 'FeePoolEternalStorage',
		args: [account, ZERO_ADDRESS],
	});

	const feePool = await deployContract({
		name: 'FeePool',
		deps: ['ProxyFeePool'],
		args: [
			proxyFeePool ? proxyFeePool.options.address : '',
			account,
			ZERO_ADDRESS, // Synthetix
			ZERO_ADDRESS, // FeePoolState
			feePoolEternalStorage ? feePoolEternalStorage.options.address : '',
			synthetixState ? synthetixState.options.address : '',
			rewardEscrow ? rewardEscrow.options.address : '',
			ZERO_ADDRESS,
			currentExchangeFee, // exchange fee
		],
	});

	const feePoolAddress = feePool ? feePool.options.address : '';

	if (proxyFeePool && feePool) {
		await runStep({
			contract: 'ProxyFeePool',
			target: proxyFeePool,
			read: 'target',
			expected: input => input === feePoolAddress,
			write: 'setTarget',
			writeArg: feePoolAddress,
		});
	}

	if (feePoolEternalStorage && feePool) {
		await runStep({
			contract: 'FeePoolEternalStorage',
			target: feePoolEternalStorage,
			read: 'associatedContract',
			expected: input => input === feePoolAddress,
			write: 'setAssociatedContract',
			writeArg: feePoolAddress,
		});
	}

	if (feePoolDelegateApprovals && feePool) {
		const delegateApprovalsAddress = feePoolDelegateApprovals.options.address;
		await runStep({
			contract: 'FeePool',
			target: feePool,
			read: 'delegates',
			expected: input => input === delegateApprovalsAddress,
			write: 'setDelegateApprovals',
			writeArg: delegateApprovalsAddress,
		});

		await runStep({
			contract: 'DelegateApprovals',
			target: feePoolDelegateApprovals,
			read: 'associatedContract',
			expected: input => input === feePoolAddress,
			write: 'setAssociatedContract',
			writeArg: feePoolAddress,
		});
	}

	const feePoolState = await deployContract({
		name: 'FeePoolState',
		deps: ['FeePool'],
		args: [account, feePoolAddress],
	});

	if (feePool && feePoolState) {
		const feePoolStateAddress = feePoolState.options.address;
		await runStep({
			contract: 'FeePool',
			target: feePool,
			read: 'feePoolState',
			expected: input => input === feePoolStateAddress,
			write: 'setFeePoolState',
			writeArg: feePoolStateAddress,
		});

		// Rewire feePoolState if there is a feePool upgrade
		await runStep({
			contract: 'FeePoolState',
			target: feePoolState,
			read: 'feePool',
			expected: input => input === feePoolAddress,
			write: 'setFeePool',
			writeArg: feePoolAddress,
		});
	}

	const rewardsDistribution = await deployContract({
		name: 'RewardsDistribution',
		deps: ['RewardEscrow', 'ProxyFeePool'],
		args: [
			account, // owner
			ZERO_ADDRESS, // authority (synthetix)
			ZERO_ADDRESS, // Synthetix Proxy
			rewardEscrow ? rewardEscrow.options.address : '',
			proxyFeePool ? proxyFeePool.options.address : '',
		],
	});

	if (rewardsDistribution && feePool) {
		const rewardsDistributionAddress = rewardsDistribution.options.address;
		await runStep({
			contract: 'FeePool',
			target: feePool,
			read: 'rewardsAuthority',
			expected: input => input === rewardsDistributionAddress,
			write: 'setRewardsAuthority',
			writeArg: rewardsDistributionAddress,
		});
	}

	const supplySchedule = await deployContract({
		name: 'SupplySchedule',
		args: [account],
	});

	const proxySynthetix = await deployContract({
		name: 'ProxySynthetix',
		source: 'Proxy',
		args: [account],
	});

	const tokenStateSynthetix = await deployContract({
		name: 'TokenStateSynthetix',
		source: 'TokenState',
		args: [account, account],
	});

	const synthetix = await deployContract({
		name: 'Synthetix',
		deps: [
			'ProxySynthetix',
			'TokenStateSynthetix',
			'SynthetixState',
			'ExchangeRates',
			'FeePool',
			'SupplySchedule',
			'RewardEscrow',
			'SynthetixEscrow',
			'RewardsDistribution',
		],
		args: [
			proxySynthetix ? proxySynthetix.options.address : '',
			tokenStateSynthetix ? tokenStateSynthetix.options.address : '',
			synthetixState ? synthetixState.options.address : '',
			account,
			exchangeRates ? exchangeRates.options.address : '',
			feePool ? feePool.options.address : '',
			supplySchedule ? supplySchedule.options.address : '',
			rewardEscrow ? rewardEscrow.options.address : '',
			synthetixEscrow ? synthetixEscrow.options.address : '',
			rewardsDistribution ? rewardsDistribution.options.address : '',
			currentSynthetixSupply,
		],
	});

	const synthetixAddress = synthetix ? synthetix.options.address : '';

	if (proxySynthetix && synthetix) {
		await runStep({
			contract: 'ProxySynthetix',
			target: proxySynthetix,
			read: 'target',
			expected: input => input === synthetixAddress,
			write: 'setTarget',
			writeArg: synthetixAddress,
		});
	}

	if (synthetix && feePool) {
		await runStep({
			contract: 'Synthetix',
			target: synthetix,
			read: 'feePool',
			expected: input => input === feePoolAddress,
			write: 'setFeePool',
			writeArg: feePoolAddress,
		});

		await runStep({
			contract: 'FeePool',
			target: feePool,
			read: 'synthetix',
			expected: input => input === synthetixAddress,
			write: 'setSynthetix',
			writeArg: synthetixAddress,
		});
	}

	if (synthetix && exchangeRates) {
		await runStep({
			contract: 'Synthetix',
			target: synthetix,
			read: 'exchangeRates',
			expected: input => input === exchangeRatesAddress,
			write: 'setExchangeRates',
			writeArg: exchangeRatesAddress,
		});
	}

	// only reset token state if redeploying
	if (tokenStateSynthetix && config['TokenStateSynthetix'].deploy) {
		const initialIssuance = w3utils.toWei('100000000');
		await runStep({
			contract: 'TokenStateSynthetix',
			target: tokenStateSynthetix,
			read: 'balanceOf',
			readArg: account,
			expected: input => input === initialIssuance,
			write: 'setBalanceOf',
			writeArg: [account, initialIssuance],
		});
	}

	if (tokenStateSynthetix && synthetix) {
		await runStep({
			contract: 'TokenStateSynthetix',
			target: tokenStateSynthetix,
			read: 'associatedContract',
			expected: input => input === synthetixAddress,
			write: 'setAssociatedContract',
			writeArg: synthetixAddress,
		});
	}

	if (synthetixState && synthetix) {
		await runStep({
			contract: 'SynthetixState',
			target: synthetixState,
			read: 'associatedContract',
			expected: input => input === synthetixAddress,
			write: 'setAssociatedContract',
			writeArg: synthetixAddress,
		});
	}

	if (synthetixEscrow) {
		await deployContract({
			name: 'EscrowChecker',
			deps: ['SynthetixEscrow'],
			args: [synthetixEscrow.options.address],
		});
	}

	if (rewardEscrow && synthetix) {
		await runStep({
			contract: 'RewardEscrow',
			target: rewardEscrow,
			read: 'synthetix',
			expected: input => input === synthetixAddress,
			write: 'setSynthetix',
			writeArg: synthetixAddress,
		});
	}

	if (rewardEscrow && feePool) {
		await runStep({
			contract: 'RewardEscrow',
			target: rewardEscrow,
			read: 'feePool',
			expected: input => input === feePoolAddress,
			write: 'setFeePool',
			writeArg: feePoolAddress,
		});
	}

	// Skip setting unless redeploying either of these,
	if (config['Synthetix'].deploy || config['SynthetixEscrow'].deploy) {
		// Note: currently on mainnet SynthetixEscrow.methods.synthetix() does NOT exist
		// it is "havven" and the ABI we have here is not sufficient
		if (network === 'mainnet') {
			appendOwnerAction({
				key: `SynthetixEscrow.setHavven(Synthetix)`,
				target: synthetixEscrow.options.address,
				action: `setHavven(${synthetixAddress})`,
			});
		} else {
			await runStep({
				contract: 'SynthetixEscrow',
				target: synthetixEscrow,
				read: 'synthetix',
				expected: input => input === synthetixAddress,
				write: 'setSynthetix',
				writeArg: synthetixAddress,
			});
		}
	}

	if (supplySchedule && synthetix) {
		await runStep({
			contract: 'SupplySchedule',
			target: supplySchedule,
			read: 'synthetix',
			expected: input => input === synthetixAddress,
			write: 'setSynthetix',
			writeArg: synthetixAddress,
		});
	}

	// Setup Synthetix and deploy proxyERC20 for use in Synths
	const proxyERC20Synthetix = await deployContract({
		name: 'ProxyERC20',
		deps: ['Synthetix'],
		args: [account],
	});
	const proxyERC20SynthetixAddress = proxyERC20Synthetix ? proxyERC20Synthetix.options.address : '';

	if (synthetix && proxyERC20Synthetix) {
		await runStep({
			contract: 'ProxyERC20',
			target: proxyERC20Synthetix,
			read: 'target',
			expected: input => input === synthetixAddress,
			write: 'setTarget',
			writeArg: synthetixAddress,
		});

		await runStep({
			contract: 'Synthetix',
			target: synthetix,
			read: 'integrationProxy',
			expected: input => input === proxyERC20SynthetixAddress,
			write: 'setIntegrationProxy',
			writeArg: proxyERC20SynthetixAddress,
		});
	}

	if (synthetix && rewardsDistribution) {
		await runStep({
			contract: 'RewardsDistribution',
			target: rewardsDistribution,
			read: 'authority',
			expected: input => input === synthetixAddress,
			write: 'setAuthority',
			writeArg: synthetixAddress,
		});

		await runStep({
			contract: 'RewardsDistribution',
			target: rewardsDistribution,
			read: 'synthetixProxy',
			expected: input => input === proxyERC20SynthetixAddress,
			write: 'setSynthetixProxy',
			writeArg: proxyERC20SynthetixAddress,
		});
	}

	// ----------------
	// Synths
	// ----------------
	const synthetixProxyAddress = await synthetix.methods.proxy().call();
	for (const { name: currencyKey, inverted, subclass } of synths) {
		const tokenStateForSynth = await deployContract({
			name: `TokenState${currencyKey}`,
			source: 'TokenState',
			args: [account, ZERO_ADDRESS],
			force: addNewSynths,
		});

		const proxyForSynth = await deployContract({
			name: `Proxy${currencyKey}`,
			source: 'ProxyERC20',
			args: [account],
			force: addNewSynths,
		});

<<<<<<< HEAD
		// As sETH is used for Uniswap liquidity, we cannot switch out its proxy,
		// thus we have these values we switch on to ensure sETH remains fixed to the
		// v2.9.x version of Synth.sol and Proxy.sol - JJ
=======
>>>>>>> 453c2ccc
		const currencyKeyInBytes = w3utils.asciiToHex(currencyKey);

		const additionalConstructorArgsMap = {
			PurgeableSynth: [exchangeRatesAddress],
			// future subclasses...
		};

<<<<<<< HEAD
=======
		// track the original supply if we're deploying a new synth contract for an existing synth
		let originalTotalSupply = 0;
		// cannot check local network as deploy is true for everything
		if (config[`Synth${currencyKey}`].deploy && network !== 'local') {
			const oldSynth = getExistingContract({ contract: `Synth${currencyKey}` });
			originalTotalSupply = await oldSynth.methods.totalSupply().call();
		}

>>>>>>> 453c2ccc
		const synth = await deployContract({
			name: `Synth${currencyKey}`,
			source: subclass || 'Synth',
			deps: [`TokenState${currencyKey}`, `Proxy${currencyKey}`, 'Synthetix', 'FeePool'],
			args: [
				proxyForSynth ? proxyForSynth.options.address : '',
				tokenStateForSynth ? tokenStateForSynth.options.address : '',
				synthetixProxyAddress,
				proxyFeePool ? proxyFeePool.options.address : '',
				`Synth ${currencyKey}`,
				currencyKey,
				account,
				currencyKeyInBytes,
			].concat(additionalConstructorArgsMap[subclass] || []),
			force: addNewSynths,
		});
<<<<<<< HEAD

		const synthAddress = synth ? synth.options.address : '';

		if (tokenStateForSynth && synth) {
			await runStep({
				contract: `TokenState${currencyKey}`,
				target: tokenStateForSynth,
				read: 'associatedContract',
				expected: input => input === synthAddress,
				write: 'setAssociatedContract',
				writeArg: synthAddress,
			});
		}

		// Setup proxy for synth
		if (proxyForSynth && synth) {
			await runStep({
				contract: `Proxy${currencyKey}`,
				target: proxyForSynth,
				read: 'target',
				expected: input => input === synthAddress,
				write: 'setTarget',
=======

		if (synth && originalTotalSupply > 0) {
			await runStep({
				contract: `Synth${currencyKey}`,
				target: synth,
				read: 'totalSupply',
				expected: input => input === originalTotalSupply,
				write: 'setTotalSupply',
				writeArg: originalTotalSupply,
			});
		}

		const synthAddress = synth ? synth.options.address : '';

		if (tokenStateForSynth && synth) {
			await runStep({
				contract: `TokenState${currencyKey}`,
				target: tokenStateForSynth,
				read: 'associatedContract',
				expected: input => input === synthAddress,
				write: 'setAssociatedContract',
>>>>>>> 453c2ccc
				writeArg: synthAddress,
			});
		}

<<<<<<< HEAD
=======
		// Setup proxy for synth
		if (proxyForSynth && synth) {
			await runStep({
				contract: `Proxy${currencyKey}`,
				target: proxyForSynth,
				read: 'target',
				expected: input => input === synthAddress,
				write: 'setTarget',
				writeArg: synthAddress,
			});
		}

>>>>>>> 453c2ccc
		// Now setup connection to the Synth with Synthetix
		if (synth && synthetix) {
			await runStep({
				contract: 'Synthetix',
				target: synthetix,
				read: 'synths',
				readArg: currencyKeyInBytes,
				expected: input => input === synthAddress,
				write: 'addSynth',
				writeArg: synthAddress,
			});

<<<<<<< HEAD
			// For latest synths (v2.10.x) we need to use Synth.setSynthetixProxy
=======
>>>>>>> 453c2ccc
			await runStep({
				contract: `Synth${currencyKey}`,
				target: synth,
				read: 'synthetixProxy',
				expected: input => input === synthetixProxyAddress,
				write: 'setSynthetixProxy',
				writeArg: synthetixProxyAddress,
			});
		}

<<<<<<< HEAD
		// For latest synths (v2.10.x) we need to use Synth.setFeePoolProxy
=======
>>>>>>> 453c2ccc
		if (proxyFeePool) {
			await runStep({
				contract: `Synth${currencyKey}`,
				target: synth,
				read: 'feePoolProxy',
				expected: input => input === proxyFeePool.options.address,
				write: 'setFeePoolProxy',
				writeArg: proxyFeePool.options.address,
			});
		}

		// now configure inverse synths in exchange rates
		if (inverted) {
			// check total supply
			const totalSynthSupply = await synth.methods.totalSupply().call();

			const { entryPoint, upperLimit, lowerLimit } = inverted;

			// only call setInversePricing if either there's no supply or if on a testnet
			if (Number(totalSynthSupply) === 0 || network !== 'mainnet') {
				const exchangeRatesOwner = await exchangeRates.methods.owner().call();
				if (exchangeRatesOwner === account) {
					console.log(
						yellow(
							`Invoking ExchangeRates.setInversePricing(${currencyKey}, ${entryPoint}, ${upperLimit}, ${lowerLimit})...`
						)
					);
					await exchangeRates.methods
						.setInversePricing(
							w3utils.asciiToHex(currencyKey),
							w3utils.toWei(entryPoint.toString()),
							w3utils.toWei(upperLimit.toString()),
							w3utils.toWei(lowerLimit.toString())
						)
						.send(deployer.sendParameters());
				} else {
					appendOwnerAction({
						key: `ExchangeRates.setInversePricing(${currencyKey}, ${entryPoint}, ${upperLimit}, ${lowerLimit})`,
						target: exchangeRatesAddress,
						action: `setInversePricing(${currencyKey}, ${w3utils.toWei(
							entryPoint.toString()
						)}, ${w3utils.toWei(upperLimit.toString())}, ${w3utils.toWei(lowerLimit.toString())})`,
					});
				}
			} else {
				console.log(
					gray(
						`Not setting inverse pricing on ${currencyKey} as totalSupply is > 0 (${w3utils.fromWei(
							totalSynthSupply
						)})`
					)
				);
			}
		}
	}

	// ----------------
	// Depot setup
	// ----------------
	const sUSDAddress = deployer.deployedContracts['SynthsUSD']
		? deployer.deployedContracts['SynthsUSD'].options.address
		: '';

	const depot = await deployContract({
		name: 'Depot',
		deps: ['Synthetix', 'SynthsUSD', 'FeePool'],
		args: [
			account,
			account,
			synthetix ? synthetixAddress : '',
			sUSDAddress,
			feePool ? feePool.options.address : '',
			oracleDepot,
			w3utils.toWei('500'),
			w3utils.toWei('.10'),
		],
	});

	if (synthetix && depot) {
		await runStep({
			contract: 'Depot',
			target: depot,
			read: 'synthetix',
			expected: input => input === synthetixAddress,
			write: 'setSynthetix',
			writeArg: synthetixAddress,
		});
	}

	// ensure Depot has sUSD synth address setup correctly
	await runStep({
		contract: 'Depot',
		target: depot,
		read: 'synth',
		expected: input => input === sUSDAddress,
		write: 'setSynth',
		writeArg: sUSDAddress,
	});

	console.log(green('\nSuccessfully deployed all contracts!\n'));

	const tableData = Object.keys(deployer.deployedContracts).map(key => [
		key,
		deployer.deployedContracts[key].options.address,
	]);
	console.log();
	console.log(gray(`Tabular data of all contracts on ${network}`));
	console.log(table(tableData));
};

module.exports = {
	deploy,
	cmd: program =>
		program
			.command('deploy')
			.description('Deploy compiled solidity files')
			.option(
				'-a, --add-new-synths',
				`Whether or not any new synths in the ${SYNTHS_FILENAME} file should be deployed if there is no entry in the config file`
			)
			.option(
				'-b, --build-path [value]',
				'Path to a folder hosting compiled files from the "build" step in this script',
				DEFAULTS.buildPath
			)
			.option(
				'-c, --contract-deployment-gas-limit <value>',
				'Contract deployment gas limit',
				parseInt,
				DEFAULTS.contractDeploymentGasLimit
			)
			.option(
				'-d, --deployment-path <value>',
				`Path to a folder that has your input configuration file ${CONFIG_FILENAME}, the synth list ${SYNTHS_FILENAME} and where your ${DEPLOYMENT_FILENAME} files will go`
			)
			.option(
				'-f, --fee-auth <value>',
				'The address of the fee authority for this network (default is to use existing)'
			)
			.option('-g, --gas-price <value>', 'Gas price in GWEI', DEFAULTS.gasPrice)
			.option(
				'-m, --method-call-gas-limit <value>',
				'Method call gas limit',
				parseInt,
				DEFAULTS.methodCallGasLimit
			)
			.option(
				'-n, --network <value>',
				'The network to run off.',
				x => x.toLowerCase(),
				DEFAULTS.network
			)
			.option(
				'-o, --oracle-exrates <value>',
				'The address of the oracle for this network (default is use existing)'
			)
			.option(
				'-p, --oracle-depot <value>',
				'The address of the depot oracle for this network (default is use existing)'
			)
			.option(
				'-v, --private-key [value]',
				'The private key to deploy with (only works in local mode, otherwise set in .env).'
			)
			.option('-y, --yes', 'Dont prompt, just reply yes.')
			.action(deploy),
};<|MERGE_RESOLUTION|>--- conflicted
+++ resolved
@@ -702,12 +702,6 @@
 			force: addNewSynths,
 		});
 
-<<<<<<< HEAD
-		// As sETH is used for Uniswap liquidity, we cannot switch out its proxy,
-		// thus we have these values we switch on to ensure sETH remains fixed to the
-		// v2.9.x version of Synth.sol and Proxy.sol - JJ
-=======
->>>>>>> 453c2ccc
 		const currencyKeyInBytes = w3utils.asciiToHex(currencyKey);
 
 		const additionalConstructorArgsMap = {
@@ -715,8 +709,6 @@
 			// future subclasses...
 		};
 
-<<<<<<< HEAD
-=======
 		// track the original supply if we're deploying a new synth contract for an existing synth
 		let originalTotalSupply = 0;
 		// cannot check local network as deploy is true for everything
@@ -725,7 +717,6 @@
 			originalTotalSupply = await oldSynth.methods.totalSupply().call();
 		}
 
->>>>>>> 453c2ccc
 		const synth = await deployContract({
 			name: `Synth${currencyKey}`,
 			source: subclass || 'Synth',
@@ -742,7 +733,17 @@
 			].concat(additionalConstructorArgsMap[subclass] || []),
 			force: addNewSynths,
 		});
-<<<<<<< HEAD
+
+		if (synth && originalTotalSupply > 0) {
+			await runStep({
+				contract: `Synth${currencyKey}`,
+				target: synth,
+				read: 'totalSupply',
+				expected: input => input === originalTotalSupply,
+				write: 'setTotalSupply',
+				writeArg: originalTotalSupply,
+			});
+		}
 
 		const synthAddress = synth ? synth.options.address : '';
 
@@ -757,43 +758,6 @@
 			});
 		}
 
-		// Setup proxy for synth
-		if (proxyForSynth && synth) {
-			await runStep({
-				contract: `Proxy${currencyKey}`,
-				target: proxyForSynth,
-				read: 'target',
-				expected: input => input === synthAddress,
-				write: 'setTarget',
-=======
-
-		if (synth && originalTotalSupply > 0) {
-			await runStep({
-				contract: `Synth${currencyKey}`,
-				target: synth,
-				read: 'totalSupply',
-				expected: input => input === originalTotalSupply,
-				write: 'setTotalSupply',
-				writeArg: originalTotalSupply,
-			});
-		}
-
-		const synthAddress = synth ? synth.options.address : '';
-
-		if (tokenStateForSynth && synth) {
-			await runStep({
-				contract: `TokenState${currencyKey}`,
-				target: tokenStateForSynth,
-				read: 'associatedContract',
-				expected: input => input === synthAddress,
-				write: 'setAssociatedContract',
->>>>>>> 453c2ccc
-				writeArg: synthAddress,
-			});
-		}
-
-<<<<<<< HEAD
-=======
 		// Setup proxy for synth
 		if (proxyForSynth && synth) {
 			await runStep({
@@ -806,7 +770,6 @@
 			});
 		}
 
->>>>>>> 453c2ccc
 		// Now setup connection to the Synth with Synthetix
 		if (synth && synthetix) {
 			await runStep({
@@ -819,10 +782,6 @@
 				writeArg: synthAddress,
 			});
 
-<<<<<<< HEAD
-			// For latest synths (v2.10.x) we need to use Synth.setSynthetixProxy
-=======
->>>>>>> 453c2ccc
 			await runStep({
 				contract: `Synth${currencyKey}`,
 				target: synth,
@@ -833,10 +792,6 @@
 			});
 		}
 
-<<<<<<< HEAD
-		// For latest synths (v2.10.x) we need to use Synth.setFeePoolProxy
-=======
->>>>>>> 453c2ccc
 		if (proxyFeePool) {
 			await runStep({
 				contract: `Synth${currencyKey}`,
