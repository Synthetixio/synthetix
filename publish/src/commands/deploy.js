'use strict';

const path = require('path');
const { gray, green, yellow, redBright, red } = require('chalk');
const w3utils = require('web3-utils');
const Deployer = require('../Deployer');
const NonceManager = require('../NonceManager');
const { loadCompiledFiles, getLatestSolTimestamp } = require('../solidity');
const checkAggregatorPrices = require('../check-aggregator-prices');
const { getVersions } = require('../../..');

const {
	ensureNetwork,
	ensureDeploymentPath,
	getDeploymentPathForNetwork,
	loadAndCheckRequiredSources,
	loadConnections,
	confirmAction,
	performTransactionalStep,
	parameterNotice,
	reportDeployedContracts,
} = require('../util');

const {
	toBytes32,
	constants: {
		BUILD_FOLDER,
		CONFIG_FILENAME,
		CONTRACTS_FOLDER,
		SYNTHS_FILENAME,
		DEPLOYMENT_FILENAME,
		ZERO_ADDRESS,
		inflationStartTimestampInSecs,
	},
	defaults,
} = require('../../../.');

const DEFAULTS = {
	gasPrice: '1',
	methodCallGasLimit: 250e3, // 250k
	contractDeploymentGasLimit: 6.9e6, // TODO split out into separate limits for different contracts, Proxys, Synths, Synthetix
	debtSnapshotMaxDeviation: 0.01, // a 1 percent deviation will trigger a snapshot
	network: 'kovan',
	buildPath: path.join(__dirname, '..', '..', '..', BUILD_FOLDER),
};

const deploy = async ({
	addNewSynths,
	gasPrice = DEFAULTS.gasPrice,
	methodCallGasLimit = DEFAULTS.methodCallGasLimit,
	contractDeploymentGasLimit = DEFAULTS.contractDeploymentGasLimit,
	network = DEFAULTS.network,
	buildPath = DEFAULTS.buildPath,
	deploymentPath,
	oracleExrates,
	privateKey,
	yes,
	dryRun = false,
	forceUpdateInverseSynthsOnTestnet = false,
	useFork,
	providerUrl: specifiedProviderUrl,
	useOvm,
	freshDeploy,
	manageNonces,
} = {}) => {
	ensureNetwork(network);
	deploymentPath = deploymentPath || getDeploymentPathForNetwork(network);
	ensureDeploymentPath(deploymentPath);

	if (network.toLowerCase() === 'goerli' && !useOvm && !manageNonces) {
		throw new Error(`Deploying on Goerli needs to be performed with --manage-nonces.`);
	}

	// OVM uses a gas price of 0 (unless --gas explicitely defined).
	if (useOvm && gasPrice === DEFAULTS.gasPrice) {
		gasPrice = w3utils.toBN('0');
	}

	const {
		config,
		params,
		configFile,
		synths,
		deployment,
		deploymentFile,
		ownerActions,
		ownerActionsFile,
		feeds,
	} = loadAndCheckRequiredSources({
		deploymentPath,
		network,
	});

	// Fresh deploy and deployment.json not empty?
	if (freshDeploy && Object.keys(deployment.targets).length > 0 && network !== 'local') {
		throw new Error(
			`Cannot make a fresh deploy on ${deploymentPath} because a deployment has already been made on this path. If you intend to deploy a new instance, use a different path or delete the deployment files for this one.`
		);
	}

	const standaloneFeeds = Object.values(feeds).filter(({ standalone }) => standalone);

	const getDeployParameter = async name => {
		const defaultParam = defaults[name];
		let effectiveValue = defaultParam;

		const param = (params || []).find(p => p.name === name);

		if (param) {
			if (!yes) {
				try {
					await confirmAction(
						yellow(
							`⚠⚠⚠ WARNING: Found an entry for ${param.name} in params.json. Specified value is ${param.value} and default is ${defaultParam}.` +
								'\nDo you want to use the specified value (default otherwise)? (y/n) '
						)
					);

					effectiveValue = param.value;
				} catch (err) {
					console.error(err);
				}
			} else {
				// yes = true
				effectiveValue = param.value;
			}
		}

		if (effectiveValue !== defaultParam) {
			console.log(
				yellow(
					`PARAMETER OVERRIDE: Overriding default ${name} with ${effectiveValue}, specified in params.json.`
				)
			);
		}

		return effectiveValue;
	};

	console.log(
		gray('Checking all contracts not flagged for deployment have addresses in this network...')
	);
	const missingDeployments = Object.keys(config).filter(name => {
		return !config[name].deploy && (!deployment.targets[name] || !deployment.targets[name].address);
	});

	if (missingDeployments.length) {
		throw Error(
			`Cannot use existing contracts for deployment as addresses not found for the following contracts on ${network}:\n` +
				missingDeployments.join('\n') +
				'\n' +
				gray(`Used: ${deploymentFile} as source`)
		);
	}

	console.log(gray('Loading the compiled contracts locally...'));
	const { earliestCompiledTimestamp, compiled } = loadCompiledFiles({ buildPath });

	// now get the latest time a Solidity file was edited
	const latestSolTimestamp = getLatestSolTimestamp(CONTRACTS_FOLDER);

	const { providerUrl, privateKey: envPrivateKey, etherscanLinkPrefix } = loadConnections({
		network,
		useFork,
		specifiedProviderUrl,
	});

	// if not specified, or in a local network, override the private key passed as a CLI option, with the one specified in .env
	if (network !== 'local' || !privateKey) {
		privateKey = envPrivateKey;
	}

	const nonceManager = new NonceManager({});

	const deployer = new Deployer({
		compiled,
		contractDeploymentGasLimit,
		config,
		configFile,
		deployment,
		deploymentFile,
		gasPrice,
		methodCallGasLimit,
		network,
		privateKey,
		providerUrl,
		dryRun,
		useFork,
		nonceManager: manageNonces ? nonceManager : undefined,
	});

	const { account } = deployer;

<<<<<<< HEAD
	const getExistingContract = ({ contract, network }) => {
		let address;
		if (network === 'local') {
			address = deployment.targets[contract].address;
		} else {
			const contractVersion = getVersions({ network, byContract: true })[contract];
			const lastEntry = contractVersion.slice(-1)[0];
			address = lastEntry.address;
		}

		const { source } = deployment.targets[contract];
		const { abi } = deployment.sources[source];

		return deployer.getContract({
			address,
			abi,
		});
	};
=======
	nonceManager.web3 = deployer.web3;
	nonceManager.account = account;
>>>>>>> fa394857

	let currentSynthetixSupply;
	let currentSynthetixPrice;
	let oldExrates;
	let currentLastMintEvent;
	let currentWeekOfInflation;
	let systemSuspended = false;
	let systemSuspendedReason;

	try {
<<<<<<< HEAD
		const oldSynthetix = getExistingContract({ contract: 'Synthetix', network });
=======
		const oldSynthetix = deployer.getContractByName({ contract: 'Synthetix' });
>>>>>>> fa394857
		currentSynthetixSupply = await oldSynthetix.methods.totalSupply().call();

		// inflationSupplyToDate = total supply - 100m
		const inflationSupplyToDate = w3utils
			.toBN(currentSynthetixSupply)
			.sub(w3utils.toBN(w3utils.toWei((100e6).toString())));

		// current weekly inflation 75m / 52
		const weeklyInflation = w3utils.toBN(w3utils.toWei((75e6 / 52).toString()));
		currentWeekOfInflation = inflationSupplyToDate.div(weeklyInflation);

		// Check result is > 0 else set to 0 for currentWeek
		currentWeekOfInflation = currentWeekOfInflation.gt(w3utils.toBN('0'))
			? currentWeekOfInflation.toNumber()
			: 0;

		// Calculate lastMintEvent as Inflation start date + number of weeks issued * secs in weeks
		const mintingBuffer = 86400;
		const secondsInWeek = 604800;
		const inflationStartDate = inflationStartTimestampInSecs;
		currentLastMintEvent =
			inflationStartDate + currentWeekOfInflation * secondsInWeek + mintingBuffer;
	} catch (err) {
		if (freshDeploy) {
			currentSynthetixSupply = await getDeployParameter('INITIAL_ISSUANCE');
			currentWeekOfInflation = 0;
			currentLastMintEvent = 0;
		} else {
			console.error(
				red(
					'Cannot connect to existing Synthetix contract. Please double check the deploymentPath is correct for the network allocated'
				)
			);
			process.exitCode = 1;
			return;
		}
	}

	try {
<<<<<<< HEAD
		oldExrates = getExistingContract({ contract: 'ExchangeRates', network });
=======
		oldExrates = deployer.getContractByName({ contract: 'ExchangeRates' });
>>>>>>> fa394857
		currentSynthetixPrice = await oldExrates.methods.rateForCurrency(toBytes32('SNX')).call();
		if (!oracleExrates) {
			oracleExrates = await oldExrates.methods.oracle().call();
		}
	} catch (err) {
		if (freshDeploy) {
			currentSynthetixPrice = w3utils.toWei('0.2');
			oracleExrates = oracleExrates || account;
			oldExrates = undefined; // unset to signify that a fresh one will be deployed
		} else {
			console.error(
				red(
					'Cannot connect to existing ExchangeRates contract. Please double check the deploymentPath is correct for the network allocated'
				)
			);
			process.exitCode = 1;
			return;
		}
	}

	try {
<<<<<<< HEAD
		const oldSystemStatus = getExistingContract({ contract: 'SystemStatus', network });
=======
		const oldSystemStatus = deployer.getContractByName({ contract: 'SystemStatus' });
>>>>>>> fa394857

		const systemSuspensionStatus = await oldSystemStatus.methods.systemSuspension().call();

		systemSuspended = systemSuspensionStatus.suspended;
		systemSuspendedReason = systemSuspensionStatus.reason;
	} catch (err) {
		if (!freshDeploy) {
			console.error(
				red(
					'Cannot connect to existing SystemStatus contract. Please double check the deploymentPath is correct for the network allocated'
				)
			);
			process.exitCode = 1;
			return;
		}
	}

	for (const address of [account, oracleExrates]) {
		if (!w3utils.isAddress(address)) {
			console.error(red('Invalid address detected (please check your inputs):', address));
			process.exitCode = 1;
			return;
		}
	}

	const newSynthsToAdd = synths
		.filter(({ name }) => !config[`Synth${name}`])
		.map(({ name }) => name);

	let aggregatedPriceResults = 'N/A';

	if (oldExrates && network !== 'local') {
		const padding = '\n\t\t\t\t';
		const aggResults = await checkAggregatorPrices({
			network,
			providerUrl,
			synths,
			oldExrates,
			standaloneFeeds,
		});
		aggregatedPriceResults = padding + aggResults.join(padding);
	}

	const deployerBalance = parseInt(
		w3utils.fromWei(await deployer.web3.eth.getBalance(account), 'ether'),
		10
	);
	if (useFork) {
		// Make sure the pwned account has ETH when using a fork
		const accounts = await deployer.web3.eth.getAccounts();

		await deployer.web3.eth.sendTransaction({
			from: accounts[0],
			to: account,
			value: w3utils.toWei('10', 'ether'),
		});
	} else if (deployerBalance < 5) {
		console.log(
			yellow(`⚠ WARNING: Deployer account balance could be too low: ${deployerBalance} ETH`)
		);
	}

	let ovmDeploymentPathWarning = false;
	// OVM targets must end with '-ovm'.
	if (useOvm) {
		const lastPathElement = path.basename(deploymentPath);
		ovmDeploymentPathWarning = !lastPathElement.includes('ovm');
	}

	parameterNotice({
		'Dry Run': dryRun ? green('true') : yellow('⚠ NO'),
		'Using a fork': useFork ? green('true') : yellow('⚠ NO'),
		Network: network,
		'OVM?': useOvm
			? ovmDeploymentPathWarning
				? red('⚠ No -ovm folder suffix!')
				: green('true')
			: 'false',
		'Gas price to use': `${gasPrice} GWEI`,
		'Deployment Path': new RegExp(network, 'gi').test(deploymentPath)
			? deploymentPath
			: yellow('⚠⚠⚠ cant find network name in path. Please double check this! ') + deploymentPath,
		'Local build last modified': `${new Date(earliestCompiledTimestamp)} ${yellow(
			((new Date().getTime() - earliestCompiledTimestamp) / 60000).toFixed(2) + ' mins ago'
		)}`,
		'Last Solidity update':
			new Date(latestSolTimestamp) +
			(latestSolTimestamp > earliestCompiledTimestamp
				? yellow(' ⚠⚠⚠ this is later than the last build! Is this intentional?')
				: green(' ✅')),
		'Add any new synths found?': addNewSynths
			? green('✅ YES\n\t\t\t\t') + newSynthsToAdd.join(', ')
			: yellow('⚠ NO'),
		'Deployer account:': account,
		'Synthetix totalSupply': `${Math.round(w3utils.fromWei(currentSynthetixSupply) / 1e6)}m`,
		'ExchangeRates Oracle': oracleExrates,
		'Last Mint Event': `${currentLastMintEvent} (${new Date(currentLastMintEvent * 1000)})`,
		'Current Weeks Of Inflation': currentWeekOfInflation,
		'Aggregated Prices': aggregatedPriceResults,
		'System Suspended': systemSuspended
			? green(' ✅', 'Reason:', systemSuspendedReason)
			: yellow('⚠ NO'),
	});

	if (!yes) {
		try {
			await confirmAction(
				yellow(
					`⚠⚠⚠ WARNING: This action will deploy the following contracts to ${network}:\n${Object.entries(
						config
					)
						.filter(([, { deploy }]) => deploy)
						.map(([contract]) => contract)
						.join(', ')}` + `\nIt will also set proxy targets and add synths to Synthetix.\n`
				) +
					gray('-'.repeat(50)) +
					'\nDo you want to continue? (y/n) '
			);
		} catch (err) {
			console.log(gray('Operation cancelled'));
			return;
		}
	}

	console.log(
		gray(`Starting deployment to ${network.toUpperCase()}${useFork ? ' (fork)' : ''}...`)
	);

	const runStep = async opts =>
		performTransactionalStep({
			gasLimit: methodCallGasLimit, // allow overriding of gasLimit
			...opts,
			account,
			gasPrice,
			etherscanLinkPrefix,
			ownerActions,
			ownerActionsFile,
			dryRun,
			nonceManager: manageNonces ? nonceManager : undefined,
		});

	console.log(gray(`\n------ DEPLOY LIBRARIES ------\n`));

	await deployer.deployContract({
		name: 'SafeDecimalMath',
	});

	await deployer.deployContract({
		name: 'Math',
	});

	console.log(gray(`\n------ DEPLOY CORE PROTOCOL ------\n`));

	const addressOf = c => (c ? c.options.address : '');

	const addressResolver = await deployer.deployContract({
		name: 'AddressResolver',
		args: [account],
	});

	const readProxyForResolver = await deployer.deployContract({
		name: 'ReadProxyAddressResolver',
		source: 'ReadProxy',
		args: [account],
	});

	const resolverAddress = addressOf(addressResolver);

	if (addressResolver && readProxyForResolver) {
		await runStep({
			contract: 'ReadProxyAddressResolver',
			target: readProxyForResolver,
			read: 'target',
			expected: input => input === resolverAddress,
			write: 'setTarget',
			writeArg: resolverAddress,
		});
	}

	await deployer.deployContract({
		name: 'FlexibleStorage',
		deps: ['ReadProxyAddressResolver'],
		args: [addressOf(readProxyForResolver)],
	});

	const systemSettings = await deployer.deployContract({
		name: 'SystemSettings',
		args: [account, resolverAddress],
	});

	const systemStatus = await deployer.deployContract({
		name: 'SystemStatus',
		args: [account],
	});

	const exchangeRates = await deployer.deployContract({
		name: 'ExchangeRates',
		args: [account, oracleExrates, resolverAddress, [toBytes32('SNX')], [currentSynthetixPrice]],
	});

	const rewardEscrow = await deployer.deployContract({
		name: 'RewardEscrow',
		args: [account, ZERO_ADDRESS, ZERO_ADDRESS],
	});

	const synthetixEscrow = await deployer.deployContract({
		name: 'SynthetixEscrow',
		args: [account, ZERO_ADDRESS],
	});

	const synthetixState = await deployer.deployContract({
		name: 'SynthetixState',
		args: [account, account],
	});

	const proxyFeePool = await deployer.deployContract({
		name: 'ProxyFeePool',
		source: 'Proxy',
		args: [account],
	});

	const delegateApprovalsEternalStorage = await deployer.deployContract({
		name: 'DelegateApprovalsEternalStorage',
		source: 'EternalStorage',
		args: [account, ZERO_ADDRESS],
	});

	const delegateApprovals = await deployer.deployContract({
		name: 'DelegateApprovals',
		args: [account, addressOf(delegateApprovalsEternalStorage)],
	});

	if (delegateApprovals && delegateApprovalsEternalStorage) {
		await runStep({
			contract: 'EternalStorage',
			target: delegateApprovalsEternalStorage,
			read: 'associatedContract',
			expected: input => input === addressOf(delegateApprovals),
			write: 'setAssociatedContract',
			writeArg: addressOf(delegateApprovals),
		});
	}

	const liquidations = await deployer.deployContract({
		name: 'Liquidations',
		args: [account, resolverAddress],
	});

	const eternalStorageLiquidations = await deployer.deployContract({
		name: 'EternalStorageLiquidations',
		source: 'EternalStorage',
		args: [account, addressOf(liquidations)],
	});

	if (liquidations && eternalStorageLiquidations) {
		await runStep({
			contract: 'EternalStorageLiquidations',
			target: eternalStorageLiquidations,
			read: 'associatedContract',
			expected: input => input === addressOf(liquidations),
			write: 'setAssociatedContract',
			writeArg: addressOf(liquidations),
		});
	}

	const feePoolEternalStorage = await deployer.deployContract({
		name: 'FeePoolEternalStorage',
		args: [account, ZERO_ADDRESS],
	});

	const feePool = await deployer.deployContract({
		name: 'FeePool',
		deps: ['ProxyFeePool', 'AddressResolver'],
		args: [addressOf(proxyFeePool), account, resolverAddress],
	});

	if (proxyFeePool && feePool) {
		await runStep({
			contract: 'ProxyFeePool',
			target: proxyFeePool,
			read: 'target',
			expected: input => input === addressOf(feePool),
			write: 'setTarget',
			writeArg: addressOf(feePool),
		});
	}

	if (feePoolEternalStorage && feePool) {
		await runStep({
			contract: 'FeePoolEternalStorage',
			target: feePoolEternalStorage,
			read: 'associatedContract',
			expected: input => input === addressOf(feePool),
			write: 'setAssociatedContract',
			writeArg: addressOf(feePool),
		});
	}

	const feePoolState = await deployer.deployContract({
		name: 'FeePoolState',
		deps: ['FeePool'],
		args: [account, addressOf(feePool)],
	});

	if (feePool && feePoolState) {
		// Rewire feePoolState if there is a feePool upgrade
		await runStep({
			contract: 'FeePoolState',
			target: feePoolState,
			read: 'feePool',
			expected: input => input === addressOf(feePool),
			write: 'setFeePool',
			writeArg: addressOf(feePool),
		});
	}

	const rewardsDistribution = await deployer.deployContract({
		name: 'RewardsDistribution',
		deps: ['RewardEscrow', 'ProxyFeePool'],
		args: [
			account, // owner
			ZERO_ADDRESS, // authority (synthetix)
			ZERO_ADDRESS, // Synthetix Proxy
			addressOf(rewardEscrow),
			addressOf(proxyFeePool),
		],
	});

	// New Synthetix proxy.
	const proxyERC20Synthetix = await deployer.deployContract({
		name: 'ProxyERC20',
		args: [account],
	});

	const tokenStateSynthetix = await deployer.deployContract({
		name: 'TokenStateSynthetix',
		source: 'TokenState',
		args: [account, account],
	});

	const synthetix = await deployer.deployContract({
		name: 'Synthetix',
		source: useOvm ? 'MintableSynthetix' : 'Synthetix',
		deps: ['ProxyERC20', 'TokenStateSynthetix', 'AddressResolver'],
		args: [
			addressOf(proxyERC20Synthetix),
			addressOf(tokenStateSynthetix),
			account,
			currentSynthetixSupply,
			resolverAddress,
		],
	});

	if (synthetix && proxyERC20Synthetix) {
		await runStep({
			contract: 'ProxyERC20',
			target: proxyERC20Synthetix,
			read: 'target',
			expected: input => input === addressOf(synthetix),
			write: 'setTarget',
			writeArg: addressOf(synthetix),
		});
		await runStep({
			contract: 'Synthetix',
			target: synthetix,
			read: 'proxy',
			expected: input => input === addressOf(proxyERC20Synthetix),
			write: 'setProxy',
			writeArg: addressOf(proxyERC20Synthetix),
		});
	}

	// Old Synthetix proxy based off Proxy.sol: this has been deprecated.
	// To be removed after May 30, 2020:
	// https://docs.synthetix.io/integrations/guide/#proxy-deprecation
	const proxySynthetix = await deployer.deployContract({
		name: 'ProxySynthetix',
		source: 'Proxy',
		args: [account],
	});
	if (proxySynthetix && synthetix) {
		await runStep({
			contract: 'ProxySynthetix',
			target: proxySynthetix,
			read: 'target',
			expected: input => input === addressOf(synthetix),
			write: 'setTarget',
			writeArg: addressOf(synthetix),
		});
	}

	const exchanger = await deployer.deployContract({
		name: 'Exchanger',
		deps: ['AddressResolver'],
		args: [account, resolverAddress],
	});

	const exchangeState = await deployer.deployContract({
		name: 'ExchangeState',
		deps: ['Exchanger'],
		args: [account, addressOf(exchanger)],
	});

	if (exchanger && exchangeState) {
		// The exchangeState contract has Exchanger as it's associated contract
		await runStep({
			contract: 'ExchangeState',
			target: exchangeState,
			read: 'associatedContract',
			expected: input => input === exchanger.options.address,
			write: 'setAssociatedContract',
			writeArg: exchanger.options.address,
		});
	}

	if (exchanger && systemStatus) {
		// SIP-65: ensure Exchanger can suspend synths if price spikes occur
		await runStep({
			contract: 'SystemStatus',
			target: systemStatus,
			read: 'accessControl',
			readArg: [toBytes32('Synth'), addressOf(exchanger)],
			expected: ({ canSuspend } = {}) => canSuspend,
			write: 'updateAccessControl',
			writeArg: [toBytes32('Synth'), addressOf(exchanger), true, false],
		});
	}

	// only reset token state if redeploying
	if (tokenStateSynthetix && config['TokenStateSynthetix'].deploy) {
		const initialIssuance = await getDeployParameter('INITIAL_ISSUANCE');
		await runStep({
			contract: 'TokenStateSynthetix',
			target: tokenStateSynthetix,
			read: 'balanceOf',
			readArg: account,
			expected: input => input === initialIssuance,
			write: 'setBalanceOf',
			writeArg: [account, initialIssuance],
		});
	}

	if (tokenStateSynthetix && synthetix) {
		await runStep({
			contract: 'TokenStateSynthetix',
			target: tokenStateSynthetix,
			read: 'associatedContract',
			expected: input => input === addressOf(synthetix),
			write: 'setAssociatedContract',
			writeArg: addressOf(synthetix),
		});
	}

	const issuer = await deployer.deployContract({
		name: 'Issuer',
		source: useOvm ? 'IssuerWithoutUpdatableCache' : 'Issuer',
		deps: ['AddressResolver'],
		args: [account, addressOf(addressResolver)],
	});

	const issuerAddress = addressOf(issuer);

	await deployer.deployContract({
		name: 'TradingRewards',
		deps: ['AddressResolver', 'Exchanger'],
		args: [account, account, resolverAddress],
	});

	if (synthetixState && issuer) {
		// The SynthetixState contract has Issuer as it's associated contract (after v2.19 refactor)
		await runStep({
			contract: 'SynthetixState',
			target: synthetixState,
			read: 'associatedContract',
			expected: input => input === issuerAddress,
			write: 'setAssociatedContract',
			writeArg: issuerAddress,
		});
	}

	if (synthetixEscrow) {
		await deployer.deployContract({
			name: 'EscrowChecker',
			deps: ['SynthetixEscrow'],
			args: [addressOf(synthetixEscrow)],
		});
	}

	if (rewardEscrow && synthetix) {
		await runStep({
			contract: 'RewardEscrow',
			target: rewardEscrow,
			read: 'synthetix',
			expected: input => input === addressOf(synthetix),
			write: 'setSynthetix',
			writeArg: addressOf(synthetix),
		});
	}

	if (rewardEscrow && feePool) {
		await runStep({
			contract: 'RewardEscrow',
			target: rewardEscrow,
			read: 'feePool',
			expected: input => input === addressOf(feePool),
			write: 'setFeePool',
			writeArg: addressOf(feePool),
		});
	}

	if (useOvm) {
		// these values are for the OVM testnet
		const inflationStartDate = (Math.round(new Date().getTime() / 1000) - 3600 * 24 * 7).toString(); // 1 week ago
		const fixedPeriodicSupply = w3utils.toWei('50000');
		const mintPeriod = (3600 * 24 * 7).toString(); // 1 week
		const mintBuffer = '600'; // 10 minutes
		const minterReward = w3utils.toWei('100');
		const supplyEnd = '5'; // allow 4 mints in total

		await deployer.deployContract({
			// name is supply schedule as it behaves as supply schedule in the address resolver
			name: 'SupplySchedule',
			source: 'FixedSupplySchedule',
			args: [
				account,
				resolverAddress,
				inflationStartDate,
				'0',
				'0',
				mintPeriod,
				mintBuffer,
				fixedPeriodicSupply,
				supplyEnd,
				minterReward,
			],
		});
	} else {
		const supplySchedule = await deployer.deployContract({
			name: 'SupplySchedule',
			args: [account, currentLastMintEvent, currentWeekOfInflation],
		});
		if (supplySchedule && synthetix) {
			await runStep({
				contract: 'SupplySchedule',
				target: supplySchedule,
				read: 'synthetixProxy',
				expected: input => input === addressOf(proxySynthetix),
				write: 'setSynthetixProxy',
				writeArg: addressOf(proxySynthetix),
			});
		}
	}

	if (synthetix && rewardsDistribution) {
		await runStep({
			contract: 'RewardsDistribution',
			target: rewardsDistribution,
			read: 'authority',
			expected: input => input === addressOf(synthetix),
			write: 'setAuthority',
			writeArg: addressOf(synthetix),
		});

		await runStep({
			contract: 'RewardsDistribution',
			target: rewardsDistribution,
			read: 'synthetixProxy',
			expected: input => input === addressOf(proxyERC20Synthetix),
			write: 'setSynthetixProxy',
			writeArg: addressOf(proxyERC20Synthetix),
		});
	}

	// ----------------
	// Setting proxyERC20 Synthetix for synthetixEscrow
	// ----------------

	// Skip setting unless redeploying either of these,
	if (config['Synthetix'].deploy || config['SynthetixEscrow'].deploy) {
		// Note: currently on mainnet SynthetixEscrow.methods.synthetix() does NOT exist
		// it is "havven" and the ABI we have here is not sufficient
		if (network === 'mainnet') {
			await runStep({
				contract: 'SynthetixEscrow',
				target: synthetixEscrow,
				read: 'havven',
				expected: input => input === addressOf(proxyERC20Synthetix),
				write: 'setHavven',
				writeArg: addressOf(proxyERC20Synthetix),
			});
		} else {
			await runStep({
				contract: 'SynthetixEscrow',
				target: synthetixEscrow,
				read: 'synthetix',
				expected: input => input === addressOf(proxyERC20Synthetix),
				write: 'setSynthetix',
				writeArg: addressOf(proxyERC20Synthetix),
			});
		}
	}

	// ----------------
	// Synths
	// ----------------
	console.log(gray(`\n------ DEPLOY SYNTHS ------\n`));

	// The list of synth to be added to the Issuer once dependencies have been set up
	const synthsToAdd = [];

	for (const { name: currencyKey, subclass, asset } of synths) {
		console.log(gray(`\n   --- SYNTH ${currencyKey} ---\n`));

		const tokenStateForSynth = await deployer.deployContract({
			name: `TokenState${currencyKey}`,
			source: 'TokenState',
			args: [account, ZERO_ADDRESS],
			force: addNewSynths,
		});

		// Legacy proxy will be around until May 30, 2020
		// https://docs.synthetix.io/integrations/guide/#proxy-deprecation
		// Until this time, on mainnet we will still deploy ProxyERC20sUSD and ensure that
		// SynthsUSD.proxy is ProxyERC20sUSD, SynthsUSD.integrationProxy is ProxysUSD
		const synthProxyIsLegacy = currencyKey === 'sUSD' && network === 'mainnet';

		const proxyForSynth = await deployer.deployContract({
			name: `Proxy${currencyKey}`,
			source: synthProxyIsLegacy ? 'Proxy' : 'ProxyERC20',
			args: [account],
			force: addNewSynths,
		});

		// additionally deploy an ERC20 proxy for the synth if it's legacy (sUSD)
		let proxyERC20ForSynth;
		if (currencyKey === 'sUSD') {
			proxyERC20ForSynth = await deployer.deployContract({
				name: `ProxyERC20${currencyKey}`,
				source: `ProxyERC20`,
				args: [account],
				force: addNewSynths,
			});
		}

		const currencyKeyInBytes = toBytes32(currencyKey);

		const synthConfig = config[`Synth${currencyKey}`] || {};

		// track the original supply if we're deploying a new synth contract for an existing synth
		let originalTotalSupply = 0;
		if (synthConfig.deploy) {
			try {
<<<<<<< HEAD
				const oldSynth = getExistingContract({ contract: `Synth${currencyKey}`, network });
=======
				const oldSynth = deployer.getContractByName({ contract: `Synth${currencyKey}` });
>>>>>>> fa394857
				originalTotalSupply = await oldSynth.methods.totalSupply().call();
			} catch (err) {
				if (!freshDeploy) {
					// only throw if not local - allows local environments to handle both new
					// and updating configurations
					throw err;
				}
			}
		}

		// MultiCollateral needs additionalConstructorArgs to be ordered
		const additionalConstructorArgsMap = {
			MultiCollateralSynthsETH: [toBytes32('EtherCollateral')],
			MultiCollateralSynthsUSD: [toBytes32('EtherCollateralsUSD')],
			// future subclasses...
			// future specific synths args...
		};

		// user confirm totalSupply is correct for oldSynth before deploy new Synth
		if (synthConfig.deploy && !yes && originalTotalSupply > 0) {
			try {
				await confirmAction(
					yellow(
						`⚠⚠⚠ WARNING: Please confirm - ${network}:\n` +
							`Synth${currencyKey} totalSupply is ${originalTotalSupply} \n`
					) +
						gray('-'.repeat(50)) +
						'\nDo you want to continue? (y/n) '
				);
			} catch (err) {
				console.log(gray('Operation cancelled'));
				return;
			}
		}

		const sourceContract = subclass || 'Synth';
		const synth = await deployer.deployContract({
			name: `Synth${currencyKey}`,
			source: sourceContract,
			deps: [`TokenState${currencyKey}`, `Proxy${currencyKey}`, 'Synthetix', 'FeePool'],
			args: [
				proxyERC20ForSynth ? addressOf(proxyERC20ForSynth) : addressOf(proxyForSynth),
				addressOf(tokenStateForSynth),
				`Synth ${currencyKey}`,
				currencyKey,
				account,
				currencyKeyInBytes,
				originalTotalSupply,
				resolverAddress,
			].concat(additionalConstructorArgsMap[sourceContract + currencyKey] || []),
			force: addNewSynths,
		});

		if (tokenStateForSynth && synth) {
			await runStep({
				contract: `TokenState${currencyKey}`,
				target: tokenStateForSynth,
				read: 'associatedContract',
				expected: input => input === addressOf(synth),
				write: 'setAssociatedContract',
				writeArg: addressOf(synth),
			});
		}

		// Setup proxy for synth
		if (proxyForSynth && synth) {
			await runStep({
				contract: `Proxy${currencyKey}`,
				target: proxyForSynth,
				read: 'target',
				expected: input => input === addressOf(synth),
				write: 'setTarget',
				writeArg: addressOf(synth),
			});

			// Migration Phrase 2: if there's a ProxyERC20sUSD then the Synth's proxy must use it
			await runStep({
				contract: `Synth${currencyKey}`,
				target: synth,
				read: 'proxy',
				expected: input => input === addressOf(proxyERC20ForSynth || proxyForSynth),
				write: 'setProxy',
				writeArg: addressOf(proxyERC20ForSynth || proxyForSynth),
			});

			if (proxyERC20ForSynth) {
				// and make sure this new proxy has the target of the synth
				await runStep({
					contract: `ProxyERC20${currencyKey}`,
					target: proxyERC20ForSynth,
					read: 'target',
					expected: input => input === addressOf(synth),
					write: 'setTarget',
					writeArg: addressOf(synth),
				});
			}
		}

		// Save the synth to be added once the AddressResolver has been synced.
		if (synth && issuer) {
			synthsToAdd.push({
				synth,
				currencyKeyInBytes,
			});
		}

		const { feed } = feeds[asset] || {};

		// now setup price aggregator if any for the synth
		if (w3utils.isAddress(feed) && exchangeRates) {
			await runStep({
				contract: `ExchangeRates`,
				target: exchangeRates,
				read: 'aggregators',
				readArg: currencyKeyInBytes,
				expected: input => input === feed,
				write: 'addAggregator',
				writeArg: [currencyKeyInBytes, feed],
			});
		}
	}

	console.log(gray(`\n------ DEPLOY ANCILLARY CONTRACTS ------\n`));

	await deployer.deployContract({
		name: 'Depot',
		deps: ['ProxySynthetix', 'SynthsUSD', 'FeePool'],
		args: [account, account, resolverAddress],
	});

	if (useOvm) {
		await deployer.deployContract({
			// name is EtherCollateral as it behaves as EtherCollateral in the address resolver
			name: 'EtherCollateral',
			source: 'EmptyEtherCollateral',
			args: [],
		});
		await deployer.deployContract({
			name: 'EtherCollateralsUSD',
			source: 'EmptyEtherCollateral',
			args: [],
		});
		await deployer.deployContract({
			name: 'SynthetixBridgeToBase',
			args: [account, resolverAddress],
		});
	} else {
		await deployer.deployContract({
			name: 'EtherCollateral',
			deps: ['AddressResolver'],
			args: [account, resolverAddress],
		});
		await deployer.deployContract({
			name: 'EtherCollateralsUSD',
			deps: ['AddressResolver'],
			args: [account, resolverAddress],
		});
		await deployer.deployContract({
			name: 'SynthetixBridgeToOptimism',
			args: [account, resolverAddress],
		});
	}

	// ----------------
	// Binary option market factory and manager setup
	// ----------------

	console.log(gray(`\n------ DEPLOY BINARY OPTIONS ------\n`));

	await deployer.deployContract({
		name: 'BinaryOptionMarketFactory',
		args: [account, resolverAddress],
		deps: ['AddressResolver'],
	});

	const day = 24 * 60 * 60;
	const maxOraclePriceAge = 120 * 60; // Price updates are accepted from up to two hours before maturity to allow for delayed chainlink heartbeats.
	const expiryDuration = 26 * 7 * day; // Six months to exercise options before the market is destructible.
	const maxTimeToMaturity = 730 * day; // Markets may not be deployed more than two years in the future.
	const creatorCapitalRequirement = w3utils.toWei('1000'); // 1000 sUSD is required to create a new market.
	const creatorSkewLimit = w3utils.toWei('0.05'); // Market creators must leave 5% or more of their position on either side.
	const poolFee = w3utils.toWei('0.008'); // 0.8% of the market's value goes to the pool in the end.
	const creatorFee = w3utils.toWei('0.002'); // 0.2% of the market's value goes to the creator.
	const refundFee = w3utils.toWei('0.05'); // 5% of a bid stays in the pot if it is refunded.
	await deployer.deployContract({
		name: 'BinaryOptionMarketManager',
		args: [
			account,
			resolverAddress,
			maxOraclePriceAge,
			expiryDuration,
			maxTimeToMaturity,
			creatorCapitalRequirement,
			creatorSkewLimit,
			poolFee,
			creatorFee,
			refundFee,
		],
		deps: ['AddressResolver'],
	});

	console.log(gray(`\n------ DEPLOY DAPP UTILITIES ------\n`));

	await deployer.deployContract({
		name: 'SynthUtil',
		deps: ['ReadProxyAddressResolver'],
		args: [addressOf(readProxyForResolver)],
	});

	await deployer.deployContract({
		name: 'DappMaintenance',
		args: [account],
	});

	await deployer.deployContract({
		name: 'BinaryOptionMarketData',
	});

	console.log(gray(`\n------ CONFIGURE STANDLONE FEEDS ------\n`));

	// Setup remaining price feeds (that aren't synths)

	for (const { asset, feed } of standaloneFeeds) {
		if (w3utils.isAddress(feed) && exchangeRates) {
			await runStep({
				contract: `ExchangeRates`,
				target: exchangeRates,
				read: 'aggregators',
				readArg: toBytes32(asset),
				expected: input => input === feed,
				write: 'addAggregator',
				writeArg: [toBytes32(asset), feed],
			});
		}
	}

	console.log(gray(`\n------ CONFIGURE ADDRESS RESOLVER ------\n`));

	let addressesAreImported = true;
	let skipResolverSync = [];

	if (addressResolver) {
		// track which contracts need which
		const contractResolverRequirements = {};

		// collect all required addresses on-chain
		const allRequiredAddressesInContracts = await Promise.all(
			Object.entries(deployer.deployedContracts)
				.filter(([, target]) =>
					target.options.jsonInterface.find(({ name }) => name === 'getResolverAddressesRequired')
				)
				.map(([contract, target]) =>
					// Note: if running a dryRun then the output here will only be an estimate, as
					// the correct list of addresses require the contracts be deployed so these entries can then be read.
					(
						target.methods.getResolverAddressesRequired().call() ||
						// if dryRun and the contract is new then there's nothing to read on-chain, so resolve []
						Promise.resolve([])
					).then(names => {
						const namesReadable = names.map(w3utils.hexToUtf8);

						// track requirements to log out later
						namesReadable.forEach(
							name =>
								(contractResolverRequirements[name] = [contract].concat(
									contractResolverRequirements[name]
								))
						);

						return namesReadable;
					})
				)
		);

		const allRequiredAddresses = Array.from(
			// create set to remove dupes
			new Set(
				allRequiredAddressesInContracts
					// flatten into one array
					.reduce((memo, entry) => memo.concat(entry), [])
					// and remove blanks
					.filter(entry => entry)
					// now filter out any externals or alternates with a colon
					.filter(entry => {
						if (/:/.test(entry)) {
							skipResolverSync = skipResolverSync.concat(contractResolverRequirements[entry]);
							console.log(
								redBright(
									`⚠⚠⚠ WARNING: Skipping AddressResolver requirement of "${entry}" (from ${contractResolverRequirements[entry]})`
								)
							);
							return false;
						}
						return true;
					})
					// SystemSettings isn't required anywhere but necessary for us to be able to
					// write to FlexibleStorage below via "setExchangeFeeRates()"
					.concat(['SystemSettings'])
			)
		).sort();

		// now map these into a list of names and addresses
		const expectedAddressesInResolver = allRequiredAddresses.map(name => {
			const contract = deployer.deployedContracts[name];
			// quick sanity check of names in expected list
			if (!contract) {
				throw Error(
					`Error setting up AddressResolver: cannot find one of the contracts listed as required in a contract: ${name} in the list of deployment targets`
				);
			}
			return {
				name,
				address: addressOf(contract),
			};
		});

		// Count how many addresses are not yet in the resolver
		const addressesNotInResolver = (
			await Promise.all(
				expectedAddressesInResolver.map(({ name, address }) => {
					// when a dryRun redeploys a new AddressResolver, this will return undefined, so instead resolve with
					// empty promise
					const promise =
						addressResolver.methods.getAddress(toBytes32(name)).call() || Promise.resolve();

					return promise.then(foundAddress => ({ name, address, found: address === foundAddress }));
				})
			)
		).filter(entry => !entry.found);

		// and add everything if any not found (will overwrite any conflicts)
		if (addressesNotInResolver.length > 0) {
			console.log(
				gray(
					`Detected ${addressesNotInResolver.length} / ${expectedAddressesInResolver.length} missing or incorrect in the AddressResolver.\n\t` +
						addressesNotInResolver.map(({ name, address }) => `${name} ${address}`).join('\n\t') +
						`\nAdding all addresses in one transaction.`
				)
			);
			const result = await runStep({
				gasLimit: methodCallGasLimit * 3, // higher gas required
				contract: `AddressResolver`,
				target: addressResolver,
				write: 'importAddresses',
				writeArg: [
					addressesNotInResolver.map(({ name }) => toBytes32(name)),
					addressesNotInResolver.map(({ address }) => address),
				],
			});

			// This is an ugly hack: we need to halt the rest of the script if importing addresses happens from the pDAO.
			// This relies on the fact that runStep returns undefined if nothing needed to be done, a tx hash if the
			// transaction could be mined, and true in other cases, including appending to the owner actions file.
			// Note that this will also end the script in the case of manual transaction mining.
			addressesAreImported = typeof result !== 'boolean';
		}
	}

	if (addressesAreImported) {
		console.log(gray('Addresses are correctly set up, continuing...'));

		if (addressResolver) {
			// Now for all targets that have a setResolverAndSyncCache, we need to ensure the resolver is set
			for (const [contract, target] of Object.entries(deployer.deployedContracts)) {
				if (skipResolverSync.indexOf(contract) > -1) {
					console.log(
						redBright(
							`Warning: Skipping setResolverAndSyncCache for ${contract} due to unresolved dependencies.`
						)
					);
					continue;
					// don't invoke setResolverAndSyncCache for those marked to skip (must be called later)
				}
				// old "setResolver" for Depot, from prior to SIP-48
				const setResolverFncEntry = target.options.jsonInterface.find(
					({ name }) => name === 'setResolverAndSyncCache' || name === 'setResolver'
				);

				if (setResolverFncEntry) {
					// prior to SIP-46, contracts used setResolver and had no check
					const isPreSIP46 = setResolverFncEntry.name === 'setResolver';
					await runStep({
						gasLimit: methodCallGasLimit * 3, // higher gas required
						contract,
						target,
						read: isPreSIP46 ? 'resolver' : 'isResolverCached',
						readArg: isPreSIP46 ? undefined : resolverAddress,
						expected: input => (isPreSIP46 ? input === resolverAddress : input),
						write: isPreSIP46 ? 'setResolver' : 'setResolverAndSyncCache',
						writeArg: resolverAddress,
					});
				}
			}
		}

		// now after resolvers have been set

<<<<<<< HEAD
	// when the oldExrates exists - meaning there is a valid ExchangeRates in the existing deployment.json
	// for this environment (true for all environments except the initial deploy in 'local' during those tests)

	for (const { name: currencyKey, inverted } of synths) {
		if (inverted) {
			const { entryPoint, upperLimit, lowerLimit } = inverted;
=======
		console.log(gray(`\n------ ADD SYNTHS TO ISSUER ------\n`));
>>>>>>> fa394857

		// Set up the connection to the Issuer for each Synth (requires FlexibleStorage to have been configured)
		for (const synth of synthsToAdd) {
			await runStep({
				contract: 'Issuer',
				target: issuer,
				read: 'synths',
				readArg: synth.currencyKeyInBytes,
				expected: input => input === addressOf(synth.synth),
				write: 'addSynth',
				writeArg: addressOf(synth.synth),
			});
		}

<<<<<<< HEAD
			if (oldExrates) {
				// get inverse synth's params from the old exrates, if any exist
				const {
					entryPoint: oldEntryPoint,
					upperLimit: oldUpperLimit,
					lowerLimit: oldLowerLimit,
					frozenAtUpperLimit: currentRateIsFrozenUpper,
					frozenAtLowerLimit: currentRateIsFrozenLower,
				} = await oldExrates.methods.inversePricing(toBytes32(currencyKey)).call();

				const currentRateIsFrozen = currentRateIsFrozenUpper || currentRateIsFrozenLower;
				// and the last rate if any exists
				const currentRateForCurrency = await oldExrates.methods
					.rateForCurrency(toBytes32(currencyKey))
					.call();

				// and total supply, if any
				const synth = deployer.deployedContracts[`Synth${currencyKey}`];
				const totalSynthSupply = await synth.methods.totalSupply().call();
				console.log(gray(`totalSupply of ${currencyKey}: ${Number(totalSynthSupply)}`));

				// When there's an inverted synth with matching parameters
				if (
					entryPoint === +w3utils.fromWei(oldEntryPoint) &&
					upperLimit === +w3utils.fromWei(oldUpperLimit) &&
					lowerLimit === +w3utils.fromWei(oldLowerLimit)
				) {
					if (oldExrates.options.address !== addressOf(exchangeRates)) {
						const freezeAtUpperLimit = +w3utils.fromWei(currentRateForCurrency) === upperLimit;
						const freezeAtLowerLimit = +w3utils.fromWei(currentRateForCurrency) === lowerLimit;
=======
		console.log(gray(`\n------ CONFIGURE INVERSE SYNTHS ------\n`));

		for (const { name: currencyKey, inverted } of synths) {
			if (inverted) {
				const { entryPoint, upperLimit, lowerLimit } = inverted;

				// helper function
				const setInversePricing = ({ freezeAtUpperLimit, freezeAtLowerLimit }) =>
					runStep({
						contract: 'ExchangeRates',
						target: exchangeRates,
						write: 'setInversePricing',
						writeArg: [
							toBytes32(currencyKey),
							w3utils.toWei(entryPoint.toString()),
							w3utils.toWei(upperLimit.toString()),
							w3utils.toWei(lowerLimit.toString()),
							freezeAtUpperLimit,
							freezeAtLowerLimit,
						],
					});

				// when the oldExrates exists - meaning there is a valid ExchangeRates in the existing deployment.json
				// for this environment (true for all environments except the initial deploy in 'local' during those tests)
				if (oldExrates) {
					// get inverse synth's params from the old exrates, if any exist
					const {
						entryPoint: oldEntryPoint,
						upperLimit: oldUpperLimit,
						lowerLimit: oldLowerLimit,
						frozenAtUpperLimit: currentRateIsFrozenUpper,
						frozenAtLowerLimit: currentRateIsFrozenLower,
					} = await oldExrates.methods.inversePricing(toBytes32(currencyKey)).call();

					const currentRateIsFrozen = currentRateIsFrozenUpper || currentRateIsFrozenLower;
					// and the last rate if any exists
					const currentRateForCurrency = await oldExrates.methods
						.rateForCurrency(toBytes32(currencyKey))
						.call();

					// and total supply, if any
					const synth = deployer.deployedContracts[`Synth${currencyKey}`];
					const totalSynthSupply = await synth.methods.totalSupply().call();
					console.log(gray(`totalSupply of ${currencyKey}: ${Number(totalSynthSupply)}`));

					// When there's an inverted synth with matching parameters
					if (
						entryPoint === +w3utils.fromWei(oldEntryPoint) &&
						upperLimit === +w3utils.fromWei(oldUpperLimit) &&
						lowerLimit === +w3utils.fromWei(oldLowerLimit)
					) {
						if (oldExrates.options.address !== addressOf(exchangeRates)) {
							const freezeAtUpperLimit = +w3utils.fromWei(currentRateForCurrency) === upperLimit;
							const freezeAtLowerLimit = +w3utils.fromWei(currentRateForCurrency) === lowerLimit;
							console.log(
								gray(
									`Detected an existing inverted synth for ${currencyKey} with identical parameters and a newer ExchangeRates. ` +
										`Persisting its frozen status (${currentRateIsFrozen}) and if frozen, then freeze rate at upper (${freezeAtUpperLimit}) or lower (${freezeAtLowerLimit}).`
								)
							);

							// then ensure it gets set to the same frozen status and frozen rate
							// as the old exchange rates
							await setInversePricing({
								freezeAtUpperLimit,
								freezeAtLowerLimit,
							});
						} else {
							console.log(
								gray(
									`Detected an existing inverted synth for ${currencyKey} with identical parameters and no new ExchangeRates. Skipping check of frozen status.`
								)
							);
						}
					} else if (Number(currentRateForCurrency) === 0) {
						console.log(
							gray(`Detected a new inverted synth for ${currencyKey}. Proceeding to add.`)
						);
						// Then a new inverted synth is being added (as there's no previous rate for it)
						await setInversePricing({ freezeAtUpperLimit: false, freezeAtLowerLimit: false });
					} else if (Number(totalSynthSupply) === 0) {
>>>>>>> fa394857
						console.log(
							gray(
								`Inverted synth at ${currencyKey} has 0 total supply and its inverted parameters have changed. ` +
									`Proceeding to reconfigure its parameters as instructed, unfreezing it if currently frozen.`
							)
						);
						// Then a new inverted synth is being added (as there's no existing supply)
						await setInversePricing({ freezeAtUpperLimit: false, freezeAtLowerLimit: false });
					} else if (network !== 'mainnet' && forceUpdateInverseSynthsOnTestnet) {
						// as we are on testnet and the flag is enabled, allow a mutative pricing change
						console.log(
							redBright(
								`⚠⚠⚠ WARNING: The parameters for the inverted synth ${currencyKey} ` +
									`have changed and it has non-zero totalSupply. This is allowed only on testnets`
							)
						);
						await setInversePricing({ freezeAtUpperLimit: false, freezeAtLowerLimit: false });
					} else {
						// Then an existing synth's inverted parameters have changed.
						// For safety sake, let's inform the user and skip this step
						console.log(
							redBright(
								`⚠⚠⚠ WARNING: The parameters for the inverted synth ${currencyKey} ` +
									`have changed and it has non-zero totalSupply. This use-case is not supported by the deploy script. ` +
									`This should be done as a purge() and setInversePricing() separately`
							)
						);
					}
				} else {
					// When no exrates, then totally fresh deploy (local deployment)
					await setInversePricing({ freezeAtUpperLimit: false, freezeAtLowerLimit: false });
				}
			}
		}

		// then ensure the defaults of SystemSetting
		// are set (requires FlexibleStorage to have been correctly configured)
		if (systemSettings) {
			console.log(gray(`\n------ CONFIGURE SYSTEM SETTINGS ------\n`));

			// Now ensure all the fee rates are set for various synths (this must be done after the AddressResolver
			// has populated all references).
			// Note: this populates rates for new synths regardless of the addNewSynths flag
			const synthRates = await Promise.all(
				synths.map(({ name }) => systemSettings.methods.exchangeFeeRate(toBytes32(name)).call())
			);

			const exchangeFeeRates = await getDeployParameter('EXCHANGE_FEE_RATES');

			// override individual currencyKey / synths exchange rates
			const synthExchangeRateOverride = {
				sETH: w3utils.toWei('0.005'),
				iETH: w3utils.toWei('0.005'),
			};

			const synthsRatesToUpdate = synths
				.map((synth, i) =>
					Object.assign(
						{
							currentRate: w3utils.fromWei(synthRates[i] || '0'),
							targetRate:
								synth.name in synthExchangeRateOverride
									? synthExchangeRateOverride[synth.name]
									: exchangeFeeRates[synth.category],
						},
						synth
					)
				)
				.filter(({ currentRate }) => currentRate === '0');

			console.log(gray(`Found ${synthsRatesToUpdate.length} synths needs exchange rate pricing`));

			if (synthsRatesToUpdate.length) {
				console.log(
					gray(
						'Setting the following:',
						synthsRatesToUpdate
							.map(
								({ name, targetRate, currentRate }) =>
									`\t${name} from ${currentRate * 100}% to ${w3utils.fromWei(targetRate) * 100}%`
							)
							.join('\n')
					)
				);

				await runStep({
					gasLimit: Math.max(methodCallGasLimit, 150e3 * synthsRatesToUpdate.length), // higher gas required, 150k per synth is sufficient (in OVM)
					contract: 'SystemSettings',
					target: systemSettings,
					write: 'setExchangeFeeRateForSynths',
					writeArg: [
						synthsRatesToUpdate.map(({ name }) => toBytes32(name)),
						synthsRatesToUpdate.map(({ targetRate }) => targetRate),
					],
				});
			}

			// setup initial values if they are unset
			await runStep({
				contract: 'SystemSettings',
				target: systemSettings,
				read: 'waitingPeriodSecs',
				expected: input => input !== '0',
				write: 'setWaitingPeriodSecs',
				writeArg: await getDeployParameter('WAITING_PERIOD_SECS'),
			});

			await runStep({
				contract: 'SystemSettings',
				target: systemSettings,
				read: 'priceDeviationThresholdFactor',
				expected: input => input !== '0', // only change if zero
				write: 'setPriceDeviationThresholdFactor',
				writeArg: await getDeployParameter('PRICE_DEVIATION_THRESHOLD_FACTOR'),
			});

			const tradingRewardsEnabled = await getDeployParameter('TRADING_REWARDS_ENABLED');
			await runStep({
				contract: 'SystemSettings',
				target: systemSettings,
				read: 'tradingRewardsEnabled',
				expected: input => input === tradingRewardsEnabled, // only change if non-default
				write: 'setTradingRewardsEnabled',
				writeArg: tradingRewardsEnabled,
			});

			await runStep({
				contract: 'SystemSettings',
				target: systemSettings,
				read: 'issuanceRatio',
				expected: input => input !== '0', // only change if zero
				write: 'setIssuanceRatio',
				writeArg: await getDeployParameter('ISSUANCE_RATIO'),
			});

			await runStep({
				contract: 'SystemSettings',
				target: systemSettings,
				read: 'feePeriodDuration',
				expected: input => input !== '0', // only change if zero
				write: 'setFeePeriodDuration',
				writeArg: await getDeployParameter('FEE_PERIOD_DURATION'),
			});

			await runStep({
				contract: 'SystemSettings',
				target: systemSettings,
				read: 'targetThreshold',
				expected: input => input !== '0', // only change if zero
				write: 'setTargetThreshold',
				writeArg: await getDeployParameter('TARGET_THRESHOLD'),
			});

			await runStep({
				contract: 'SystemSettings',
				target: systemSettings,
				read: 'liquidationDelay',
				expected: input => input !== '0', // only change if zero
				write: 'setLiquidationDelay',
				writeArg: await getDeployParameter('LIQUIDATION_DELAY'),
			});

			await runStep({
				contract: 'SystemSettings',
				target: systemSettings,
				read: 'liquidationRatio',
				expected: input => input !== '0', // only change if zero
				write: 'setLiquidationRatio',
				writeArg: await getDeployParameter('LIQUIDATION_RATIO'),
			});

			await runStep({
				contract: 'SystemSettings',
				target: systemSettings,
				read: 'liquidationPenalty',
				expected: input => input !== '0', // only change if zero
				write: 'setLiquidationPenalty',
				writeArg: await getDeployParameter('LIQUIDATION_PENALTY'),
			});

			await runStep({
				contract: 'SystemSettings',
				target: systemSettings,
				read: 'rateStalePeriod',
				expected: input => input !== '0', // only change if zero
				write: 'setRateStalePeriod',
				writeArg: await getDeployParameter('RATE_STALE_PERIOD'),
			});

			await runStep({
				contract: 'SystemSettings',
				target: systemSettings,
				read: 'minimumStakeTime',
				expected: input => input !== '0', // only change if zero
				write: 'setMinimumStakeTime',
				writeArg: await getDeployParameter('MINIMUM_STAKE_TIME'),
			});

			await runStep({
				contract: 'SystemSettings',
				target: systemSettings,
				read: 'debtSnapshotStaleTime',
				expected: input => input !== '0', // only change if zero
				write: 'setDebtSnapshotStaleTime',
				writeArg: await getDeployParameter('DEBT_SNAPSHOT_STALE_TIME'),
			});

			const aggregatorWarningFlags = (await getDeployParameter('AGGREGATOR_WARNING_FLAGS'))[
				network
			];
			if (aggregatorWarningFlags) {
				await runStep({
					contract: 'SystemSettings',
					target: systemSettings,
					read: 'aggregatorWarningFlags',
					expected: input => input !== ZERO_ADDRESS, // only change if zero
					write: 'setAggregatorWarningFlags',
					writeArg: aggregatorWarningFlags,
				});
			}
		}

		console.log(gray(`\n------ CHECKING DEBT CACHE ------\n`));

		const refreshSnapshotIfPossible = async (wasInvalid, isInvalid, force = false) => {
			const validityChanged = wasInvalid !== isInvalid;

			if (force || validityChanged) {
				console.log(yellow(`Refreshing debt snapshot...`));
				await runStep({
					gasLimit: 2.5e6, // About 1.7 million gas is required to refresh the snapshot with ~40 synths
					contract: 'Issuer',
					target: issuer,
					write: 'cacheSNXIssuedDebt',
					writeArg: [],
				});
			} else if (!validityChanged) {
				console.log(
					red('⚠⚠⚠ WARNING: Deployer attempted to refresh the debt cache, but it cannot be.')
				);
			}
		};

		const checkSnapshot = async () => {
			const [cacheInfo, isStale, currentDebt] = await Promise.all([
				issuer.methods.cachedSNXIssuedDebtInfo().call(),
				issuer.methods.debtCacheIsStale().call(),
				issuer.methods.currentSNXIssuedDebt().call(),
			]);

			// Check if the snapshot is stale and can be fixed.
			if (isStale && !currentDebt.anyRateIsInvalid) {
				console.log(yellow('Debt snapshot is stale, and can be refreshed.'));
				await refreshSnapshotIfPossible(cacheInfo.isInvalid, currentDebt.anyRateIsInvalid, isStale);
				return true;
			}

			// Otherwise, if the rates are currently valid,
			// we might still need to take a snapshot due to invalidity or deviation.
			if (!currentDebt.anyRateIsInvalid) {
				if (cacheInfo.isInvalid) {
					console.log(yellow('Debt snapshot is invalid, and can be refreshed.'));
					await refreshSnapshotIfPossible(
						cacheInfo.isInvalid,
						currentDebt.anyRateIsInvalid,
						isStale
					);
					return true;
				} else {
					const cachedDebtEther = w3utils.fromWei(cacheInfo.cachedDebt);
					const currentDebtEther = w3utils.fromWei(currentDebt.snxIssuedDebt);
					const deviation =
						(Number(currentDebtEther) - Number(cachedDebtEther)) / Number(cachedDebtEther);
					const maxDeviation = DEFAULTS.debtSnapshotMaxDeviation;

					if (maxDeviation <= Math.abs(deviation)) {
						console.log(
							yellow(
								`Debt cache deviation is ${deviation * 100}% >= ${maxDeviation *
									100}%; refreshing it...`
							)
						);
						await refreshSnapshotIfPossible(
							cacheInfo.isInvalid,
							currentDebt.anyRateIsInvalid,
							true
						);
						return true;
					}
				}
			}

			// Finally, if the debt cache is currently valid, but needs to be invalidated, we will also perform a snapshot.
			if (!cacheInfo.isInvalid && currentDebt.anyRateIsInvalid) {
				console.log(yellow('Debt snapshot needs to be invalidated.'));
				await refreshSnapshotIfPossible(cacheInfo.isInvalid, currentDebt.anyRateIsInvalid, false);
				return true;
			}
			return false;
		};

		const performedSnapshot = await checkSnapshot();

		if (performedSnapshot) {
			console.log(gray('Snapshot complete.'));
		} else {
			console.log(gray('No snapshot required.'));
		}
	} else {
		console.log(gray(`\n------ DEPLOY PARTIALLY COMPLETED ------\n`));

		console.log(
			yellow(
				'⚠⚠⚠ WARNING: Addresses have not been imported into the resolver, owner actions must be performed before re-running the script.'
			)
		);

		if (deployer.newContractsDeployed.length > 0) {
			reportDeployedContracts({ deployer });
		}

		process.exit(1);
	}

	console.log(gray(`\n------ DEPLOY COMPLETE ------\n`));

	reportDeployedContracts({ deployer });
};

module.exports = {
	deploy,
	DEFAULTS,
	cmd: program =>
		program
			.command('deploy')
			.description('Deploy compiled solidity files')
			.option(
				'-a, --add-new-synths',
				`Whether or not any new synths in the ${SYNTHS_FILENAME} file should be deployed if there is no entry in the config file`
			)
			.option(
				'-b, --build-path [value]',
				'Path to a folder hosting compiled files from the "build" step in this script',
				DEFAULTS.buildPath
			)
			.option(
				'-c, --contract-deployment-gas-limit <value>',
				'Contract deployment gas limit',
				parseFloat,
				DEFAULTS.contractDeploymentGasLimit
			)
			.option(
				'-d, --deployment-path <value>',
				`Path to a folder that has your input configuration file ${CONFIG_FILENAME}, the synth list ${SYNTHS_FILENAME} and where your ${DEPLOYMENT_FILENAME} files will go`
			)
			.option(
				'-f, --fee-auth <value>',
				'The address of the fee authority for this network (default is to use existing)'
			)
			.option('-g, --gas-price <value>', 'Gas price in GWEI', DEFAULTS.gasPrice)
			.option(
				'-h, --fresh-deploy',
				'Perform a "fresh" deploy, i.e. the first deployment on a network.'
			)
			.option(
				'-k, --use-fork',
				'Perform the deployment on a forked chain running on localhost (see fork command).',
				false
			)
			.option(
				'-l, --oracle-gas-limit <value>',
				'The address of the gas limit oracle for this network (default is use existing)'
			)
			.option(
				'-m, --method-call-gas-limit <value>',
				'Method call gas limit',
				parseFloat,
				DEFAULTS.methodCallGasLimit
			)
			.option(
				'-n, --network <value>',
				'The network to run off.',
				x => x.toLowerCase(),
				DEFAULTS.network
			)
			.option(
				'-o, --oracle-exrates <value>',
				'The address of the oracle for this network (default is use existing)'
			)
			.option(
				'-q, --manage-nonces',
				'The command makes sure that no repeated nonces are sent (which may be the case when reorgs are common, i.e. in Goerli. Not to be confused with --manage-nonsense.)',
				false
			)
			.option(
				'-p, --provider-url <value>',
				'Ethereum network provider URL. If default, will use PROVIDER_URL found in the .env file.'
			)
			.option(
				'-r, --dry-run',
				'If enabled, will not run any transactions but merely report on them.'
			)
			.option(
				'-v, --private-key [value]',
				'The private key to deploy with (only works in local mode, otherwise set in .env).'
			)
			.option(
				'-u, --force-update-inverse-synths-on-testnet',
				'Allow inverse synth pricing to be updated on testnet regardless of total supply'
			)
			.option('-y, --yes', 'Dont prompt, just reply yes.')
			.option('-z, --use-ovm', 'Target deployment for the OVM (Optimism).')
			.action(async (...args) => {
				try {
					await deploy(...args);
				} catch (err) {
					// show pretty errors for CLI users
					console.error(red(err));
					console.log(err.stack);
					process.exitCode = 1;
				}
			}),
};<|MERGE_RESOLUTION|>--- conflicted
+++ resolved
@@ -191,7 +191,6 @@
 
 	const { account } = deployer;
 
-<<<<<<< HEAD
 	const getExistingContract = ({ contract, network }) => {
 		let address;
 		if (network === 'local') {
@@ -210,10 +209,9 @@
 			abi,
 		});
 	};
-=======
+
 	nonceManager.web3 = deployer.web3;
 	nonceManager.account = account;
->>>>>>> fa394857
 
 	let currentSynthetixSupply;
 	let currentSynthetixPrice;
@@ -224,11 +222,7 @@
 	let systemSuspendedReason;
 
 	try {
-<<<<<<< HEAD
 		const oldSynthetix = getExistingContract({ contract: 'Synthetix', network });
-=======
-		const oldSynthetix = deployer.getContractByName({ contract: 'Synthetix' });
->>>>>>> fa394857
 		currentSynthetixSupply = await oldSynthetix.methods.totalSupply().call();
 
 		// inflationSupplyToDate = total supply - 100m
@@ -268,11 +262,7 @@
 	}
 
 	try {
-<<<<<<< HEAD
 		oldExrates = getExistingContract({ contract: 'ExchangeRates', network });
-=======
-		oldExrates = deployer.getContractByName({ contract: 'ExchangeRates' });
->>>>>>> fa394857
 		currentSynthetixPrice = await oldExrates.methods.rateForCurrency(toBytes32('SNX')).call();
 		if (!oracleExrates) {
 			oracleExrates = await oldExrates.methods.oracle().call();
@@ -294,11 +284,7 @@
 	}
 
 	try {
-<<<<<<< HEAD
 		const oldSystemStatus = getExistingContract({ contract: 'SystemStatus', network });
-=======
-		const oldSystemStatus = deployer.getContractByName({ contract: 'SystemStatus' });
->>>>>>> fa394857
 
 		const systemSuspensionStatus = await oldSystemStatus.methods.systemSuspension().call();
 
@@ -951,11 +937,7 @@
 		let originalTotalSupply = 0;
 		if (synthConfig.deploy) {
 			try {
-<<<<<<< HEAD
 				const oldSynth = getExistingContract({ contract: `Synth${currencyKey}`, network });
-=======
-				const oldSynth = deployer.getContractByName({ contract: `Synth${currencyKey}` });
->>>>>>> fa394857
 				originalTotalSupply = await oldSynth.methods.totalSupply().call();
 			} catch (err) {
 				if (!freshDeploy) {
@@ -1353,16 +1335,7 @@
 
 		// now after resolvers have been set
 
-<<<<<<< HEAD
-	// when the oldExrates exists - meaning there is a valid ExchangeRates in the existing deployment.json
-	// for this environment (true for all environments except the initial deploy in 'local' during those tests)
-
-	for (const { name: currencyKey, inverted } of synths) {
-		if (inverted) {
-			const { entryPoint, upperLimit, lowerLimit } = inverted;
-=======
 		console.log(gray(`\n------ ADD SYNTHS TO ISSUER ------\n`));
->>>>>>> fa394857
 
 		// Set up the connection to the Issuer for each Synth (requires FlexibleStorage to have been configured)
 		for (const synth of synthsToAdd) {
@@ -1377,38 +1350,6 @@
 			});
 		}
 
-<<<<<<< HEAD
-			if (oldExrates) {
-				// get inverse synth's params from the old exrates, if any exist
-				const {
-					entryPoint: oldEntryPoint,
-					upperLimit: oldUpperLimit,
-					lowerLimit: oldLowerLimit,
-					frozenAtUpperLimit: currentRateIsFrozenUpper,
-					frozenAtLowerLimit: currentRateIsFrozenLower,
-				} = await oldExrates.methods.inversePricing(toBytes32(currencyKey)).call();
-
-				const currentRateIsFrozen = currentRateIsFrozenUpper || currentRateIsFrozenLower;
-				// and the last rate if any exists
-				const currentRateForCurrency = await oldExrates.methods
-					.rateForCurrency(toBytes32(currencyKey))
-					.call();
-
-				// and total supply, if any
-				const synth = deployer.deployedContracts[`Synth${currencyKey}`];
-				const totalSynthSupply = await synth.methods.totalSupply().call();
-				console.log(gray(`totalSupply of ${currencyKey}: ${Number(totalSynthSupply)}`));
-
-				// When there's an inverted synth with matching parameters
-				if (
-					entryPoint === +w3utils.fromWei(oldEntryPoint) &&
-					upperLimit === +w3utils.fromWei(oldUpperLimit) &&
-					lowerLimit === +w3utils.fromWei(oldLowerLimit)
-				) {
-					if (oldExrates.options.address !== addressOf(exchangeRates)) {
-						const freezeAtUpperLimit = +w3utils.fromWei(currentRateForCurrency) === upperLimit;
-						const freezeAtLowerLimit = +w3utils.fromWei(currentRateForCurrency) === lowerLimit;
-=======
 		console.log(gray(`\n------ CONFIGURE INVERSE SYNTHS ------\n`));
 
 		for (const { name: currencyKey, inverted } of synths) {
@@ -1490,7 +1431,6 @@
 						// Then a new inverted synth is being added (as there's no previous rate for it)
 						await setInversePricing({ freezeAtUpperLimit: false, freezeAtLowerLimit: false });
 					} else if (Number(totalSynthSupply) === 0) {
->>>>>>> fa394857
 						console.log(
 							gray(
 								`Inverted synth at ${currencyKey} has 0 total supply and its inverted parameters have changed. ` +
