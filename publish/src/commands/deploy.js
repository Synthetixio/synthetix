'use strict';

const path = require('path');
const fs = require('fs');
const { gray, green, yellow, redBright, red } = require('chalk');
const { table } = require('table');
const w3utils = require('web3-utils');
const Deployer = require('../Deployer');
const { findSolFiles, loadCompiledFiles } = require('../solidity');

const {
	BUILD_FOLDER,
	CONTRACTS_FOLDER,
	CONFIG_FILENAME,
	SYNTHS_FILENAME,
	DEPLOYMENT_FILENAME,
	ZERO_ADDRESS,
} = require('../constants');

const {
	toBytes4,
	ensureNetwork,
	ensureDeploymentPath,
	loadAndCheckRequiredSources,
	loadConnections,
	confirmAction,
	appendOwnerActionGenerator,
	performTransactionalStep,
	stringify,
} = require('../util');

const parameterNotice = props => {
	console.log(gray('-'.repeat(50)));
	console.log('Please check the following parameters are correct:');
	console.log(gray('-'.repeat(50)));

	Object.entries(props).forEach(([key, val]) => {
		console.log(gray(key) + ' '.repeat(30 - key.length) + redBright(val));
	});

	console.log(gray('-'.repeat(50)));
};

const DEFAULTS = {
	gasPrice: '1',
	methodCallGasLimit: 15e4,
	contractDeploymentGasLimit: 7e6,
	network: 'kovan',
	buildPath: path.join(__dirname, '..', '..', '..', BUILD_FOLDER),
};

const deploy = async ({
	addNewSynths,
	gasPrice = DEFAULTS.gasPrice,
	methodCallGasLimit = DEFAULTS.methodCallGasLimit,
	contractDeploymentGasLimit = DEFAULTS.contractDeploymentGasLimit,
	network = DEFAULTS.network,
	buildPath = DEFAULTS.buildPath,
	deploymentPath,
	oracleExrates,
	oracleDepot,
	privateKey,
	yes,
} = {}) => {
	ensureNetwork(network);
	ensureDeploymentPath(deploymentPath);

	const {
		config,
		configFile,
		synths,
		deployment,
		deploymentFile,
		ownerActions,
		ownerActionsFile,
	} = loadAndCheckRequiredSources({
		deploymentPath,
		network,
	});

	console.log(
		gray('Checking all contracts not flagged for deployment have addresses in this network...')
	);
	const missingDeployments = Object.keys(config).filter(name => {
		return !config[name].deploy && (!deployment.targets[name] || !deployment.targets[name].address);
	});

	if (missingDeployments.length) {
		throw Error(
			`Cannot use existing contracts for deployment as addresses not found for the following contracts on ${network}:\n` +
				missingDeployments.join('\n') +
				'\n' +
				gray(`Used: ${deploymentFile} as source`)
		);
	}

	console.log(gray('Loading the compiled contracts locally...'));
	const { earliestCompiledTimestamp, compiled } = loadCompiledFiles({ buildPath });

	// now get the latest time a Solidity file was edited
	let latestSolTimestamp = 0;
	Object.keys(findSolFiles(CONTRACTS_FOLDER)).forEach(file => {
		const sourceFilePath = path.join(CONTRACTS_FOLDER, file);
		latestSolTimestamp = Math.max(latestSolTimestamp, fs.statSync(sourceFilePath).mtimeMs);
	});

	// now clone these so we can update and write them after each deployment but keep the original
	// flags available
	const updatedConfig = JSON.parse(JSON.stringify(config));

	const { providerUrl, privateKey: envPrivateKey, etherscanLinkPrefix } = loadConnections({
		network,
	});

	// allow local deployments to use the private key passed as a CLI option
	if (network !== 'local' || !privateKey) {
		privateKey = envPrivateKey;
	}

	const deployer = new Deployer({
		compiled,
		config,
		gasPrice,
		methodCallGasLimit,
		contractDeploymentGasLimit,
		deployment,
		privateKey,
		providerUrl,
	});

	const { account } = deployer;

	// get the current supply as it changes as we mint after each period
	const getExistingContract = ({ contract }) =>
		deployer.getContract({
			abi: deployment.sources[contract].abi,
			address: deployment.targets[contract].address,
		});

	let currentSynthetixSupply;
	let currentExchangeFee;
	let currentSynthetixPrice;
	if (network === 'local') {
		currentSynthetixSupply = w3utils.toWei((100e6).toString());
		currentExchangeFee = w3utils.toWei('0.003'.toString());
		oracleExrates = account;
		oracleDepot = account;
		currentSynthetixPrice = w3utils.toWei('0.2');
	} else {
		// do requisite checks
		try {
			const oldSynthetix = getExistingContract({ contract: 'Synthetix' });
			currentSynthetixSupply = await oldSynthetix.methods.totalSupply().call();

			const oldFeePool = getExistingContract({ contract: 'FeePool' });
			currentExchangeFee = await oldFeePool.methods.exchangeFeeRate().call();

			const currentExrates = getExistingContract({ contract: 'ExchangeRates' });
			currentSynthetixPrice = await currentExrates.methods.rateForCurrency(toBytes4('SNX')).call();

			if (!oracleExrates) {
				oracleExrates = await currentExrates.methods.oracle().call();
			}

			if (!oracleDepot) {
				const currentDepot = getExistingContract({ contract: 'Depot' });
				oracleDepot = await currentDepot.methods.oracle().call();
			}
		} catch (err) {
			console.error(
				red(
					'Cannot connect to existing contracts. Please double check the deploymentPath is correct for the network allocated'
				)
			);
			process.exitCode = 1;
			return;
		}
	}

	for (const address of [account, oracleExrates, oracleDepot]) {
		if (!w3utils.isAddress(address)) {
			console.error(red('Invalid address detected (please check your inputs):', address));
			process.exitCode = 1;
			return;
		}
	}

	parameterNotice({
		Network: network,
		'Gas price to use': `${gasPrice} GWEI`,
		'Deployment Path': new RegExp(network, 'gi').test(deploymentPath)
			? deploymentPath
			: yellow('⚠⚠⚠ cant find network name in path. Please double check this! ') + deploymentPath,
		'Local build last modified': `${new Date(earliestCompiledTimestamp)} ${yellow(
			((new Date().getTime() - earliestCompiledTimestamp) / 60000).toFixed(2) + ' mins ago'
		)}`,
		'Last Solidity update':
			new Date(latestSolTimestamp) +
			(latestSolTimestamp > earliestCompiledTimestamp
				? yellow(' ⚠⚠⚠ this is later than the last build! Is this intentional?')
				: green(' ✅')),
		'Add any new synths found?': addNewSynths ? green('✅ YES') : yellow('⚠ NO'),
		'Deployer account:': account,
		'Synthetix totalSupply': `${Math.round(w3utils.fromWei(currentSynthetixSupply) / 1e6)}m`,
		'FeePool exchangeFeeRate': `${w3utils.fromWei(currentExchangeFee)}`,
		'ExchangeRates Oracle': oracleExrates,
		'Depot Oracle': oracleDepot,
	});

	if (!yes) {
		try {
			await confirmAction(
				yellow(
					`⚠⚠⚠ WARNING: This action will deploy the following contracts to ${network}:\n${Object.entries(
						config
					)
						.filter(([, { deploy }]) => deploy)
						.map(([contract]) => contract)
						.join(', ')}` + `\nIt will also set proxy targets and add synths to Synthetix.\n`
				) +
					gray('-'.repeat(50)) +
					'\nDo you want to continue? (y/n) '
			);
		} catch (err) {
			console.log(gray('Operation cancelled'));
			return;
		}
	}

	console.log(gray(`Starting deployment to ${network.toUpperCase()} via Infura...`));
	// force flag indicates to deploy even when no config for the entry (useful for new synths)
	const deployContract = async ({ name, source = name, args, deps, force = false }) => {
		const deployedContract = await deployer.deploy({ name, source, args, deps, force });
		if (!deployedContract) {
			return;
		}
		const { address } = deployedContract.options;

		let timestamp = new Date();
		let txn = '';
		if (config[name] && !config[name].deploy) {
			// deploy is false, so we reused a deployment, thus lets grab the details that already exist
			timestamp = deployment.targets[name].timestamp;
			txn = deployment.targets[name].txn;
		}
		// now update the deployed contract information
		deployment.targets[name] = {
			name,
			address,
			source,
			link: `https://${network !== 'mainnet' ? network + '.' : ''}etherscan.io/address/${
				deployer.deployedContracts[name].options.address
			}`,
			timestamp,
			txn,
			network,
		};
		deployment.sources[source] = {
			bytecode: compiled[source].evm.bytecode.object,
			abi: compiled[source].abi,
		};
		fs.writeFileSync(deploymentFile, stringify(deployment));

		// now update the flags to indicate it no longer needs deployment,
		// ignoring this step for local, which wants a full deployment by default
		if (network !== 'local') {
			updatedConfig[name] = { deploy: false };
			fs.writeFileSync(configFile, stringify(updatedConfig));
		}

		return deployedContract;
	};

	// track an action we cannot perform because we aren't an OWNER (so we can iterate later in the owner step)
	const appendOwnerAction = appendOwnerActionGenerator({
		ownerActions,
		ownerActionsFile,
		etherscanLinkPrefix,
	});

	const runStep = async opts =>
		performTransactionalStep({
			...opts,
			account,
			gasLimit: methodCallGasLimit,
			gasPrice,
			etherscanLinkPrefix,
			ownerActions,
			ownerActionsFile,
		});

	await deployContract({
		name: 'SafeDecimalMath',
	});

	const exchangeRates = await deployContract({
		name: 'ExchangeRates',
		args: [account, oracleExrates, [w3utils.asciiToHex('SNX')], [currentSynthetixPrice]],
	});
	const exchangeRatesAddress = exchangeRates ? exchangeRates.options.address : '';

	const rewardEscrow = await deployContract({
		name: 'RewardEscrow',
		args: [account, ZERO_ADDRESS, ZERO_ADDRESS],
	});

	const synthetixEscrow = await deployContract({
		name: 'SynthetixEscrow',
		args: [account, ZERO_ADDRESS],
	});

	const synthetixState = await deployContract({
		name: 'SynthetixState',
		args: [account, account],
	});

	const proxyFeePool = await deployContract({
		name: 'ProxyFeePool',
		source: 'Proxy',
		args: [account],
	});

	const feePoolDelegateApprovals = await deployContract({
		name: 'DelegateApprovals',
		args: [account, ZERO_ADDRESS],
	});

	const feePoolEternalStorage = await deployContract({
		name: 'FeePoolEternalStorage',
		args: [account, ZERO_ADDRESS],
	});

	const feePool = await deployContract({
		name: 'FeePool',
		deps: ['ProxyFeePool'],
		args: [
			proxyFeePool ? proxyFeePool.options.address : '',
			account,
			ZERO_ADDRESS, // Synthetix
			ZERO_ADDRESS, // FeePoolState
			feePoolEternalStorage ? feePoolEternalStorage.options.address : '',
			synthetixState ? synthetixState.options.address : '',
			rewardEscrow ? rewardEscrow.options.address : '',
			ZERO_ADDRESS,
			currentExchangeFee, // exchange fee
		],
	});

	const feePoolAddress = feePool ? feePool.options.address : '';

	if (proxyFeePool && feePool) {
		await runStep({
			contract: 'ProxyFeePool',
			target: proxyFeePool,
			read: 'target',
			expected: input => input === feePoolAddress,
			write: 'setTarget',
			writeArg: feePoolAddress,
		});
	}

	if (feePoolEternalStorage && feePool) {
		await runStep({
			contract: 'FeePoolEternalStorage',
			target: feePoolEternalStorage,
			read: 'associatedContract',
			expected: input => input === feePoolAddress,
			write: 'setAssociatedContract',
			writeArg: feePoolAddress,
		});
	}

	if (feePoolDelegateApprovals && feePool) {
		const delegateApprovalsAddress = feePoolDelegateApprovals.options.address;
		await runStep({
			contract: 'FeePool',
			target: feePool,
			read: 'delegates',
			expected: input => input === delegateApprovalsAddress,
			write: 'setDelegateApprovals',
			writeArg: delegateApprovalsAddress,
		});

		await runStep({
			contract: 'DelegateApprovals',
			target: feePoolDelegateApprovals,
			read: 'associatedContract',
			expected: input => input === feePoolAddress,
			write: 'setAssociatedContract',
			writeArg: feePoolAddress,
		});
	}

	const feePoolState = await deployContract({
		name: 'FeePoolState',
		deps: ['FeePool'],
		args: [account, feePoolAddress],
	});

	if (feePool && feePoolState) {
		const feePoolStateAddress = feePoolState.options.address;
		await runStep({
			contract: 'FeePool',
			target: feePool,
			read: 'feePoolState',
			expected: input => input === feePoolStateAddress,
			write: 'setFeePoolState',
			writeArg: feePoolStateAddress,
		});

		// Rewire feePoolState if there is a feePool upgrade
		await runStep({
			contract: 'FeePoolState',
			target: feePoolState,
			read: 'feePool',
			expected: input => input === feePoolAddress,
			write: 'setFeePool',
			writeArg: feePoolAddress,
		});
	}

	const rewardsDistribution = await deployContract({
		name: 'RewardsDistribution',
		deps: ['RewardEscrow', 'ProxyFeePool'],
		args: [
			account, // owner
			ZERO_ADDRESS, // authority (synthetix)
			ZERO_ADDRESS, // Synthetix Proxy
			rewardEscrow ? rewardEscrow.options.address : '',
			proxyFeePool ? proxyFeePool.options.address : '',
		],
	});

	if (rewardsDistribution && feePool) {
		const rewardsDistributionAddress = rewardsDistribution.options.address;
		await runStep({
			contract: 'FeePool',
			target: feePool,
			read: 'rewardsAuthority',
			expected: input => input === rewardsDistributionAddress,
			write: 'setRewardsAuthority',
			writeArg: rewardsDistributionAddress,
		});
	}

	const supplySchedule = await deployContract({
		name: 'SupplySchedule',
		args: [account],
	});

	const proxySynthetix = await deployContract({
		name: 'ProxySynthetix',
		source: 'Proxy',
		args: [account],
	});

	const tokenStateSynthetix = await deployContract({
		name: 'TokenStateSynthetix',
		source: 'TokenState',
		args: [account, account],
	});

	const synthetix = await deployContract({
		name: 'Synthetix',
		deps: [
			'ProxySynthetix',
			'TokenStateSynthetix',
			'SynthetixState',
			'ExchangeRates',
			'FeePool',
			'SupplySchedule',
			'RewardEscrow',
			'SynthetixEscrow',
			'RewardsDistribution',
		],
		args: [
			proxySynthetix ? proxySynthetix.options.address : '',
			tokenStateSynthetix ? tokenStateSynthetix.options.address : '',
			synthetixState ? synthetixState.options.address : '',
			account,
			exchangeRates ? exchangeRates.options.address : '',
			feePool ? feePool.options.address : '',
			supplySchedule ? supplySchedule.options.address : '',
			rewardEscrow ? rewardEscrow.options.address : '',
			synthetixEscrow ? synthetixEscrow.options.address : '',
			rewardsDistribution ? rewardsDistribution.options.address : '',
			currentSynthetixSupply,
		],
	});

	const synthetixAddress = synthetix ? synthetix.options.address : '';

	if (proxySynthetix && synthetix) {
		await runStep({
			contract: 'ProxySynthetix',
			target: proxySynthetix,
			read: 'target',
			expected: input => input === synthetixAddress,
			write: 'setTarget',
			writeArg: synthetixAddress,
		});
	}

	if (synthetix && feePool) {
		await runStep({
			contract: 'Synthetix',
			target: synthetix,
			read: 'feePool',
			expected: input => input === feePoolAddress,
			write: 'setFeePool',
			writeArg: feePoolAddress,
		});

		await runStep({
			contract: 'FeePool',
			target: feePool,
			read: 'synthetix',
			expected: input => input === synthetixAddress,
			write: 'setSynthetix',
			writeArg: synthetixAddress,
		});
	}

	if (synthetix && exchangeRates) {
		await runStep({
			contract: 'Synthetix',
			target: synthetix,
			read: 'exchangeRates',
			expected: input => input === exchangeRatesAddress,
			write: 'setExchangeRates',
			writeArg: exchangeRatesAddress,
		});
	}

	// only reset token state if redeploying
	if (tokenStateSynthetix && config['TokenStateSynthetix'].deploy) {
		const initialIssuance = w3utils.toWei('100000000');
		await runStep({
			contract: 'TokenStateSynthetix',
			target: tokenStateSynthetix,
			read: 'balanceOf',
			readArg: account,
			expected: input => input === initialIssuance,
			write: 'setBalanceOf',
			writeArg: [account, initialIssuance],
		});
	}

	if (tokenStateSynthetix && synthetix) {
		await runStep({
			contract: 'TokenStateSynthetix',
			target: tokenStateSynthetix,
			read: 'associatedContract',
			expected: input => input === synthetixAddress,
			write: 'setAssociatedContract',
			writeArg: synthetixAddress,
		});
	}

	if (synthetixState && synthetix) {
		await runStep({
			contract: 'SynthetixState',
			target: synthetixState,
			read: 'associatedContract',
			expected: input => input === synthetixAddress,
			write: 'setAssociatedContract',
			writeArg: synthetixAddress,
		});
	}

	if (synthetixEscrow) {
		await deployContract({
			name: 'EscrowChecker',
			deps: ['SynthetixEscrow'],
			args: [synthetixEscrow.options.address],
		});
	}

	if (rewardEscrow && synthetix) {
		await runStep({
			contract: 'RewardEscrow',
			target: rewardEscrow,
			read: 'synthetix',
			expected: input => input === synthetixAddress,
			write: 'setSynthetix',
			writeArg: synthetixAddress,
		});
	}

	if (rewardEscrow && feePool) {
		await runStep({
			contract: 'RewardEscrow',
			target: rewardEscrow,
			read: 'feePool',
			expected: input => input === feePoolAddress,
			write: 'setFeePool',
			writeArg: feePoolAddress,
		});
	}

	// Skip setting unless redeploying either of these,
	if (config['Synthetix'].deploy || config['SynthetixEscrow'].deploy) {
		// Note: currently on mainnet SynthetixEscrow.methods.synthetix() does NOT exist
		// it is "havven" and the ABI we have here is not sufficient
		if (network === 'mainnet') {
			appendOwnerAction({
				key: `SynthetixEscrow.setHavven(Synthetix)`,
				target: synthetixEscrow.options.address,
				action: `setHavven(${synthetixAddress})`,
			});
		} else {
			await runStep({
				contract: 'SynthetixEscrow',
				target: synthetixEscrow,
				read: 'synthetix',
				expected: input => input === synthetixAddress,
				write: 'setSynthetix',
				writeArg: synthetixAddress,
			});
		}
	}

	if (supplySchedule && synthetix) {
		await runStep({
			contract: 'SupplySchedule',
			target: supplySchedule,
			read: 'synthetix',
			expected: input => input === synthetixAddress,
			write: 'setSynthetix',
			writeArg: synthetixAddress,
		});
	}

	// Setup Synthetix and deploy proxyERC20 for use in Synths
	const proxyERC20Synthetix = await deployContract({
		name: 'ProxyERC20',
		deps: ['Synthetix'],
		args: [account],
	});
	const proxyERC20SynthetixAddress = proxyERC20Synthetix ? proxyERC20Synthetix.options.address : '';

	if (synthetix && proxyERC20Synthetix) {
		await runStep({
			contract: 'ProxyERC20',
			target: proxyERC20Synthetix,
			read: 'target',
			expected: input => input === synthetixAddress,
			write: 'setTarget',
			writeArg: synthetixAddress,
		});

		await runStep({
			contract: 'Synthetix',
			target: synthetix,
			read: 'integrationProxy',
			expected: input => input === proxyERC20SynthetixAddress,
			write: 'setIntegrationProxy',
			writeArg: proxyERC20SynthetixAddress,
		});
	}

	if (synthetix && rewardsDistribution) {
		await runStep({
			contract: 'RewardsDistribution',
			target: rewardsDistribution,
			read: 'authority',
			expected: input => input === synthetixAddress,
			write: 'setAuthority',
			writeArg: synthetixAddress,
		});

		await runStep({
			contract: 'RewardsDistribution',
			target: rewardsDistribution,
			read: 'synthetixProxy',
			expected: input => input === proxyERC20SynthetixAddress,
			write: 'setSynthetixProxy',
			writeArg: proxyERC20SynthetixAddress,
		});
	}

	// ----------------
	// Synths
	// ----------------
	const synthetixProxyAddress = await synthetix.methods.proxy().call();
	for (const { name: currencyKey, inverted, subclass } of synths) {
		const tokenStateForSynth = await deployContract({
			name: `TokenState${currencyKey}`,
			source: 'TokenState',
			args: [account, ZERO_ADDRESS],
			force: addNewSynths,
		});

		// sETH and sUSD are used in Uniswap and thus cannot be easily changed.
		// For now, they still require the old proxy (v2.9.x), hence we need to track these here.
		const synthIsLegacy = currencyKey === 'sETH' && network !== 'local';
		const proxyForSynth = await deployContract({
			name: `Proxy${currencyKey}`,
			source: synthIsLegacy ? 'Proxy' : 'ProxyERC20',
			args: [account],
			force: addNewSynths,
		});
<<<<<<< HEAD
		let proxyERC20ForSynth;

		if (synthIsLegacy) {
			// additionally deploy an ERC20 proxy for the synth if it's legacy (sETH and not on local)
			proxyERC20ForSynth = await deployContract({
				name: `ProxyERC20${currencyKey}`,
				source: `ProxyERC20`,
				args: [account],
				force: addNewSynths,
			});
		}
=======
>>>>>>> 6c118bc6

		// As sETH is used for Uniswap liquidity, we cannot switch out its proxy,
		// thus we have these values we switch on to ensure sETH remains fixed to the
		// v2.9.x version of Synth.sol and Proxy.sol - JJ
		let currencyKeyInBytes;
		let synthetixAddressForSynth;
		let feePoolAddressForSynth;
		if (synthIsLegacy) {
			// requirements for v2.9.x and below Synths
			currencyKeyInBytes = toBytes4(currencyKey);
			synthetixAddressForSynth = synthetixAddress || '';
			feePoolAddressForSynth = feePool.options.address || '';
		} else {
			// requirements for v2.10.x+ Synths
			currencyKeyInBytes = w3utils.asciiToHex(currencyKey);
			synthetixAddressForSynth = synthetixProxyAddress || '';
			feePoolAddressForSynth = proxyFeePool.options.address || '';
		}

		const additionalConstructorArgsMap = {
			PurgeableSynth: [exchangeRatesAddress],
			// future subclasses...
		};

		const synth = await deployContract({
			name: `Synth${currencyKey}`,
			source: subclass || 'Synth',
			deps: [`TokenState${currencyKey}`, `Proxy${currencyKey}`, 'Synthetix', 'FeePool'],
			args: [
				proxyForSynth ? proxyForSynth.options.address : '',
				tokenStateForSynth ? tokenStateForSynth.options.address : '',
				synthetixAddressForSynth,
				feePoolAddressForSynth,
				`Synth ${currencyKey}`,
				currencyKey,
				account,
				currencyKeyInBytes,
			].concat(additionalConstructorArgsMap[subclass] || []),
			force: addNewSynths,
		});

		const synthAddress = synth ? synth.options.address : '';

		if (tokenStateForSynth && synth) {
			await runStep({
				contract: `TokenState${currencyKey}`,
				target: tokenStateForSynth,
				read: 'associatedContract',
				expected: input => input === synthAddress,
				write: 'setAssociatedContract',
				writeArg: synthAddress,
			});
		}
<<<<<<< HEAD

		// Setup proxy for synth (either ProxyERC20 or legacy Proxy for sETH)
		if (proxyForSynth && synth) {
			await runStep({
				contract: `Proxy${currencyKey}`,
				target: proxyForSynth,
				read: 'target',
				expected: input => input === synthAddress,
				write: 'setTarget',
				writeArg: synthAddress,
			});
		}

		// Setup integration proxy (ProxyERC20) for Synth
		if (proxyERC20ForSynth && synth) {
			await runStep({
				contract: `Synth${currencyKey}`,
				target: synth,
				read: 'integrationProxy',
				expected: input => input === proxyERC20ForSynth.options.address,
				write: 'setIntegrationProxy',
				writeArg: proxyERC20ForSynth.options.address,
			});

			await runStep({
				contract: `ProxyERC20${currencyKey}`,
				target: proxyERC20ForSynth,
=======

		// Setup proxy for synth (either ProxyERC20 or legacy Proxy for sETH)
		if (proxyForSynth && synth) {
			await runStep({
				contract: `Proxy${currencyKey}`,
				target: proxyForSynth,
>>>>>>> 6c118bc6
				read: 'target',
				expected: input => input === synthAddress,
				write: 'setTarget',
				writeArg: synthAddress,
			});
		}

		// Now setup connection to the Synth with Synthetix
		if (synth && synthetix) {
			await runStep({
				contract: 'Synthetix',
				target: synthetix,
				read: 'synths',
				readArg: currencyKeyInBytes,
				expected: input => input === synthAddress,
				write: 'addSynth',
				writeArg: synthAddress,
			});

			if (synthIsLegacy) {
				// For legacy synths (v2.9.x) we need to use Synth.setSynthetix
				await runStep({
					contract: `Synth${currencyKey}`,
					target: synth,
					read: 'synthetix',
					expected: input => input === synthetixAddress,
					write: 'setSynthetix',
					writeArg: synthetixAddress,
				});

				// For legacy synths (v2.9.x) we need to use Synth.setFeePool
				if (feePool) {
					await runStep({
						contract: `Synth${currencyKey}`,
						target: synth,
						read: 'feePool',
						expected: input => input === feePoolAddress,
						write: 'setFeePool',
						writeArg: feePoolAddress,
					});
				}
			} else {
				// For latest synths (v2.10.x) we need to use Synth.setSynthetixProxy
				await runStep({
					contract: `Synth${currencyKey}`,
					target: synth,
					read: 'synthetixProxy',
					expected: input => input === synthetixProxyAddress,
					write: 'setSynthetixProxy',
					writeArg: synthetixProxyAddress,
				});

				// For latest synths (v2.10.x) we need to use Synth.setFeePoolProxy
				if (proxyFeePool) {
					await runStep({
						contract: `Synth${currencyKey}`,
						target: synth,
						read: 'feePoolProxy',
						expected: input => input === proxyFeePool.options.address,
						write: 'setFeePoolProxy',
						writeArg: proxyFeePool.options.address,
					});
				}
			}
		}

		// now configure inverse synths in exchange rates
		if (inverted) {
			// check total supply
			const totalSynthSupply = await synth.methods.totalSupply().call();

			const { entryPoint, upperLimit, lowerLimit } = inverted;

			// only call setInversePricing if either there's no supply or if on a testnet
			if (Number(totalSynthSupply) === 0 || network !== 'mainnet') {
				const exchangeRatesOwner = await exchangeRates.methods.owner().call();
				if (exchangeRatesOwner === account) {
					console.log(
						yellow(
							`Invoking ExchangeRates.setInversePricing(${currencyKey}, ${entryPoint}, ${upperLimit}, ${lowerLimit})...`
						)
					);
					await exchangeRates.methods
						.setInversePricing(
							w3utils.asciiToHex(currencyKey),
							w3utils.toWei(entryPoint.toString()),
							w3utils.toWei(upperLimit.toString()),
							w3utils.toWei(lowerLimit.toString())
						)
						.send(deployer.sendParameters());
				} else {
					appendOwnerAction({
						key: `ExchangeRates.setInversePricing(${currencyKey}, ${entryPoint}, ${upperLimit}, ${lowerLimit})`,
						target: exchangeRatesAddress,
						action: `setInversePricing(${currencyKey}, ${w3utils.toWei(
							entryPoint.toString()
						)}, ${w3utils.toWei(upperLimit.toString())}, ${w3utils.toWei(lowerLimit.toString())})`,
					});
				}
			} else {
				console.log(
					gray(
						`Not setting inverse pricing on ${currencyKey} as totalSupply is > 0 (${w3utils.fromWei(
							totalSynthSupply
						)})`
					)
				);
			}
		}
	}

	const depot = await deployContract({
		name: 'Depot',
		deps: ['Synthetix', 'SynthsUSD', 'FeePool'],
		args: [
			account,
			account,
			synthetix ? synthetixAddress : '',
			deployer.deployedContracts['SynthsUSD']
				? deployer.deployedContracts['SynthsUSD'].options.address
				: '',
			feePool ? feePool.options.address : '',
			oracleDepot,
			w3utils.toWei('500'),
			w3utils.toWei('.10'),
		],
	});

	if (synthetix && depot) {
		await runStep({
			contract: 'Depot',
			target: depot,
			read: 'synthetix',
			expected: input => input === synthetixAddress,
			write: 'setSynthetix',
			writeArg: synthetixAddress,
		});
	}

	console.log(green('\nSuccessfully deployed all contracts!\n'));

	const tableData = Object.keys(deployer.deployedContracts).map(key => [
		key,
		deployer.deployedContracts[key].options.address,
	]);
	console.log();
	console.log(gray(`Tabular data of all contracts on ${network}`));
	console.log(table(tableData));
};

module.exports = {
	deploy,
	cmd: program =>
		program
			.command('deploy')
			.description('Deploy compiled solidity files')
			.option(
				'-a, --add-new-synths',
				`Whether or not any new synths in the ${SYNTHS_FILENAME} file should be deployed if there is no entry in the config file`
			)
			.option(
				'-b, --build-path [value]',
				'Path to a folder hosting compiled files from the "build" step in this script',
				DEFAULTS.buildPath
			)
			.option(
				'-c, --contract-deployment-gas-limit <value>',
				'Contract deployment gas limit',
				parseInt,
				DEFAULTS.contractDeploymentGasLimit
			)
			.option(
				'-d, --deployment-path <value>',
				`Path to a folder that has your input configuration file ${CONFIG_FILENAME}, the synth list ${SYNTHS_FILENAME} and where your ${DEPLOYMENT_FILENAME} files will go`
			)
			.option(
				'-f, --fee-auth <value>',
				'The address of the fee authority for this network (default is to use existing)'
			)
			.option('-g, --gas-price <value>', 'Gas price in GWEI', DEFAULTS.gasPrice)
			.option(
				'-m, --method-call-gas-limit <value>',
				'Method call gas limit',
				parseInt,
				DEFAULTS.methodCallGasLimit
			)
			.option(
				'-n, --network <value>',
				'The network to run off.',
				x => x.toLowerCase(),
				DEFAULTS.network
			)
			.option(
				'-o, --oracle-exrates <value>',
				'The address of the oracle for this network (default is use existing)'
			)
			.option(
				'-p, --oracle-depot <value>',
				'The address of the depot oracle for this network (default is use existing)'
			)
			.option(
				'-v, --private-key [value]',
				'The private key to deploy with (only works in local mode, otherwise set in .env).'
			)
			.option('-y, --yes', 'Dont prompt, just reply yes.')
			.action(deploy),
};<|MERGE_RESOLUTION|>--- conflicted
+++ resolved
@@ -700,20 +700,6 @@
 			args: [account],
 			force: addNewSynths,
 		});
-<<<<<<< HEAD
-		let proxyERC20ForSynth;
-
-		if (synthIsLegacy) {
-			// additionally deploy an ERC20 proxy for the synth if it's legacy (sETH and not on local)
-			proxyERC20ForSynth = await deployContract({
-				name: `ProxyERC20${currencyKey}`,
-				source: `ProxyERC20`,
-				args: [account],
-				force: addNewSynths,
-			});
-		}
-=======
->>>>>>> 6c118bc6
 
 		// As sETH is used for Uniswap liquidity, we cannot switch out its proxy,
 		// thus we have these values we switch on to ensure sETH remains fixed to the
@@ -767,42 +753,12 @@
 				writeArg: synthAddress,
 			});
 		}
-<<<<<<< HEAD
 
 		// Setup proxy for synth (either ProxyERC20 or legacy Proxy for sETH)
 		if (proxyForSynth && synth) {
 			await runStep({
 				contract: `Proxy${currencyKey}`,
 				target: proxyForSynth,
-				read: 'target',
-				expected: input => input === synthAddress,
-				write: 'setTarget',
-				writeArg: synthAddress,
-			});
-		}
-
-		// Setup integration proxy (ProxyERC20) for Synth
-		if (proxyERC20ForSynth && synth) {
-			await runStep({
-				contract: `Synth${currencyKey}`,
-				target: synth,
-				read: 'integrationProxy',
-				expected: input => input === proxyERC20ForSynth.options.address,
-				write: 'setIntegrationProxy',
-				writeArg: proxyERC20ForSynth.options.address,
-			});
-
-			await runStep({
-				contract: `ProxyERC20${currencyKey}`,
-				target: proxyERC20ForSynth,
-=======
-
-		// Setup proxy for synth (either ProxyERC20 or legacy Proxy for sETH)
-		if (proxyForSynth && synth) {
-			await runStep({
-				contract: `Proxy${currencyKey}`,
-				target: proxyForSynth,
->>>>>>> 6c118bc6
 				read: 'target',
 				expected: input => input === synthAddress,
 				write: 'setTarget',
