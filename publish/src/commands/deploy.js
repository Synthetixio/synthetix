'use strict';

const path = require('path');
const { gray, green, yellow, redBright, red } = require('chalk');
const w3utils = require('web3-utils');
const Deployer = require('../Deployer');
const NonceManager = require('../NonceManager');
const { loadCompiledFiles, getLatestSolTimestamp } = require('../solidity');
const checkAggregatorPrices = require('../check-aggregator-prices');

const {
	ensureNetwork,
	ensureDeploymentPath,
	getDeploymentPathForNetwork,
	loadAndCheckRequiredSources,
	loadConnections,
	confirmAction,
	performTransactionalStep,
	parameterNotice,
	reportDeployedContracts,
} = require('../util');

const {
	toBytes32,
	constants: {
		BUILD_FOLDER,
		CONFIG_FILENAME,
		CONTRACTS_FOLDER,
		SYNTHS_FILENAME,
		DEPLOYMENT_FILENAME,
		ZERO_ADDRESS,
		OVM_MAX_GAS_LIMIT,
		inflationStartTimestampInSecs,
	},
	defaults,
	nonUpgradeable,
} = require('../../../.');

const DEFAULTS = {
	gasPrice: '1',
	methodCallGasLimit: 250e3, // 250k
	contractDeploymentGasLimit: 6.9e6, // TODO split out into separate limits for different contracts, Proxys, Synths, Synthetix
	debtSnapshotMaxDeviation: 0.01, // a 1 percent deviation will trigger a snapshot
	network: 'kovan',
	buildPath: path.join(__dirname, '..', '..', '..', BUILD_FOLDER),
};

const deploy = async ({
	addNewSynths,
	gasPrice = DEFAULTS.gasPrice,
	methodCallGasLimit = DEFAULTS.methodCallGasLimit,
	contractDeploymentGasLimit = DEFAULTS.contractDeploymentGasLimit,
	network = DEFAULTS.network,
	buildPath = DEFAULTS.buildPath,
	deploymentPath,
	oracleExrates,
	privateKey,
	yes,
	dryRun = false,
	forceUpdateInverseSynthsOnTestnet = false,
	useFork,
	providerUrl,
	useOvm,
	freshDeploy,
	manageNonces,
	ignoreSafetyChecks,
	ignoreCustomParameters,
} = {}) => {
	ensureNetwork(network);
	deploymentPath = deploymentPath || getDeploymentPathForNetwork({ network, useOvm });
	ensureDeploymentPath(deploymentPath);

	// OVM uses a gas price of 0 (unless --gas explicitely defined).
	if (useOvm && gasPrice === DEFAULTS.gasPrice) {
		gasPrice = w3utils.toBN('0');
	}

	const {
		config,
		params,
		configFile,
		synths,
		deployment,
		deploymentFile,
		ownerActions,
		ownerActionsFile,
		feeds,
	} = loadAndCheckRequiredSources({
		deploymentPath,
		network,
	});

	if (!ignoreSafetyChecks) {
		// Using Goerli without manageNonces?
		if (network.toLowerCase() === 'goerli' && !useOvm && !manageNonces) {
			throw new Error(`Deploying on Goerli needs to be performed with --manage-nonces.`);
		}

		// Cannot re-deploy legacy contracts
		if (!freshDeploy) {
			// Get list of contracts to be deployed
			const contractsToDeploy = [];
			Object.keys(config).map(contractName => {
				if (config[contractName].deploy) {
					contractsToDeploy.push(contractName);
				}
			});

			// Check that no non-deployable is marked for deployment.
			// Note: if nonDeployable = 'TokenState', this will match 'TokenStatesUSD'
			nonUpgradeable.map(nonUpgradeableContract => {
				contractsToDeploy.map(contractName => {
					if (contractName.match(new RegExp(`^${nonUpgradeableContract}`, 'g'))) {
						throw new Error(
							`You are attempting to deploy a contract marked as non-upgradeable: ${contractName}. This action could result in loss of state. Please verify and use --ignore-safety-checks if you really know what you're doing.`
						);
					}
				});
			});
		}

		// Every transaction in Optimism needs to be below 9m gas, to ensure
		// there are no deployment out of gas errors during fraud proofs.
		if (useOvm) {
			const maxOptimismGasLimit = OVM_MAX_GAS_LIMIT;
			if (
				contractDeploymentGasLimit > maxOptimismGasLimit ||
				methodCallGasLimit > maxOptimismGasLimit
			) {
				throw new Error(
					`Maximum transaction gas limit for OVM is ${maxOptimismGasLimit} gas, and specified contractDeploymentGasLimit and/or methodCallGasLimit are over such limit. Please make sure that these values are below the maximum gas limit to guarantee that fraud proofs can be done in L1.`
				);
			}
		}

		// Deploying on OVM and not using an OVM deployment path?
		const isOvmPath = deploymentPath.includes('ovm');
		const deploymentPathMismatch = (useOvm && !isOvmPath) || (!useOvm && isOvmPath);
		if (deploymentPathMismatch) {
			if (useOvm) {
				throw new Error(
					`You are deploying to a non-ovm path ${deploymentPath}, while --use-ovm is true.`
				);
			} else {
				throw new Error(
					`You are deploying to an ovm path ${deploymentPath}, while --use-ovm is false.`
				);
			}
		}

		// Fresh deploy and deployment.json not empty?
		if (freshDeploy && Object.keys(deployment.targets).length > 0 && network !== 'local') {
			throw new Error(
				`Cannot make a fresh deploy on ${deploymentPath} because a deployment has already been made on this path. If you intend to deploy a new instance, use a different path or delete the deployment files for this one.`
			);
		}
	}

	const standaloneFeeds = Object.values(feeds).filter(({ standalone }) => standalone);

	const getDeployParameter = async name => {
		const defaultParam = defaults[name];
		if (ignoreCustomParameters) {
			return defaultParam;
		}

		let effectiveValue = defaultParam;

		const param = (params || []).find(p => p.name === name);

		if (param) {
			if (!yes) {
				try {
					await confirmAction(
						yellow(
							`⚠⚠⚠ WARNING: Found an entry for ${param.name} in params.json. Specified value is ${param.value} and default is ${defaultParam}.` +
								'\nDo you want to use the specified value (default otherwise)? (y/n) '
						)
					);

					effectiveValue = param.value;
				} catch (err) {
					console.error(err);
				}
			} else {
				// yes = true
				effectiveValue = param.value;
			}
		}

		if (effectiveValue !== defaultParam) {
			console.log(
				yellow(
					`PARAMETER OVERRIDE: Overriding default ${name} with ${effectiveValue}, specified in params.json.`
				)
			);
		}

		return effectiveValue;
	};

	console.log(
		gray('Checking all contracts not flagged for deployment have addresses in this network...')
	);
	const missingDeployments = Object.keys(config).filter(name => {
		return !config[name].deploy && (!deployment.targets[name] || !deployment.targets[name].address);
	});

	if (missingDeployments.length) {
		throw Error(
			`Cannot use existing contracts for deployment as addresses not found for the following contracts on ${network}:\n` +
				missingDeployments.join('\n') +
				'\n' +
				gray(`Used: ${deploymentFile} as source`)
		);
	}

	console.log(gray('Loading the compiled contracts locally...'));
	const { earliestCompiledTimestamp, compiled } = loadCompiledFiles({ buildPath });

	// now get the latest time a Solidity file was edited
	const latestSolTimestamp = getLatestSolTimestamp(CONTRACTS_FOLDER);

	const {
		providerUrl: envProviderUrl,
		privateKey: envPrivateKey,
		etherscanLinkPrefix,
	} = loadConnections({
		network,
		useFork,
	});

	if (!providerUrl) {
		if (!envProviderUrl) {
			throw new Error('Missing .env key of PROVIDER_URL. Please add and retry.');
		}

		providerUrl = envProviderUrl;
	}

	// if not specified, or in a local network, override the private key passed as a CLI option, with the one specified in .env
	if (network !== 'local' && !privateKey) {
		privateKey = envPrivateKey;
	}

	const nonceManager = new NonceManager({});

	const deployer = new Deployer({
		compiled,
		contractDeploymentGasLimit,
		config,
		configFile,
		deployment,
		deploymentFile,
		gasPrice,
		methodCallGasLimit,
		network,
		privateKey,
		providerUrl,
		dryRun,
		useOvm,
		useFork,
		ignoreSafetyChecks,
		nonceManager: manageNonces ? nonceManager : undefined,
	});

	const { account } = deployer;

	nonceManager.web3 = deployer.web3;
	nonceManager.account = account;

	let currentSynthetixSupply;
	let oldExrates;
	let currentLastMintEvent;
	let currentWeekOfInflation;
	let systemSuspended = false;
	let systemSuspendedReason;

	try {
		const oldSynthetix = deployer.getExistingContract({ contract: 'Synthetix' });
		currentSynthetixSupply = await oldSynthetix.methods.totalSupply().call();

		// inflationSupplyToDate = total supply - 100m
		const inflationSupplyToDate = w3utils
			.toBN(currentSynthetixSupply)
			.sub(w3utils.toBN(w3utils.toWei((100e6).toString())));

		// current weekly inflation 75m / 52
		const weeklyInflation = w3utils.toBN(w3utils.toWei((75e6 / 52).toString()));
		currentWeekOfInflation = inflationSupplyToDate.div(weeklyInflation);

		// Check result is > 0 else set to 0 for currentWeek
		currentWeekOfInflation = currentWeekOfInflation.gt(w3utils.toBN('0'))
			? currentWeekOfInflation.toNumber()
			: 0;

		// Calculate lastMintEvent as Inflation start date + number of weeks issued * secs in weeks
		const mintingBuffer = 86400;
		const secondsInWeek = 604800;
		const inflationStartDate = inflationStartTimestampInSecs;
		currentLastMintEvent =
			inflationStartDate + currentWeekOfInflation * secondsInWeek + mintingBuffer;
	} catch (err) {
		if (freshDeploy) {
			currentSynthetixSupply = await getDeployParameter('INITIAL_ISSUANCE');
			currentWeekOfInflation = 0;
			currentLastMintEvent = 0;
		} else {
			console.error(
				red(
					'Cannot connect to existing Synthetix contract. Please double check the deploymentPath is correct for the network allocated'
				)
			);
			process.exitCode = 1;
			return;
		}
	}

	try {
		oldExrates = deployer.getExistingContract({ contract: 'ExchangeRates' });
		if (!oracleExrates) {
			oracleExrates = await oldExrates.methods.oracle().call();
		}
	} catch (err) {
		if (freshDeploy) {
			oracleExrates = oracleExrates || account;
			oldExrates = undefined; // unset to signify that a fresh one will be deployed
		} else {
			console.error(
				red(
					'Cannot connect to existing ExchangeRates contract. Please double check the deploymentPath is correct for the network allocated'
				)
			);
			process.exitCode = 1;
			return;
		}
	}

	try {
		const oldSystemStatus = deployer.getExistingContract({ contract: 'SystemStatus' });

		const systemSuspensionStatus = await oldSystemStatus.methods.systemSuspension().call();

		systemSuspended = systemSuspensionStatus.suspended;
		systemSuspendedReason = systemSuspensionStatus.reason;
	} catch (err) {
		if (!freshDeploy) {
			console.error(
				red(
					'Cannot connect to existing SystemStatus contract. Please double check the deploymentPath is correct for the network allocated'
				)
			);
			process.exitCode = 1;
			return;
		}
	}

	for (const address of [account, oracleExrates]) {
		if (!w3utils.isAddress(address)) {
			console.error(red('Invalid address detected (please check your inputs):', address));
			process.exitCode = 1;
			return;
		}
	}

	const newSynthsToAdd = synths
		.filter(({ name }) => !config[`Synth${name}`])
		.map(({ name }) => name);

	let aggregatedPriceResults = 'N/A';

	if (oldExrates && network !== 'local') {
		const padding = '\n\t\t\t\t';
		const aggResults = await checkAggregatorPrices({
			network,
			providerUrl,
			synths,
			oldExrates,
			standaloneFeeds,
		});
		aggregatedPriceResults = padding + aggResults.join(padding);
	}

	const deployerBalance = parseInt(
		w3utils.fromWei(await deployer.web3.eth.getBalance(account), 'ether'),
		10
	);
	if (useFork) {
		// Make sure the pwned account has ETH when using a fork
		const accounts = await deployer.web3.eth.getAccounts();

		await deployer.web3.eth.sendTransaction({
			from: accounts[0],
			to: account,
			value: w3utils.toWei('10', 'ether'),
		});
	} else if (deployerBalance < 5) {
		console.log(
			yellow(`⚠ WARNING: Deployer account balance could be too low: ${deployerBalance} ETH`)
		);
	}

	let ovmDeploymentPathWarning = false;
	// OVM targets must end with '-ovm'.
	if (useOvm) {
		const lastPathElement = path.basename(deploymentPath);
		ovmDeploymentPathWarning = !lastPathElement.includes('ovm');
	}

	parameterNotice({
		'Dry Run': dryRun ? green('true') : yellow('⚠ NO'),
		'Using a fork': useFork ? green('true') : yellow('⚠ NO'),
		Network: network,
		'OVM?': useOvm
			? ovmDeploymentPathWarning
				? red('⚠ No -ovm folder suffix!')
				: green('true')
			: 'false',
		'Gas price to use': `${gasPrice} GWEI`,
		'Method call gas limit': `${methodCallGasLimit} gas`,
		'Contract deployment gas limit': `${contractDeploymentGasLimit} gas`,
		'Deployment Path': new RegExp(network, 'gi').test(deploymentPath)
			? deploymentPath
			: yellow('⚠⚠⚠ cant find network name in path. Please double check this! ') + deploymentPath,
		Provider: providerUrl,
		'Local build last modified': `${new Date(earliestCompiledTimestamp)} ${yellow(
			((new Date().getTime() - earliestCompiledTimestamp) / 60000).toFixed(2) + ' mins ago'
		)}`,
		'Last Solidity update':
			new Date(latestSolTimestamp) +
			(latestSolTimestamp > earliestCompiledTimestamp
				? yellow(' ⚠⚠⚠ this is later than the last build! Is this intentional?')
				: green(' ✅')),
		'Add any new synths found?': addNewSynths
			? green('✅ YES\n\t\t\t\t') + newSynthsToAdd.join(', ')
			: yellow('⚠ NO'),
		'Deployer account:': account,
		'Synthetix totalSupply': `${Math.round(w3utils.fromWei(currentSynthetixSupply) / 1e6)}m`,
		'ExchangeRates Oracle': oracleExrates,
		'Last Mint Event': `${currentLastMintEvent} (${new Date(currentLastMintEvent * 1000)})`,
		'Current Weeks Of Inflation': currentWeekOfInflation,
		'Aggregated Prices': aggregatedPriceResults,
		'System Suspended': systemSuspended
			? green(' ✅', 'Reason:', systemSuspendedReason)
			: yellow('⚠ NO'),
	});

	if (!yes) {
		try {
			await confirmAction(
				yellow(
					`⚠⚠⚠ WARNING: This action will deploy the following contracts to ${network}:\n${Object.entries(
						config
					)
						.filter(([, { deploy }]) => deploy)
						.map(([contract]) => contract)
						.join(', ')}` + `\nIt will also set proxy targets and add synths to Synthetix.\n`
				) +
					gray('-'.repeat(50)) +
					'\nDo you want to continue? (y/n) '
			);
		} catch (err) {
			console.log(gray('Operation cancelled'));
			return;
		}
	}

	console.log(
		gray(`Starting deployment to ${network.toUpperCase()}${useFork ? ' (fork)' : ''}...`)
	);

	const runStep = async opts =>
		performTransactionalStep({
			gasLimit: methodCallGasLimit, // allow overriding of gasLimit
			...opts,
			account,
			gasPrice,
			etherscanLinkPrefix,
			ownerActions,
			ownerActionsFile,
			dryRun,
			nonceManager: manageNonces ? nonceManager : undefined,
		});

	console.log(gray(`\n------ DEPLOY LIBRARIES ------\n`));

	await deployer.deployContract({
		name: 'SafeDecimalMath',
	});

	await deployer.deployContract({
		name: 'Math',
	});

	console.log(gray(`\n------ DEPLOY CORE PROTOCOL ------\n`));

	const addressOf = c => (c ? c.options.address : '');

	const addressResolver = await deployer.deployContract({
		name: 'AddressResolver',
		args: [account],
	});

	const readProxyForResolver = await deployer.deployContract({
		name: 'ReadProxyAddressResolver',
		source: 'ReadProxy',
		args: [account],
	});

	if (addressResolver && readProxyForResolver) {
		await runStep({
			contract: 'ReadProxyAddressResolver',
			target: readProxyForResolver,
			read: 'target',
			expected: input => input === addressOf(addressResolver),
			write: 'setTarget',
			writeArg: addressOf(addressResolver),
		});
	}

	await deployer.deployContract({
		name: 'FlexibleStorage',
		deps: ['ReadProxyAddressResolver'],
		args: [addressOf(readProxyForResolver)],
	});

	const systemSettings = await deployer.deployContract({
		name: 'SystemSettings',
		args: [account, addressOf(readProxyForResolver)],
	});

	const systemStatus = await deployer.deployContract({
		name: 'SystemStatus',
		args: [account],
	});

	const exchangeRates = await deployer.deployContract({
		name: 'ExchangeRates',
		source: useOvm ? 'ExchangeRatesWithoutInvPricing' : 'ExchangeRates',
		args: [account, oracleExrates, addressOf(readProxyForResolver), [], []],
	});

	const rewardEscrow = await deployer.deployContract({
		name: 'RewardEscrow',
		args: [account, ZERO_ADDRESS, ZERO_ADDRESS],
	});

	const rewardEscrowV2 = await deployer.deployContract({
		name: 'RewardEscrowV2',
		source: useOvm ? 'ImportableRewardEscrowV2' : 'RewardEscrowV2',
		args: [account, addressOf(readProxyForResolver)],
		deps: ['AddressResolver'],
	});

	const synthetixEscrow = await deployer.deployContract({
		name: 'SynthetixEscrow',
		args: [account, ZERO_ADDRESS],
	});

	const synthetixState = await deployer.deployContract({
		name: 'SynthetixState',
		source: useOvm ? 'SynthetixStateWithLimitedSetup' : 'SynthetixState',
		args: [account, account],
	});

	const proxyFeePool = await deployer.deployContract({
		name: 'ProxyFeePool',
		source: 'Proxy',
		args: [account],
	});

	const delegateApprovalsEternalStorage = await deployer.deployContract({
		name: 'DelegateApprovalsEternalStorage',
		source: 'EternalStorage',
		args: [account, ZERO_ADDRESS],
	});

	const delegateApprovals = await deployer.deployContract({
		name: 'DelegateApprovals',
		args: [account, addressOf(delegateApprovalsEternalStorage)],
	});

	if (delegateApprovals && delegateApprovalsEternalStorage) {
		await runStep({
			contract: 'EternalStorage',
			target: delegateApprovalsEternalStorage,
			read: 'associatedContract',
			expected: input => input === addressOf(delegateApprovals),
			write: 'setAssociatedContract',
			writeArg: addressOf(delegateApprovals),
		});
	}

	const liquidations = await deployer.deployContract({
		name: 'Liquidations',
		args: [account, addressOf(readProxyForResolver)],
	});

	const eternalStorageLiquidations = await deployer.deployContract({
		name: 'EternalStorageLiquidations',
		source: 'EternalStorage',
		args: [account, addressOf(liquidations)],
	});

	if (liquidations && eternalStorageLiquidations) {
		await runStep({
			contract: 'EternalStorageLiquidations',
			target: eternalStorageLiquidations,
			read: 'associatedContract',
			expected: input => input === addressOf(liquidations),
			write: 'setAssociatedContract',
			writeArg: addressOf(liquidations),
		});
	}

	const feePoolEternalStorage = await deployer.deployContract({
		name: 'FeePoolEternalStorage',
		args: [account, ZERO_ADDRESS],
	});

	const feePool = await deployer.deployContract({
		name: 'FeePool',
		deps: ['ProxyFeePool', 'AddressResolver'],
		args: [addressOf(proxyFeePool), account, addressOf(readProxyForResolver)],
	});

	if (proxyFeePool && feePool) {
		await runStep({
			contract: 'ProxyFeePool',
			target: proxyFeePool,
			read: 'target',
			expected: input => input === addressOf(feePool),
			write: 'setTarget',
			writeArg: addressOf(feePool),
		});
	}

	if (feePoolEternalStorage && feePool) {
		await runStep({
			contract: 'FeePoolEternalStorage',
			target: feePoolEternalStorage,
			read: 'associatedContract',
			expected: input => input === addressOf(feePool),
			write: 'setAssociatedContract',
			writeArg: addressOf(feePool),
		});
	}

	const feePoolState = await deployer.deployContract({
		name: 'FeePoolState',
		deps: ['FeePool'],
		args: [account, addressOf(feePool)],
	});

	if (feePool && feePoolState) {
		// Rewire feePoolState if there is a feePool upgrade
		await runStep({
			contract: 'FeePoolState',
			target: feePoolState,
			read: 'feePool',
			expected: input => input === addressOf(feePool),
			write: 'setFeePool',
			writeArg: addressOf(feePool),
		});
	}

	const rewardsDistribution = await deployer.deployContract({
		name: 'RewardsDistribution',
		deps: useOvm ? ['RewardEscrowV2', 'ProxyFeePool'] : ['RewardEscrowV2', 'ProxyFeePool'],
		args: [
			account, // owner
			ZERO_ADDRESS, // authority (synthetix)
			ZERO_ADDRESS, // Synthetix Proxy
			addressOf(rewardEscrowV2),
			addressOf(proxyFeePool),
		],
	});

	// New Synthetix proxy.
	const proxyERC20Synthetix = await deployer.deployContract({
		name: 'ProxyERC20',
		args: [account],
	});

	const tokenStateSynthetix = await deployer.deployContract({
		name: 'TokenStateSynthetix',
		source: 'TokenState',
		args: [account, account],
	});

	const synthetix = await deployer.deployContract({
		name: 'Synthetix',
		source: useOvm ? 'MintableSynthetix' : 'Synthetix',
		deps: ['ProxyERC20', 'TokenStateSynthetix', 'AddressResolver'],
		args: [
			addressOf(proxyERC20Synthetix),
			addressOf(tokenStateSynthetix),
			account,
			currentSynthetixSupply,
			addressOf(readProxyForResolver),
		],
	});

	if (synthetix && proxyERC20Synthetix) {
		await runStep({
			contract: 'ProxyERC20',
			target: proxyERC20Synthetix,
			read: 'target',
			expected: input => input === addressOf(synthetix),
			write: 'setTarget',
			writeArg: addressOf(synthetix),
		});
		await runStep({
			contract: 'Synthetix',
			target: synthetix,
			read: 'proxy',
			expected: input => input === addressOf(proxyERC20Synthetix),
			write: 'setProxy',
			writeArg: addressOf(proxyERC20Synthetix),
		});
	}

	// Old Synthetix proxy based off Proxy.sol: this has been deprecated.
	// To be removed after May 30, 2020:
	// https://docs.synthetix.io/integrations/guide/#proxy-deprecation
	const proxySynthetix = await deployer.deployContract({
		name: 'ProxySynthetix',
		source: 'Proxy',
		args: [account],
	});
	if (proxySynthetix && synthetix) {
		await runStep({
			contract: 'ProxySynthetix',
			target: proxySynthetix,
			read: 'target',
			expected: input => input === addressOf(synthetix),
			write: 'setTarget',
			writeArg: addressOf(synthetix),
		});
	}

	const debtCache = await deployer.deployContract({
		name: 'DebtCache',
		source: useOvm ? 'RealtimeDebtCache' : 'DebtCache',
		deps: ['AddressResolver'],
		args: [account, addressOf(readProxyForResolver)],
	});

	const exchanger = await deployer.deployContract({
		name: 'Exchanger',
		source: useOvm ? 'Exchanger' : 'ExchangerWithVirtualSynth',
		deps: ['AddressResolver'],
		args: [account, addressOf(readProxyForResolver)],
	});

	const exchangeState = await deployer.deployContract({
		name: 'ExchangeState',
		deps: ['Exchanger'],
		args: [account, addressOf(exchanger)],
	});

	if (exchanger && exchangeState) {
		// The exchangeState contract has Exchanger as it's associated contract
		await runStep({
			contract: 'ExchangeState',
			target: exchangeState,
			read: 'associatedContract',
			expected: input => input === exchanger.options.address,
			write: 'setAssociatedContract',
			writeArg: exchanger.options.address,
		});
	}

	if (exchanger && systemStatus) {
		// SIP-65: ensure Exchanger can suspend synths if price spikes occur
		await runStep({
			contract: 'SystemStatus',
			target: systemStatus,
			read: 'accessControl',
			readArg: [toBytes32('Synth'), addressOf(exchanger)],
			expected: ({ canSuspend } = {}) => canSuspend,
			write: 'updateAccessControl',
			writeArg: [toBytes32('Synth'), addressOf(exchanger), true, false],
		});
	}

	// only reset token state if redeploying
	if (tokenStateSynthetix && config['TokenStateSynthetix'].deploy) {
		const initialIssuance = await getDeployParameter('INITIAL_ISSUANCE');
		await runStep({
			contract: 'TokenStateSynthetix',
			target: tokenStateSynthetix,
			read: 'balanceOf',
			readArg: account,
			expected: input => input === initialIssuance,
			write: 'setBalanceOf',
			writeArg: [account, initialIssuance],
		});
	}

	if (tokenStateSynthetix && synthetix) {
		await runStep({
			contract: 'TokenStateSynthetix',
			target: tokenStateSynthetix,
			read: 'associatedContract',
			expected: input => input === addressOf(synthetix),
			write: 'setAssociatedContract',
			writeArg: addressOf(synthetix),
		});
	}

	const issuer = await deployer.deployContract({
		name: 'Issuer',
		source: useOvm ? 'IssuerWithoutLiquidations' : 'Issuer',
		deps: ['AddressResolver'],
		args: [account, addressOf(readProxyForResolver)],
	});

	const issuerAddress = addressOf(issuer);

	await deployer.deployContract({
		name: 'TradingRewards',
		deps: ['AddressResolver', 'Exchanger'],
		args: [account, account, addressOf(readProxyForResolver)],
	});

	if (synthetixState && issuer) {
		// The SynthetixState contract has Issuer as it's associated contract (after v2.19 refactor)
		await runStep({
			contract: 'SynthetixState',
			target: synthetixState,
			read: 'associatedContract',
			expected: input => input === issuerAddress,
			write: 'setAssociatedContract',
			writeArg: issuerAddress,
		});
	}

	if (useOvm && synthetixState && feePool) {
		// The SynthetixStateLimitedSetup) contract has FeePool to appendAccountIssuanceRecord
		await runStep({
			contract: 'SynthetixState',
			target: synthetixState,
			read: 'feePool',
			expected: input => input === addressOf(feePool),
			write: 'setFeePool',
			writeArg: addressOf(feePool),
		});
	}

	if (synthetixEscrow) {
		await deployer.deployContract({
			name: 'EscrowChecker',
			deps: ['SynthetixEscrow'],
			args: [addressOf(synthetixEscrow)],
		});
	}

	if (rewardEscrow && synthetix) {
		await runStep({
			contract: 'RewardEscrow',
			target: rewardEscrow,
			read: 'synthetix',
			expected: input => input === addressOf(synthetix),
			write: 'setSynthetix',
			writeArg: addressOf(synthetix),
		});
	}

	if (rewardEscrow && feePool) {
		await runStep({
			contract: 'RewardEscrow',
			target: rewardEscrow,
			read: 'feePool',
			expected: input => input === addressOf(feePool),
			write: 'setFeePool',
			writeArg: addressOf(feePool),
		});
	}

	if (!useOvm) {
		const supplySchedule = await deployer.deployContract({
			name: 'SupplySchedule',
			args: [account, currentLastMintEvent, currentWeekOfInflation],
		});
		if (supplySchedule && synthetix) {
			await runStep({
				contract: 'SupplySchedule',
				target: supplySchedule,
				read: 'synthetixProxy',
				expected: input => input === addressOf(proxySynthetix),
				write: 'setSynthetixProxy',
				writeArg: addressOf(proxySynthetix),
			});
		}
	}

	if (synthetix && rewardsDistribution) {
		await runStep({
			contract: 'RewardsDistribution',
			target: rewardsDistribution,
			read: 'authority',
			expected: input => input === addressOf(synthetix),
			write: 'setAuthority',
			writeArg: addressOf(synthetix),
		});

		await runStep({
			contract: 'RewardsDistribution',
			target: rewardsDistribution,
			read: 'synthetixProxy',
			expected: input => input === addressOf(proxyERC20Synthetix),
			write: 'setSynthetixProxy',
			writeArg: addressOf(proxyERC20Synthetix),
		});
	}

	// RewardEscrow on RewardsDistribution should be set to new RewardEscrowV2
	if (rewardEscrowV2 && rewardsDistribution) {
		await runStep({
			contract: 'RewardsDistribution',
			target: rewardsDistribution,
			read: 'rewardEscrow',
			expected: input => input === addressOf(rewardEscrowV2),
			write: 'setRewardEscrow',
			writeArg: addressOf(rewardEscrowV2),
		});
	}

	// ----------------
	// Setting proxyERC20 Synthetix for synthetixEscrow
	// ----------------

	// Skip setting unless redeploying either of these,
	if (config['Synthetix'].deploy || config['SynthetixEscrow'].deploy) {
		// Note: currently on mainnet SynthetixEscrow.methods.synthetix() does NOT exist
		// it is "havven" and the ABI we have here is not sufficient
		if (network === 'mainnet' && !useOvm) {
			await runStep({
				contract: 'SynthetixEscrow',
				target: synthetixEscrow,
				read: 'havven',
				expected: input => input === addressOf(proxyERC20Synthetix),
				write: 'setHavven',
				writeArg: addressOf(proxyERC20Synthetix),
			});
		} else {
			await runStep({
				contract: 'SynthetixEscrow',
				target: synthetixEscrow,
				read: 'synthetix',
				expected: input => input === addressOf(proxyERC20Synthetix),
				write: 'setSynthetix',
				writeArg: addressOf(proxyERC20Synthetix),
			});
		}
	}

	// ----------------
	// Synths
	// ----------------
	console.log(gray(`\n------ DEPLOY SYNTHS ------\n`));

	// The list of synth to be added to the Issuer once dependencies have been set up
	const synthsToAdd = [];

	for (const { name: currencyKey, subclass, asset } of synths) {
		console.log(gray(`\n   --- SYNTH ${currencyKey} ---\n`));

		const tokenStateForSynth = await deployer.deployContract({
			name: `TokenState${currencyKey}`,
			source: 'TokenState',
			args: [account, ZERO_ADDRESS],
			force: addNewSynths,
		});

		// Legacy proxy will be around until May 30, 2020
		// https://docs.synthetix.io/integrations/guide/#proxy-deprecation
		// Until this time, on mainnet we will still deploy ProxyERC20sUSD and ensure that
		// SynthsUSD.proxy is ProxyERC20sUSD, SynthsUSD.integrationProxy is ProxysUSD
		const synthProxyIsLegacy = currencyKey === 'sUSD' && network === 'mainnet';

		const proxyForSynth = await deployer.deployContract({
			name: `Proxy${currencyKey}`,
			source: synthProxyIsLegacy ? 'Proxy' : 'ProxyERC20',
			args: [account],
			force: addNewSynths,
		});

		// additionally deploy an ERC20 proxy for the synth if it's legacy (sUSD)
		let proxyERC20ForSynth;
		if (currencyKey === 'sUSD') {
			proxyERC20ForSynth = await deployer.deployContract({
				name: `ProxyERC20${currencyKey}`,
				source: `ProxyERC20`,
				args: [account],
				force: addNewSynths,
			});
		}

		const currencyKeyInBytes = toBytes32(currencyKey);

		const synthConfig = config[`Synth${currencyKey}`] || {};

		// track the original supply if we're deploying a new synth contract for an existing synth
		let originalTotalSupply = 0;
		if (synthConfig.deploy) {
			try {
				const oldSynth = deployer.getExistingContract({ contract: `Synth${currencyKey}` });
				originalTotalSupply = await oldSynth.methods.totalSupply().call();
			} catch (err) {
				if (!freshDeploy) {
					// only throw if not local - allows local environments to handle both new
					// and updating configurations
					throw err;
				}
			}
		}

		// user confirm totalSupply is correct for oldSynth before deploy new Synth
		if (synthConfig.deploy && !yes && originalTotalSupply > 0) {
			try {
				await confirmAction(
					yellow(
						`⚠⚠⚠ WARNING: Please confirm - ${network}:\n` +
							`Synth${currencyKey} totalSupply is ${originalTotalSupply} \n`
					) +
						gray('-'.repeat(50)) +
						'\nDo you want to continue? (y/n) '
				);
			} catch (err) {
				console.log(gray('Operation cancelled'));
				return;
			}
		}

		const sourceContract = subclass || 'Synth';
		const synth = await deployer.deployContract({
			name: `Synth${currencyKey}`,
			source: sourceContract,
			deps: [`TokenState${currencyKey}`, `Proxy${currencyKey}`, 'Synthetix', 'FeePool'],
			args: [
				proxyERC20ForSynth ? addressOf(proxyERC20ForSynth) : addressOf(proxyForSynth),
				addressOf(tokenStateForSynth),
				`Synth ${currencyKey}`,
				currencyKey,
				account,
				currencyKeyInBytes,
				originalTotalSupply,
				addressOf(readProxyForResolver),
			],
			force: addNewSynths,
		});

		if (tokenStateForSynth && synth) {
			await runStep({
				contract: `TokenState${currencyKey}`,
				target: tokenStateForSynth,
				read: 'associatedContract',
				expected: input => input === addressOf(synth),
				write: 'setAssociatedContract',
				writeArg: addressOf(synth),
			});
		}

		// Setup proxy for synth
		if (proxyForSynth && synth) {
			await runStep({
				contract: `Proxy${currencyKey}`,
				target: proxyForSynth,
				read: 'target',
				expected: input => input === addressOf(synth),
				write: 'setTarget',
				writeArg: addressOf(synth),
			});

			// Migration Phrase 2: if there's a ProxyERC20sUSD then the Synth's proxy must use it
			await runStep({
				contract: `Synth${currencyKey}`,
				target: synth,
				read: 'proxy',
				expected: input => input === addressOf(proxyERC20ForSynth || proxyForSynth),
				write: 'setProxy',
				writeArg: addressOf(proxyERC20ForSynth || proxyForSynth),
			});

			if (proxyERC20ForSynth) {
				// and make sure this new proxy has the target of the synth
				await runStep({
					contract: `ProxyERC20${currencyKey}`,
					target: proxyERC20ForSynth,
					read: 'target',
					expected: input => input === addressOf(synth),
					write: 'setTarget',
					writeArg: addressOf(synth),
				});
			}
		}

		// Save the synth to be added once the AddressResolver has been synced.
		if (synth && issuer) {
			synthsToAdd.push({
				synth,
				currencyKeyInBytes,
			});
		}

		const { feed } = feeds[asset] || {};

		// now setup price aggregator if any for the synth
		if (w3utils.isAddress(feed) && exchangeRates) {
			await runStep({
				contract: `ExchangeRates`,
				target: exchangeRates,
				read: 'aggregators',
				readArg: currencyKeyInBytes,
				expected: input => input === feed,
				write: 'addAggregator',
				writeArg: [currencyKeyInBytes, feed],
			});
		}
	}

	console.log(gray(`\n------ DEPLOY ANCILLARY CONTRACTS ------\n`));

	await deployer.deployContract({
		name: 'Depot',
		deps: ['ProxySynthetix', 'SynthsUSD', 'FeePool'],
		args: [account, account, addressOf(readProxyForResolver)],
	});

	// let manager, collateralEth, collateralErc20, collateralShort;

	if (useOvm) {
		await deployer.deployContract({
			// name is EtherCollateral as it behaves as EtherCollateral in the address resolver
			name: 'EtherCollateral',
			source: 'EmptyEtherCollateral',
			args: [],
		});
		await deployer.deployContract({
			name: 'EtherCollateralsUSD',
			source: 'EmptyEtherCollateral',
			args: [],
		});
		await deployer.deployContract({
			name: 'SynthetixBridgeToBase',
			deps: ['AddressResolver'],
			args: [account, addressOf(readProxyForResolver)],
		});
		await deployer.deployContract({
			name: 'CollateralManager',
			source: 'EmptyCollateralManager',
			args: [],
		});
	} else {
		await deployer.deployContract({
			name: 'EtherCollateral',
			deps: ['AddressResolver'],
			args: [account, addressOf(readProxyForResolver)],
		});
		await deployer.deployContract({
			name: 'EtherCollateralsUSD',
			deps: ['AddressResolver'],
			args: [account, addressOf(readProxyForResolver)],
		});
		await deployer.deployContract({
			name: 'SynthetixBridgeToOptimism',
			deps: ['AddressResolver'],
			args: [account, addressOf(readProxyForResolver)],
		});
	}

	// ----------------
	// Binary option market factory and manager setup
	// ----------------

	console.log(gray(`\n------ DEPLOY BINARY OPTIONS ------\n`));

	await deployer.deployContract({
		name: 'BinaryOptionMarketFactory',
		args: [account, addressOf(readProxyForResolver)],
		deps: ['AddressResolver'],
	});

	const day = 24 * 60 * 60;
	const maxOraclePriceAge = 120 * 60; // Price updates are accepted from up to two hours before maturity to allow for delayed chainlink heartbeats.
	const expiryDuration = 26 * 7 * day; // Six months to exercise options before the market is destructible.
	const maxTimeToMaturity = 730 * day; // Markets may not be deployed more than two years in the future.
	const creatorCapitalRequirement = w3utils.toWei('1000'); // 1000 sUSD is required to create a new market.
	const creatorSkewLimit = w3utils.toWei('0.05'); // Market creators must leave 5% or more of their position on either side.
	const poolFee = w3utils.toWei('0.008'); // 0.8% of the market's value goes to the pool in the end.
	const creatorFee = w3utils.toWei('0.002'); // 0.2% of the market's value goes to the creator.
	const refundFee = w3utils.toWei('0.05'); // 5% of a bid stays in the pot if it is refunded.
	await deployer.deployContract({
		name: 'BinaryOptionMarketManager',
		args: [
			account,
			addressOf(readProxyForResolver),
			maxOraclePriceAge,
			expiryDuration,
			maxTimeToMaturity,
			creatorCapitalRequirement,
			creatorSkewLimit,
			poolFee,
			creatorFee,
			refundFee,
		],
		deps: ['AddressResolver'],
	});

	console.log(gray(`\n------ DEPLOY DAPP UTILITIES ------\n`));

	await deployer.deployContract({
		name: 'SynthUtil',
		deps: ['ReadProxyAddressResolver'],
		args: [addressOf(readProxyForResolver)],
	});

	await deployer.deployContract({
		name: 'DappMaintenance',
		args: [account],
	});

	await deployer.deployContract({
		name: 'BinaryOptionMarketData',
	});

	console.log(gray(`\n------ CONFIGURE STANDLONE FEEDS ------\n`));

	// Setup remaining price feeds (that aren't synths)

	for (const { asset, feed } of standaloneFeeds) {
		if (w3utils.isAddress(feed) && exchangeRates) {
			await runStep({
				contract: `ExchangeRates`,
				target: exchangeRates,
				read: 'aggregators',
				readArg: toBytes32(asset),
				expected: input => input === feed,
				write: 'addAggregator',
				writeArg: [toBytes32(asset), feed],
			});
		}
	}

	// ----------------
	// Multi Collateral System
	// ----------------
	let collateralManager, collateralEth, collateralErc20, collateralShort;

	const collateralManagerDefaults = await getDeployParameter('COLLATERAL_MANAGER');

	if (!useOvm) {
		console.log(gray(`\n------ DEPLOY MULTI COLLATERAL ------\n`));

		const managerState = await deployer.deployContract({
			name: 'CollateralManagerState',
			args: [account, account],
		});

		collateralManager = await deployer.deployContract({
			name: 'CollateralManager',
			args: [
				addressOf(managerState),
				account,
				addressOf(readProxyForResolver),
				collateralManagerDefaults['MAX_DEBT'],
				collateralManagerDefaults['BASE_BORROW_RATE'],
				collateralManagerDefaults['BASE_SHORT_RATE'],
			],
		});

		if (managerState && collateralManager) {
			await runStep({
				contract: 'CollateralManagerState',
				target: managerState,
				read: 'associatedContract',
				expected: input => input === addressOf(collateralManager),
				write: 'setAssociatedContract',
				writeArg: addressOf(collateralManager),
			});
		}

		const collateralStateEth = await deployer.deployContract({
			name: 'CollateralStateEth',
			source: 'CollateralState',
			args: [account, account],
		});

		collateralEth = await deployer.deployContract({
			name: 'CollateralEth',
			args: [
				addressOf(collateralStateEth),
				account,
				addressOf(collateralManager),
				addressOf(readProxyForResolver),
				toBytes32('sETH'),
				(await getDeployParameter('COLLATERAL_ETH'))['MIN_CRATIO'],
				(await getDeployParameter('COLLATERAL_ETH'))['MIN_COLLATERAL'],
			],
		});

		if (collateralStateEth && collateralEth) {
			await runStep({
				contract: 'CollateralStateEth',
				target: collateralStateEth,
				read: 'associatedContract',
				expected: input => input === addressOf(collateralEth),
				write: 'setAssociatedContract',
				writeArg: addressOf(collateralEth),
			});
		}

		const collateralStateErc20 = await deployer.deployContract({
			name: 'CollateralStateErc20',
			source: 'CollateralState',
			args: [account, account],
		});

		let RENBTC_ADDRESS = (await getDeployParameter('RENBTC_ERC20_ADDRESSES'))[network];
		if (!RENBTC_ADDRESS) {
			if (network !== 'local') {
				throw new Error('renBTC address is not known');
			}

			// On local, deploy a mock renBTC token to use as the underlying in CollateralErc20
			const renBTC = await deployer.deployContract({
				name: 'MockToken',
				args: ['renBTC', 'renBTC', 8],
			});

			RENBTC_ADDRESS = renBTC.options.address;
		}

		collateralErc20 = await deployer.deployContract({
			name: 'CollateralErc20',
			source: 'CollateralErc20',
			args: [
				addressOf(collateralStateErc20),
				account,
				addressOf(collateralManager),
				addressOf(readProxyForResolver),
				toBytes32('sBTC'),
				(await getDeployParameter('COLLATERAL_RENBTC'))['MIN_CRATIO'],
				(await getDeployParameter('COLLATERAL_RENBTC'))['MIN_COLLATERAL'],
				RENBTC_ADDRESS,
				8,
			],
		});

		if (collateralStateErc20 && collateralErc20) {
			await runStep({
				contract: 'CollateralStateErc20',
				target: collateralStateErc20,
				read: 'associatedContract',
				expected: input => input === addressOf(collateralErc20),
				write: 'setAssociatedContract',
				writeArg: addressOf(collateralErc20),
			});
		}

		const collateralStateShort = await deployer.deployContract({
			name: 'CollateralStateShort',
			source: 'CollateralState',
			args: [account, account],
<<<<<<< HEAD
		});

		collateralShort = await deployer.deployContract({
			name: 'CollateralShort',
			args: [
				addressOf(collateralStateShort),
				account,
				addressOf(collateralManager),
				addressOf(readProxyForResolver),
				toBytes32('sUSD'),
				(await getDeployParameter('COLLATERAL_SHORT'))['MIN_CRATIO'],
				(await getDeployParameter('COLLATERAL_SHORT'))['MIN_COLLATERAL'],
			],
		});

=======
		});

		collateralShort = await deployer.deployContract({
			name: 'CollateralShort',
			args: [
				addressOf(collateralStateShort),
				account,
				addressOf(collateralManager),
				addressOf(readProxyForResolver),
				toBytes32('sUSD'),
				(await getDeployParameter('COLLATERAL_SHORT'))['MIN_CRATIO'],
				(await getDeployParameter('COLLATERAL_SHORT'))['MIN_COLLATERAL'],
			],
		});

>>>>>>> 16b36ba4
		if (collateralStateShort && collateralShort) {
			await runStep({
				contract: 'CollateralStateShort',
				target: collateralStateShort,
				read: 'associatedContract',
				expected: input => input === collateralShort.options.address,
				write: 'setAssociatedContract',
				writeArg: collateralShort.options.address,
			});
		}
	}

	console.log(gray(`\n------ CONFIGURE ADDRESS RESOLVER ------\n`));

	let addressesAreImported = false;

	if (addressResolver) {
		// Now we add everything into the AddressResolver
		const addressArgs = [
			Object.entries(deployer.deployedContracts).map(([contract]) => toBytes32(contract)),
			Object.entries(deployer.deployedContracts).map(
				([
					,
					{
						options: { address },
					},
				]) => address
			),
		];

		const { pending } = await runStep({
			gasLimit: 6e6, // higher gas required
			contract: `AddressResolver`,
			target: addressResolver,
			read: 'areAddressesImported',
			readArg: addressArgs,
			expected: input => input,
			write: 'importAddresses',
			writeArg: addressArgs,
		});

		addressesAreImported = !pending;
	}

	// Whewn addresses
	// This relies on the fact that runStep returns undefined if nothing needed to be done, a tx hash if the
	// transaction could be mined, and true in other cases, including appending to the owner actions file.
	// Note that this will also end the script in the case of manual transaction mining.
	if (!addressesAreImported) {
		console.log(gray(`\n------ DEPLOY PARTIALLY COMPLETED ------\n`));

		console.log(
			yellow(
				'⚠⚠⚠ WARNING: Addresses have not been imported into the resolver, owner actions must be performed before re-running the script.'
			)
		);

		if (deployer.newContractsDeployed.length > 0) {
			reportDeployedContracts({ deployer });
		}

		process.exit(1);
	}

	console.log(gray('Addresses are correctly set up, continuing...'));

	const filterTargetsWith = ({ prop }) =>
		Object.entries(deployer.deployedContracts).filter(([, target]) =>
			target.options.jsonInterface.find(({ name }) => name === prop)
		);

	const contractsWithRebuildableCache = filterTargetsWith({ prop: 'rebuildCache' })
		// And filter out the bridge contracts as they have resolver requirements that cannot be met in this deployment
		.filter(([contract]) => {
			if (/^(SynthetixBridgeToOptimism|SynthetixBridgeToBase)$/.test(contract)) {
				// Note: better yet is to check if those contracts required in resolverAddressesRequired are in the resolver...
				console.log(
					redBright(
						`WARNING: Not invoking ${contract}.rebuildCache(). Run node publish connect-bridge after deployment.`
					)
				);
				return false;
			}
			return true;
		});

	// now ensure all caches are rebuilt for those in need
	const contractsToRebuildCache = [];
	for (const [, target] of contractsWithRebuildableCache) {
		const isCached = await target.methods.isResolverCached().call();
		if (!isCached) {
			contractsToRebuildCache.push(target.options.address);
<<<<<<< HEAD
		}
	}

	const addressesChunkSize = useOvm ? 12 : 20;
	for (let i = 0; i < contractsToRebuildCache.length; i += addressesChunkSize) {
		const chunk = contractsToRebuildCache.slice(i, i + addressesChunkSize);
		await runStep({
			gasLimit: useOvm ? 9e6 : 7e6,
=======
		}
	}

	if (useOvm) {
		// NOTE: If using OVM, split the array of addresses to cache,
		// since things spend signifficantly more gas in OVM
		const chunks = splitArrayIntoChunks(contractsToRebuildCache, 4);
		for (let i = 0; i < chunks.length; i++) {
			const chunk = chunks[i];
			await runStep({
				gasLimit: 7e6, // higher gas required
				contract: `AddressResolver`,
				target: addressResolver,
				publiclyCallable: true, // does not require owner
				write: 'rebuildCaches',
				writeArg: [chunk],
			});
		}
	} else if (contractsToRebuildCache.length) {
		await runStep({
			gasLimit: 9e6, // higher gas required
>>>>>>> 16b36ba4
			contract: `AddressResolver`,
			target: addressResolver,
			publiclyCallable: true, // does not require owner
			write: 'rebuildCaches',
<<<<<<< HEAD
			writeArg: [chunk],
=======
			writeArg: [contractsToRebuildCache],
>>>>>>> 16b36ba4
		});
	}

	console.log(gray('Double check all contracts with rebuildCache() are rebuilt...'));
	for (const [contract, target] of contractsWithRebuildableCache) {
		await runStep({
			gasLimit: 500e3, // higher gas required
			contract,
			target,
			read: 'isResolverCached',
			expected: input => input,
			publiclyCallable: true, // does not require owner
			write: 'rebuildCache',
		});
	}

	// Now perform a sync of legacy contracts that have not been replaced in Shaula (v2.35.x)
	// EtherCollateral, EtherCollateralsUSD
	console.log(gray('Checking all legacy contracts with setResolverAndSyncCache() are rebuilt...'));
	const contractsWithLegacyResolverCaching = filterTargetsWith({
		prop: 'setResolverAndSyncCache',
	});
	for (const [contract, target] of contractsWithLegacyResolverCaching) {
		await runStep({
			gasLimit: 500e3, // higher gas required
			contract,
			target,
			read: 'isResolverCached',
			readArg: addressOf(readProxyForResolver),
			expected: input => input,
			write: 'setResolverAndSyncCache',
			writeArg: addressOf(readProxyForResolver),
		});
	}

	// Finally set resolver on contracts even older than legacy (Depot)
	console.log(gray('Checking all legacy contracts with setResolver() are rebuilt...'));
	const contractsWithLegacyResolverNoCache = filterTargetsWith({
		prop: 'setResolver',
	});
	for (const [contract, target] of contractsWithLegacyResolverNoCache) {
		await runStep({
			gasLimit: 500e3, // higher gas required
			contract,
			target,
			read: 'resolver',
			expected: input => addressOf(readProxyForResolver),
			write: 'setResolver',
			writeArg: addressOf(readProxyForResolver),
		});
	}

	console.log(gray('All caches are rebuilt. Continuing.'));

	// now after resolvers have been set

	console.log(gray(`\n------ ADD SYNTHS TO ISSUER ------\n`));

	// Set up the connection to the Issuer for each Synth (requires FlexibleStorage to have been configured)

	// First filter out all those synths which are already properly imported
	console.log(gray('Filtering synths to add to the issuer.'));
	const filteredSynths = [];
	for (const synth of synthsToAdd) {
		const issuerSynthAddress = await issuer.methods.synths(synth.currencyKeyInBytes).call();
		const currentSynthAddress = addressOf(synth.synth);
		if (issuerSynthAddress === currentSynthAddress) {
			console.log(gray(`${currentSynthAddress} requires no action`));
		} else {
			console.log(gray(`${currentSynthAddress} will be added to the issuer.`));
			filteredSynths.push(synth);
		}
	}

	const synthChunkSize = 15;
	for (let i = 0; i < filteredSynths.length; i += synthChunkSize) {
		const chunk = filteredSynths.slice(i, i + synthChunkSize);
		await runStep({
			contract: 'Issuer',
			target: issuer,
			read: 'getSynths',
			readArg: [chunk.map(synth => synth.currencyKeyInBytes)],
			expected: input =>
				input.length === chunk.length &&
				input.every((cur, idx) => cur === addressOf(chunk[idx].synth)),
			write: 'addSynths',
			writeArg: [chunk.map(synth => addressOf(synth.synth))],
			gasLimit: 1e5 * synthChunkSize,
		});
	}

	console.log(gray(`\n------ CONFIGURE INVERSE SYNTHS ------\n`));

	for (const { name: currencyKey, inverted } of synths) {
		if (inverted) {
			const { entryPoint, upperLimit, lowerLimit } = inverted;

			// helper function
			const setInversePricing = ({ freezeAtUpperLimit, freezeAtLowerLimit }) =>
				runStep({
					contract: 'ExchangeRates',
					target: exchangeRates,
					write: 'setInversePricing',
					writeArg: [
						toBytes32(currencyKey),
						w3utils.toWei(entryPoint.toString()),
						w3utils.toWei(upperLimit.toString()),
						w3utils.toWei(lowerLimit.toString()),
						freezeAtUpperLimit,
						freezeAtLowerLimit,
					],
				});

			// when the oldExrates exists - meaning there is a valid ExchangeRates in the existing deployment.json
			// for this environment (true for all environments except the initial deploy in 'local' during those tests)
			if (oldExrates) {
				// get inverse synth's params from the old exrates, if any exist
				const oldInversePricing = await oldExrates.methods
					.inversePricing(toBytes32(currencyKey))
					.call();

				const {
					entryPoint: oldEntryPoint,
					upperLimit: oldUpperLimit,
					lowerLimit: oldLowerLimit,
					frozenAtUpperLimit: currentRateIsFrozenUpper,
					frozenAtLowerLimit: currentRateIsFrozenLower,
				} = oldInversePricing;

				const currentRateIsFrozen = currentRateIsFrozenUpper || currentRateIsFrozenLower;
				// and the last rate if any exists
				const currentRateForCurrency = await oldExrates.methods
					.rateForCurrency(toBytes32(currencyKey))
					.call();

				// and total supply, if any
				const synth = deployer.deployedContracts[`Synth${currencyKey}`];
				const totalSynthSupply = await synth.methods.totalSupply().call();
				console.log(gray(`totalSupply of ${currencyKey}: ${Number(totalSynthSupply)}`));

				const inversePricingOnCurrentExRates = await exchangeRates.methods
					.inversePricing(toBytes32(currencyKey))
					.call();

				// ensure that if it's a newer exchange rates deployed, then skip reinserting the inverse pricing if
				// already done
				if (
					oldExrates.options.address !== exchangeRates.options.address &&
					JSON.stringify(inversePricingOnCurrentExRates) === JSON.stringify(oldInversePricing) &&
					+w3utils.fromWei(inversePricingOnCurrentExRates.entryPoint) === entryPoint &&
					+w3utils.fromWei(inversePricingOnCurrentExRates.upperLimit) === upperLimit &&
					+w3utils.fromWei(inversePricingOnCurrentExRates.lowerLimit) === lowerLimit
				) {
					console.log(
						gray(
							`Current ExchangeRates.inversePricing(${currencyKey}) is the same as the previous. Nothing to do.`
						)
					);
				}
				// When there's an inverted synth with matching parameters
				else if (
					entryPoint === +w3utils.fromWei(oldEntryPoint) &&
					upperLimit === +w3utils.fromWei(oldUpperLimit) &&
					lowerLimit === +w3utils.fromWei(oldLowerLimit)
				) {
					if (oldExrates.options.address !== addressOf(exchangeRates)) {
						const freezeAtUpperLimit = +w3utils.fromWei(currentRateForCurrency) === upperLimit;
						const freezeAtLowerLimit = +w3utils.fromWei(currentRateForCurrency) === lowerLimit;
						console.log(
							gray(
								`Detected an existing inverted synth for ${currencyKey} with identical parameters and a newer ExchangeRates. ` +
									`Persisting its frozen status (${currentRateIsFrozen}) and if frozen, then freeze rate at upper (${freezeAtUpperLimit}) or lower (${freezeAtLowerLimit}).`
							)
						);

						// then ensure it gets set to the same frozen status and frozen rate
						// as the old exchange rates
						await setInversePricing({
							freezeAtUpperLimit,
							freezeAtLowerLimit,
						});
					} else {
						console.log(
							gray(
								`Detected an existing inverted synth for ${currencyKey} with identical parameters and no new ExchangeRates. Skipping check of frozen status.`
							)
						);
					}
				} else if (Number(currentRateForCurrency) === 0) {
					console.log(gray(`Detected a new inverted synth for ${currencyKey}. Proceeding to add.`));
					// Then a new inverted synth is being added (as there's no previous rate for it)
					await setInversePricing({ freezeAtUpperLimit: false, freezeAtLowerLimit: false });
				} else if (Number(totalSynthSupply) === 0) {
					console.log(
						gray(
							`Inverted synth at ${currencyKey} has 0 total supply and its inverted parameters have changed. ` +
								`Proceeding to reconfigure its parameters as instructed, unfreezing it if currently frozen.`
						)
					);
					// Then a new inverted synth is being added (as there's no existing supply)
					await setInversePricing({ freezeAtUpperLimit: false, freezeAtLowerLimit: false });
				} else if (network !== 'mainnet' && forceUpdateInverseSynthsOnTestnet) {
					// as we are on testnet and the flag is enabled, allow a mutative pricing change
					console.log(
						redBright(
							`⚠⚠⚠ WARNING: The parameters for the inverted synth ${currencyKey} ` +
								`have changed and it has non-zero totalSupply. This is allowed only on testnets`
						)
					);
					await setInversePricing({ freezeAtUpperLimit: false, freezeAtLowerLimit: false });
				} else {
					// Then an existing synth's inverted parameters have changed.
					// For safety sake, let's inform the user and skip this step
					console.log(
						redBright(
							`⚠⚠⚠ WARNING: The parameters for the inverted synth ${currencyKey} ` +
								`have changed and it has non-zero totalSupply. This use-case is not supported by the deploy script. ` +
								`This should be done as a purge() and setInversePricing() separately`
						)
					);
				}
			} else {
				// When no exrates, then totally fresh deploy (local deployment)
				await setInversePricing({ freezeAtUpperLimit: false, freezeAtLowerLimit: false });
			}
		}
	}

	// then ensure the defaults of SystemSetting
	// are set (requires FlexibleStorage to have been correctly configured)
	if (systemSettings) {
		console.log(gray(`\n------ CONFIGURE SYSTEM SETTINGS ------\n`));

		// Now ensure all the fee rates are set for various synths (this must be done after the AddressResolver
		// has populated all references).
		// Note: this populates rates for new synths regardless of the addNewSynths flag
		const synthRates = await Promise.all(
			synths.map(({ name }) => systemSettings.methods.exchangeFeeRate(toBytes32(name)).call())
		);

		const exchangeFeeRates = await getDeployParameter('EXCHANGE_FEE_RATES');

		// override individual currencyKey / synths exchange rates
		const synthExchangeRateOverride = {
			sETH: w3utils.toWei('0.003'),
			iETH: w3utils.toWei('0.007'),
			sBTC: w3utils.toWei('0.003'),
			iBTC: w3utils.toWei('0.003'),
			iBNB: w3utils.toWei('0.021'),
		};

		const synthsRatesToUpdate = synths
			.map((synth, i) =>
				Object.assign(
					{
						currentRate: w3utils.fromWei(synthRates[i] || '0'),
						targetRate:
							synth.name in synthExchangeRateOverride
								? synthExchangeRateOverride[synth.name]
								: exchangeFeeRates[synth.category],
					},
					synth
				)
			)
			.filter(({ currentRate }) => currentRate === '0');

		console.log(gray(`Found ${synthsRatesToUpdate.length} synths needs exchange rate pricing`));

		if (synthsRatesToUpdate.length) {
			console.log(
				gray(
					'Setting the following:',
					synthsRatesToUpdate
						.map(
							({ name, targetRate, currentRate }) =>
								`\t${name} from ${currentRate * 100}% to ${w3utils.fromWei(targetRate) * 100}%`
						)
						.join('\n')
				)
			);

			await runStep({
				gasLimit: Math.max(methodCallGasLimit, 150e3 * synthsRatesToUpdate.length), // higher gas required, 150k per synth is sufficient (in OVM)
				contract: 'SystemSettings',
				target: systemSettings,
				write: 'setExchangeFeeRateForSynths',
				writeArg: [
					synthsRatesToUpdate.map(({ name }) => toBytes32(name)),
					synthsRatesToUpdate.map(({ targetRate }) => targetRate),
				],
			});
		}

		// setup initial values if they are unset
		await runStep({
			contract: 'SystemSettings',
			target: systemSettings,
			read: 'waitingPeriodSecs',
			expected: input => input !== '0',
			write: 'setWaitingPeriodSecs',
			writeArg: await getDeployParameter('WAITING_PERIOD_SECS'),
		});

		await runStep({
			contract: 'SystemSettings',
			target: systemSettings,
			read: 'priceDeviationThresholdFactor',
			expected: input => input !== '0', // only change if zero
			write: 'setPriceDeviationThresholdFactor',
			writeArg: await getDeployParameter('PRICE_DEVIATION_THRESHOLD_FACTOR'),
		});

		const tradingRewardsEnabled = await getDeployParameter('TRADING_REWARDS_ENABLED');
		await runStep({
			contract: 'SystemSettings',
			target: systemSettings,
			read: 'tradingRewardsEnabled',
			expected: input => input === tradingRewardsEnabled, // only change if non-default
			write: 'setTradingRewardsEnabled',
			writeArg: tradingRewardsEnabled,
		});

		await runStep({
			contract: 'SystemSettings',
			target: systemSettings,
			read: 'issuanceRatio',
			expected: input => input !== '0', // only change if zero
			write: 'setIssuanceRatio',
			writeArg: await getDeployParameter('ISSUANCE_RATIO'),
		});

		await runStep({
			contract: 'SystemSettings',
			target: systemSettings,
			read: 'feePeriodDuration',
			expected: input => input !== '0', // only change if zero
			write: 'setFeePeriodDuration',
			writeArg: await getDeployParameter('FEE_PERIOD_DURATION'),
		});

		await runStep({
			contract: 'SystemSettings',
			target: systemSettings,
			read: 'targetThreshold',
			expected: input => input !== '0', // only change if zero
			write: 'setTargetThreshold',
			writeArg: await getDeployParameter('TARGET_THRESHOLD'),
		});

		await runStep({
			contract: 'SystemSettings',
			target: systemSettings,
			read: 'liquidationDelay',
			expected: input => input !== '0', // only change if zero
			write: 'setLiquidationDelay',
			writeArg: await getDeployParameter('LIQUIDATION_DELAY'),
		});

		await runStep({
			contract: 'SystemSettings',
			target: systemSettings,
			read: 'liquidationRatio',
			expected: input => input !== '0', // only change if zero
			write: 'setLiquidationRatio',
			writeArg: await getDeployParameter('LIQUIDATION_RATIO'),
		});

		await runStep({
			contract: 'SystemSettings',
			target: systemSettings,
			read: 'liquidationPenalty',
			expected: input => input !== '0', // only change if zero
			write: 'setLiquidationPenalty',
			writeArg: await getDeployParameter('LIQUIDATION_PENALTY'),
		});

		await runStep({
			contract: 'SystemSettings',
			target: systemSettings,
			read: 'rateStalePeriod',
			expected: input => input !== '0', // only change if zero
			write: 'setRateStalePeriod',
			writeArg: await getDeployParameter('RATE_STALE_PERIOD'),
		});

		await runStep({
			contract: 'SystemSettings',
			target: systemSettings,
			read: 'minimumStakeTime',
			expected: input => input !== '0', // only change if zero
			write: 'setMinimumStakeTime',
			writeArg: await getDeployParameter('MINIMUM_STAKE_TIME'),
		});

		await runStep({
			contract: 'SystemSettings',
			target: systemSettings,
			read: 'debtSnapshotStaleTime',
			expected: input => input !== '0', // only change if zero
			write: 'setDebtSnapshotStaleTime',
			writeArg: await getDeployParameter('DEBT_SNAPSHOT_STALE_TIME'),
		});

		await runStep({
			contract: 'SystemSettings',
			target: systemSettings,
			read: 'crossDomainMessageGasLimit',
			readArg: 0,
			expected: input => input !== '0', // only change if zero
			write: 'setCrossDomainMessageGasLimit',
			writeArg: [0, await getDeployParameter('CROSS_DOMAIN_DEPOSIT_GAS_LIMIT')],
		});

		await runStep({
			contract: 'SystemSettings',
			target: systemSettings,
			read: 'crossDomainMessageGasLimit',
			readArg: 1,
			expected: input => input !== '0', // only change if zero
			write: 'setCrossDomainMessageGasLimit',
			writeArg: [1, await getDeployParameter('CROSS_DOMAIN_ESCROW_GAS_LIMIT')],
		});

		await runStep({
			contract: 'SystemSettings',
			target: systemSettings,
			read: 'crossDomainMessageGasLimit',
			readArg: 2,
			expected: input => input !== '0', // only change if zero
			write: 'setCrossDomainMessageGasLimit',
			writeArg: [2, await getDeployParameter('CROSS_DOMAIN_REWARD_GAS_LIMIT')],
		});
		await runStep({
			contract: 'SystemSettings',
			target: systemSettings,
			read: 'crossDomainMessageGasLimit',
			readArg: 3,
			expected: input => input !== '0', // only change if zero
			write: 'setCrossDomainMessageGasLimit',
			writeArg: [3, await getDeployParameter('CROSS_DOMAIN_WITHDRAWAL_GAS_LIMIT')],
		});

		const aggregatorWarningFlags = (await getDeployParameter('AGGREGATOR_WARNING_FLAGS'))[network];
		// If deploying to OVM avoid ivoking setAggregatorWarningFlags for now.
		if (aggregatorWarningFlags && !useOvm) {
			await runStep({
				contract: 'SystemSettings',
				target: systemSettings,
				read: 'aggregatorWarningFlags',
				expected: input => input !== ZERO_ADDRESS, // only change if zero
				write: 'setAggregatorWarningFlags',
				writeArg: aggregatorWarningFlags,
			});
		}
	}

	if (!useOvm) {
		console.log(gray(`\n------ INITIALISING MULTI COLLATERAL ------\n`));
		const collateralsArg = [collateralEth, collateralErc20, collateralShort].map(addressOf);
		await runStep({
			contract: 'CollateralManager',
			target: collateralManager,
			read: 'hasAllCollaterals',
			readArg: [collateralsArg],
			expected: input => input,
			write: 'addCollaterals',
			writeArg: [collateralsArg],
		});

		await runStep({
			contract: 'CollateralEth',
			target: collateralEth,
			read: 'manager',
			expected: input => input === addressOf(collateralManager),
			write: 'setManager',
			writeArg: addressOf(collateralManager),
		});

		const collateralEthSynths = (await getDeployParameter('COLLATERAL_ETH'))['SYNTHS']; // COLLATERAL_ETH synths - ['sUSD', 'sETH']
		await runStep({
			contract: 'CollateralEth',
			gasLimit: 1e6,
			target: collateralEth,
			read: 'areSynthsAndCurrenciesSet',
			readArg: [
				collateralEthSynths.map(key => toBytes32(`Synth${key}`)),
				collateralEthSynths.map(toBytes32),
			],
			expected: input => input,
			write: 'addSynths',
			writeArg: [
				collateralEthSynths.map(key => toBytes32(`Synth${key}`)),
				collateralEthSynths.map(toBytes32),
			],
		});

		await runStep({
			contract: 'CollateralErc20',
			target: collateralErc20,
			read: 'manager',
			expected: input => input === addressOf(collateralManager),
			write: 'setManager',
			writeArg: addressOf(collateralManager),
		});

		const collateralErc20Synths = (await getDeployParameter('COLLATERAL_RENBTC'))['SYNTHS']; // COLLATERAL_RENBTC synths - ['sUSD', 'sBTC']
		await runStep({
			contract: 'CollateralErc20',
			gasLimit: 1e6,
			target: collateralErc20,
			read: 'areSynthsAndCurrenciesSet',
			readArg: [
				collateralErc20Synths.map(key => toBytes32(`Synth${key}`)),
				collateralErc20Synths.map(toBytes32),
			],
			expected: input => input,
			write: 'addSynths',
			writeArg: [
				collateralErc20Synths.map(key => toBytes32(`Synth${key}`)),
				collateralErc20Synths.map(toBytes32),
			],
		});

		await runStep({
			contract: 'CollateralShort',
			target: collateralShort,
			read: 'manager',
			expected: input => input === addressOf(collateralManager),
			write: 'setManager',
			writeArg: addressOf(collateralManager),
		});

		const collateralShortSynths = (await getDeployParameter('COLLATERAL_SHORT'))['SYNTHS']; // COLLATERAL_SHORT synths - ['sBTC', 'sETH']
		await runStep({
			contract: 'CollateralShort',
			gasLimit: 1e6,
			target: collateralShort,
			read: 'areSynthsAndCurrenciesSet',
			readArg: [
				collateralShortSynths.map(key => toBytes32(`Synth${key}`)),
				collateralShortSynths.map(toBytes32),
			],
			expected: input => input,
			write: 'addSynths',
			writeArg: [
				collateralShortSynths.map(key => toBytes32(`Synth${key}`)),
				collateralShortSynths.map(toBytes32),
			],
		});

		await runStep({
			contract: 'CollateralManager',
			target: collateralManager,
			read: 'maxDebt',
			expected: input => input === collateralManagerDefaults['MAX_DEBT'],
			write: 'setMaxDebt',
			writeArg: [collateralManagerDefaults['MAX_DEBT']],
		});

		await runStep({
			contract: 'CollateralManager',
			target: collateralManager,
			read: 'baseBorrowRate',
			expected: input => input === collateralManagerDefaults['BASE_BORROW_RATE'],
			write: 'setBaseBorrowRate',
			writeArg: [collateralManagerDefaults['BASE_BORROW_RATE']],
		});

		await runStep({
			contract: 'CollateralManager',
			target: collateralManager,
			read: 'baseShortRate',
			expected: input => input === collateralManagerDefaults['BASE_SHORT_RATE'],
			write: 'setBaseShortRate',
			writeArg: [collateralManagerDefaults['BASE_SHORT_RATE']],
		});

		// add to the manager.
		const collateralManagerSynths = collateralManagerDefaults['SYNTHS'];
		await runStep({
			gasLimit: 1e6,
			contract: 'CollateralManager',
			target: collateralManager,
			read: 'areSynthsAndCurrenciesSet',
			readArg: [
				collateralManagerSynths.map(key => toBytes32(`Synth${key}`)),
				collateralManagerSynths.map(toBytes32),
			],
			expected: input => input,
			write: 'addSynths',
			writeArg: [
				collateralManagerSynths.map(key => toBytes32(`Synth${key}`)),
				collateralManagerSynths.map(toBytes32),
			],
		});

		const collateralManagerShorts = collateralManagerDefaults['SHORTS'];
		await runStep({
			gasLimit: 1e6,
			contract: 'CollateralManager',
			target: collateralManager,
			read: 'areShortableSynthsSet',
			readArg: [
				collateralManagerShorts.map(({ long }) => toBytes32(`Synth${long}`)),
				collateralManagerShorts.map(({ long }) => toBytes32(long)),
			],
			expected: input => input,
			write: 'addShortableSynths',
			writeArg: [
				collateralManagerShorts.map(({ long, short }) =>
					[`Synth${long}`, `Synth${short}`].map(toBytes32)
				),
				collateralManagerShorts.map(({ long }) => toBytes32(long)),
			],
		});

		const collateralShortInteractionDelay = (await getDeployParameter('COLLATERAL_SHORT'))[
			'INTERACTION_DELAY'
		];

		await runStep({
			contract: 'CollateralShort',
			target: collateralShort,
			read: 'interactionDelay',
			expected: input => input === collateralShortInteractionDelay,
			write: 'setInteractionDelay',
			writeArg: collateralShortInteractionDelay,
		});

		await runStep({
			contract: 'CollateralEth',
			target: collateralEth,
			read: 'issueFeeRate',
			expected: input => input !== '0', // only change if zero
			write: 'setIssueFeeRate',
			writeArg: (await getDeployParameter('COLLATERAL_ETH'))['ISSUE_FEE_RATE'],
		});

		await runStep({
			contract: 'CollateralErc20',
			target: collateralErc20,
			read: 'issueFeeRate',
			expected: input => input !== '0', // only change if zero
			write: 'setIssueFeeRate',
			writeArg: (await getDeployParameter('COLLATERAL_RENBTC'))['ISSUE_FEE_RATE'],
		});

		await runStep({
			contract: 'CollateralShort',
			target: collateralShort,
			read: 'issueFeeRate',
			expected: input => input !== '0', // only change if zero
			write: 'setIssueFeeRate',
			writeArg: (await getDeployParameter('COLLATERAL_SHORT'))['ISSUE_FEE_RATE'],
		});
	}

	console.log(gray(`\n------ CHECKING DEBT CACHE ------\n`));

	const refreshSnapshotIfPossible = async (wasInvalid, isInvalid, force = false) => {
		const validityChanged = wasInvalid !== isInvalid;

		if (force || validityChanged) {
			console.log(yellow(`Refreshing debt snapshot...`));
			await runStep({
				gasLimit: useOvm ? 3.5e6 : 2.5e6, // About 1.7 million gas is required to refresh the snapshot with ~40 synths on L1
				contract: 'DebtCache',
				target: debtCache,
				write: 'takeDebtSnapshot',
				writeArg: [],
			});
		} else if (!validityChanged) {
			console.log(
				red('⚠⚠⚠ WARNING: Deployer attempted to refresh the debt cache, but it cannot be.')
			);
		}
	};

	const checkSnapshot = async () => {
		const [cacheInfo, currentDebt] = await Promise.all([
			debtCache.methods.cacheInfo().call(),
			debtCache.methods.currentDebt().call(),
		]);

		// Check if the snapshot is stale and can be fixed.
		if (cacheInfo.isStale && !currentDebt.anyRateIsInvalid) {
			console.log(yellow('Debt snapshot is stale, and can be refreshed.'));
			await refreshSnapshotIfPossible(
				cacheInfo.isInvalid,
				currentDebt.anyRateIsInvalid,
				cacheInfo.isStale
			);
			return true;
		}

		// Otherwise, if the rates are currently valid,
		// we might still need to take a snapshot due to invalidity or deviation.
		if (!currentDebt.anyRateIsInvalid) {
			if (cacheInfo.isInvalid) {
				console.log(yellow('Debt snapshot is invalid, and can be refreshed.'));
				await refreshSnapshotIfPossible(
					cacheInfo.isInvalid,
					currentDebt.anyRateIsInvalid,
					cacheInfo.isStale
				);
				return true;
			} else {
				const cachedDebtEther = w3utils.fromWei(cacheInfo.debt);
				const currentDebtEther = w3utils.fromWei(currentDebt.debt);
				const deviation =
					(Number(currentDebtEther) - Number(cachedDebtEther)) / Number(cachedDebtEther);
				const maxDeviation = DEFAULTS.debtSnapshotMaxDeviation;

				if (maxDeviation <= Math.abs(deviation)) {
					console.log(
						yellow(
							`Debt cache deviation is ${deviation * 100}% >= ${maxDeviation *
								100}%; refreshing it...`
						)
					);
					await refreshSnapshotIfPossible(cacheInfo.isInvalid, currentDebt.anyRateIsInvalid, true);
					return true;
				}
			}
		}

		// Finally, if the debt cache is currently valid, but needs to be invalidated, we will also perform a snapshot.
		if (!cacheInfo.isInvalid && currentDebt.anyRateIsInvalid) {
			console.log(yellow('Debt snapshot needs to be invalidated.'));
			await refreshSnapshotIfPossible(cacheInfo.isInvalid, currentDebt.anyRateIsInvalid, false);
			return true;
		}
		return false;
	};

	const performedSnapshot = await checkSnapshot();

	if (performedSnapshot) {
		console.log(gray('Snapshot complete.'));
	} else {
		console.log(gray('No snapshot required.'));
	}

	console.log(gray(`\n------ DEPLOY COMPLETE ------\n`));

	reportDeployedContracts({ deployer });
};

module.exports = {
	deploy,
	DEFAULTS,
	cmd: program =>
		program
			.command('deploy')
			.description('Deploy compiled solidity files')
			.option(
				'-a, --add-new-synths',
				`Whether or not any new synths in the ${SYNTHS_FILENAME} file should be deployed if there is no entry in the config file`
			)
			.option(
				'-b, --build-path [value]',
				'Path to a folder hosting compiled files from the "build" step in this script',
				DEFAULTS.buildPath
			)
			.option(
				'-c, --contract-deployment-gas-limit <value>',
				'Contract deployment gas limit',
				parseFloat,
				DEFAULTS.contractDeploymentGasLimit
			)
			.option(
				'-d, --deployment-path <value>',
				`Path to a folder that has your input configuration file ${CONFIG_FILENAME}, the synth list ${SYNTHS_FILENAME} and where your ${DEPLOYMENT_FILENAME} files will go`
			)
			.option(
				'-f, --fee-auth <value>',
				'The address of the fee authority for this network (default is to use existing)'
			)
			.option('-g, --gas-price <value>', 'Gas price in GWEI', DEFAULTS.gasPrice)
			.option(
				'-h, --fresh-deploy',
				'Perform a "fresh" deploy, i.e. the first deployment on a network.'
			)
			.option(
				'-i, --ignore-safety-checks',
				'Ignores some validations regarding paths, compiler versions, etc.',
				false
			)
			.option(
				'--ignore-custom-parameters',
				'Ignores deployment parameters specified in params.json',
				false
			)
			.option(
				'-k, --use-fork',
				'Perform the deployment on a forked chain running on localhost (see fork command).',
				false
			)
			.option(
				'-l, --oracle-gas-limit <value>',
				'The address of the gas limit oracle for this network (default is use existing)'
			)
			.option(
				'-m, --method-call-gas-limit <value>',
				'Method call gas limit',
				parseFloat,
				DEFAULTS.methodCallGasLimit
			)
			.option(
				'-n, --network <value>',
				'The network to run off.',
				x => x.toLowerCase(),
				DEFAULTS.network
			)
			.option(
				'-o, --oracle-exrates <value>',
				'The address of the oracle for this network (default is use existing)'
			)
			.option(
				'-q, --manage-nonces',
				'The command makes sure that no repeated nonces are sent (which may be the case when reorgs are common, i.e. in Goerli. Not to be confused with --manage-nonsense.)',
				false
			)
			.option(
				'-p, --provider-url <value>',
				'Ethereum network provider URL. If default, will use PROVIDER_URL found in the .env file.'
			)
			.option(
				'-r, --dry-run',
				'If enabled, will not run any transactions but merely report on them.'
			)
			.option(
				'-v, --private-key [value]',
				'The private key to deploy with (only works in local mode, otherwise set in .env).'
			)
			.option(
				'-u, --force-update-inverse-synths-on-testnet',
				'Allow inverse synth pricing to be updated on testnet regardless of total supply'
			)
			.option('-y, --yes', 'Dont prompt, just reply yes.')
			.option('-z, --use-ovm', 'Target deployment for the OVM (Optimism).')
			.action(async (...args) => {
				try {
					await deploy(...args);
				} catch (err) {
					// show pretty errors for CLI users
					console.error(red(err));
					console.log(err.stack);
					process.exitCode = 1;
				}
			}),
};<|MERGE_RESOLUTION|>--- conflicted
+++ resolved
@@ -1364,7 +1364,6 @@
 			name: 'CollateralStateShort',
 			source: 'CollateralState',
 			args: [account, account],
-<<<<<<< HEAD
 		});
 
 		collateralShort = await deployer.deployContract({
@@ -1380,23 +1379,6 @@
 			],
 		});
 
-=======
-		});
-
-		collateralShort = await deployer.deployContract({
-			name: 'CollateralShort',
-			args: [
-				addressOf(collateralStateShort),
-				account,
-				addressOf(collateralManager),
-				addressOf(readProxyForResolver),
-				toBytes32('sUSD'),
-				(await getDeployParameter('COLLATERAL_SHORT'))['MIN_CRATIO'],
-				(await getDeployParameter('COLLATERAL_SHORT'))['MIN_COLLATERAL'],
-			],
-		});
-
->>>>>>> 16b36ba4
 		if (collateralStateShort && collateralShort) {
 			await runStep({
 				contract: 'CollateralStateShort',
@@ -1489,7 +1471,6 @@
 		const isCached = await target.methods.isResolverCached().call();
 		if (!isCached) {
 			contractsToRebuildCache.push(target.options.address);
-<<<<<<< HEAD
 		}
 	}
 
@@ -1498,38 +1479,11 @@
 		const chunk = contractsToRebuildCache.slice(i, i + addressesChunkSize);
 		await runStep({
 			gasLimit: useOvm ? 9e6 : 7e6,
-=======
-		}
-	}
-
-	if (useOvm) {
-		// NOTE: If using OVM, split the array of addresses to cache,
-		// since things spend signifficantly more gas in OVM
-		const chunks = splitArrayIntoChunks(contractsToRebuildCache, 4);
-		for (let i = 0; i < chunks.length; i++) {
-			const chunk = chunks[i];
-			await runStep({
-				gasLimit: 7e6, // higher gas required
-				contract: `AddressResolver`,
-				target: addressResolver,
-				publiclyCallable: true, // does not require owner
-				write: 'rebuildCaches',
-				writeArg: [chunk],
-			});
-		}
-	} else if (contractsToRebuildCache.length) {
-		await runStep({
-			gasLimit: 9e6, // higher gas required
->>>>>>> 16b36ba4
 			contract: `AddressResolver`,
 			target: addressResolver,
 			publiclyCallable: true, // does not require owner
 			write: 'rebuildCaches',
-<<<<<<< HEAD
 			writeArg: [chunk],
-=======
-			writeArg: [contractsToRebuildCache],
->>>>>>> 16b36ba4
 		});
 	}
 
