--- conflicted
+++ resolved
@@ -1128,10 +1128,7 @@
 			{ name: 'FeePoolEternalStorage', address: addressOf(feePoolEternalStorage) },
 			{ name: 'FeePoolState', address: addressOf(feePoolState) },
 			{ name: 'Issuer', address: addressOf(issuer) },
-<<<<<<< HEAD
-=======
 			{ name: 'IssuanceEternalStorage', address: addressOf(issuanceEternalStorage) },
->>>>>>> 2e6ed012
 			{ name: 'RewardEscrow', address: addressOf(rewardEscrow) },
 			{ name: 'RewardsDistribution', address: addressOf(rewardsDistribution) },
 			{ name: 'SupplySchedule', address: addressOf(supplySchedule) },
@@ -1152,7 +1149,6 @@
 		}
 
 		// Count how many addresses are not yet in the resolver
-<<<<<<< HEAD
 		const addressesNotInResolver = (
 			await Promise.all(
 				expectedAddressesInResolver.map(
@@ -1164,17 +1160,6 @@
 				)
 			)
 		).filter(entry => !entry.found);
-=======
-		const addressesNotInResolver = (await Promise.all(
-			expectedAddressesInResolver.map(
-				({ name, address }) =>
-					addressResolver.methods
-						.getAddress(toBytes32(name))
-						.call()
-						.then(foundAddress => ({ name, address, found: address === foundAddress })) // return name if not found
-			)
-		)).filter(entry => !entry.found);
->>>>>>> 2e6ed012
 
 		// and add everything if any not found (will overwrite any conflicts)
 		if (addressesNotInResolver.length > 0) {
@@ -1201,19 +1186,12 @@
 		for (const [contract, target] of Object.entries(deployer.deployedContracts)) {
 			if (target.options.jsonInterface.find(({ name }) => name === 'setResolver')) {
 				await runStep({
-<<<<<<< HEAD
 					gasLimit: 750e3, // higher gas required
 					contract,
 					target,
 					read: 'isResolverCached',
 					readArg: resolverAddress,
 					expected: input => input,
-=======
-					contract,
-					target,
-					read: 'resolver',
-					expected: input => input === resolverAddress,
->>>>>>> 2e6ed012
 					write: 'setResolver',
 					writeArg: resolverAddress,
 				});
