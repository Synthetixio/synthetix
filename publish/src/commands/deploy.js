--- conflicted
+++ resolved
@@ -1615,7 +1615,6 @@
 			writeArg: await getDeployParameter('MINIMUM_STAKE_TIME'),
 		});
 
-<<<<<<< HEAD
 		const maximumDeposit = await getDeployParameter('MAXIMUM_DEPOSIT');
 		await runStep({
 			contract: 'SystemSettings',
@@ -1624,7 +1623,8 @@
 			expected: input => input !== '0' || (maximumDeposit === '0' && input === '0'), // only change if zero and if maximumDeposit and existing value are non-zero
 			write: 'setMaximumDeposit',
 			writeArg: maximumDeposit,
-=======
+		});
+
 		await runStep({
 			contract: 'SystemSettings',
 			target: systemSettings,
@@ -1632,7 +1632,6 @@
 			expected: input => input !== '0', // only change if non-zero
 			write: 'setDebtSnapshotStaleTime',
 			writeArg: await getDeployParameter('DEBT_SNAPSHOT_STALE_TIME'),
->>>>>>> aa9345d5
 		});
 
 		const aggregatorWarningFlags = (await getDeployParameter('AGGREGATOR_WARNING_FLAGS'))[network];
