'use strict';

const path = require('path');
const { gray, green, yellow, redBright, red } = require('chalk');
const w3utils = require('web3-utils');
const Deployer = require('../Deployer');
const NonceManager = require('../NonceManager');
const { loadCompiledFiles, getLatestSolTimestamp } = require('../solidity');
const checkAggregatorPrices = require('../check-aggregator-prices');

const {
	ensureNetwork,
	ensureDeploymentPath,
	getDeploymentPathForNetwork,
	loadAndCheckRequiredSources,
	loadConnections,
	confirmAction,
	performTransactionalStep,
	parameterNotice,
	reportDeployedContracts,
} = require('../util');

const {
	toBytes32,
	constants: {
		BUILD_FOLDER,
		CONFIG_FILENAME,
		CONTRACTS_FOLDER,
		SYNTHS_FILENAME,
		DEPLOYMENT_FILENAME,
		ZERO_ADDRESS,
		inflationStartTimestampInSecs,
	},
	defaults,
} = require('../../../.');

const DEFAULTS = {
	gasPrice: '1',
	methodCallGasLimit: 250e3, // 250k
	contractDeploymentGasLimit: 6.9e6, // TODO split out into separate limits for different contracts, Proxys, Synths, Synthetix
	debtSnapshotMaxDeviation: 0.01, // a 1 percent deviation will trigger a snapshot
	network: 'kovan',
	buildPath: path.join(__dirname, '..', '..', '..', BUILD_FOLDER),
};

const deploy = async ({
	addNewSynths,
	gasPrice = DEFAULTS.gasPrice,
	methodCallGasLimit = DEFAULTS.methodCallGasLimit,
	contractDeploymentGasLimit = DEFAULTS.contractDeploymentGasLimit,
	network = DEFAULTS.network,
	buildPath = DEFAULTS.buildPath,
	deploymentPath,
	oracleExrates,
	privateKey,
	yes,
	dryRun = false,
	forceUpdateInverseSynthsOnTestnet = false,
	useFork,
	providerUrl: specifiedProviderUrl,
	useOvm,
	freshDeploy,
	manageNonces,
} = {}) => {
	ensureNetwork(network);
	deploymentPath = deploymentPath || getDeploymentPathForNetwork(network);
	ensureDeploymentPath(deploymentPath);

	if (network.toLowerCase() === 'goerli' && !useOvm && !manageNonces) {
		throw new Error(`Deploying on Goerli needs to be performed with --manage-nonces.`);
	}

	// OVM uses a gas price of 0 (unless --gas explicitely defined).
	if (useOvm && gasPrice === DEFAULTS.gasPrice) {
		gasPrice = w3utils.toBN('0');
	}

	const {
		config,
		params,
		configFile,
		synths,
		deployment,
		deploymentFile,
		ownerActions,
		ownerActionsFile,
		feeds,
	} = loadAndCheckRequiredSources({
		deploymentPath,
		network,
	});

	// Fresh deploy and deployment.json not empty?
	if (freshDeploy && Object.keys(deployment.targets).length > 0 && network !== 'local') {
		throw new Error(
			`Cannot make a fresh deploy on ${deploymentPath} because a deployment has already been made on this path. If you intend to deploy a new instance, use a different path or delete the deployment files for this one.`
		);
	}

	const standaloneFeeds = Object.values(feeds).filter(({ standalone }) => standalone);

	const getDeployParameter = async name => {
		const defaultParam = defaults[name];
		let effectiveValue = defaultParam;

		const param = (params || []).find(p => p.name === name);

		if (param) {
			if (!yes) {
				try {
					await confirmAction(
						yellow(
							`⚠⚠⚠ WARNING: Found an entry for ${param.name} in params.json. Specified value is ${param.value} and default is ${defaultParam}.` +
								'\nDo you want to use the specified value (default otherwise)? (y/n) '
						)
					);

					effectiveValue = param.value;
				} catch (err) {
					console.error(err);
				}
			} else {
				// yes = true
				effectiveValue = param.value;
			}
		}

		if (effectiveValue !== defaultParam) {
			console.log(
				yellow(
					`PARAMETER OVERRIDE: Overriding default ${name} with ${effectiveValue}, specified in params.json.`
				)
			);
		}

		return effectiveValue;
	};

	console.log(
		gray('Checking all contracts not flagged for deployment have addresses in this network...')
	);
	const missingDeployments = Object.keys(config).filter(name => {
		return !config[name].deploy && (!deployment.targets[name] || !deployment.targets[name].address);
	});

	if (missingDeployments.length) {
		throw Error(
			`Cannot use existing contracts for deployment as addresses not found for the following contracts on ${network}:\n` +
				missingDeployments.join('\n') +
				'\n' +
				gray(`Used: ${deploymentFile} as source`)
		);
	}

	console.log(gray('Loading the compiled contracts locally...'));
	const { earliestCompiledTimestamp, compiled } = loadCompiledFiles({ buildPath });

	// now get the latest time a Solidity file was edited
	const latestSolTimestamp = getLatestSolTimestamp(CONTRACTS_FOLDER);

	const { providerUrl, privateKey: envPrivateKey, etherscanLinkPrefix } = loadConnections({
		network,
		useFork,
		specifiedProviderUrl,
	});

	// if not specified, or in a local network, override the private key passed as a CLI option, with the one specified in .env
	if (network !== 'local' || !privateKey) {
		privateKey = envPrivateKey;
	}

	const nonceManager = new NonceManager({});

	const deployer = new Deployer({
		compiled,
		contractDeploymentGasLimit,
		config,
		configFile,
		deployment,
		deploymentFile,
		gasPrice,
		methodCallGasLimit,
		network,
		privateKey,
		providerUrl,
		dryRun,
		useFork,
		nonceManager: manageNonces ? nonceManager : undefined,
	});

	const { account } = deployer;

	nonceManager.web3 = deployer.web3;
	nonceManager.account = account;

	let currentSynthetixSupply;
	let currentSynthetixPrice;
	let oldExrates;
	let currentLastMintEvent;
	let currentWeekOfInflation;
	let systemSuspended = false;
	let systemSuspendedReason;

	try {
		const oldSynthetix = deployer.getContractByName({ contract: 'Synthetix' });
		currentSynthetixSupply = await oldSynthetix.methods.totalSupply().call();

		// inflationSupplyToDate = total supply - 100m
		const inflationSupplyToDate = w3utils
			.toBN(currentSynthetixSupply)
			.sub(w3utils.toBN(w3utils.toWei((100e6).toString())));

		// current weekly inflation 75m / 52
		const weeklyInflation = w3utils.toBN(w3utils.toWei((75e6 / 52).toString()));
		currentWeekOfInflation = inflationSupplyToDate.div(weeklyInflation);

		// Check result is > 0 else set to 0 for currentWeek
		currentWeekOfInflation = currentWeekOfInflation.gt(w3utils.toBN('0'))
			? currentWeekOfInflation.toNumber()
			: 0;

		// Calculate lastMintEvent as Inflation start date + number of weeks issued * secs in weeks
		const mintingBuffer = 86400;
		const secondsInWeek = 604800;
		const inflationStartDate = inflationStartTimestampInSecs;
		currentLastMintEvent =
			inflationStartDate + currentWeekOfInflation * secondsInWeek + mintingBuffer;
	} catch (err) {
		if (freshDeploy) {
			currentSynthetixSupply = await getDeployParameter('INITIAL_ISSUANCE');
			currentWeekOfInflation = 0;
			currentLastMintEvent = 0;
		} else {
			console.error(
				red(
					'Cannot connect to existing Synthetix contract. Please double check the deploymentPath is correct for the network allocated'
				)
			);
			process.exitCode = 1;
			return;
		}
	}

	try {
		oldExrates = deployer.getContractByName({ contract: 'ExchangeRates' });
		currentSynthetixPrice = await oldExrates.methods.rateForCurrency(toBytes32('SNX')).call();
		if (!oracleExrates) {
			oracleExrates = await oldExrates.methods.oracle().call();
		}
	} catch (err) {
		if (freshDeploy) {
			currentSynthetixPrice = w3utils.toWei('0.2');
			oracleExrates = oracleExrates || account;
			oldExrates = undefined; // unset to signify that a fresh one will be deployed
		} else {
			console.error(
				red(
					'Cannot connect to existing ExchangeRates contract. Please double check the deploymentPath is correct for the network allocated'
				)
			);
			process.exitCode = 1;
			return;
		}
	}

	try {
		const oldSystemStatus = deployer.getContractByName({ contract: 'SystemStatus' });

		const systemSuspensionStatus = await oldSystemStatus.methods.systemSuspension().call();

		systemSuspended = systemSuspensionStatus.suspended;
		systemSuspendedReason = systemSuspensionStatus.reason;
	} catch (err) {
		if (!freshDeploy) {
			console.error(
				red(
					'Cannot connect to existing SystemStatus contract. Please double check the deploymentPath is correct for the network allocated'
				)
			);
			process.exitCode = 1;
			return;
		}
	}

	for (const address of [account, oracleExrates]) {
		if (!w3utils.isAddress(address)) {
			console.error(red('Invalid address detected (please check your inputs):', address));
			process.exitCode = 1;
			return;
		}
	}

	const newSynthsToAdd = synths
		.filter(({ name }) => !config[`Synth${name}`])
		.map(({ name }) => name);

	let aggregatedPriceResults = 'N/A';

	if (oldExrates && network !== 'local') {
		const padding = '\n\t\t\t\t';
		const aggResults = await checkAggregatorPrices({
			network,
			providerUrl,
			synths,
			oldExrates,
			standaloneFeeds,
		});
		aggregatedPriceResults = padding + aggResults.join(padding);
	}

	const deployerBalance = parseInt(
		w3utils.fromWei(await deployer.web3.eth.getBalance(account), 'ether'),
		10
	);
	if (useFork) {
		// Make sure the pwned account has ETH when using a fork
		const accounts = await deployer.web3.eth.getAccounts();

		await deployer.web3.eth.sendTransaction({
			from: accounts[0],
			to: account,
			value: w3utils.toWei('10', 'ether'),
		});
	} else if (deployerBalance < 5) {
		console.log(
			yellow(`⚠ WARNING: Deployer account balance could be too low: ${deployerBalance} ETH`)
		);
	}

	let ovmDeploymentPathWarning = false;
	// OVM targets must end with '-ovm'.
	if (useOvm) {
		const lastPathElement = path.basename(deploymentPath);
		ovmDeploymentPathWarning = !lastPathElement.includes('ovm');
	}

	parameterNotice({
		'Dry Run': dryRun ? green('true') : yellow('⚠ NO'),
		'Using a fork': useFork ? green('true') : yellow('⚠ NO'),
		Network: network,
		'OVM?': useOvm
			? ovmDeploymentPathWarning
				? red('⚠ No -ovm folder suffix!')
				: green('true')
			: 'false',
		'Gas price to use': `${gasPrice} GWEI`,
		'Deployment Path': new RegExp(network, 'gi').test(deploymentPath)
			? deploymentPath
			: yellow('⚠⚠⚠ cant find network name in path. Please double check this! ') + deploymentPath,
		'Local build last modified': `${new Date(earliestCompiledTimestamp)} ${yellow(
			((new Date().getTime() - earliestCompiledTimestamp) / 60000).toFixed(2) + ' mins ago'
		)}`,
		'Last Solidity update':
			new Date(latestSolTimestamp) +
			(latestSolTimestamp > earliestCompiledTimestamp
				? yellow(' ⚠⚠⚠ this is later than the last build! Is this intentional?')
				: green(' ✅')),
		'Add any new synths found?': addNewSynths
			? green('✅ YES\n\t\t\t\t') + newSynthsToAdd.join(', ')
			: yellow('⚠ NO'),
		'Deployer account:': account,
		'Synthetix totalSupply': `${Math.round(w3utils.fromWei(currentSynthetixSupply) / 1e6)}m`,
		'ExchangeRates Oracle': oracleExrates,
		'Last Mint Event': `${currentLastMintEvent} (${new Date(currentLastMintEvent * 1000)})`,
		'Current Weeks Of Inflation': currentWeekOfInflation,
		'Aggregated Prices': aggregatedPriceResults,
		'System Suspended': systemSuspended
			? green(' ✅', 'Reason:', systemSuspendedReason)
			: yellow('⚠ NO'),
	});

	if (!yes) {
		try {
			await confirmAction(
				yellow(
					`⚠⚠⚠ WARNING: This action will deploy the following contracts to ${network}:\n${Object.entries(
						config
					)
						.filter(([, { deploy }]) => deploy)
						.map(([contract]) => contract)
						.join(', ')}` + `\nIt will also set proxy targets and add synths to Synthetix.\n`
				) +
					gray('-'.repeat(50)) +
					'\nDo you want to continue? (y/n) '
			);
		} catch (err) {
			console.log(gray('Operation cancelled'));
			return;
		}
	}

	console.log(
		gray(`Starting deployment to ${network.toUpperCase()}${useFork ? ' (fork)' : ''}...`)
	);

	const runStep = async opts =>
		performTransactionalStep({
			gasLimit: methodCallGasLimit, // allow overriding of gasLimit
			...opts,
			account,
			gasPrice,
			etherscanLinkPrefix,
			ownerActions,
			ownerActionsFile,
			dryRun,
			nonceManager: manageNonces ? nonceManager : undefined,
		});

	console.log(gray(`\n------ DEPLOY LIBRARIES ------\n`));

	await deployer.deployContract({
		name: 'SafeDecimalMath',
	});

	await deployer.deployContract({
		name: 'Math',
	});

	console.log(gray(`\n------ DEPLOY CORE PROTOCOL ------\n`));

	const addressOf = c => (c ? c.options.address : '');

	const addressResolver = await deployer.deployContract({
		name: 'AddressResolver',
		args: [account],
	});

	const readProxyForResolver = await deployer.deployContract({
		name: 'ReadProxyAddressResolver',
		source: 'ReadProxy',
		args: [account],
	});

	const resolverAddress = addressOf(addressResolver);

	if (addressResolver && readProxyForResolver) {
		await runStep({
			contract: 'ReadProxyAddressResolver',
			target: readProxyForResolver,
			read: 'target',
			expected: input => input === resolverAddress,
			write: 'setTarget',
			writeArg: resolverAddress,
		});
	}

	await deployer.deployContract({
		name: 'FlexibleStorage',
		deps: ['ReadProxyAddressResolver'],
		args: [addressOf(readProxyForResolver)],
	});

	const systemSettings = await deployer.deployContract({
		name: 'SystemSettings',
		args: [account, resolverAddress],
	});

	const systemStatus = await deployer.deployContract({
		name: 'SystemStatus',
		args: [account],
	});

	const exchangeRates = await deployer.deployContract({
		name: 'ExchangeRates',
		args: [account, oracleExrates, resolverAddress, [toBytes32('SNX')], [currentSynthetixPrice]],
	});

	const rewardEscrow = await deployer.deployContract({
		name: 'RewardEscrow',
		args: [account, ZERO_ADDRESS, ZERO_ADDRESS],
	});

	const synthetixEscrow = await deployer.deployContract({
		name: 'SynthetixEscrow',
		args: [account, ZERO_ADDRESS],
	});

	const synthetixState = await deployer.deployContract({
		name: 'SynthetixState',
		args: [account, account],
	});

	const proxyFeePool = await deployer.deployContract({
		name: 'ProxyFeePool',
		source: 'Proxy',
		args: [account],
	});

	const delegateApprovalsEternalStorage = await deployer.deployContract({
		name: 'DelegateApprovalsEternalStorage',
		source: 'EternalStorage',
		args: [account, ZERO_ADDRESS],
	});

	const delegateApprovals = await deployer.deployContract({
		name: 'DelegateApprovals',
		args: [account, addressOf(delegateApprovalsEternalStorage)],
	});

	if (delegateApprovals && delegateApprovalsEternalStorage) {
		await runStep({
			contract: 'EternalStorage',
			target: delegateApprovalsEternalStorage,
			read: 'associatedContract',
			expected: input => input === addressOf(delegateApprovals),
			write: 'setAssociatedContract',
			writeArg: addressOf(delegateApprovals),
		});
	}

	const liquidations = await deployer.deployContract({
		name: 'Liquidations',
		args: [account, resolverAddress],
	});

	const eternalStorageLiquidations = await deployer.deployContract({
		name: 'EternalStorageLiquidations',
		source: 'EternalStorage',
		args: [account, addressOf(liquidations)],
	});

	if (liquidations && eternalStorageLiquidations) {
		await runStep({
			contract: 'EternalStorageLiquidations',
			target: eternalStorageLiquidations,
			read: 'associatedContract',
			expected: input => input === addressOf(liquidations),
			write: 'setAssociatedContract',
			writeArg: addressOf(liquidations),
		});
	}

	const feePoolEternalStorage = await deployer.deployContract({
		name: 'FeePoolEternalStorage',
		args: [account, ZERO_ADDRESS],
	});

	const feePool = await deployer.deployContract({
		name: 'FeePool',
		deps: ['ProxyFeePool', 'AddressResolver'],
		args: [addressOf(proxyFeePool), account, resolverAddress],
	});

	if (proxyFeePool && feePool) {
		await runStep({
			contract: 'ProxyFeePool',
			target: proxyFeePool,
			read: 'target',
			expected: input => input === addressOf(feePool),
			write: 'setTarget',
			writeArg: addressOf(feePool),
		});
	}

	if (feePoolEternalStorage && feePool) {
		await runStep({
			contract: 'FeePoolEternalStorage',
			target: feePoolEternalStorage,
			read: 'associatedContract',
			expected: input => input === addressOf(feePool),
			write: 'setAssociatedContract',
			writeArg: addressOf(feePool),
		});
	}

	const feePoolState = await deployer.deployContract({
		name: 'FeePoolState',
		deps: ['FeePool'],
		args: [account, addressOf(feePool)],
	});

	if (feePool && feePoolState) {
		// Rewire feePoolState if there is a feePool upgrade
		await runStep({
			contract: 'FeePoolState',
			target: feePoolState,
			read: 'feePool',
			expected: input => input === addressOf(feePool),
			write: 'setFeePool',
			writeArg: addressOf(feePool),
		});
	}

	const rewardsDistribution = await deployer.deployContract({
		name: 'RewardsDistribution',
		deps: ['RewardEscrow', 'ProxyFeePool'],
		args: [
			account, // owner
			ZERO_ADDRESS, // authority (synthetix)
			ZERO_ADDRESS, // Synthetix Proxy
			addressOf(rewardEscrow),
			addressOf(proxyFeePool),
		],
	});

	// New Synthetix proxy.
	const proxyERC20Synthetix = await deployer.deployContract({
		name: 'ProxyERC20',
		args: [account],
	});

	const tokenStateSynthetix = await deployer.deployContract({
		name: 'TokenStateSynthetix',
		source: 'TokenState',
		args: [account, account],
	});

	const synthetix = await deployer.deployContract({
		name: 'Synthetix',
		source: useOvm ? 'MintableSynthetix' : 'Synthetix',
		deps: ['ProxyERC20', 'TokenStateSynthetix', 'AddressResolver'],
		args: [
			addressOf(proxyERC20Synthetix),
			addressOf(tokenStateSynthetix),
			account,
			currentSynthetixSupply,
			resolverAddress,
		],
	});

	if (synthetix && proxyERC20Synthetix) {
		await runStep({
			contract: 'ProxyERC20',
			target: proxyERC20Synthetix,
			read: 'target',
			expected: input => input === addressOf(synthetix),
			write: 'setTarget',
			writeArg: addressOf(synthetix),
		});
		await runStep({
			contract: 'Synthetix',
			target: synthetix,
			read: 'proxy',
			expected: input => input === addressOf(proxyERC20Synthetix),
			write: 'setProxy',
			writeArg: addressOf(proxyERC20Synthetix),
		});
	}

	// Old Synthetix proxy based off Proxy.sol: this has been deprecated.
	// To be removed after May 30, 2020:
	// https://docs.synthetix.io/integrations/guide/#proxy-deprecation
	const proxySynthetix = await deployer.deployContract({
		name: 'ProxySynthetix',
		source: 'Proxy',
		args: [account],
	});
	if (proxySynthetix && synthetix) {
		await runStep({
			contract: 'ProxySynthetix',
			target: proxySynthetix,
			read: 'target',
			expected: input => input === addressOf(synthetix),
			write: 'setTarget',
			writeArg: addressOf(synthetix),
		});
	}

	const debtCache = await deployer.deployContract({
		name: 'DebtCache',
		source: useOvm ? 'RealtimeDebtCache' : 'DebtCache',
		deps: ['AddressResolver'],
		args: [account, resolverAddress],
	});

	const exchanger = await deployer.deployContract({
		name: 'Exchanger',
		deps: ['AddressResolver'],
		args: [account, resolverAddress],
	});

	const exchangeState = await deployer.deployContract({
		name: 'ExchangeState',
		deps: ['Exchanger'],
		args: [account, addressOf(exchanger)],
	});

	if (exchanger && exchangeState) {
		// The exchangeState contract has Exchanger as it's associated contract
		await runStep({
			contract: 'ExchangeState',
			target: exchangeState,
			read: 'associatedContract',
			expected: input => input === exchanger.options.address,
			write: 'setAssociatedContract',
			writeArg: exchanger.options.address,
		});
	}

	if (exchanger && systemStatus) {
		// SIP-65: ensure Exchanger can suspend synths if price spikes occur
		await runStep({
			contract: 'SystemStatus',
			target: systemStatus,
			read: 'accessControl',
			readArg: [toBytes32('Synth'), addressOf(exchanger)],
			expected: ({ canSuspend } = {}) => canSuspend,
			write: 'updateAccessControl',
			writeArg: [toBytes32('Synth'), addressOf(exchanger), true, false],
		});
	}

	// only reset token state if redeploying
	if (tokenStateSynthetix && config['TokenStateSynthetix'].deploy) {
		const initialIssuance = await getDeployParameter('INITIAL_ISSUANCE');
		await runStep({
			contract: 'TokenStateSynthetix',
			target: tokenStateSynthetix,
			read: 'balanceOf',
			readArg: account,
			expected: input => input === initialIssuance,
			write: 'setBalanceOf',
			writeArg: [account, initialIssuance],
		});
	}

	if (tokenStateSynthetix && synthetix) {
		await runStep({
			contract: 'TokenStateSynthetix',
			target: tokenStateSynthetix,
			read: 'associatedContract',
			expected: input => input === addressOf(synthetix),
			write: 'setAssociatedContract',
			writeArg: addressOf(synthetix),
		});
	}

	const issuer = await deployer.deployContract({
		name: 'Issuer',
		deps: ['AddressResolver'],
		args: [account, addressOf(addressResolver)],
	});

	const issuerAddress = addressOf(issuer);

	await deployer.deployContract({
		name: 'TradingRewards',
		deps: ['AddressResolver', 'Exchanger'],
		args: [account, account, resolverAddress],
	});

	if (synthetixState && issuer) {
		// The SynthetixState contract has Issuer as it's associated contract (after v2.19 refactor)
		await runStep({
			contract: 'SynthetixState',
			target: synthetixState,
			read: 'associatedContract',
			expected: input => input === issuerAddress,
			write: 'setAssociatedContract',
			writeArg: issuerAddress,
		});
	}

	if (synthetixEscrow) {
		await deployer.deployContract({
			name: 'EscrowChecker',
			deps: ['SynthetixEscrow'],
			args: [addressOf(synthetixEscrow)],
		});
	}

	if (rewardEscrow && synthetix) {
		await runStep({
			contract: 'RewardEscrow',
			target: rewardEscrow,
			read: 'synthetix',
			expected: input => input === addressOf(synthetix),
			write: 'setSynthetix',
			writeArg: addressOf(synthetix),
		});
	}

	if (rewardEscrow && feePool) {
		await runStep({
			contract: 'RewardEscrow',
			target: rewardEscrow,
			read: 'feePool',
			expected: input => input === addressOf(feePool),
			write: 'setFeePool',
			writeArg: addressOf(feePool),
		});
	}

	if (useOvm) {
		// these values are for the OVM testnet
		const inflationStartDate = (Math.round(new Date().getTime() / 1000) - 3600 * 24 * 7).toString(); // 1 week ago
		const fixedPeriodicSupply = w3utils.toWei('50000');
		const mintPeriod = (3600 * 24 * 7).toString(); // 1 week
		const mintBuffer = '600'; // 10 minutes
		const minterReward = w3utils.toWei('100');
		const supplyEnd = '5'; // allow 4 mints in total

		await deployer.deployContract({
			// name is supply schedule as it behaves as supply schedule in the address resolver
			name: 'SupplySchedule',
			source: 'FixedSupplySchedule',
			args: [
				account,
				resolverAddress,
				inflationStartDate,
				'0',
				'0',
				mintPeriod,
				mintBuffer,
				fixedPeriodicSupply,
				supplyEnd,
				minterReward,
			],
		});
	} else {
		const supplySchedule = await deployer.deployContract({
			name: 'SupplySchedule',
			args: [account, currentLastMintEvent, currentWeekOfInflation],
		});
		if (supplySchedule && synthetix) {
			await runStep({
				contract: 'SupplySchedule',
				target: supplySchedule,
				read: 'synthetixProxy',
				expected: input => input === addressOf(proxySynthetix),
				write: 'setSynthetixProxy',
				writeArg: addressOf(proxySynthetix),
			});
		}
	}

	if (synthetix && rewardsDistribution) {
		await runStep({
			contract: 'RewardsDistribution',
			target: rewardsDistribution,
			read: 'authority',
			expected: input => input === addressOf(synthetix),
			write: 'setAuthority',
			writeArg: addressOf(synthetix),
		});

		await runStep({
			contract: 'RewardsDistribution',
			target: rewardsDistribution,
			read: 'synthetixProxy',
			expected: input => input === addressOf(proxyERC20Synthetix),
			write: 'setSynthetixProxy',
			writeArg: addressOf(proxyERC20Synthetix),
		});
	}

	// ----------------
	// Setting proxyERC20 Synthetix for synthetixEscrow
	// ----------------

	// Skip setting unless redeploying either of these,
	if (config['Synthetix'].deploy || config['SynthetixEscrow'].deploy) {
		// Note: currently on mainnet SynthetixEscrow.methods.synthetix() does NOT exist
		// it is "havven" and the ABI we have here is not sufficient
		if (network === 'mainnet') {
			await runStep({
				contract: 'SynthetixEscrow',
				target: synthetixEscrow,
				read: 'havven',
				expected: input => input === addressOf(proxyERC20Synthetix),
				write: 'setHavven',
				writeArg: addressOf(proxyERC20Synthetix),
			});
		} else {
			await runStep({
				contract: 'SynthetixEscrow',
				target: synthetixEscrow,
				read: 'synthetix',
				expected: input => input === addressOf(proxyERC20Synthetix),
				write: 'setSynthetix',
				writeArg: addressOf(proxyERC20Synthetix),
			});
		}
	}

	// ----------------
	// Synths
	// ----------------
	console.log(gray(`\n------ DEPLOY SYNTHS ------\n`));

	// The list of synth to be added to the Issuer once dependencies have been set up
	const synthsToAdd = [];

	for (const { name: currencyKey, subclass, asset } of synths) {
		console.log(gray(`\n   --- SYNTH ${currencyKey} ---\n`));

		const tokenStateForSynth = await deployer.deployContract({
			name: `TokenState${currencyKey}`,
			source: 'TokenState',
			args: [account, ZERO_ADDRESS],
			force: addNewSynths,
		});

		// Legacy proxy will be around until May 30, 2020
		// https://docs.synthetix.io/integrations/guide/#proxy-deprecation
		// Until this time, on mainnet we will still deploy ProxyERC20sUSD and ensure that
		// SynthsUSD.proxy is ProxyERC20sUSD, SynthsUSD.integrationProxy is ProxysUSD
		const synthProxyIsLegacy = currencyKey === 'sUSD' && network === 'mainnet';

		const proxyForSynth = await deployer.deployContract({
			name: `Proxy${currencyKey}`,
			source: synthProxyIsLegacy ? 'Proxy' : 'ProxyERC20',
			args: [account],
			force: addNewSynths,
		});

		// additionally deploy an ERC20 proxy for the synth if it's legacy (sUSD)
		let proxyERC20ForSynth;
		if (currencyKey === 'sUSD') {
			proxyERC20ForSynth = await deployer.deployContract({
				name: `ProxyERC20${currencyKey}`,
				source: `ProxyERC20`,
				args: [account],
				force: addNewSynths,
			});
		}

		const currencyKeyInBytes = toBytes32(currencyKey);

		const synthConfig = config[`Synth${currencyKey}`] || {};

		// track the original supply if we're deploying a new synth contract for an existing synth
		let originalTotalSupply = 0;
		if (synthConfig.deploy) {
			try {
				const oldSynth = deployer.getContractByName({ contract: `Synth${currencyKey}` });
				originalTotalSupply = await oldSynth.methods.totalSupply().call();
			} catch (err) {
				if (!freshDeploy) {
					// only throw if not local - allows local environments to handle both new
					// and updating configurations
					throw err;
				}
			}
		}

		// MultiCollateral needs additionalConstructorArgs to be ordered
		const additionalConstructorArgsMap = {
			MultiCollateralSynthsETH: [toBytes32('EtherCollateral')],
			MultiCollateralSynthsUSD: [toBytes32('EtherCollateralsUSD')],
			// future subclasses...
			// future specific synths args...
		};

		// user confirm totalSupply is correct for oldSynth before deploy new Synth
		if (synthConfig.deploy && !yes && originalTotalSupply > 0) {
			try {
				await confirmAction(
					yellow(
						`⚠⚠⚠ WARNING: Please confirm - ${network}:\n` +
							`Synth${currencyKey} totalSupply is ${originalTotalSupply} \n`
					) +
						gray('-'.repeat(50)) +
						'\nDo you want to continue? (y/n) '
				);
			} catch (err) {
				console.log(gray('Operation cancelled'));
				return;
			}
		}

		const sourceContract = subclass || 'Synth';
		const synth = await deployer.deployContract({
			name: `Synth${currencyKey}`,
			source: sourceContract,
			deps: [`TokenState${currencyKey}`, `Proxy${currencyKey}`, 'Synthetix', 'FeePool'],
			args: [
				proxyERC20ForSynth ? addressOf(proxyERC20ForSynth) : addressOf(proxyForSynth),
				addressOf(tokenStateForSynth),
				`Synth ${currencyKey}`,
				currencyKey,
				account,
				currencyKeyInBytes,
				originalTotalSupply,
				resolverAddress,
			].concat(additionalConstructorArgsMap[sourceContract + currencyKey] || []),
			force: addNewSynths,
		});

		if (tokenStateForSynth && synth) {
			await runStep({
				contract: `TokenState${currencyKey}`,
				target: tokenStateForSynth,
				read: 'associatedContract',
				expected: input => input === addressOf(synth),
				write: 'setAssociatedContract',
				writeArg: addressOf(synth),
			});
		}

		// Setup proxy for synth
		if (proxyForSynth && synth) {
			await runStep({
				contract: `Proxy${currencyKey}`,
				target: proxyForSynth,
				read: 'target',
				expected: input => input === addressOf(synth),
				write: 'setTarget',
				writeArg: addressOf(synth),
			});

			// Migration Phrase 2: if there's a ProxyERC20sUSD then the Synth's proxy must use it
			await runStep({
				contract: `Synth${currencyKey}`,
				target: synth,
				read: 'proxy',
				expected: input => input === addressOf(proxyERC20ForSynth || proxyForSynth),
				write: 'setProxy',
				writeArg: addressOf(proxyERC20ForSynth || proxyForSynth),
			});

			if (proxyERC20ForSynth) {
				// and make sure this new proxy has the target of the synth
				await runStep({
					contract: `ProxyERC20${currencyKey}`,
					target: proxyERC20ForSynth,
					read: 'target',
					expected: input => input === addressOf(synth),
					write: 'setTarget',
					writeArg: addressOf(synth),
				});
			}
		}

		// Save the synth to be added once the AddressResolver has been synced.
		if (synth && issuer) {
			synthsToAdd.push({
				synth,
				currencyKeyInBytes,
			});
		}

		const { feed } = feeds[asset] || {};

		// now setup price aggregator if any for the synth
		if (w3utils.isAddress(feed) && exchangeRates) {
			await runStep({
				contract: `ExchangeRates`,
				target: exchangeRates,
				read: 'aggregators',
				readArg: currencyKeyInBytes,
				expected: input => input === feed,
				write: 'addAggregator',
				writeArg: [currencyKeyInBytes, feed],
			});
		}
	}

	console.log(gray(`\n------ DEPLOY ANCILLARY CONTRACTS ------\n`));

	await deployer.deployContract({
		name: 'Depot',
		deps: ['ProxySynthetix', 'SynthsUSD', 'FeePool'],
		args: [account, account, resolverAddress],
	});

	if (useOvm) {
		await deployer.deployContract({
			// name is EtherCollateral as it behaves as EtherCollateral in the address resolver
			name: 'EtherCollateral',
			source: 'EmptyEtherCollateral',
			args: [],
		});
		await deployer.deployContract({
			name: 'EtherCollateralsUSD',
			source: 'EmptyEtherCollateral',
			args: [],
		});
		await deployer.deployContract({
			name: 'SynthetixBridgeToBase',
			args: [account, resolverAddress],
		});
	} else {
		await deployer.deployContract({
			name: 'EtherCollateral',
			deps: ['AddressResolver'],
			args: [account, resolverAddress],
		});
		await deployer.deployContract({
			name: 'EtherCollateralsUSD',
			deps: ['AddressResolver'],
			args: [account, resolverAddress],
		});
		await deployer.deployContract({
			name: 'SynthetixBridgeToOptimism',
			args: [account, resolverAddress],
		});
	}

	// ----------------
	// Binary option market factory and manager setup
	// ----------------

	console.log(gray(`\n------ DEPLOY BINARY OPTIONS ------\n`));

	await deployer.deployContract({
		name: 'BinaryOptionMarketFactory',
		args: [account, resolverAddress],
		deps: ['AddressResolver'],
	});

	const day = 24 * 60 * 60;
	const maxOraclePriceAge = 120 * 60; // Price updates are accepted from up to two hours before maturity to allow for delayed chainlink heartbeats.
	const expiryDuration = 26 * 7 * day; // Six months to exercise options before the market is destructible.
	const maxTimeToMaturity = 730 * day; // Markets may not be deployed more than two years in the future.
	const creatorCapitalRequirement = w3utils.toWei('1000'); // 1000 sUSD is required to create a new market.
	const creatorSkewLimit = w3utils.toWei('0.05'); // Market creators must leave 5% or more of their position on either side.
	const poolFee = w3utils.toWei('0.008'); // 0.8% of the market's value goes to the pool in the end.
	const creatorFee = w3utils.toWei('0.002'); // 0.2% of the market's value goes to the creator.
	const refundFee = w3utils.toWei('0.05'); // 5% of a bid stays in the pot if it is refunded.
	await deployer.deployContract({
		name: 'BinaryOptionMarketManager',
		args: [
			account,
			resolverAddress,
			maxOraclePriceAge,
			expiryDuration,
			maxTimeToMaturity,
			creatorCapitalRequirement,
			creatorSkewLimit,
			poolFee,
			creatorFee,
			refundFee,
		],
		deps: ['AddressResolver'],
	});

	console.log(gray(`\n------ DEPLOY DAPP UTILITIES ------\n`));

	await deployer.deployContract({
		name: 'SynthUtil',
		deps: ['ReadProxyAddressResolver'],
		args: [addressOf(readProxyForResolver)],
	});

	await deployer.deployContract({
		name: 'DappMaintenance',
		args: [account],
	});

	await deployer.deployContract({
		name: 'BinaryOptionMarketData',
	});

	console.log(gray(`\n------ CONFIGURE STANDLONE FEEDS ------\n`));

	// Setup remaining price feeds (that aren't synths)

	for (const { asset, feed } of standaloneFeeds) {
		if (w3utils.isAddress(feed) && exchangeRates) {
			await runStep({
				contract: `ExchangeRates`,
				target: exchangeRates,
				read: 'aggregators',
				readArg: toBytes32(asset),
				expected: input => input === feed,
				write: 'addAggregator',
				writeArg: [toBytes32(asset), feed],
			});
		}
	}

	console.log(gray(`\n------ CONFIGURE ADDRESS RESOLVER ------\n`));

	let addressesAreImported = true;
	let skipResolverSync = [];

	if (addressResolver) {
		// track which contracts need which
		const contractResolverRequirements = {};

		// collect all required addresses on-chain
		const allRequiredAddressesInContracts = await Promise.all(
			Object.entries(deployer.deployedContracts)
				.filter(([, target]) =>
					target.options.jsonInterface.find(({ name }) => name === 'getResolverAddressesRequired')
				)
				.map(([contract, target]) =>
					// Note: if running a dryRun then the output here will only be an estimate, as
					// the correct list of addresses require the contracts be deployed so these entries can then be read.
					(
						target.methods.getResolverAddressesRequired().call() ||
						// if dryRun and the contract is new then there's nothing to read on-chain, so resolve []
						Promise.resolve([])
					).then(names => {
						const namesReadable = names.map(w3utils.hexToUtf8);

						// track requirements to log out later
						namesReadable.forEach(
							name =>
								(contractResolverRequirements[name] = [contract].concat(
									contractResolverRequirements[name]
								))
						);

						return namesReadable;
					})
				)
		);

		const allRequiredAddresses = Array.from(
			// create set to remove dupes
			new Set(
				allRequiredAddressesInContracts
					// flatten into one array
					.reduce((memo, entry) => memo.concat(entry), [])
					// and remove blanks
					.filter(entry => entry)
					// now filter out any externals or alternates with a colon
					.filter(entry => {
						if (/:/.test(entry)) {
							skipResolverSync = skipResolverSync.concat(contractResolverRequirements[entry]);
							console.log(
								redBright(
									`⚠⚠⚠ WARNING: Skipping AddressResolver requirement of "${entry}" (from ${contractResolverRequirements[entry]})`
								)
							);
							return false;
						}
						return true;
					})
					// SystemSettings isn't required anywhere but necessary for us to be able to
					// write to FlexibleStorage below via "setExchangeFeeRates()"
					.concat(['SystemSettings'])
			)
		).sort();

		// now map these into a list of names and addresses
		const expectedAddressesInResolver = allRequiredAddresses.map(name => {
			const contract = deployer.deployedContracts[name];
			// quick sanity check of names in expected list
			if (!contract) {
				throw Error(
					`Error setting up AddressResolver: cannot find one of the contracts listed as required in a contract: ${name} in the list of deployment targets`
				);
			}
			return {
				name,
				address: addressOf(contract),
			};
		});

		// Count how many addresses are not yet in the resolver
		const addressesNotInResolver = (
			await Promise.all(
				expectedAddressesInResolver.map(({ name, address }) => {
					// when a dryRun redeploys a new AddressResolver, this will return undefined, so instead resolve with
					// empty promise
					const promise =
						addressResolver.methods.getAddress(toBytes32(name)).call() || Promise.resolve();

					return promise.then(foundAddress => ({ name, address, found: address === foundAddress }));
				})
			)
		).filter(entry => !entry.found);

		// and add everything if any not found (will overwrite any conflicts)
		if (addressesNotInResolver.length > 0) {
			console.log(
				gray(
					`Detected ${addressesNotInResolver.length} / ${expectedAddressesInResolver.length} missing or incorrect in the AddressResolver.\n\t` +
						addressesNotInResolver.map(({ name, address }) => `${name} ${address}`).join('\n\t') +
						`\nAdding all addresses in one transaction.`
				)
			);
			const result = await runStep({
				gasLimit: methodCallGasLimit * 3, // higher gas required
				contract: `AddressResolver`,
				target: addressResolver,
				write: 'importAddresses',
				writeArg: [
					addressesNotInResolver.map(({ name }) => toBytes32(name)),
					addressesNotInResolver.map(({ address }) => address),
				],
			});

			// This is an ugly hack: we need to halt the rest of the script if importing addresses happens from the pDAO.
			// This relies on the fact that runStep returns undefined if nothing needed to be done, a tx hash if the
			// transaction could be mined, and true in other cases, including appending to the owner actions file.
			// Note that this will also end the script in the case of manual transaction mining.
			addressesAreImported = typeof result !== 'boolean';
		}
	}

	if (addressesAreImported) {
		console.log(gray('Addresses are correctly set up, continuing...'));

		if (addressResolver) {
			// Now for all targets that have a setResolverAndSyncCache, we need to ensure the resolver is set
			for (const [contract, target] of Object.entries(deployer.deployedContracts)) {
				if (skipResolverSync.indexOf(contract) > -1) {
					console.log(
						redBright(
							`Warning: Skipping setResolverAndSyncCache for ${contract} due to unresolved dependencies.`
						)
					);
					continue;
					// don't invoke setResolverAndSyncCache for those marked to skip (must be called later)
				}
				// old "setResolver" for Depot, from prior to SIP-48
				const setResolverFncEntry = target.options.jsonInterface.find(
					({ name }) => name === 'setResolverAndSyncCache' || name === 'setResolver'
				);

				if (setResolverFncEntry) {
					// prior to SIP-46, contracts used setResolver and had no check
					const isPreSIP46 = setResolverFncEntry.name === 'setResolver';
					await runStep({
						gasLimit: methodCallGasLimit * 3, // higher gas required
						contract,
						target,
						read: isPreSIP46 ? 'resolver' : 'isResolverCached',
						readArg: isPreSIP46 ? undefined : resolverAddress,
						expected: input => (isPreSIP46 ? input === resolverAddress : input),
						write: isPreSIP46 ? 'setResolver' : 'setResolverAndSyncCache',
						writeArg: resolverAddress,
					});
				}
			}
		}

<<<<<<< HEAD
	// Set up the connection to the Issuer for each Synth (requires FlexibleStorage to have been configured)

	// First filter out all those synths which are already properly imported
	console.log(gray('Filtering synths to add to the issuer.'));
	const filteredSynths = [];
	for (const synth of synthsToAdd) {
		const issuerSynthAddress = await issuer.methods.synths(synth.currencyKeyInBytes).call();
		const currentSynthAddress = addressOf(synth.synth);
		if (issuerSynthAddress === currentSynthAddress) {
			console.log(gray(`${currentSynthAddress} requires no action`));
		} else {
			console.log(gray(`${currentSynthAddress} will be added to the issuer.`));
			filteredSynths.push(synth);
		}
	}

	const synthChunkSize = 15;
	for (let i = 0; i < filteredSynths.length; i += synthChunkSize) {
		const chunk = filteredSynths.slice(i, i + synthChunkSize);
		await runStep({
			contract: 'Issuer',
			target: issuer,
			read: 'synthAddresses',
			readArg: [chunk.map(synth => synth.currencyKeyInBytes)],
			expected: input =>
				input.reduce((acc, cur, idx) => acc && cur === addressOf(chunk[idx].synth)),
			write: 'addSynths',
			writeArg: [chunk.map(synth => addressOf(synth.synth))],
			gasLimit: 1e5 * synthChunkSize,
		});
	}
=======
		// now after resolvers have been set
>>>>>>> b4771e96

		console.log(gray(`\n------ ADD SYNTHS TO ISSUER ------\n`));

		// Set up the connection to the Issuer for each Synth (requires FlexibleStorage to have been configured)
		for (const synth of synthsToAdd) {
			await runStep({
				contract: 'Issuer',
				target: issuer,
				read: 'synths',
				readArg: synth.currencyKeyInBytes,
				expected: input => input === addressOf(synth.synth),
				write: 'addSynth',
				writeArg: addressOf(synth.synth),
			});
		}

		console.log(gray(`\n------ CONFIGURE INVERSE SYNTHS ------\n`));

		for (const { name: currencyKey, inverted } of synths) {
			if (inverted) {
				const { entryPoint, upperLimit, lowerLimit } = inverted;

				// helper function
				const setInversePricing = ({ freezeAtUpperLimit, freezeAtLowerLimit }) =>
					runStep({
						contract: 'ExchangeRates',
						target: exchangeRates,
						write: 'setInversePricing',
						writeArg: [
							toBytes32(currencyKey),
							w3utils.toWei(entryPoint.toString()),
							w3utils.toWei(upperLimit.toString()),
							w3utils.toWei(lowerLimit.toString()),
							freezeAtUpperLimit,
							freezeAtLowerLimit,
						],
					});

				// when the oldExrates exists - meaning there is a valid ExchangeRates in the existing deployment.json
				// for this environment (true for all environments except the initial deploy in 'local' during those tests)
				if (oldExrates) {
					// get inverse synth's params from the old exrates, if any exist
					const {
						entryPoint: oldEntryPoint,
						upperLimit: oldUpperLimit,
						lowerLimit: oldLowerLimit,
						frozenAtUpperLimit: currentRateIsFrozenUpper,
						frozenAtLowerLimit: currentRateIsFrozenLower,
					} = await oldExrates.methods.inversePricing(toBytes32(currencyKey)).call();

					const currentRateIsFrozen = currentRateIsFrozenUpper || currentRateIsFrozenLower;
					// and the last rate if any exists
					const currentRateForCurrency = await oldExrates.methods
						.rateForCurrency(toBytes32(currencyKey))
						.call();

					// and total supply, if any
					const synth = deployer.deployedContracts[`Synth${currencyKey}`];
					const totalSynthSupply = await synth.methods.totalSupply().call();
					console.log(gray(`totalSupply of ${currencyKey}: ${Number(totalSynthSupply)}`));

					// When there's an inverted synth with matching parameters
					if (
						entryPoint === +w3utils.fromWei(oldEntryPoint) &&
						upperLimit === +w3utils.fromWei(oldUpperLimit) &&
						lowerLimit === +w3utils.fromWei(oldLowerLimit)
					) {
						if (oldExrates.options.address !== addressOf(exchangeRates)) {
							const freezeAtUpperLimit = +w3utils.fromWei(currentRateForCurrency) === upperLimit;
							const freezeAtLowerLimit = +w3utils.fromWei(currentRateForCurrency) === lowerLimit;
							console.log(
								gray(
									`Detected an existing inverted synth for ${currencyKey} with identical parameters and a newer ExchangeRates. ` +
										`Persisting its frozen status (${currentRateIsFrozen}) and if frozen, then freeze rate at upper (${freezeAtUpperLimit}) or lower (${freezeAtLowerLimit}).`
								)
							);

							// then ensure it gets set to the same frozen status and frozen rate
							// as the old exchange rates
							await setInversePricing({
								freezeAtUpperLimit,
								freezeAtLowerLimit,
							});
						} else {
							console.log(
								gray(
									`Detected an existing inverted synth for ${currencyKey} with identical parameters and no new ExchangeRates. Skipping check of frozen status.`
								)
							);
						}
					} else if (Number(currentRateForCurrency) === 0) {
						console.log(
							gray(`Detected a new inverted synth for ${currencyKey}. Proceeding to add.`)
						);
						// Then a new inverted synth is being added (as there's no previous rate for it)
						await setInversePricing({ freezeAtUpperLimit: false, freezeAtLowerLimit: false });
					} else if (Number(totalSynthSupply) === 0) {
						console.log(
							gray(
								`Inverted synth at ${currencyKey} has 0 total supply and its inverted parameters have changed. ` +
									`Proceeding to reconfigure its parameters as instructed, unfreezing it if currently frozen.`
							)
						);
						// Then a new inverted synth is being added (as there's no existing supply)
						await setInversePricing({ freezeAtUpperLimit: false, freezeAtLowerLimit: false });
					} else if (network !== 'mainnet' && forceUpdateInverseSynthsOnTestnet) {
						// as we are on testnet and the flag is enabled, allow a mutative pricing change
						console.log(
							redBright(
								`⚠⚠⚠ WARNING: The parameters for the inverted synth ${currencyKey} ` +
									`have changed and it has non-zero totalSupply. This is allowed only on testnets`
							)
						);
						await setInversePricing({ freezeAtUpperLimit: false, freezeAtLowerLimit: false });
					} else {
						// Then an existing synth's inverted parameters have changed.
						// For safety sake, let's inform the user and skip this step
						console.log(
							redBright(
								`⚠⚠⚠ WARNING: The parameters for the inverted synth ${currencyKey} ` +
									`have changed and it has non-zero totalSupply. This use-case is not supported by the deploy script. ` +
									`This should be done as a purge() and setInversePricing() separately`
							)
						);
					}
				} else {
					// When no exrates, then totally fresh deploy (local deployment)
					await setInversePricing({ freezeAtUpperLimit: false, freezeAtLowerLimit: false });
				}
			}
		}

		// then ensure the defaults of SystemSetting
		// are set (requires FlexibleStorage to have been correctly configured)
		if (systemSettings) {
			console.log(gray(`\n------ CONFIGURE SYSTEM SETTINGS ------\n`));

			// Now ensure all the fee rates are set for various synths (this must be done after the AddressResolver
			// has populated all references).
			// Note: this populates rates for new synths regardless of the addNewSynths flag
			const synthRates = await Promise.all(
				synths.map(({ name }) => systemSettings.methods.exchangeFeeRate(toBytes32(name)).call())
			);

			const exchangeFeeRates = await getDeployParameter('EXCHANGE_FEE_RATES');

			// override individual currencyKey / synths exchange rates
			const synthExchangeRateOverride = {
				sETH: w3utils.toWei('0.005'),
				iETH: w3utils.toWei('0.005'),
			};

			const synthsRatesToUpdate = synths
				.map((synth, i) =>
					Object.assign(
						{
							currentRate: w3utils.fromWei(synthRates[i] || '0'),
							targetRate:
								synth.name in synthExchangeRateOverride
									? synthExchangeRateOverride[synth.name]
									: exchangeFeeRates[synth.category],
						},
						synth
					)
				)
				.filter(({ currentRate }) => currentRate === '0');

			console.log(gray(`Found ${synthsRatesToUpdate.length} synths needs exchange rate pricing`));

			if (synthsRatesToUpdate.length) {
				console.log(
					gray(
						'Setting the following:',
						synthsRatesToUpdate
							.map(
								({ name, targetRate, currentRate }) =>
									`\t${name} from ${currentRate * 100}% to ${w3utils.fromWei(targetRate) * 100}%`
							)
							.join('\n')
					)
				);

				await runStep({
					gasLimit: Math.max(methodCallGasLimit, 150e3 * synthsRatesToUpdate.length), // higher gas required, 150k per synth is sufficient (in OVM)
					contract: 'SystemSettings',
					target: systemSettings,
					write: 'setExchangeFeeRateForSynths',
					writeArg: [
						synthsRatesToUpdate.map(({ name }) => toBytes32(name)),
						synthsRatesToUpdate.map(({ targetRate }) => targetRate),
					],
				});
			}

			// setup initial values if they are unset
			await runStep({
				contract: 'SystemSettings',
				target: systemSettings,
				read: 'waitingPeriodSecs',
				expected: input => input !== '0',
				write: 'setWaitingPeriodSecs',
				writeArg: await getDeployParameter('WAITING_PERIOD_SECS'),
			});

			await runStep({
				contract: 'SystemSettings',
				target: systemSettings,
				read: 'priceDeviationThresholdFactor',
				expected: input => input !== '0', // only change if zero
				write: 'setPriceDeviationThresholdFactor',
				writeArg: await getDeployParameter('PRICE_DEVIATION_THRESHOLD_FACTOR'),
			});

			const tradingRewardsEnabled = await getDeployParameter('TRADING_REWARDS_ENABLED');
			await runStep({
				contract: 'SystemSettings',
				target: systemSettings,
				read: 'tradingRewardsEnabled',
				expected: input => input === tradingRewardsEnabled, // only change if non-default
				write: 'setTradingRewardsEnabled',
				writeArg: tradingRewardsEnabled,
			});

			await runStep({
				contract: 'SystemSettings',
				target: systemSettings,
				read: 'issuanceRatio',
				expected: input => input !== '0', // only change if zero
				write: 'setIssuanceRatio',
				writeArg: await getDeployParameter('ISSUANCE_RATIO'),
			});

			await runStep({
				contract: 'SystemSettings',
				target: systemSettings,
				read: 'feePeriodDuration',
				expected: input => input !== '0', // only change if zero
				write: 'setFeePeriodDuration',
				writeArg: await getDeployParameter('FEE_PERIOD_DURATION'),
			});

			await runStep({
				contract: 'SystemSettings',
				target: systemSettings,
				read: 'targetThreshold',
				expected: input => input !== '0', // only change if zero
				write: 'setTargetThreshold',
				writeArg: await getDeployParameter('TARGET_THRESHOLD'),
			});

			await runStep({
				contract: 'SystemSettings',
				target: systemSettings,
				read: 'liquidationDelay',
				expected: input => input !== '0', // only change if zero
				write: 'setLiquidationDelay',
				writeArg: await getDeployParameter('LIQUIDATION_DELAY'),
			});

			await runStep({
				contract: 'SystemSettings',
				target: systemSettings,
				read: 'liquidationRatio',
				expected: input => input !== '0', // only change if zero
				write: 'setLiquidationRatio',
				writeArg: await getDeployParameter('LIQUIDATION_RATIO'),
			});

			await runStep({
				contract: 'SystemSettings',
				target: systemSettings,
				read: 'liquidationPenalty',
				expected: input => input !== '0', // only change if zero
				write: 'setLiquidationPenalty',
				writeArg: await getDeployParameter('LIQUIDATION_PENALTY'),
			});

			await runStep({
				contract: 'SystemSettings',
				target: systemSettings,
				read: 'rateStalePeriod',
				expected: input => input !== '0', // only change if zero
				write: 'setRateStalePeriod',
				writeArg: await getDeployParameter('RATE_STALE_PERIOD'),
			});

			await runStep({
				contract: 'SystemSettings',
				target: systemSettings,
				read: 'minimumStakeTime',
				expected: input => input !== '0', // only change if zero
				write: 'setMinimumStakeTime',
				writeArg: await getDeployParameter('MINIMUM_STAKE_TIME'),
			});

			await runStep({
				contract: 'SystemSettings',
				target: systemSettings,
				read: 'debtSnapshotStaleTime',
				expected: input => input !== '0', // only change if zero
				write: 'setDebtSnapshotStaleTime',
				writeArg: await getDeployParameter('DEBT_SNAPSHOT_STALE_TIME'),
			});

			const aggregatorWarningFlags = (await getDeployParameter('AGGREGATOR_WARNING_FLAGS'))[
				network
			];
			if (aggregatorWarningFlags) {
				await runStep({
					contract: 'SystemSettings',
					target: systemSettings,
					read: 'aggregatorWarningFlags',
					expected: input => input !== ZERO_ADDRESS, // only change if zero
					write: 'setAggregatorWarningFlags',
					writeArg: aggregatorWarningFlags,
				});
			}
		}

		console.log(gray(`\n------ CHECKING DEBT CACHE ------\n`));

		const refreshSnapshotIfPossible = async (wasInvalid, isInvalid, force = false) => {
			const validityChanged = wasInvalid !== isInvalid;

<<<<<<< HEAD
		if (force || validityChanged) {
			console.log(yellow(`Refreshing debt snapshot...`));
			await runStep({
				gasLimit: 2.5e6, // About 1.7 million gas is required to refresh the snapshot with ~40 synths
				contract: 'DebtCache',
				target: debtCache,
				write: 'takeDebtSnapshot',
				writeArg: [],
			});
		} else if (!validityChanged) {
			console.log(
				red('⚠⚠⚠ WARNING: Deployer attempted to refresh the debt cache, but it cannot be.')
			);
		}
	};

	const checkSnapshot = async () => {
		const [cacheInfo, currentDebt] = await Promise.all([
			debtCache.methods.cacheInfo().call(),
			debtCache.methods.currentDebt().call(),
		]);

		// Check if the snapshot is stale and can be fixed.
		if (cacheInfo.isStale && !currentDebt.anyRateIsInvalid) {
			console.log(yellow('Debt snapshot is stale, and can be refreshed.'));
			await refreshSnapshotIfPossible(
				cacheInfo.isInvalid,
				currentDebt.anyRateIsInvalid,
				cacheInfo.isStale
			);
			return true;
		}

		// Otherwise, if the rates are currently valid,
		// we might still need to take a snapshot due to invalidity or deviation.
		if (!currentDebt.anyRateIsInvalid) {
			if (cacheInfo.isInvalid) {
				console.log(yellow('Debt snapshot is invalid, and can be refreshed.'));
				await refreshSnapshotIfPossible(
					cacheInfo.isInvalid,
					currentDebt.anyRateIsInvalid,
					cacheInfo.isStale
				);
				return true;
			} else {
				const cachedDebtEther = w3utils.fromWei(cacheInfo.debt);
				const currentDebtEther = w3utils.fromWei(currentDebt.debt);
				const deviation =
					(Number(currentDebtEther) - Number(cachedDebtEther)) / Number(cachedDebtEther);
				const maxDeviation = DEFAULTS.debtSnapshotMaxDeviation;
=======
			if (force || validityChanged) {
				console.log(yellow(`Refreshing debt snapshot...`));
				await runStep({
					gasLimit: 2.5e6, // About 1.7 million gas is required to refresh the snapshot with ~40 synths
					contract: 'Issuer',
					target: issuer,
					write: 'cacheSNXIssuedDebt',
					writeArg: [],
				});
			} else if (!validityChanged) {
				console.log(
					red('⚠⚠⚠ WARNING: Deployer attempted to refresh the debt cache, but it cannot be.')
				);
			}
		};

		const checkSnapshot = async () => {
			const [cacheInfo, isStale, currentDebt] = await Promise.all([
				issuer.methods.cachedSNXIssuedDebtInfo().call(),
				issuer.methods.debtCacheIsStale().call(),
				issuer.methods.currentSNXIssuedDebt().call(),
			]);

			// Check if the snapshot is stale and can be fixed.
			if (isStale && !currentDebt.anyRateIsInvalid) {
				console.log(yellow('Debt snapshot is stale, and can be refreshed.'));
				await refreshSnapshotIfPossible(cacheInfo.isInvalid, currentDebt.anyRateIsInvalid, isStale);
				return true;
			}
>>>>>>> b4771e96

			// Otherwise, if the rates are currently valid,
			// we might still need to take a snapshot due to invalidity or deviation.
			if (!currentDebt.anyRateIsInvalid) {
				if (cacheInfo.isInvalid) {
					console.log(yellow('Debt snapshot is invalid, and can be refreshed.'));
					await refreshSnapshotIfPossible(
						cacheInfo.isInvalid,
						currentDebt.anyRateIsInvalid,
						isStale
					);
					return true;
				} else {
					const cachedDebtEther = w3utils.fromWei(cacheInfo.cachedDebt);
					const currentDebtEther = w3utils.fromWei(currentDebt.snxIssuedDebt);
					const deviation =
						(Number(currentDebtEther) - Number(cachedDebtEther)) / Number(cachedDebtEther);
					const maxDeviation = DEFAULTS.debtSnapshotMaxDeviation;

					if (maxDeviation <= Math.abs(deviation)) {
						console.log(
							yellow(
								`Debt cache deviation is ${deviation * 100}% >= ${maxDeviation *
									100}%; refreshing it...`
							)
						);
						await refreshSnapshotIfPossible(
							cacheInfo.isInvalid,
							currentDebt.anyRateIsInvalid,
							true
						);
						return true;
					}
				}
			}

			// Finally, if the debt cache is currently valid, but needs to be invalidated, we will also perform a snapshot.
			if (!cacheInfo.isInvalid && currentDebt.anyRateIsInvalid) {
				console.log(yellow('Debt snapshot needs to be invalidated.'));
				await refreshSnapshotIfPossible(cacheInfo.isInvalid, currentDebt.anyRateIsInvalid, false);
				return true;
			}
			return false;
		};

		const performedSnapshot = await checkSnapshot();

		if (performedSnapshot) {
			console.log(gray('Snapshot complete.'));
		} else {
			console.log(gray('No snapshot required.'));
		}
	} else {
		console.log(gray(`\n------ DEPLOY PARTIALLY COMPLETED ------\n`));

		console.log(
			yellow(
				'⚠⚠⚠ WARNING: Addresses have not been imported into the resolver, owner actions must be performed before re-running the script.'
			)
		);

		if (deployer.newContractsDeployed.length > 0) {
			reportDeployedContracts({ deployer });
		}

		process.exit(1);
	}

	console.log(gray(`\n------ DEPLOY COMPLETE ------\n`));

	reportDeployedContracts({ deployer });
};

module.exports = {
	deploy,
	DEFAULTS,
	cmd: program =>
		program
			.command('deploy')
			.description('Deploy compiled solidity files')
			.option(
				'-a, --add-new-synths',
				`Whether or not any new synths in the ${SYNTHS_FILENAME} file should be deployed if there is no entry in the config file`
			)
			.option(
				'-b, --build-path [value]',
				'Path to a folder hosting compiled files from the "build" step in this script',
				DEFAULTS.buildPath
			)
			.option(
				'-c, --contract-deployment-gas-limit <value>',
				'Contract deployment gas limit',
				parseFloat,
				DEFAULTS.contractDeploymentGasLimit
			)
			.option(
				'-d, --deployment-path <value>',
				`Path to a folder that has your input configuration file ${CONFIG_FILENAME}, the synth list ${SYNTHS_FILENAME} and where your ${DEPLOYMENT_FILENAME} files will go`
			)
			.option(
				'-f, --fee-auth <value>',
				'The address of the fee authority for this network (default is to use existing)'
			)
			.option('-g, --gas-price <value>', 'Gas price in GWEI', DEFAULTS.gasPrice)
			.option(
				'-h, --fresh-deploy',
				'Perform a "fresh" deploy, i.e. the first deployment on a network.'
			)
			.option(
				'-k, --use-fork',
				'Perform the deployment on a forked chain running on localhost (see fork command).',
				false
			)
			.option(
				'-l, --oracle-gas-limit <value>',
				'The address of the gas limit oracle for this network (default is use existing)'
			)
			.option(
				'-m, --method-call-gas-limit <value>',
				'Method call gas limit',
				parseFloat,
				DEFAULTS.methodCallGasLimit
			)
			.option(
				'-n, --network <value>',
				'The network to run off.',
				x => x.toLowerCase(),
				DEFAULTS.network
			)
			.option(
				'-o, --oracle-exrates <value>',
				'The address of the oracle for this network (default is use existing)'
			)
			.option(
				'-q, --manage-nonces',
				'The command makes sure that no repeated nonces are sent (which may be the case when reorgs are common, i.e. in Goerli. Not to be confused with --manage-nonsense.)',
				false
			)
			.option(
				'-p, --provider-url <value>',
				'Ethereum network provider URL. If default, will use PROVIDER_URL found in the .env file.'
			)
			.option(
				'-r, --dry-run',
				'If enabled, will not run any transactions but merely report on them.'
			)
			.option(
				'-v, --private-key [value]',
				'The private key to deploy with (only works in local mode, otherwise set in .env).'
			)
			.option(
				'-u, --force-update-inverse-synths-on-testnet',
				'Allow inverse synth pricing to be updated on testnet regardless of total supply'
			)
			.option('-y, --yes', 'Dont prompt, just reply yes.')
			.option('-z, --use-ovm', 'Target deployment for the OVM (Optimism).')
			.action(async (...args) => {
				try {
					await deploy(...args);
				} catch (err) {
					// show pretty errors for CLI users
					console.error(red(err));
					console.log(err.stack);
					process.exitCode = 1;
				}
			}),
};<|MERGE_RESOLUTION|>--- conflicted
+++ resolved
@@ -1319,54 +1319,39 @@
 			}
 		}
 
-<<<<<<< HEAD
-	// Set up the connection to the Issuer for each Synth (requires FlexibleStorage to have been configured)
-
-	// First filter out all those synths which are already properly imported
-	console.log(gray('Filtering synths to add to the issuer.'));
-	const filteredSynths = [];
-	for (const synth of synthsToAdd) {
-		const issuerSynthAddress = await issuer.methods.synths(synth.currencyKeyInBytes).call();
-		const currentSynthAddress = addressOf(synth.synth);
-		if (issuerSynthAddress === currentSynthAddress) {
-			console.log(gray(`${currentSynthAddress} requires no action`));
-		} else {
-			console.log(gray(`${currentSynthAddress} will be added to the issuer.`));
-			filteredSynths.push(synth);
-		}
-	}
-
-	const synthChunkSize = 15;
-	for (let i = 0; i < filteredSynths.length; i += synthChunkSize) {
-		const chunk = filteredSynths.slice(i, i + synthChunkSize);
-		await runStep({
-			contract: 'Issuer',
-			target: issuer,
-			read: 'synthAddresses',
-			readArg: [chunk.map(synth => synth.currencyKeyInBytes)],
-			expected: input =>
-				input.reduce((acc, cur, idx) => acc && cur === addressOf(chunk[idx].synth)),
-			write: 'addSynths',
-			writeArg: [chunk.map(synth => addressOf(synth.synth))],
-			gasLimit: 1e5 * synthChunkSize,
-		});
-	}
-=======
 		// now after resolvers have been set
->>>>>>> b4771e96
 
 		console.log(gray(`\n------ ADD SYNTHS TO ISSUER ------\n`));
 
 		// Set up the connection to the Issuer for each Synth (requires FlexibleStorage to have been configured)
+
+		// First filter out all those synths which are already properly imported
+		console.log(gray('Filtering synths to add to the issuer.'));
+		const filteredSynths = [];
 		for (const synth of synthsToAdd) {
+			const issuerSynthAddress = await issuer.methods.synths(synth.currencyKeyInBytes).call();
+			const currentSynthAddress = addressOf(synth.synth);
+			if (issuerSynthAddress === currentSynthAddress) {
+				console.log(gray(`${currentSynthAddress} requires no action`));
+			} else {
+				console.log(gray(`${currentSynthAddress} will be added to the issuer.`));
+				filteredSynths.push(synth);
+			}
+		}
+
+		const synthChunkSize = 15;
+		for (let i = 0; i < filteredSynths.length; i += synthChunkSize) {
+			const chunk = filteredSynths.slice(i, i + synthChunkSize);
 			await runStep({
 				contract: 'Issuer',
 				target: issuer,
-				read: 'synths',
-				readArg: synth.currencyKeyInBytes,
-				expected: input => input === addressOf(synth.synth),
-				write: 'addSynth',
-				writeArg: addressOf(synth.synth),
+				read: 'synthAddresses',
+				readArg: [chunk.map(synth => synth.currencyKeyInBytes)],
+				expected: input =>
+					input.reduce((acc, cur, idx) => acc && cur === addressOf(chunk[idx].synth)),
+				write: 'addSynths',
+				writeArg: [chunk.map(synth => addressOf(synth.synth))],
+				gasLimit: 1e5 * synthChunkSize,
 			});
 		}
 
@@ -1678,65 +1663,13 @@
 		const refreshSnapshotIfPossible = async (wasInvalid, isInvalid, force = false) => {
 			const validityChanged = wasInvalid !== isInvalid;
 
-<<<<<<< HEAD
-		if (force || validityChanged) {
-			console.log(yellow(`Refreshing debt snapshot...`));
-			await runStep({
-				gasLimit: 2.5e6, // About 1.7 million gas is required to refresh the snapshot with ~40 synths
-				contract: 'DebtCache',
-				target: debtCache,
-				write: 'takeDebtSnapshot',
-				writeArg: [],
-			});
-		} else if (!validityChanged) {
-			console.log(
-				red('⚠⚠⚠ WARNING: Deployer attempted to refresh the debt cache, but it cannot be.')
-			);
-		}
-	};
-
-	const checkSnapshot = async () => {
-		const [cacheInfo, currentDebt] = await Promise.all([
-			debtCache.methods.cacheInfo().call(),
-			debtCache.methods.currentDebt().call(),
-		]);
-
-		// Check if the snapshot is stale and can be fixed.
-		if (cacheInfo.isStale && !currentDebt.anyRateIsInvalid) {
-			console.log(yellow('Debt snapshot is stale, and can be refreshed.'));
-			await refreshSnapshotIfPossible(
-				cacheInfo.isInvalid,
-				currentDebt.anyRateIsInvalid,
-				cacheInfo.isStale
-			);
-			return true;
-		}
-
-		// Otherwise, if the rates are currently valid,
-		// we might still need to take a snapshot due to invalidity or deviation.
-		if (!currentDebt.anyRateIsInvalid) {
-			if (cacheInfo.isInvalid) {
-				console.log(yellow('Debt snapshot is invalid, and can be refreshed.'));
-				await refreshSnapshotIfPossible(
-					cacheInfo.isInvalid,
-					currentDebt.anyRateIsInvalid,
-					cacheInfo.isStale
-				);
-				return true;
-			} else {
-				const cachedDebtEther = w3utils.fromWei(cacheInfo.debt);
-				const currentDebtEther = w3utils.fromWei(currentDebt.debt);
-				const deviation =
-					(Number(currentDebtEther) - Number(cachedDebtEther)) / Number(cachedDebtEther);
-				const maxDeviation = DEFAULTS.debtSnapshotMaxDeviation;
-=======
 			if (force || validityChanged) {
 				console.log(yellow(`Refreshing debt snapshot...`));
 				await runStep({
 					gasLimit: 2.5e6, // About 1.7 million gas is required to refresh the snapshot with ~40 synths
-					contract: 'Issuer',
-					target: issuer,
-					write: 'cacheSNXIssuedDebt',
+					contract: 'DebtCache',
+					target: debtCache,
+					write: 'takeDebtSnapshot',
 					writeArg: [],
 				});
 			} else if (!validityChanged) {
@@ -1747,19 +1680,21 @@
 		};
 
 		const checkSnapshot = async () => {
-			const [cacheInfo, isStale, currentDebt] = await Promise.all([
-				issuer.methods.cachedSNXIssuedDebtInfo().call(),
-				issuer.methods.debtCacheIsStale().call(),
-				issuer.methods.currentSNXIssuedDebt().call(),
+			const [cacheInfo, currentDebt] = await Promise.all([
+				debtCache.methods.cacheInfo().call(),
+				debtCache.methods.currentDebt().call(),
 			]);
 
 			// Check if the snapshot is stale and can be fixed.
-			if (isStale && !currentDebt.anyRateIsInvalid) {
+			if (cacheInfo.isStale && !currentDebt.anyRateIsInvalid) {
 				console.log(yellow('Debt snapshot is stale, and can be refreshed.'));
-				await refreshSnapshotIfPossible(cacheInfo.isInvalid, currentDebt.anyRateIsInvalid, isStale);
+				await refreshSnapshotIfPossible(
+					cacheInfo.isInvalid,
+					currentDebt.anyRateIsInvalid,
+					cacheInfo.isStale
+				);
 				return true;
 			}
->>>>>>> b4771e96
 
 			// Otherwise, if the rates are currently valid,
 			// we might still need to take a snapshot due to invalidity or deviation.
@@ -1769,12 +1704,12 @@
 					await refreshSnapshotIfPossible(
 						cacheInfo.isInvalid,
 						currentDebt.anyRateIsInvalid,
-						isStale
+						cacheInfo.isStale
 					);
 					return true;
 				} else {
-					const cachedDebtEther = w3utils.fromWei(cacheInfo.cachedDebt);
-					const currentDebtEther = w3utils.fromWei(currentDebt.snxIssuedDebt);
+					const cachedDebtEther = w3utils.fromWei(cacheInfo.debt);
+					const currentDebtEther = w3utils.fromWei(currentDebt.debt);
 					const deviation =
 						(Number(currentDebtEther) - Number(cachedDebtEther)) / Number(cachedDebtEther);
 					const maxDeviation = DEFAULTS.debtSnapshotMaxDeviation;
