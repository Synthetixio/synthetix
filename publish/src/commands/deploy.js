'use strict';

const path = require('path');
const fs = require('fs');
const { gray, green, yellow, redBright, red } = require('chalk');
const { table } = require('table');
const w3utils = require('web3-utils');
const Deployer = require('../Deployer');
const { loadCompiledFiles, getLatestSolTimestamp } = require('../solidity');
const checkAggregatorPrices = require('../check-aggregator-prices');

const {
	BUILD_FOLDER,
	CONFIG_FILENAME,
	CONTRACTS_FOLDER,
	SYNTHS_FILENAME,
	DEPLOYMENT_FILENAME,
	ZERO_ADDRESS,
} = require('../constants');

const {
	ensureNetwork,
	ensureDeploymentPath,
	loadAndCheckRequiredSources,
	loadConnections,
	confirmAction,
	appendOwnerActionGenerator,
	performTransactionalStep,
	stringify,
} = require('../util');

const {
	toBytes32,
	constants: { inflationStartTimestampInSecs },
} = require('../../../.');

const parameterNotice = props => {
	console.log(gray('-'.repeat(50)));
	console.log('Please check the following parameters are correct:');
	console.log(gray('-'.repeat(50)));

	Object.entries(props).forEach(([key, val]) => {
		console.log(gray(key) + ' '.repeat(30 - key.length) + redBright(val));
	});

	console.log(gray('-'.repeat(50)));
};

const DEFAULTS = {
	gasPrice: '1',
	methodCallGasLimit: 250e3, // 250k
	contractDeploymentGasLimit: 6.9e6, // TODO split out into seperate limits for different contracts, Proxys, Synths, Synthetix
	network: 'kovan',
	buildPath: path.join(__dirname, '..', '..', '..', BUILD_FOLDER),
};

const deploy = async ({
	addNewSynths,
	gasPrice = DEFAULTS.gasPrice,
	methodCallGasLimit = DEFAULTS.methodCallGasLimit,
	contractDeploymentGasLimit = DEFAULTS.contractDeploymentGasLimit,
	network = DEFAULTS.network,
	buildPath = DEFAULTS.buildPath,
	deploymentPath,
	oracleExrates,
	privateKey,
	yes,
	dryRun = false,
} = {}) => {
	ensureNetwork(network);
	ensureDeploymentPath(deploymentPath);

	const {
		config,
		configFile,
		synths,
		deployment,
		deploymentFile,
		ownerActions,
		ownerActionsFile,
	} = loadAndCheckRequiredSources({
		deploymentPath,
		network,
	});

	console.log(
		gray('Checking all contracts not flagged for deployment have addresses in this network...')
	);
	const missingDeployments = Object.keys(config).filter(name => {
		return !config[name].deploy && (!deployment.targets[name] || !deployment.targets[name].address);
	});

	if (missingDeployments.length) {
		throw Error(
			`Cannot use existing contracts for deployment as addresses not found for the following contracts on ${network}:\n` +
				missingDeployments.join('\n') +
				'\n' +
				gray(`Used: ${deploymentFile} as source`)
		);
	}

	console.log(gray('Loading the compiled contracts locally...'));
	const { earliestCompiledTimestamp, compiled } = loadCompiledFiles({ buildPath });

	// now get the latest time a Solidity file was edited
	const latestSolTimestamp = getLatestSolTimestamp(CONTRACTS_FOLDER);

	// now clone these so we can update and write them after each deployment but keep the original
	// flags available
	const updatedConfig = JSON.parse(JSON.stringify(config));

	const { providerUrl, privateKey: envPrivateKey, etherscanLinkPrefix } = loadConnections({
		network,
	});

	// allow local deployments to use the private key passed as a CLI option
	if (network !== 'local' || !privateKey) {
		privateKey = envPrivateKey;
	}

	const deployer = new Deployer({
		compiled,
		config,
		gasPrice,
		methodCallGasLimit,
		contractDeploymentGasLimit,
		deployment,
		privateKey,
		providerUrl,
	});

	const { account } = deployer;

	const getExistingContract = ({ contract }) => {
		const { address, source } = deployment.targets[contract];
		const { abi } = deployment.sources[source];

		return deployer.getContract({
			address,
			abi,
		});
	};

	let currentSynthetixSupply;
	let currentExchangeFee;
	let currentSynthetixPrice;
	let oldExrates;
	let currentLastMintEvent;
	let currentWeekOfInflation;

	try {
		const oldSynthetix = getExistingContract({ contract: 'Synthetix' });
		currentSynthetixSupply = await oldSynthetix.methods.totalSupply().call();

		// inflationSupplyToDate = total supply - 100m
		const inflationSupplyToDate = w3utils
			.toBN(currentSynthetixSupply)
			.sub(w3utils.toBN(w3utils.toWei((100e6).toString())));

		// current weekly inflation 75m / 52
		const weeklyInflation = w3utils.toBN(w3utils.toWei((75e6 / 52).toString()));
		currentWeekOfInflation = inflationSupplyToDate.div(weeklyInflation);

		// Check result is > 0 else set to 0 for currentWeek
		currentWeekOfInflation = currentWeekOfInflation.gt(w3utils.toBN('0'))
			? currentWeekOfInflation.toNumber()
			: 0;

		// Calculate lastMintEvent as Inflation start date + number of weeks issued * secs in weeks
		const mintingBuffer = 86400;
		const secondsInWeek = 604800;
		const inflationStartDate = inflationStartTimestampInSecs;
		currentLastMintEvent =
			inflationStartDate + currentWeekOfInflation * secondsInWeek + mintingBuffer;
	} catch (err) {
		if (network === 'local') {
			currentSynthetixSupply = w3utils.toWei((100e6).toString());
			currentWeekOfInflation = 0;
			currentLastMintEvent = 0;
		} else {
			console.error(
				red(
					'Cannot connect to existing Synthetix contract. Please double check the deploymentPath is correct for the network allocated'
				)
			);
			process.exitCode = 1;
			return;
		}
	}

	try {
		const oldFeePool = getExistingContract({ contract: 'FeePool' });
		currentExchangeFee = await oldFeePool.methods.exchangeFeeRate().call();
	} catch (err) {
		if (network === 'local') {
			currentExchangeFee = w3utils.toWei('0.003'.toString());
		} else {
			console.error(
				red(
					'Cannot connect to existing FeePool contract. Please double check the deploymentPath is correct for the network allocated'
				)
			);
			process.exitCode = 1;
			return;
		}
	}

	try {
		oldExrates = getExistingContract({ contract: 'ExchangeRates' });
		currentSynthetixPrice = await oldExrates.methods.rateForCurrency(toBytes32('SNX')).call();
		if (!oracleExrates) {
			oracleExrates = await oldExrates.methods.oracle().call();
		}
	} catch (err) {
		if (network === 'local') {
			currentSynthetixPrice = w3utils.toWei('0.2');
			oracleExrates = account;
			oldExrates = undefined; // unset to signify that a fresh one will be deployed
		} else {
			console.error(
				red(
					'Cannot connect to existing ExchangeRates contract. Please double check the deploymentPath is correct for the network allocated'
				)
			);
			process.exitCode = 1;
			return;
		}
	}

	for (const address of [account, oracleExrates]) {
		if (!w3utils.isAddress(address)) {
			console.error(red('Invalid address detected (please check your inputs):', address));
			process.exitCode = 1;
			return;
		}
	}

	const newSynthsToAdd = synths
		.filter(({ name }) => !config[`Synth${name}`])
		.map(({ name }) => name);

	let aggregatedPriceResults = 'N/A';

	if (oldExrates && network !== 'local') {
		const padding = '\n\t\t\t\t';
		const aggResults = await checkAggregatorPrices({
			network,
			providerUrl,
			synths,
			oldExrates,
		});
		aggregatedPriceResults = padding + aggResults.join(padding);
	}

	parameterNotice({
		'Dry Run': dryRun ? green('true') : yellow('⚠ NO'),
		Network: network,
		'Gas price to use': `${gasPrice} GWEI`,
		'Deployment Path': new RegExp(network, 'gi').test(deploymentPath)
			? deploymentPath
			: yellow('⚠⚠⚠ cant find network name in path. Please double check this! ') + deploymentPath,
		'Local build last modified': `${new Date(earliestCompiledTimestamp)} ${yellow(
			((new Date().getTime() - earliestCompiledTimestamp) / 60000).toFixed(2) + ' mins ago'
		)}`,
		'Last Solidity update':
			new Date(latestSolTimestamp) +
			(latestSolTimestamp > earliestCompiledTimestamp
				? yellow(' ⚠⚠⚠ this is later than the last build! Is this intentional?')
				: green(' ✅')),
		'Add any new synths found?': addNewSynths
			? green('✅ YES\n\t\t\t\t') + newSynthsToAdd.join(', ')
			: yellow('⚠ NO'),
		'Deployer account:': account,
		'Synthetix totalSupply': `${Math.round(w3utils.fromWei(currentSynthetixSupply) / 1e6)}m`,
		'FeePool exchangeFeeRate': `${w3utils.fromWei(currentExchangeFee)}`,
		'ExchangeRates Oracle': oracleExrates,
		'Last Mint Event': `${currentLastMintEvent} (${new Date(currentLastMintEvent * 1000)})`,
		'Current Weeks Of Inflation': currentWeekOfInflation,
		'Aggregated Prices': aggregatedPriceResults,
	});

	if (!yes) {
		try {
			await confirmAction(
				yellow(
					`⚠⚠⚠ WARNING: This action will deploy the following contracts to ${network}:\n${Object.entries(
						config
					)
						.filter(([, { deploy }]) => deploy)
						.map(([contract]) => contract)
						.join(', ')}` + `\nIt will also set proxy targets and add synths to Synthetix.\n`
				) +
					gray('-'.repeat(50)) +
					'\nDo you want to continue? (y/n) '
			);
		} catch (err) {
			console.log(gray('Operation cancelled'));
			return;
		}
	}

	console.log(gray(`Starting deployment to ${network.toUpperCase()} via Infura...`));
	const newContractsDeployed = [];
	// force flag indicates to deploy even when no config for the entry (useful for new synths)
	const deployContract = async ({ name, source = name, args, deps, force = false }) => {
		const deployedContract = await deployer.deploy({ name, source, args, deps, force, dryRun });
		if (!deployedContract) {
			return;
		}
		const { address } = deployedContract.options;

		let timestamp = new Date();
		let txn = '';
		if (config[name] && !config[name].deploy) {
			// deploy is false, so we reused a deployment, thus lets grab the details that already exist
			timestamp = deployment.targets[name].timestamp;
			txn = deployment.targets[name].txn;
		}
		// now update the deployed contract information
		deployment.targets[name] = {
			name,
			address,
			source,
			link: `https://${network !== 'mainnet' ? network + '.' : ''}etherscan.io/address/${
				deployer.deployedContracts[name].options.address
			}`,
			timestamp,
			txn,
			network,
		};
		if (deployedContract.options.deployed) {
			// track the new source and bytecode
			deployment.sources[source] = {
				bytecode: compiled[source].evm.bytecode.object,
				abi: compiled[source].abi,
			};
			// add to the list of deployed contracts for later reporting
			newContractsDeployed.push({
				name,
				address,
			});
		}
		if (!dryRun) {
			fs.writeFileSync(deploymentFile, stringify(deployment));
		}

		// now update the flags to indicate it no longer needs deployment,
		// ignoring this step for local, which wants a full deployment by default
		if (network !== 'local' && !dryRun) {
			updatedConfig[name] = { deploy: false };
			fs.writeFileSync(configFile, stringify(updatedConfig));
		}

		return deployedContract;
	};

	// track an action we cannot perform because we aren't an OWNER (so we can iterate later in the owner step)
	const appendOwnerAction = appendOwnerActionGenerator({
		ownerActions,
		ownerActionsFile,
		etherscanLinkPrefix,
	});

	const runStep = async opts =>
		performTransactionalStep({
			gasLimit: methodCallGasLimit, // allow overriding of gasLimit
			...opts,
			account,
			gasPrice,
			etherscanLinkPrefix,
			ownerActions,
			ownerActionsFile,
			dryRun,
		});

	await deployContract({
		name: 'SafeDecimalMath',
	});

	await deployContract({
		name: 'Math',
	});

	const addressOf = c => (c ? c.options.address : '');

	const addressResolver = await deployContract({
		name: 'AddressResolver',
		args: [account],
	});

	const readProxyForResolver = await deployContract({
		name: 'ReadProxyAddressResolver',
		source: 'ReadProxy',
		args: [account],
	});

	const resolverAddress = addressOf(addressResolver);

<<<<<<< HEAD
	if (readProxyForResolver) {
=======
	if (addressResolver && readProxyForResolver) {
>>>>>>> 19997724
		await runStep({
			contract: 'ReadProxyAddressResolver',
			target: readProxyForResolver,
			read: 'target',
			expected: input => input === resolverAddress,
			write: 'setTarget',
			writeArg: resolverAddress,
		});
	}

	await deployContract({
		name: 'SystemStatus',
		args: [account],
	});

	const exchangeRates = await deployContract({
		name: 'ExchangeRates',
		args: [account, oracleExrates, [toBytes32('SNX')], [currentSynthetixPrice]],
	});

	// Set exchangeRates.stalePeriod to 1 sec if mainnet
	if (exchangeRates && config['ExchangeRates'].deploy && network === 'mainnet') {
		const rateStalePeriod = 1;
		await runStep({
			contract: 'ExchangeRates',
			target: exchangeRates,
			read: 'rateStalePeriod',
			expected: input => Number(input.toString()) === rateStalePeriod,
			write: 'setRateStalePeriod',
			writeArg: rateStalePeriod,
		});
	}

	const rewardEscrow = await deployContract({
		name: 'RewardEscrow',
		args: [account, ZERO_ADDRESS, ZERO_ADDRESS],
	});

	const synthetixEscrow = await deployContract({
		name: 'SynthetixEscrow',
		args: [account, ZERO_ADDRESS],
	});

	const synthetixState = await deployContract({
		name: 'SynthetixState',
		args: [account, account],
	});

	const proxyFeePool = await deployContract({
		name: 'ProxyFeePool',
		source: 'Proxy',
		args: [account],
	});

	const delegateApprovalsEternalStorage = await deployContract({
		name: 'DelegateApprovalsEternalStorage',
		source: 'EternalStorage',
		args: [account, ZERO_ADDRESS],
	});

	const delegateApprovals = await deployContract({
		name: 'DelegateApprovals',
		args: [account, addressOf(delegateApprovalsEternalStorage)],
	});

	if (delegateApprovals && delegateApprovalsEternalStorage) {
		await runStep({
			contract: 'EternalStorage',
			target: delegateApprovalsEternalStorage,
			read: 'associatedContract',
			expected: input => input === addressOf(delegateApprovals),
			write: 'setAssociatedContract',
			writeArg: addressOf(delegateApprovals),
		});
	}

	const feePoolEternalStorage = await deployContract({
		name: 'FeePoolEternalStorage',
		args: [account, ZERO_ADDRESS],
	});

	const feePool = await deployContract({
		name: 'FeePool',
		deps: ['ProxyFeePool', 'AddressResolver'],
		args: [
			addressOf(proxyFeePool),
			account,
			currentExchangeFee, // exchange fee
			resolverAddress,
		],
	});

	if (proxyFeePool && feePool) {
		await runStep({
			contract: 'ProxyFeePool',
			target: proxyFeePool,
			read: 'target',
			expected: input => input === addressOf(feePool),
			write: 'setTarget',
			writeArg: addressOf(feePool),
		});
	}

	if (feePoolEternalStorage && feePool) {
		await runStep({
			contract: 'FeePoolEternalStorage',
			target: feePoolEternalStorage,
			read: 'associatedContract',
			expected: input => input === addressOf(feePool),
			write: 'setAssociatedContract',
			writeArg: addressOf(feePool),
		});
	}

	if (feePool) {
		// Set FeePool.targetThreshold to 1%
		const targetThreshold = '0.01';
		await runStep({
			contract: 'FeePool',
			target: feePool,
			read: 'targetThreshold',
			expected: input => input === w3utils.toWei(targetThreshold),
			write: 'setTargetThreshold',
			writeArg: (targetThreshold * 100).toString(), // arg expects percentage as uint
		});
	}

	const feePoolState = await deployContract({
		name: 'FeePoolState',
		deps: ['FeePool'],
		args: [account, addressOf(feePool)],
	});

	if (feePool && feePoolState) {
		// Rewire feePoolState if there is a feePool upgrade
		await runStep({
			contract: 'FeePoolState',
			target: feePoolState,
			read: 'feePool',
			expected: input => input === addressOf(feePool),
			write: 'setFeePool',
			writeArg: addressOf(feePool),
		});
	}

	const rewardsDistribution = await deployContract({
		name: 'RewardsDistribution',
		deps: ['RewardEscrow', 'ProxyFeePool'],
		args: [
			account, // owner
			ZERO_ADDRESS, // authority (synthetix)
			ZERO_ADDRESS, // Synthetix Proxy
			addressOf(rewardEscrow),
			addressOf(proxyFeePool),
		],
	});

	// constructor(address _owner, uint _lastMintEvent, uint _currentWeek)
	const supplySchedule = await deployContract({
		name: 'SupplySchedule',
		args: [account, currentLastMintEvent, currentWeekOfInflation],
	});

	// New Synthetix proxy.
	const proxyERC20Synthetix = await deployContract({
		name: 'ProxyERC20',
		args: [account],
	});

	const tokenStateSynthetix = await deployContract({
		name: 'TokenStateSynthetix',
		source: 'TokenState',
		args: [account, account],
	});

	const synthetix = await deployContract({
		name: 'Synthetix',
		deps: ['ProxyERC20', 'TokenStateSynthetix', 'AddressResolver'],
		args: [
			addressOf(proxyERC20Synthetix),
			addressOf(tokenStateSynthetix),
			account,
			currentSynthetixSupply,
			resolverAddress,
		],
	});

	if (synthetix && proxyERC20Synthetix) {
		await runStep({
			contract: 'ProxyERC20',
			target: proxyERC20Synthetix,
			read: 'target',
			expected: input => input === addressOf(synthetix),
			write: 'setTarget',
			writeArg: addressOf(synthetix),
		});
		await runStep({
			contract: 'Synthetix',
			target: synthetix,
			read: 'proxy',
			expected: input => input === addressOf(proxyERC20Synthetix),
			write: 'setProxy',
			writeArg: addressOf(proxyERC20Synthetix),
		});
	}

	// Old Synthetix proxy based off Proxy.sol: this has been deprecated.
	// To be removed after May 30, 2020:
	// https://docs.synthetix.io/integrations/guide/#proxy-deprecation
	const proxySynthetix = await deployContract({
		name: 'ProxySynthetix',
		source: 'Proxy',
		args: [account],
	});
	if (proxySynthetix && synthetix) {
		await runStep({
			contract: 'ProxySynthetix',
			target: proxySynthetix,
			read: 'target',
			expected: input => input === addressOf(synthetix),
			write: 'setTarget',
			writeArg: addressOf(synthetix),
		});
		await runStep({
			contract: 'Synthetix',
			target: synthetix,
			read: 'integrationProxy',
			expected: input => input === addressOf(proxySynthetix),
			write: 'setIntegrationProxy',
			writeArg: addressOf(proxySynthetix),
		});
	}

	const exchanger = await deployContract({
		name: 'Exchanger',
		deps: ['AddressResolver'],
		args: [account, resolverAddress],
	});

	const exchangeState = await deployContract({
		name: 'ExchangeState',
		deps: ['Exchanger'],
		args: [account, addressOf(exchanger)],
	});

	if (exchanger && exchangeState) {
		// The exchangeState contract has Exchanger as it's associated contract
		await runStep({
			contract: 'ExchangeState',
			target: exchangeState,
			read: 'associatedContract',
			expected: input => input === exchanger.options.address,
			write: 'setAssociatedContract',
			writeArg: exchanger.options.address,
		});
	}

	// only reset token state if redeploying
	if (tokenStateSynthetix && config['TokenStateSynthetix'].deploy) {
		const initialIssuance = w3utils.toWei('100000000');
		await runStep({
			contract: 'TokenStateSynthetix',
			target: tokenStateSynthetix,
			read: 'balanceOf',
			readArg: account,
			expected: input => input === initialIssuance,
			write: 'setBalanceOf',
			writeArg: [account, initialIssuance],
		});
	}

	if (tokenStateSynthetix && synthetix) {
		await runStep({
			contract: 'TokenStateSynthetix',
			target: tokenStateSynthetix,
			read: 'associatedContract',
			expected: input => input === addressOf(synthetix),
			write: 'setAssociatedContract',
			writeArg: addressOf(synthetix),
		});
	}

	const issuer = await deployContract({
		name: 'Issuer',
		deps: ['AddressResolver'],
		args: [account, addressOf(addressResolver)],
	});

	const issuerAddress = addressOf(issuer);

	const issuanceEternalStorage = await deployContract({
		name: 'IssuanceEternalStorage',
		deps: ['Issuer'],
		args: [account, issuerAddress],
	});

	if (issuanceEternalStorage && issuer) {
		await runStep({
			contract: 'IssuanceEternalStorage',
			target: issuanceEternalStorage,
			read: 'associatedContract',
			expected: input => input === issuerAddress,
			write: 'setAssociatedContract',
			writeArg: issuerAddress,
		});
	}

	if (synthetixState && issuer) {
		// The SynthetixState contract has Issuer as it's associated contract (after v2.19 refactor)
		await runStep({
			contract: 'SynthetixState',
			target: synthetixState,
			read: 'associatedContract',
			expected: input => input === issuerAddress,
			write: 'setAssociatedContract',
			writeArg: issuerAddress,
		});
	}

	if (synthetixEscrow) {
		await deployContract({
			name: 'EscrowChecker',
			deps: ['SynthetixEscrow'],
			args: [addressOf(synthetixEscrow)],
		});
	}

	if (rewardEscrow && synthetix) {
		await runStep({
			contract: 'RewardEscrow',
			target: rewardEscrow,
			read: 'synthetix',
			expected: input => input === addressOf(synthetix),
			write: 'setSynthetix',
			writeArg: addressOf(synthetix),
		});
	}

	if (rewardEscrow && feePool) {
		await runStep({
			contract: 'RewardEscrow',
			target: rewardEscrow,
			read: 'feePool',
			expected: input => input === addressOf(feePool),
			write: 'setFeePool',
			writeArg: addressOf(feePool),
		});
	}

	if (supplySchedule && synthetix) {
		await runStep({
			contract: 'SupplySchedule',
			target: supplySchedule,
			read: 'synthetixProxy',
			expected: input => input === addressOf(proxySynthetix),
			write: 'setSynthetixProxy',
			writeArg: addressOf(proxySynthetix),
		});
	}

	if (synthetix && rewardsDistribution) {
		await runStep({
			contract: 'RewardsDistribution',
			target: rewardsDistribution,
			read: 'authority',
			expected: input => input === addressOf(synthetix),
			write: 'setAuthority',
			writeArg: addressOf(synthetix),
		});

		await runStep({
			contract: 'RewardsDistribution',
			target: rewardsDistribution,
			read: 'synthetixProxy',
			expected: input => input === addressOf(proxyERC20Synthetix),
			write: 'setSynthetixProxy',
			writeArg: addressOf(proxyERC20Synthetix),
		});
	}

	// ----------------
	// Setting proxyERC20 Synthetix for synthetixEscrow
	// ----------------

	// Skip setting unless redeploying either of these,
	if (config['Synthetix'].deploy || config['SynthetixEscrow'].deploy) {
		// Note: currently on mainnet SynthetixEscrow.methods.synthetix() does NOT exist
		// it is "havven" and the ABI we have here is not sufficient
		if (network === 'mainnet') {
			appendOwnerAction({
				key: `SynthetixEscrow.setHavven(Synthetix)`,
				target: addressOf(synthetixEscrow),
				action: `setHavven(${addressOf(proxyERC20Synthetix)})`,
			});
		} else {
			await runStep({
				contract: 'SynthetixEscrow',
				target: synthetixEscrow,
				read: 'synthetix',
				expected: input => input === addressOf(proxyERC20Synthetix),
				write: 'setSynthetix',
				writeArg: addressOf(proxyERC20Synthetix),
			});
		}
	}

	// ----------------
	// Synths
	// ----------------
	for (const { name: currencyKey, inverted, subclass, aggregator } of synths) {
		const tokenStateForSynth = await deployContract({
			name: `TokenState${currencyKey}`,
			source: 'TokenState',
			args: [account, ZERO_ADDRESS],
			force: addNewSynths,
		});

		// Legacy proxy will be around until May 30, 2020
		// https://docs.synthetix.io/integrations/guide/#proxy-deprecation
		// Until this time, on mainnet we will still deploy ProxyERC20sUSD and ensure that
		// SynthsUSD.proxy is ProxyERC20sUSD, SynthsUSD.integrationProxy is ProxysUSD
		const synthProxyIsLegacy = currencyKey === 'sUSD' && network === 'mainnet';

		const proxyForSynth = await deployContract({
			name: `Proxy${currencyKey}`,
			source: synthProxyIsLegacy ? 'Proxy' : 'ProxyERC20',
			args: [account],
			force: addNewSynths,
		});

		// additionally deploy an ERC20 proxy for the synth if it's legacy (sUSD)
		let proxyERC20ForSynth;
		if (currencyKey === 'sUSD') {
			proxyERC20ForSynth = await deployContract({
				name: `ProxyERC20${currencyKey}`,
				source: `ProxyERC20`,
				args: [account],
				force: addNewSynths,
			});
		}

		const currencyKeyInBytes = toBytes32(currencyKey);

		const synthConfig = config[`Synth${currencyKey}`] || {};

		// track the original supply if we're deploying a new synth contract for an existing synth
		let originalTotalSupply = 0;
		if (synthConfig.deploy) {
			try {
				const oldSynth = getExistingContract({ contract: `Synth${currencyKey}` });
				originalTotalSupply = await oldSynth.methods.totalSupply().call();
			} catch (err) {
				if (network !== 'local') {
					// only throw if not local - allows local environments to handle both new
					// and updating configurations
					throw err;
				}
			}
		}

		// MultiCollateral needs additionalConstructorArgs to be ordered
		const additionalConstructorArgsMap = {
			MultiCollateralSynth: [toBytes32('EtherCollateral')],
			// future subclasses...
		};

		// user confirm totalSupply is correct for oldSynth before deploy new Synth
		if (synthConfig.deploy && !yes) {
			try {
				await confirmAction(
					yellow(
						`⚠⚠⚠ WARNING: Please confirm - ${network}:\n` +
							`Synth${currencyKey} totalSupply is ${originalTotalSupply} \n`
					) +
						gray('-'.repeat(50)) +
						'\nDo you want to continue? (y/n) '
				);
			} catch (err) {
				console.log(gray('Operation cancelled'));
				return;
			}
		}

		const sourceContract = subclass || 'Synth';
		const synth = await deployContract({
			name: `Synth${currencyKey}`,
			source: sourceContract,
			deps: [`TokenState${currencyKey}`, `Proxy${currencyKey}`, 'Synthetix', 'FeePool'],
			args: [
				proxyERC20ForSynth ? addressOf(proxyERC20ForSynth) : addressOf(proxyForSynth),
				addressOf(tokenStateForSynth),
				`Synth ${currencyKey}`,
				currencyKey,
				account,
				currencyKeyInBytes,
				originalTotalSupply,
				resolverAddress,
			].concat(additionalConstructorArgsMap[sourceContract] || []),
			force: addNewSynths,
		});

		if (tokenStateForSynth && synth) {
			await runStep({
				contract: `TokenState${currencyKey}`,
				target: tokenStateForSynth,
				read: 'associatedContract',
				expected: input => input === addressOf(synth),
				write: 'setAssociatedContract',
				writeArg: addressOf(synth),
			});
		}

		// Setup proxy for synth
		if (proxyForSynth && synth) {
			await runStep({
				contract: `Proxy${currencyKey}`,
				target: proxyForSynth,
				read: 'target',
				expected: input => input === addressOf(synth),
				write: 'setTarget',
				writeArg: addressOf(synth),
			});

			// Migration Phrase 2: if there's a ProxyERC20sUSD then the Synth's proxy must use it
			await runStep({
				contract: `Synth${currencyKey}`,
				target: synth,
				read: 'proxy',
				expected: input => input === addressOf(proxyERC20ForSynth || proxyForSynth),
				write: 'setProxy',
				writeArg: addressOf(proxyERC20ForSynth || proxyForSynth),
			});

			if (proxyERC20ForSynth) {
				// Migration Phrase 2: if there's a ProxyERC20sUSD then the Synth's integration proxy must
				await runStep({
					contract: `Synth${currencyKey}`,
					target: synth,
					read: 'integrationProxy',
					expected: input => input === addressOf(proxyForSynth),
					write: 'setIntegrationProxy',
					writeArg: addressOf(proxyForSynth),
				});

				// and make sure this new proxy has the target of the synth
				await runStep({
					contract: `ProxyERC20${currencyKey}`,
					target: proxyERC20ForSynth,
					read: 'target',
					expected: input => input === addressOf(synth),
					write: 'setTarget',
					writeArg: addressOf(synth),
				});
			}
		}

		// Now setup connection to the Synth with Synthetix
		if (synth && synthetix) {
			await runStep({
				contract: 'Synthetix',
				target: synthetix,
				read: 'synths',
				readArg: currencyKeyInBytes,
				expected: input => input === addressOf(synth),
				write: 'addSynth',
				writeArg: addressOf(synth),
			});
		}

		// now setup price aggregator if any for the synth
		if (aggregator && w3utils.isAddress(aggregator) && exchangeRates) {
			await runStep({
				contract: `ExchangeRates`,
				target: exchangeRates,
				read: 'aggregators',
				readArg: currencyKeyInBytes,
				expected: input => input === aggregator,
				write: 'addAggregator',
				writeArg: [toBytes32(currencyKey), aggregator],
			});
		}

		// now configure inverse synths in exchange rates
		if (inverted) {
			const { entryPoint, upperLimit, lowerLimit } = inverted;

			// helper function
			const setInversePricing = ({ freeze, freezeAtUpperLimit }) =>
				runStep({
					contract: 'ExchangeRates',
					target: exchangeRates,
					write: 'setInversePricing',
					writeArg: [
						toBytes32(currencyKey),
						w3utils.toWei(entryPoint.toString()),
						w3utils.toWei(upperLimit.toString()),
						w3utils.toWei(lowerLimit.toString()),
						freeze,
						freezeAtUpperLimit,
					],
				});

			// when the oldExrates exists - meaning there is a valid ExchangeRates in the existing deployment.json
			// for this environment (true for all environments except the initial deploy in 'local' during those tests)
			if (oldExrates) {
				// get inverse synth's params from the old exrates, if any exist
				const {
					entryPoint: oldEntryPoint,
					upperLimit: oldUpperLimit,
					lowerLimit: oldLowerLimit,
					frozen: currentRateIsFrozen,
				} = await oldExrates.methods.inversePricing(toBytes32(currencyKey)).call();

				// and the last rate if any exists
				const currentRateForCurrency = await oldExrates.methods
					.rateForCurrency(toBytes32(currencyKey))
					.call();

				// and total supply, if any
				const totalSynthSupply = await synth.methods.totalSupply().call();
				console.log(gray(`totalSupply of ${currencyKey}: ${Number(totalSynthSupply)}`));

				// When there's an inverted synth with matching parameters
				if (
					entryPoint === +w3utils.fromWei(oldEntryPoint) &&
					upperLimit === +w3utils.fromWei(oldUpperLimit) &&
					lowerLimit === +w3utils.fromWei(oldLowerLimit)
				) {
					if (oldExrates.options.address !== addressOf(exchangeRates)) {
						const freezeAtUpperLimit = +w3utils.fromWei(currentRateForCurrency) === upperLimit;
						console.log(
							gray(
								`Detected an existing inverted synth for ${currencyKey} with identical parameters and a newer ExchangeRates. ` +
									`Persisting its frozen status (${currentRateIsFrozen}) and if frozen, then freeze rate at upper (${freezeAtUpperLimit}) or lower (${!freezeAtUpperLimit}).`
							)
						);

						// then ensure it gets set to the same frozen status and frozen rate
						// as the old exchange rates
						await setInversePricing({
							freeze: currentRateIsFrozen,
							freezeAtUpperLimit,
						});
					} else {
						console.log(
							gray(
								`Detected an existing inverted synth for ${currencyKey} with identical parameters and no new ExchangeRates. Skipping check of frozen status.`
							)
						);
					}
				} else if (Number(currentRateForCurrency) === 0) {
					console.log(gray(`Detected a new inverted synth for ${currencyKey}. Proceeding to add.`));
					// Then a new inverted synth is being added (as there's no previous rate for it)
					await setInversePricing({ freeze: false, freezeAtUpperLimit: false });
				} else if (Number(totalSynthSupply) === 0) {
					console.log(
						gray(
							`Inverted synth at ${currencyKey} has 0 total supply and its inverted parameters have changed. ` +
								`Proceeding to reconfigure its parameters as instructed, unfreezing it if currently frozen.`
						)
					);
					// Then a new inverted synth is being added (as there's no existing supply)
					await setInversePricing({ freeze: false, freezeAtUpperLimit: false });
				} else {
					// Then an existing synth's inverted parameters have changed.
					// For safety sake, let's inform the user and skip this step
					console.log(
						redBright(
							`⚠⚠⚠ WARNING: The parameters for the inverted synth ${currencyKey} ` +
								`have changed and it has non-zero totalSupply. This use-case is not supported by the deploy script. ` +
								`This should be done as a purge() and setInversePricing() separately`
						)
					);
				}
			} else {
				// When no exrates, then totally fresh deploy (local deployment)
				await setInversePricing({ freeze: false, freezeAtUpperLimit: false });
			}
		}
	}
	// ----------------
	// Depot setup
	// ----------------
	await deployContract({
		name: 'Depot',
		deps: ['ProxySynthetix', 'SynthsUSD', 'FeePool'],
		args: [account, account, resolverAddress],
	});

	// --------------------
	// EtherCollateral Setup
	// --------------------
	await deployContract({
		name: 'EtherCollateral',
		deps: ['AddressResolver'],
		args: [account, resolverAddress],
	});

	// -------------------------
	// Address Resolver imports
	// -------------------------

	if (addressResolver) {
		// collect all required addresses on-chain
		const allRequiredAddressesInContracts = await Promise.all(
			Object.entries(deployer.deployedContracts)
				.filter(([, target]) =>
					target.options.jsonInterface.find(({ name }) => name === 'getResolverAddressesRequired')
				)
				.map(([, target]) =>
					target.methods
						.getResolverAddressesRequired()
						.call()
						.then(names => names.map(w3utils.hexToUtf8))
				)
		);

		const allRequiredAddresses = Array.from(
			// create set to remove dupes
			new Set(
				// flatten into one array and remove blanks
				allRequiredAddressesInContracts
					.reduce((memo, entry) => memo.concat(entry), [])
					.filter(entry => entry)
					// Note: The below are required for Depot.sol and EtherCollateral.sol
					// but as these contracts cannot be redeployed yet (they have existing value)
					// we cannot look up their dependencies on-chain. (since Hadar v2.21)
					.concat(['SynthsUSD', 'SynthsETH'])
			)
		).sort();

		// now map these into a list of names and addreses
		const expectedAddressesInResolver = allRequiredAddresses.map(name => {
			const contract = deployer.deployedContracts[name];
			// quick sanity check of names in expected list
			if (!contract) {
				throw Error(
					`Error setting up AddressResolver: cannot find one of the contracts listed as required in a contract: ${name} in the list of deployment targets`
				);
			}
			return {
				name,
				address: addressOf(contract),
			};
		});

		// Count how many addresses are not yet in the resolver
		const addressesNotInResolver = (
			await Promise.all(
				expectedAddressesInResolver.map(
					({ name, address }) =>
						addressResolver.methods
							.getAddress(toBytes32(name))
							.call()
							.then(foundAddress => ({ name, address, found: address === foundAddress })) // return name if not found
				)
			)
		).filter(entry => !entry.found);

		// and add everything if any not found (will overwrite any conflicts)
		if (addressesNotInResolver.length > 0) {
			console.log(
				gray(
					`Detected ${addressesNotInResolver.length} / ${expectedAddressesInResolver.length} missing or incorrect in the AddressResolver.\n\t` +
						addressesNotInResolver.map(({ name, address }) => `${name} ${address}`).join('\n\t') +
						`\nAdding all addresses in one transaction.`
				)
			);
			await runStep({
				gasLimit: 750e3, // higher gas required
				contract: `AddressResolver`,
				target: addressResolver,
				write: 'importAddresses',
				writeArg: [
					addressesNotInResolver.map(({ name }) => toBytes32(name)),
					addressesNotInResolver.map(({ address }) => address),
				],
			});
		}

		// Now for all targets that have a setResolverAndSyncCache, we need to ensure the resolver is set
		for (const [contract, target] of Object.entries(deployer.deployedContracts)) {
			if (target.options.jsonInterface.find(({ name }) => name === 'setResolverAndSyncCache')) {
				await runStep({
					gasLimit: 750e3, // higher gas required
					contract,
					target,
					read: 'isResolverCached',
					readArg: resolverAddress,
					expected: input => input,
					write: 'setResolverAndSyncCache',
					writeArg: resolverAddress,
				});
			}
		}
	}

	console.log(green(`\nSuccessfully deployed ${newContractsDeployed.length} contracts!\n`));

	const tableData = newContractsDeployed.map(({ name, address }) => [
		name,
		address,
		`${etherscanLinkPrefix}/address/${address}`,
	]);
	console.log();
	if (tableData.length) {
		console.log(gray(`All contracts deployed on "${network}" network:`));
		console.log(table(tableData));
	} else {
		console.log(gray('Note: No new contracts deployed.'));
	}
};

module.exports = {
	deploy,
	DEFAULTS,
	cmd: program =>
		program
			.command('deploy')
			.description('Deploy compiled solidity files')
			.option(
				'-a, --add-new-synths',
				`Whether or not any new synths in the ${SYNTHS_FILENAME} file should be deployed if there is no entry in the config file`
			)
			.option(
				'-b, --build-path [value]',
				'Path to a folder hosting compiled files from the "build" step in this script',
				DEFAULTS.buildPath
			)
			.option(
				'-c, --contract-deployment-gas-limit <value>',
				'Contract deployment gas limit',
				parseInt,
				DEFAULTS.contractDeploymentGasLimit
			)
			.option(
				'-d, --deployment-path <value>',
				`Path to a folder that has your input configuration file ${CONFIG_FILENAME}, the synth list ${SYNTHS_FILENAME} and where your ${DEPLOYMENT_FILENAME} files will go`
			)
			.option(
				'-f, --fee-auth <value>',
				'The address of the fee authority for this network (default is to use existing)'
			)
			.option('-g, --gas-price <value>', 'Gas price in GWEI', DEFAULTS.gasPrice)
			.option(
				'-l, --oracle-gas-limit <value>',
				'The address of the gas limit oracle for this network (default is use existing)'
			)
			.option(
				'-m, --method-call-gas-limit <value>',
				'Method call gas limit',
				parseInt,
				DEFAULTS.methodCallGasLimit
			)
			.option(
				'-n, --network <value>',
				'The network to run off.',
				x => x.toLowerCase(),
				DEFAULTS.network
			)
			.option(
				'-o, --oracle-exrates <value>',
				'The address of the oracle for this network (default is use existing)'
			)
			.option(
				'-r, --dry-run',
				'If enabled, will not run any transactions but merely report on them.'
			)
			.option(
				'-v, --private-key [value]',
				'The private key to deploy with (only works in local mode, otherwise set in .env).'
			)
			.option('-y, --yes', 'Dont prompt, just reply yes.')
			.action(deploy),
};<|MERGE_RESOLUTION|>--- conflicted
+++ resolved
@@ -396,11 +396,7 @@
 
 	const resolverAddress = addressOf(addressResolver);
 
-<<<<<<< HEAD
-	if (readProxyForResolver) {
-=======
 	if (addressResolver && readProxyForResolver) {
->>>>>>> 19997724
 		await runStep({
 			contract: 'ReadProxyAddressResolver',
 			target: readProxyForResolver,
