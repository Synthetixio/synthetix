--- conflicted
+++ resolved
@@ -113,16 +113,10 @@
 				'transactions pending signing'
 			)
 		);
-<<<<<<< HEAD
-	}
-
-	console.log(gray(`Gas: base fee${maxFeePerGas} GWEI, miner tip ${maxPriorityFeePerGas} GWEI`));
-=======
 	} catch (err) {
 		if (!/Safe Proxy contract is not deployed in the current network/.test(err.message)) {
 			throw err;
 		}
->>>>>>> 0f9fcc06
 
 		console.log(gray('New owner is not a Gnosis safe.'));
 
@@ -145,7 +139,7 @@
 			}
 		}
 
-		console.log(gray(`Gas Price: ${gasPrice} gwei`));
+		console.log(gray(`Gas: base fee${maxFeePerGas} GWEI, miner tip ${maxPriorityFeePerGas} GWEI`));
 	}
 
 	const confirmOrEnd = async message => {
@@ -260,11 +254,8 @@
 						data: encodedData,
 					};
 
-<<<<<<< HEAD
 					mixinGasOptions(params);
 
-=======
->>>>>>> 0f9fcc06
 					if (gasLimit) {
 						params.gasLimit = ethers.BigNumber.from(gasLimit);
 					}
