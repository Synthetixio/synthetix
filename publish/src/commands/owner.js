--- conflicted
+++ resolved
@@ -45,7 +45,6 @@
 	useOvm,
 	useFork,
 	providerUrl,
-	useFork,
 	isContract,
 }) => {
 	ensureNetwork(network);
@@ -104,18 +103,6 @@
 		}
 	}
 
-<<<<<<< HEAD
-	let account;
-	if (useFork) {
-		web3.eth.defaultAccount = getUsers({ network, user: 'owner' }).address; // protocolDAO
-		account = web3.eth.defaultAccount;
-	} else {
-		web3.eth.accounts.wallet.add(privateKey);
-		account = web3.eth.accounts.wallet[0].address;
-	}
-
-	console.log(gray(`Using account with public key ${account}`));
-=======
 	let wallet;
 	if (useFork) {
 		const account = getUsers({ network, user: 'owner' }).address; // protocolDAO
@@ -124,7 +111,6 @@
 		wallet = new ethers.Wallet(privateKey, provider);
 	}
 	console.log(gray(`Using account with public key ${wallet.address}`));
->>>>>>> 5b638906
 
 	if (!isContract && wallet.address.toLowerCase() !== newOwner.toLowerCase()) {
 		throw new Error(
