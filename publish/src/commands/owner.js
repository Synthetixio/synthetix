--- conflicted
+++ resolved
@@ -111,18 +111,11 @@
 		if (isContract && useOvm) {
 			console.log(gray('New owner is a contract. Assuming it is a relayer.'));
 			// load up L1 deployment for relaying
-<<<<<<< HEAD
-			const { providerUrl: l1ProviderUrl } = loadConnections({
-				network,
-				useOvm: false,
-			});
-=======
 			const { providerUrl: l1ProviderUrl, privateKey: l1PrivateKey } = loadConnections({
 				network,
 				useOvm: false,
 			});
 			const l1Owner = getUsers({ network, user: 'owner', useOvm: false }).address;
->>>>>>> 9f38d1a2
 
 			const l1Provider = new ethers.providers.JsonRpcProvider(l1ProviderUrl);
 			relayers = {
@@ -140,11 +133,8 @@
 					useOvm: false,
 					provider: l1Provider,
 				}),
-<<<<<<< HEAD
-=======
 				l1Signer: new ethers.Wallet(l1PrivateKey, l1Provider),
 				l1Owner,
->>>>>>> 9f38d1a2
 			};
 
 			console.log(
@@ -370,18 +360,9 @@
 			console.log(gray('No transactions to stage'));
 		}
 	} else if (relayers) {
-<<<<<<< HEAD
-		const { l1Provider, actions, OwnerRelayOnEthereum } = relayers;
+		const { l1Provider, actions, OwnerRelayOnEthereum, l1Signer, l1Owner } = relayers;
 
 		// Load the equivalent L1 safe
-		const l1Owner = getUsers({ network, user: 'owner', useOvm: false }).address;
-		const l1Signer = l1Provider.getSigner(l1Owner);
-		l1Signer.address = await l1Signer.getAddress();
-=======
-		const { l1Provider, actions, OwnerRelayOnEthereum, l1Signer, l1Owner } = relayers;
-
-		// Load the equivalent L1 safe
->>>>>>> 9f38d1a2
 		const safeBatchSubmitter = await safeInitializer({
 			network,
 			signer: l1Signer,
@@ -403,11 +384,7 @@
 			const batchData = OwnerRelayOnEthereum.interface.encodeFunctionData('initiateRelayBatch', [
 				batchActions.map(({ target }) => target),
 				batchActions.map(({ data }) => data),
-<<<<<<< HEAD
-				'0',
-=======
 				ethers.BigNumber.from('0'),
->>>>>>> 9f38d1a2
 			]);
 			if (safeBatchSubmitter) {
 				safeBatchSubmitter.appendTransaction({
@@ -422,18 +399,6 @@
 
 					console.log(gray('Performing action directly'));
 
-<<<<<<< HEAD
-					const tx = await (await OwnerRelayOnEthereum.connect(l1Signer)).initiateRelayBatch(
-						batchActions.map(({ target }) => target),
-						batchActions.map(({ data }) => data),
-						0,
-						{
-							type: 2,
-							maxFeePerGas,
-							maxPriorityFeePerGas,
-						}
-					);
-=======
 					const params = await assignGasOptions({
 						tx: {
 							to: OwnerRelayOnEthereum.address,
@@ -445,7 +410,6 @@
 					});
 
 					const tx = await l1Signer.sendTransaction(params);
->>>>>>> 9f38d1a2
 
 					const receipt = await tx.wait();
 
