--- conflicted
+++ resolved
@@ -17,17 +17,11 @@
 	confirmAction,
 } = require('../util');
 
-<<<<<<< HEAD
-const {
-	constants: { OVM_GAS_PRICE_GWEI },
-} = require('../../..');
-=======
 const { performTransactionalStep } = require('../command-utils/transact');
 
 const DEFAULTS = {
 	priorityGasPrice: '1',
 };
->>>>>>> 1f0c0277
 
 const nominate = async ({
 	network,
@@ -156,21 +150,6 @@
 			const nominationFnc =
 				'nominateOwner' in deployedContract ? 'nominateOwner' : 'nominateNewOwner';
 
-<<<<<<< HEAD
-			console.log(yellow(`Invoking ${contract}.${nominationFnc}(${newOwner})`));
-
-			const overrides = useOvm
-				? {
-						gasPrice: ethers.utils.parseUnits(OVM_GAS_PRICE_GWEI, 'gwei'),
-				  }
-				: {
-						gasLimit,
-						gasPrice: ethers.utils.parseUnits(gasPrice, 'gwei'),
-				  };
-
-			const tx = await deployedContract[nominationFnc](newOwner, overrides);
-			await tx.wait();
-=======
 			await performTransactionalStep({
 				contract,
 				encodeABI: network === 'mainnet',
@@ -184,7 +163,6 @@
 				write: nominationFnc,
 				writeArg: newOwner, // explicitly pass array of args so array not splat as params
 			});
->>>>>>> 1f0c0277
 		} else {
 			console.log(gray('No change required.'));
 		}
