--- conflicted
+++ resolved
@@ -61,11 +61,7 @@
 		contracts = Object.keys(config).filter(contract => contract !== 'DappMaintenance');
 	}
 
-<<<<<<< HEAD
-	const { providerUrl: envProviderUrl, privateKey } = loadConnections({
-=======
 	const { providerUrl: envProviderUrl, privateKey: envPrivateKey } = loadConnections({
->>>>>>> b797af67
 		network,
 		useFork,
 	});
@@ -78,33 +74,6 @@
 		providerUrl = envProviderUrl;
 	}
 
-<<<<<<< HEAD
-	const web3 = new Web3(new Web3.providers.HttpProvider(providerUrl));
-	let account;
-	if (useFork) {
-		web3.eth.defaultAccount = getUsers({ network, user: 'owner' }).address; // protocolDAO
-		account = web3.eth.defaultAccount;
-	} else {
-		web3.eth.accounts.wallet.add(privateKey);
-		account = web3.eth.accounts.wallet[0].address;
-	}
-
-	console.log(gray(`Using account with public key ${account}`));
-
-	try {
-		await confirmAction(
-			cyan(
-				`${yellow(
-					'WARNING'
-				)}: This action will nominate ${newOwner} as the owner in ${network} of the following contracts:\n- ${contracts.join(
-					'\n- '
-				)}`
-			) + '\nDo you want to continue? (y/n) '
-		);
-	} catch (err) {
-		console.log(gray('Operation cancelled'));
-		process.exit();
-=======
 	// if not specified, or in a local network, override the private key passed as a CLI option, with the one specified in .env
 	if (network !== 'local' && !privateKey) {
 		privateKey = envPrivateKey;
@@ -139,7 +108,6 @@
 			console.log(gray('Operation cancelled'));
 			process.exit();
 		}
->>>>>>> b797af67
 	}
 
 	for (const contract of contracts) {
