'use strict';

const ethers = require('ethers');
const { gray, yellow, red, cyan } = require('chalk');

const {
	getUsers,
	constants: { CONFIG_FILENAME, DEPLOYMENT_FILENAME },
} = require('../../..');

const {
	ensureNetwork,
	getDeploymentPathForNetwork,
	ensureDeploymentPath,
	loadAndCheckRequiredSources,
	loadConnections,
	confirmAction,
} = require('../util');

const nominate = async ({
	network,
	newOwner,
	contracts,
	useFork = false,
	deploymentPath,
	gasPrice,
	gasLimit,
	useOvm,
	privateKey,
	providerUrl,
	yes,
	quiet,
}) => {
	if (quiet) {
		console.log = () => {};
	}

	ensureNetwork(network);
	deploymentPath = deploymentPath || getDeploymentPathForNetwork({ network, useOvm });
	ensureDeploymentPath(deploymentPath);

	if (!newOwner) {
		newOwner = getUsers({ network, useOvm, user: 'owner' }).address;
	}

	if (!newOwner || !ethers.utils.isAddress(newOwner)) {
		console.error(red('Invalid new owner to nominate. Please check the option and try again.'));
		process.exit(1);
	} else {
		newOwner = newOwner.toLowerCase();
	}

	const { config, deployment } = loadAndCheckRequiredSources({
		deploymentPath,
		network,
	});

	contracts.forEach(contract => {
		if (!(contract in config)) {
			console.error(red(`Contract ${contract} isn't in the config for this deployment!`));
			process.exit(1);
		}
	});
	if (!contracts.length) {
		// if contracts not supplied, use all contracts except the DappMaintenance (UI control)
		contracts = Object.keys(config).filter(contract => contract !== 'DappMaintenance');
	}

	const { providerUrl: envProviderUrl, privateKey: envPrivateKey } = loadConnections({
		network,
		useFork,
	});

	if (!providerUrl) {
		if (!envProviderUrl) {
			throw new Error('Missing .env key of PROVIDER_URL. Please add and retry.');
		}

		providerUrl = envProviderUrl;
	}

	// if not specified, or in a local network, override the private key passed as a CLI option, with the one specified in .env
	if (network !== 'local' && !privateKey) {
		privateKey = envPrivateKey;
	}

	const provider = new ethers.providers.JsonRpcProvider(providerUrl);
	let wallet;
	if (useFork) {
		const account = getUsers({ network, user: 'owner' }).address; // protocolDAO
		wallet = provider.getSigner(account);
	} else {
		wallet = new ethers.Wallet(privateKey, provider);
	}

	console.log(gray(`Using account with public key ${wallet.address}`));

	if (!yes) {
		try {
			await confirmAction(
				cyan(
					`${yellow(
						'WARNING'
					)}: This action will nominate ${newOwner} as the owner in ${network} of the following contracts:\n- ${contracts.join(
						'\n- '
					)}`
				) + '\nDo you want to continue? (y/n) '
			);
		} catch (err) {
			console.log(gray('Operation cancelled'));
			process.exit();
		}
	}

	for (const contract of contracts) {
		const { address, source } = deployment.targets[contract];
		const { abi } = deployment.sources[source];
		const deployedContract = new ethers.Contract(address, abi, wallet);

		// ignore contracts that don't support Owned
		if (!deployedContract.functions.owner) {
			continue;
		}

		const currentOwner = (await deployedContract.owner()).toLowerCase();
		const nominatedOwner = (await deployedContract.nominatedOwner()).toLowerCase();

		console.log(
			gray(
				`${contract} current owner is ${currentOwner}.\nCurrent nominated owner is ${nominatedOwner}.`
			)
		);
		if (wallet.address.toLowerCase() !== currentOwner) {
			console.log(cyan(`Cannot nominateNewOwner for ${contract} as you aren't the owner!`));
		} else if (currentOwner !== newOwner && nominatedOwner !== newOwner) {
<<<<<<< HEAD
			// check for legacy function
			const nominationFnc =
				'nominateOwner' in deployedContract.methods ? 'nominateOwner' : 'nominateNewOwner';

			console.log(yellow(`Invoking ${contract}.${nominationFnc}(${newOwner})`));
			await deployedContract.methods[nominationFnc](newOwner).send({
				from: account,
				gas: gasLimit,
				gasPrice: w3utils.toWei(gasPrice, 'gwei'),
			});
=======
			console.log(yellow(`Invoking ${contract}.nominateNewOwner(${newOwner})`));
			const overrides = {
				gasLimit,
				gasPrice: ethers.utils.parseUnits(gasPrice, 'gwei'),
			};

			const tx = await deployedContract.nominateNewOwner(newOwner, overrides);
			await tx.wait();
>>>>>>> 109c914e
		} else {
			console.log(gray('No change required.'));
		}
	}
};

module.exports = {
	nominate,
	cmd: program =>
		program
			.command('nominate')
			.description('Nominate a new owner for one or more contracts')
			.option(
				'-d, --deployment-path <value>',
				`Path to a folder that has your input configuration file ${CONFIG_FILENAME} and where your ${DEPLOYMENT_FILENAME} files will go`
			)
			.option('-g, --gas-price <value>', 'Gas price in GWEI', '1')
			.option(
				'-k, --use-fork',
				'Perform the deployment on a forked chain running on localhost (see fork command).',
				false
			)
			.option('-l, --gas-limit <value>', 'Gas limit', parseInt, 15e4)
			.option('-n, --network <value>', 'The network to run off.', x => x.toLowerCase(), 'kovan')
			.option(
				'-o, --new-owner <value>',
				'The address of the new owner (please include the 0x prefix)'
			)
			.option('-z, --use-ovm', 'Target deployment for the OVM (Optimism).')
			.option(
				'-p, --provider-url <value>',
				'Ethereum network provider URL. If default, will use PROVIDER_URL found in the .env file.'
			)
			.option(
				'-v, --private-key [value]',
				'The private key to deploy with (only works in local mode, otherwise set in .env).'
			)
			.option('--quiet', 'Dont print logs.')
			.option('-y, --yes', 'Dont prompt, just reply yes.')
			.option(
				'-c, --contracts [value]',
				'The list of contracts. Applies to all contract by default',
				(val, memo) => {
					memo.push(val);
					return memo;
				},
				[]
			)
			.action(nominate),
};<|MERGE_RESOLUTION|>--- conflicted
+++ resolved
@@ -133,27 +133,18 @@
 		if (wallet.address.toLowerCase() !== currentOwner) {
 			console.log(cyan(`Cannot nominateNewOwner for ${contract} as you aren't the owner!`));
 		} else if (currentOwner !== newOwner && nominatedOwner !== newOwner) {
-<<<<<<< HEAD
 			// check for legacy function
 			const nominationFnc =
-				'nominateOwner' in deployedContract.methods ? 'nominateOwner' : 'nominateNewOwner';
+				'nominateOwner' in deployedContract ? 'nominateOwner' : 'nominateNewOwner';
 
 			console.log(yellow(`Invoking ${contract}.${nominationFnc}(${newOwner})`));
-			await deployedContract.methods[nominationFnc](newOwner).send({
-				from: account,
-				gas: gasLimit,
-				gasPrice: w3utils.toWei(gasPrice, 'gwei'),
-			});
-=======
-			console.log(yellow(`Invoking ${contract}.nominateNewOwner(${newOwner})`));
 			const overrides = {
 				gasLimit,
 				gasPrice: ethers.utils.parseUnits(gasPrice, 'gwei'),
 			};
 
-			const tx = await deployedContract.nominateNewOwner(newOwner, overrides);
+			const tx = await deployedContract[nominationFnc](newOwner, overrides);
 			await tx.wait();
->>>>>>> 109c914e
 		} else {
 			console.log(gray('No change required.'));
 		}
