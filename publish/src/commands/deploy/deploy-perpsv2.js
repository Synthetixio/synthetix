--- conflicted
+++ resolved
@@ -373,20 +373,6 @@
 		);
 
 		for (const f of toAdd) {
-<<<<<<< HEAD
-			await runStep({
-				contract: 'ProxyPerpsV2',
-				target: futuresMarketProxy,
-				read: 'getRoute',
-				readArg: [f.signature],
-				expected: readResult =>
-					readResult.selector === f.signature &&
-					readResult.implementation === f.contractAddress &&
-					readResult.isView === f.isView,
-				write: 'addRoute',
-				writeArg: [f.signature, f.contractAddress, f.isView],
-			});
-=======
 			await runStep(
 				{
 					contract: 'ProxyPerpsV2',
@@ -404,7 +390,6 @@
 					generateSolidity: !isNewMarket,
 				}
 			);
->>>>>>> d9b127f8
 		}
 
 		if (futuresMarketProxy) {
