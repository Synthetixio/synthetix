'use strict';

const { gray } = require('chalk');
const { toBytes32 } = require('../../../..');

const ethers = require('ethers');

const { excludedFunctions, getFunctionSignatures } = require('../../command-utils/perps-v2-utils');

module.exports = async ({
	account,
	addressOf,
	loadAndCheckRequiredSources,
	deployer,
	runStep,
	deploymentPath,
	network,
	useOvm,
	futuresMarketManager,
}) => {
	const { ReadProxyAddressResolver } = deployer.deployedContracts;

	// ----------------
	// PerpsV2 market setup
	// ----------------

	console.log(gray(`\n------ DEPLOY PERPS V2 MARKETS ------\n`));

	const filteredLists = (originalList, newList) => {
		const toRemove = originalList.filter(element => !newList.includes(element));

		const toKeep = originalList.filter(element => newList.includes(element)).sort();

		const toAdd = newList.filter(element => !originalList.includes(element));

		return { toRemove, toKeep, toAdd };
	};

	const { perpsv2Markets } = loadAndCheckRequiredSources({
		deploymentPath,
		network,
	});

	if (!futuresMarketManager) {
		futuresMarketManager = await deployer.deployContract({
			name: 'FuturesMarketManager',
			source: useOvm ? 'FuturesMarketManager' : 'EmptyFuturesMarketManager',
			args: useOvm ? [account, addressOf(ReadProxyAddressResolver)] : [],
			deps: ['ReadProxyAddressResolver'],
		});
	}

	if (!useOvm) {
		return;
	}

	// This belongs in dapp-utils, but since we are only deploying perpsV2 on L2,
	// I've colocated it here for now.
	await deployer.deployContract({
		name: 'PerpsV2MarketData',
		args: [addressOf(ReadProxyAddressResolver)],
		deps: ['AddressResolver'],
	});

	await deployer.deployContract({
		name: 'PerpsV2MarketSettings',
		args: [account, addressOf(ReadProxyAddressResolver)],
	});

	const perpsV2ExchangeRate = await deployer.deployContract({
		name: 'PerpsV2ExchangeRate',
		args: [account, addressOf(ReadProxyAddressResolver)],
	});

<<<<<<< HEAD
	const deployedPerpsV2Markets = [];
=======
	const existingMarketAddresses = await futuresMarketManager['allMarkets(bool)'](true);
	const existingMarkets = [];
	for (const marketAddress of existingMarketAddresses) {
		const market = new ethers.Contract(
			marketAddress,
			[
				{
					constant: true,
					inputs: [],
					name: 'marketKey',
					outputs: [
						{
							internalType: 'bytes32',
							name: 'key',
							type: 'bytes32',
						},
					],
					payable: false,
					stateMutability: 'view',
					type: 'function',
				},
			],
			deployer.provider
		);
		existingMarkets.push(await market.marketKey());
	}

	const deployedFuturesMarkets = [];
>>>>>>> d33a95cb
	const perpMarketsImplementationUpdated = [];
	const exchangeRateAssociateContractAddresses = [];

	for (const marketConfig of perpsv2Markets) {
		console.log(
			gray(`attempting to deploy market for ${marketConfig.asset} - ${marketConfig.marketKey}`)
		);
		let filteredFunctions = [];
		const baseAsset = toBytes32(marketConfig.asset);
		const marketKey = toBytes32(marketConfig.marketKey);
		const marketProxyName = 'PerpsV2Proxy' + marketConfig.marketKey.slice('1'); // remove s prefix
		const marketStateName = 'PerpsV2MarketState' + marketConfig.marketKey.slice('1'); // remove s prefix
		const marketName = 'PerpsV2Market' + marketConfig.marketKey.slice('1'); // remove s prefix
		const marketLiquidateName = 'PerpsV2MarketLiquidate' + marketConfig.marketKey.slice('1'); // remove s prefix
		const marketViewName = 'PerpsV2MarketViews' + marketConfig.marketKey.slice('1'); // remove s prefix
		const marketDelayedIntentName = 'PerpsV2DelayedIntent' + marketConfig.marketKey.slice('1'); // remove s prefix
		const marketDelayedExecutionName =
			'PerpsV2DelayedExecution' + marketConfig.marketKey.slice('1'); // remove s prefix

		const isNewMarket = !existingMarkets.includes(marketKey);
		if (isNewMarket) {
			console.log(gray(`market ${marketConfig.marketKey} is a new market.`));
		}
		// Deploy contracts
		// Proxy
		const previousPerpsV2MarketProxy = deployer.getExistingAddress({
			name: marketProxyName,
		});
		const perpsV2MarketProxy = await deployer.deployContract({
			name: marketProxyName,
			source: 'ProxyPerpsV2',
			args: [account],
			force: true,
			skipResolver: true,
		});

		// State
		const previousPerpsV2MarketState = deployer.getExistingAddress({
			name: marketStateName,
		});
		const perpsV2MarketState = await deployer.deployContract({
			name: marketStateName,
			source: 'PerpsV2MarketState',
			args: [account, [account], baseAsset, marketKey],
			force: true,
		});

		// Market
		const previousPerpsV2Market = deployer.getExistingAddress({ name: marketName });
		const perpsV2Market = await deployer.deployContract({
			name: marketName,
			source: 'PerpsV2Market',
			args: [
				perpsV2MarketProxy.address,
				perpsV2MarketState.address,
				account,
				addressOf(ReadProxyAddressResolver),
			],
			force: true,
			skipResolver: true,
		});

		// Views
		const perpsV2MarketViews = await deployer.deployContract({
			name: marketViewName,
			source: 'PerpsV2MarketViews',
			args: [perpsV2MarketState.address, account, addressOf(ReadProxyAddressResolver)],
			force: true,
			skipResolver: true,
		});

		// Liquidate
		const previousPerpsV2MarketLiquidate = deployer.getExistingAddress({
			name: marketLiquidateName,
		});
		const perpsV2MarketLiquidate = await deployer.deployContract({
			name: marketLiquidateName,
			source: 'PerpsV2MarketLiquidate',
			args: [
				perpsV2MarketProxy.address,
				perpsV2MarketState.address,
				account,
				addressOf(ReadProxyAddressResolver),
			],
			force: true,
			skipResolver: true,
		});

		// DelayedIntent
		const previousPerpsV2MarketDelayedIntent = deployer.getExistingAddress({
			name: marketDelayedIntentName,
		});
		const perpsV2MarketDelayedIntent = await deployer.deployContract({
			name: marketDelayedIntentName,
			source: 'PerpsV2MarketDelayedIntent',
			args: [
				perpsV2MarketProxy.address,
				perpsV2MarketState.address,
				account,
				addressOf(ReadProxyAddressResolver),
			],
			force: true,
			skipResolver: true,
		});

		// DelayedExecution
		const previousPerpsV2MarketDelayedExecution = deployer.getExistingAddress({
			name: marketDelayedExecutionName,
		});
		const perpsV2MarketDelayedExecution = await deployer.deployContract({
			name: marketDelayedExecutionName,
			source: 'PerpsV2MarketDelayedExecution',
			args: [
				perpsV2MarketProxy.address,
				perpsV2MarketState.address,
				account,
				addressOf(ReadProxyAddressResolver),
			],
			force: true,
			skipResolver: true,
		});

		exchangeRateAssociateContractAddresses.push(perpsV2MarketDelayedIntent.address);
		exchangeRateAssociateContractAddresses.push(perpsV2MarketDelayedExecution.address);

		// Configure Contracts, Proxy and State

		// Initial cleanup
		const stateChanged = previousPerpsV2MarketState !== perpsV2MarketState.address;
		const stateOrProxyChanged =
			stateChanged || previousPerpsV2MarketProxy !== perpsV2MarketProxy.address;
		let implementationChanged = false;

		if (stateChanged) {
<<<<<<< HEAD
			await runStep({
				contract: `PerpsV2MarketState`,
				target: perpsV2MarketState,
				write: 'removeAssociatedContracts',
				writeArg: [[account]],
			});
=======
			await runStep(
				{
					contract: `PerpsV2MarketState`,
					target: futuresMarketState,
					write: 'removeAssociatedContracts',
					writeArg: [[account]],
				},
				{
					generateSolidity: !isNewMarket,
				}
			);
>>>>>>> d33a95cb
		}

		// Configure Views
		filteredFunctions.push(...getFunctionSignatures(perpsV2MarketViews, excludedFunctions));

		// Configure Delayed Execution
		if (stateOrProxyChanged || previousPerpsV2MarketLiquidate !== perpsV2MarketLiquidate.address) {
			implementationChanged = true;
			await runStep({
				contract: `PerpsV2MarketState`,
				target: perpsV2MarketState,
				write: 'addAssociatedContracts',
				writeArg: [[perpsV2MarketLiquidate.address]],
			});

			await runStep({
				contract: `PerpsV2MarketLiquidate`,
				target: perpsV2MarketLiquidate,
				write: 'setProxy',
				writeArg: [perpsV2MarketProxy.address],
			});
		}

		filteredFunctions.push(...getFunctionSignatures(perpsV2MarketLiquidate, excludedFunctions));

		// Configure Delayed Intent
		if (
			stateOrProxyChanged ||
			previousPerpsV2MarketDelayedIntent !== perpsV2MarketDelayedIntent.address
		) {
			implementationChanged = true;
<<<<<<< HEAD
			await runStep({
				contract: `PerpsV2MarketState`,
				target: perpsV2MarketState,
				write: 'addAssociatedContracts',
				writeArg: [[perpsV2MarketDelayedIntent.address]],
			});

			await runStep({
				contract: `PerpsV2MarketDelayedIntent`,
				target: perpsV2MarketDelayedIntent,
				write: 'setProxy',
				writeArg: [perpsV2MarketProxy.address],
			});
=======
			await runStep(
				{
					contract: `PerpsV2MarketState`,
					target: futuresMarketState,
					write: 'addAssociatedContracts',
					writeArg: [[futuresMarketDelayedOrder.address]],
				},
				{
					generateSolidity: !isNewMarket,
				}
			);

			await runStep(
				{
					contract: `PerpsV2MarketDelayedOrders`,
					target: futuresMarketDelayedOrder,
					write: 'setProxy',
					writeArg: [futuresMarketProxy.address],
				},
				{
					generateSolidity: !isNewMarket,
				}
			);
>>>>>>> d33a95cb
		}

		filteredFunctions.push(...getFunctionSignatures(perpsV2MarketDelayedIntent, excludedFunctions));

		// Configure Delayed Execution
		if (
			stateOrProxyChanged ||
			previousPerpsV2MarketDelayedExecution !== perpsV2MarketDelayedExecution.address
		) {
			implementationChanged = true;
<<<<<<< HEAD
			await runStep({
				contract: `PerpsV2MarketState`,
				target: perpsV2MarketState,
				write: 'addAssociatedContracts',
				writeArg: [[perpsV2MarketDelayedExecution.address]],
			});

			await runStep({
				contract: `PerpsV2MarketDelayedExecution`,
				target: perpsV2MarketDelayedExecution,
				write: 'setProxy',
				writeArg: [perpsV2MarketProxy.address],
			});
=======
			await runStep(
				{
					contract: `PerpsV2MarketState`,
					target: futuresMarketState,
					write: 'addAssociatedContracts',
					writeArg: [[futuresMarketDelayedOrderOffchain.address]],
				},
				{
					generateSolidity: !isNewMarket,
				}
			);

			await runStep(
				{
					contract: `PerpsV2MarketDelayedOrdersOffchain`,
					target: futuresMarketDelayedOrderOffchain,
					write: 'setProxy',
					writeArg: [futuresMarketProxy.address],
				},
				{
					generateSolidity: !isNewMarket,
				}
			);
>>>>>>> d33a95cb
		}

		filteredFunctions.push(
			...getFunctionSignatures(perpsV2MarketDelayedExecution, excludedFunctions)
		);

		// Configure Market
		if (stateOrProxyChanged || previousPerpsV2Market !== perpsV2Market.address) {
			implementationChanged = true;
<<<<<<< HEAD
			await runStep({
				contract: `PerpsV2MarketState`,
				target: perpsV2MarketState,
				write: 'addAssociatedContracts',
				writeArg: [[perpsV2Market.address]],
			});

			await runStep({
				contract: `PerpsV2Market`,
				target: perpsV2Market,
				write: 'setProxy',
				writeArg: [perpsV2MarketProxy.address],
			});
=======
			await runStep(
				{
					contract: `PerpsV2MarketState`,
					target: futuresMarketState,
					write: 'addAssociatedContracts',
					writeArg: [[futuresMarket.address]],
				},
				{
					generateSolidity: !isNewMarket,
				}
			);

			await runStep(
				{
					contract: `PerpsV2Market`,
					target: futuresMarket,
					write: 'setProxy',
					writeArg: [futuresMarketProxy.address],
				},
				{
					generateSolidity: !isNewMarket,
				}
			);
>>>>>>> d33a95cb
		}

		filteredFunctions.push(...getFunctionSignatures(perpsV2Market, excludedFunctions));

		// Remove duplicate selectors
		filteredFunctions = filteredFunctions.filter(
			(value, index, self) => index === self.findIndex(t => t.signature === value.signature)
		);
		// Order by selectors
		filteredFunctions = filteredFunctions.sort((a, b) => a.signature > b.signature);

		// Remove unknown selectors
		const filteredFunctionSelectors = filteredFunctions.map(ff => ff.signature);
		const routesLength = await perpsV2MarketProxy.getRoutesLength();
		const routes = (await perpsV2MarketProxy.getRoutesPage(0, routesLength)).map(
			route => route.selector
		);
		const { toRemove } = filteredLists(routes, filteredFunctionSelectors);

		// Remove unnecessary selectors
		for (const f of toRemove) {
<<<<<<< HEAD
			await runStep({
				contract: 'ProxyPerpsV2',
				target: perpsV2MarketProxy,
				read: 'getRoute',
				readArg: [f],
				expected: readResult => readResult.implementation === ethers.constants.AddressZero,
				write: 'removeRoute',
				writeArg: [f],
			});
=======
			await runStep(
				{
					contract: 'ProxyPerpsV2',
					target: futuresMarketProxy,
					read: 'getRoute',
					readArg: [f],
					expected: readResult => readResult.implementation === ethers.constants.AddressZero,
					write: 'removeRoute',
					writeArg: [f],
				},
				{
					generateSolidity: !isNewMarket,
				}
			);
>>>>>>> d33a95cb
		}

		// Add Missing selectors
		const toAdd = filteredFunctions.filter(
			route =>
				!routes.find(
					item =>
						item.selector === route.signature &&
						item.isView === route.isView &&
						item.implementation === route.contractAddress
				)
		);

		for (const f of toAdd) {
<<<<<<< HEAD
			await runStep({
				contract: 'ProxyPerpsV2',
				target: perpsV2MarketProxy,
				read: 'getRoute',
				readArg: [f.signature],
				expected: readResult =>
					readResult.selector === f.signature &&
					readResult.implementation === f.contractAddress &&
					readResult.isView === f.isView,
				write: 'addRoute',
				writeArg: [f.signature, f.contractAddress, f.isView],
			});
=======
			await runStep(
				{
					contract: 'ProxyPerpsV2',
					target: futuresMarketProxy,
					read: 'getRoute',
					readArg: [f.signature],
					expected: readResult =>
						readResult.selector === f.signature &&
						readResult.implementation === f.contractAddress &&
						readResult.isView === f.isView,
					write: 'addRoute',
					writeArg: [f.signature, f.contractAddress, f.isView],
				},
				{
					generateSolidity: !isNewMarket,
				}
			);
>>>>>>> d33a95cb
		}

		if (perpsV2MarketProxy) {
			deployedPerpsV2Markets.push(addressOf(perpsV2MarketProxy));

			if (implementationChanged) {
				perpMarketsImplementationUpdated.push(addressOf(perpsV2MarketProxy));
			}
		}
	}

	// Add/Remove the relevant associated contracts in PerpsV2ExchangeRate
	if (perpsV2ExchangeRate && exchangeRateAssociateContractAddresses.length > 0) {
		const knownAssociates = Array.from(await perpsV2ExchangeRate.associatedContracts()).sort();

		const { toRemove, toKeep, toAdd } = filteredLists(
			knownAssociates,
			exchangeRateAssociateContractAddresses
		);

		if (toRemove.length > 0) {
			await runStep({
				contract: `PerpsV2ExchangeRate`,
				target: perpsV2ExchangeRate,
				read: 'associatedContracts()',
				expected: contracts => JSON.stringify(contracts.slice().sort()) === JSON.stringify(toKeep),
				write: 'removeAssociatedContracts',
				writeArg: [toRemove],
			});
		}

		if (toAdd.length > 0) {
			await runStep({
				contract: `PerpsV2ExchangeRate`,
				target: perpsV2ExchangeRate,
				read: 'associatedContracts()',
				expected: contracts =>
					JSON.stringify(contracts.slice().sort()) ===
					JSON.stringify(exchangeRateAssociateContractAddresses.slice().sort()),
				write: 'addAssociatedContracts',
				writeArg: [toAdd],
				gasLimit: 150e3 * toAdd.length, // extra gas per market
			});
		}
	}

	// Replace the relevant markets in the manager (if any)
	let marketImplementationsUpdated = perpMarketsImplementationUpdated;
	if (futuresMarketManager && deployedPerpsV2Markets.length > 0) {
		const managerKnownMarkets = Array.from(
			await futuresMarketManager['allMarkets(bool)'](true)
		).sort();

		const { toRemove, toKeep, toAdd } = filteredLists(managerKnownMarkets, deployedPerpsV2Markets);

		if (toRemove.length > 0) {
			await runStep({
				contract: `FuturesMarketManager`,
				target: futuresMarketManager,
				read: 'allMarkets(bool)',
				readArg: [true],
				expected: markets => JSON.stringify(markets.slice().sort()) === JSON.stringify(toKeep),
				write: 'removeMarkets',
				writeArg: [toRemove],
			});
		}

		if (toAdd.length > 0) {
			await runStep({
				contract: `FuturesMarketManager`,
				target: futuresMarketManager,
				read: 'allMarkets(bool)',
				readArg: [true],
				expected: markets =>
					JSON.stringify(markets.slice().sort()) ===
					JSON.stringify(deployedPerpsV2Markets.slice().sort()),
				write: 'addProxiedMarkets',
				writeArg: [toAdd],
				gasLimit: 150e3 * toAdd.length, // extra gas per market
			});
		}

		// implememtation was updated, but not the market (proxy)
		marketImplementationsUpdated = perpMarketsImplementationUpdated.filter(element =>
			toKeep.includes(element)
		);
	}

	// Update markets implementations if its needed.
	if (futuresMarketManager && marketImplementationsUpdated.length > 0) {
		await runStep({
			contract: `FuturesMarketManager`,
			target: futuresMarketManager,
			write: 'updateMarketsImplementations',
			writeArg: [marketImplementationsUpdated],
		});
	}
};<|MERGE_RESOLUTION|>--- conflicted
+++ resolved
@@ -72,9 +72,6 @@
 		args: [account, addressOf(ReadProxyAddressResolver)],
 	});
 
-<<<<<<< HEAD
-	const deployedPerpsV2Markets = [];
-=======
 	const existingMarketAddresses = await futuresMarketManager['allMarkets(bool)'](true);
 	const existingMarkets = [];
 	for (const marketAddress of existingMarketAddresses) {
@@ -102,8 +99,7 @@
 		existingMarkets.push(await market.marketKey());
 	}
 
-	const deployedFuturesMarkets = [];
->>>>>>> d33a95cb
+	const deployedPerpsV2Markets = [];
 	const perpMarketsImplementationUpdated = [];
 	const exchangeRateAssociateContractAddresses = [];
 
@@ -238,18 +234,10 @@
 		let implementationChanged = false;
 
 		if (stateChanged) {
-<<<<<<< HEAD
-			await runStep({
-				contract: `PerpsV2MarketState`,
-				target: perpsV2MarketState,
-				write: 'removeAssociatedContracts',
-				writeArg: [[account]],
-			});
-=======
 			await runStep(
 				{
 					contract: `PerpsV2MarketState`,
-					target: futuresMarketState,
+					target: perpsV2MarketState,
 					write: 'removeAssociatedContracts',
 					writeArg: [[account]],
 				},
@@ -257,7 +245,6 @@
 					generateSolidity: !isNewMarket,
 				}
 			);
->>>>>>> d33a95cb
 		}
 
 		// Configure Views
@@ -289,45 +276,27 @@
 			previousPerpsV2MarketDelayedIntent !== perpsV2MarketDelayedIntent.address
 		) {
 			implementationChanged = true;
-<<<<<<< HEAD
 			await runStep({
 				contract: `PerpsV2MarketState`,
 				target: perpsV2MarketState,
 				write: 'addAssociatedContracts',
 				writeArg: [[perpsV2MarketDelayedIntent.address]],
-			});
+				},
+				{
+					generateSolidity: !isNewMarket,
+  			}
+      );
 
 			await runStep({
 				contract: `PerpsV2MarketDelayedIntent`,
 				target: perpsV2MarketDelayedIntent,
 				write: 'setProxy',
 				writeArg: [perpsV2MarketProxy.address],
-			});
-=======
-			await runStep(
-				{
-					contract: `PerpsV2MarketState`,
-					target: futuresMarketState,
-					write: 'addAssociatedContracts',
-					writeArg: [[futuresMarketDelayedOrder.address]],
-				},
-				{
-					generateSolidity: !isNewMarket,
-				}
-			);
-
-			await runStep(
-				{
-					contract: `PerpsV2MarketDelayedOrders`,
-					target: futuresMarketDelayedOrder,
-					write: 'setProxy',
-					writeArg: [futuresMarketProxy.address],
-				},
-				{
-					generateSolidity: !isNewMarket,
-				}
-			);
->>>>>>> d33a95cb
+				},
+				{
+					generateSolidity: !isNewMarket,
+  			}
+      );
 		}
 
 		filteredFunctions.push(...getFunctionSignatures(perpsV2MarketDelayedIntent, excludedFunctions));
@@ -338,45 +307,27 @@
 			previousPerpsV2MarketDelayedExecution !== perpsV2MarketDelayedExecution.address
 		) {
 			implementationChanged = true;
-<<<<<<< HEAD
 			await runStep({
 				contract: `PerpsV2MarketState`,
 				target: perpsV2MarketState,
 				write: 'addAssociatedContracts',
 				writeArg: [[perpsV2MarketDelayedExecution.address]],
-			});
+				},
+				{
+					generateSolidity: !isNewMarket,
+				}
+			);
 
 			await runStep({
 				contract: `PerpsV2MarketDelayedExecution`,
 				target: perpsV2MarketDelayedExecution,
 				write: 'setProxy',
 				writeArg: [perpsV2MarketProxy.address],
-			});
-=======
-			await runStep(
-				{
-					contract: `PerpsV2MarketState`,
-					target: futuresMarketState,
-					write: 'addAssociatedContracts',
-					writeArg: [[futuresMarketDelayedOrderOffchain.address]],
-				},
-				{
-					generateSolidity: !isNewMarket,
-				}
-			);
-
-			await runStep(
-				{
-					contract: `PerpsV2MarketDelayedOrdersOffchain`,
-					target: futuresMarketDelayedOrderOffchain,
-					write: 'setProxy',
-					writeArg: [futuresMarketProxy.address],
-				},
-				{
-					generateSolidity: !isNewMarket,
-				}
-			);
->>>>>>> d33a95cb
+				},
+				{
+					generateSolidity: !isNewMarket,
+				}
+			);
 		}
 
 		filteredFunctions.push(
@@ -386,45 +337,27 @@
 		// Configure Market
 		if (stateOrProxyChanged || previousPerpsV2Market !== perpsV2Market.address) {
 			implementationChanged = true;
-<<<<<<< HEAD
 			await runStep({
 				contract: `PerpsV2MarketState`,
 				target: perpsV2MarketState,
 				write: 'addAssociatedContracts',
 				writeArg: [[perpsV2Market.address]],
-			});
+				},
+				{
+					generateSolidity: !isNewMarket,
+				}
+			);
 
 			await runStep({
 				contract: `PerpsV2Market`,
 				target: perpsV2Market,
 				write: 'setProxy',
 				writeArg: [perpsV2MarketProxy.address],
-			});
-=======
-			await runStep(
-				{
-					contract: `PerpsV2MarketState`,
-					target: futuresMarketState,
-					write: 'addAssociatedContracts',
-					writeArg: [[futuresMarket.address]],
-				},
-				{
-					generateSolidity: !isNewMarket,
-				}
-			);
-
-			await runStep(
-				{
-					contract: `PerpsV2Market`,
-					target: futuresMarket,
-					write: 'setProxy',
-					writeArg: [futuresMarketProxy.address],
-				},
-				{
-					generateSolidity: !isNewMarket,
-				}
-			);
->>>>>>> d33a95cb
+				},
+				{
+					generateSolidity: !isNewMarket,
+				}
+			);
 		}
 
 		filteredFunctions.push(...getFunctionSignatures(perpsV2Market, excludedFunctions));
@@ -446,7 +379,6 @@
 
 		// Remove unnecessary selectors
 		for (const f of toRemove) {
-<<<<<<< HEAD
 			await runStep({
 				contract: 'ProxyPerpsV2',
 				target: perpsV2MarketProxy,
@@ -455,23 +387,11 @@
 				expected: readResult => readResult.implementation === ethers.constants.AddressZero,
 				write: 'removeRoute',
 				writeArg: [f],
-			});
-=======
-			await runStep(
-				{
-					contract: 'ProxyPerpsV2',
-					target: futuresMarketProxy,
-					read: 'getRoute',
-					readArg: [f],
-					expected: readResult => readResult.implementation === ethers.constants.AddressZero,
-					write: 'removeRoute',
-					writeArg: [f],
-				},
-				{
-					generateSolidity: !isNewMarket,
-				}
-			);
->>>>>>> d33a95cb
+				},
+				{
+					generateSolidity: !isNewMarket,
+				}
+			);
 		}
 
 		// Add Missing selectors
@@ -486,7 +406,6 @@
 		);
 
 		for (const f of toAdd) {
-<<<<<<< HEAD
 			await runStep({
 				contract: 'ProxyPerpsV2',
 				target: perpsV2MarketProxy,
@@ -498,26 +417,11 @@
 					readResult.isView === f.isView,
 				write: 'addRoute',
 				writeArg: [f.signature, f.contractAddress, f.isView],
-			});
-=======
-			await runStep(
-				{
-					contract: 'ProxyPerpsV2',
-					target: futuresMarketProxy,
-					read: 'getRoute',
-					readArg: [f.signature],
-					expected: readResult =>
-						readResult.selector === f.signature &&
-						readResult.implementation === f.contractAddress &&
-						readResult.isView === f.isView,
-					write: 'addRoute',
-					writeArg: [f.signature, f.contractAddress, f.isView],
-				},
-				{
-					generateSolidity: !isNewMarket,
-				}
-			);
->>>>>>> d33a95cb
+				},
+				{
+					generateSolidity: !isNewMarket,
+				}
+			);
 		}
 
 		if (perpsV2MarketProxy) {
