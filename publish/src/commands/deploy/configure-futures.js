'use strict';

const { gray, yellow } = require('chalk');
const { confirmAction } = require('../../util');
const { toBytes32 } = require('../../../..');
const w3utils = require('web3-utils');

module.exports = async ({
	deployer,
	getDeployParameter,
	loadAndCheckRequiredSources,
	runStep,
	useOvm,
	freshDeploy,
	deploymentPath,
	network,
<<<<<<< HEAD
	deployedFuturesMarkets,
=======
	generateSolidity,
>>>>>>> 7f250bff
}) => {
	console.log(gray(`\n------ CONFIGURE FUTURES MARKETS ------\n`));

	if (!useOvm) return;

	const {
		FuturesMarketSettings: futuresMarketSettings,
		SystemStatus,
		FuturesMarketManager: futuresMarketManager,
	} = deployer.deployedContracts;

	const { futuresMarkets } = loadAndCheckRequiredSources({
		deploymentPath,
		network,
	});

	// ensure markets deployed in deploy-futures are added to manager
	await ensureManagerHasCorrectMarkets({ deployedFuturesMarkets, futuresMarketManager, runStep });

	// configure FuturesMarketSettings
	const FUTURES_MIN_INITIAL_MARGIN = await getDeployParameter('FUTURES_MIN_INITIAL_MARGIN');
	await runStep({
		contract: 'FuturesMarketSettings',
		target: futuresMarketSettings,
		read: 'minInitialMargin',
		expected: input => input === FUTURES_MIN_INITIAL_MARGIN,
		write: 'setMinInitialMargin',
		writeArg: FUTURES_MIN_INITIAL_MARGIN,
		comment: 'Set the minimum margin to open a futures position (SIP-80)',
	});

	const FUTURES_LIQUIDATION_FEE_RATIO = await getDeployParameter('FUTURES_LIQUIDATION_FEE_RATIO');
	await runStep({
		contract: 'FuturesMarketSettings',
		target: futuresMarketSettings,
		read: 'liquidationFeeRatio',
		expected: input => input === FUTURES_LIQUIDATION_FEE_RATIO,
		write: 'setLiquidationFeeRatio',
		writeArg: FUTURES_LIQUIDATION_FEE_RATIO,
		comment: 'Set the reward for liquidating a futures position (SIP-80)',
	});

	const FUTURES_LIQUIDATION_BUFFER_RATIO = await getDeployParameter(
		'FUTURES_LIQUIDATION_BUFFER_RATIO'
	);
	await runStep({
		contract: 'FuturesMarketSettings',
		target: futuresMarketSettings,
		read: 'liquidationBufferRatio',
		expected: input => input === FUTURES_LIQUIDATION_BUFFER_RATIO,
		write: 'setLiquidationBufferRatio',
		writeArg: FUTURES_LIQUIDATION_BUFFER_RATIO,
		comment: 'Set the reward for liquidating a futures position (SIP-80)',
	});

	const FUTURES_MIN_KEEPER_FEE = await getDeployParameter('FUTURES_MIN_KEEPER_FEE');
	await runStep({
		contract: 'FuturesMarketSettings',
		target: futuresMarketSettings,
		read: 'minKeeperFee',
		expected: input => input === FUTURES_MIN_KEEPER_FEE,
		write: 'setMinKeeperFee',
		writeArg: FUTURES_MIN_KEEPER_FEE,
		comment: 'Set the minimum reward for liquidating a futures position (SIP-80)',
	});

	//
	// Configure parameters for each market.
	//

	for (const market of Object.values(futuresMarkets)) {
		const {
			asset,
			marketKey,
			takerFee,
			makerFee,
			takerFeeNextPrice,
			makerFeeNextPrice,
			nextPriceConfirmWindow,
			maxLeverage,
			maxMarketValueUSD,
			maxFundingRate,
			skewScaleUSD,
			paused,
		} = market;

		console.log(gray(`\n   --- MARKET ${asset} ---\n`));

		const marketKeyBytes = toBytes32(marketKey);

		const settings = {
			takerFee: w3utils.toWei(takerFee),
			makerFee: w3utils.toWei(makerFee),
			takerFeeNextPrice: w3utils.toWei(takerFeeNextPrice),
			makerFeeNextPrice: w3utils.toWei(makerFeeNextPrice),
			nextPriceConfirmWindow: nextPriceConfirmWindow,
			maxLeverage: w3utils.toWei(maxLeverage),
			maxMarketValueUSD: w3utils.toWei(maxMarketValueUSD),
			maxFundingRate: w3utils.toWei(maxFundingRate),
			skewScaleUSD: w3utils.toWei(skewScaleUSD),
		};

		for (const setting in settings) {
			const capSetting = setting.charAt(0).toUpperCase() + setting.slice(1);
			const value = settings[setting];

			await runStep({
				contract: 'FuturesMarketSettings',
				target: futuresMarketSettings,
				read: setting,
				readArg: [marketKeyBytes],
				expected: input => input === value,
				write: `set${capSetting}`,
				writeArg: [marketKeyBytes, value],
			});
		}

		// pause or resume market according to config
		const shouldPause = paused; // config value
		const isPaused = (await SystemStatus.futuresMarketSuspension(marketKeyBytes)).suspended;

		if (shouldPause & !isPaused) {
			await runStep({
				contract: 'SystemStatus',
				target: SystemStatus,
				write: 'suspendFuturesMarket',
				writeArg: [marketKeyBytes, 80],
				comment: 'Ensure futures market is paused according to config',
			});
			if (generateSolidity) {
				migrationContractNoACLWarning(`pause ${marketKey} futures market`);
			}
		} else if (isPaused & !shouldPause) {
			console.log(
				yellow(
					`⚠⚠⚠ WARNING: The market ${marketKey} is paused, 
					but according to config should be resumed. Confirm that this market should
					be resumed in this release and it's not a misconfiguration issue.`
				)
			);

			let resume; // in case we're trying to resume something that doesn't need to be resumed
			try {
				await confirmAction(gray('Unpause the market? (y/n) '));
				resume = true;
			} catch (err) {
				console.log(gray('Market will remain paused'));
				resume = false;
			}

			if (resume) {
				await runStep({
					contract: 'SystemStatus',
					target: SystemStatus,
					write: 'resumeFuturesMarket',
					writeArg: [marketKeyBytes],
					comment: 'Ensure futures market is un-paused according to config',
				});
				if (generateSolidity) {
					migrationContractNoACLWarning(`unpause ${marketKey} futures market`);
				}
			}
		}
	}
};

<<<<<<< HEAD
async function ensureManagerHasCorrectMarkets({
	deployedFuturesMarkets,
	futuresMarketManager,
	runStep,
}) {
	// replace the relevant markets in the manager (if any)
	if (deployedFuturesMarkets.length > 0) {
		const managerKnownMarkets = await futuresMarketManager.allMarkets(); // alias for allMarketsV1 only V1 markets
		const numManagerKnownMarkets = managerKnownMarkets.length;
		const toRemove = managerKnownMarkets.filter(market => !deployedFuturesMarkets.includes(market));
		const toKeep = managerKnownMarkets
			.filter(market => deployedFuturesMarkets.includes(market))
			.sort();
		if (toRemove.length > 0) {
			await runStep({
				contract: `FuturesMarketManager`,
				target: futuresMarketManager,
				read: 'markets',
				readArg: [0, numManagerKnownMarkets],
				expected: markets => JSON.stringify(markets.slice().sort()) === JSON.stringify(toKeep),
				write: 'removeMarkets',
				writeArg: [toRemove],
			});
		}

		const toAdd = deployedFuturesMarkets.filter(market => !managerKnownMarkets.includes(market));

		if (toAdd.length > 0) {
			await runStep({
				contract: `FuturesMarketManager`,
				target: futuresMarketManager,
				read: 'markets',
				readArg: [0, Math.max(numManagerKnownMarkets, deployedFuturesMarkets.length)],
				expected: markets =>
					JSON.stringify(markets.slice().sort()) ===
					JSON.stringify(deployedFuturesMarkets.slice().sort()),
				write: 'addMarkets',
				writeArg: [toAdd],
				gasLimit: 150e3 * toAdd.length, // extra gas per market
			});
		}
	}
=======
function migrationContractNoACLWarning(actionMessage) {
	console.log(
		yellow(
			`⚠⚠⚠ WARNING: the step is trying to ${actionMessage}, but 'generateSolidity' is true. `,
			`The migration contract will not have the SystemStatus ACL permissions to perform this step, `,
			`so it should be EDITED OUT of the migration contract and performed separately (by rerunning `,
			`the deploy script).`
		)
	);
>>>>>>> 7f250bff
}<|MERGE_RESOLUTION|>--- conflicted
+++ resolved
@@ -14,11 +14,8 @@
 	freshDeploy,
 	deploymentPath,
 	network,
-<<<<<<< HEAD
 	deployedFuturesMarkets,
-=======
 	generateSolidity,
->>>>>>> 7f250bff
 }) => {
 	console.log(gray(`\n------ CONFIGURE FUTURES MARKETS ------\n`));
 
@@ -185,7 +182,17 @@
 	}
 };
 
-<<<<<<< HEAD
+function migrationContractNoACLWarning(actionMessage) {
+	console.log(
+		yellow(
+			`⚠⚠⚠ WARNING: the step is trying to ${actionMessage}, but 'generateSolidity' is true. `,
+			`The migration contract will not have the SystemStatus ACL permissions to perform this step, `,
+			`so it should be EDITED OUT of the migration contract and performed separately (by rerunning `,
+			`the deploy script).`
+		)
+	);
+}
+
 async function ensureManagerHasCorrectMarkets({
 	deployedFuturesMarkets,
 	futuresMarketManager,
@@ -228,15 +235,4 @@
 			});
 		}
 	}
-=======
-function migrationContractNoACLWarning(actionMessage) {
-	console.log(
-		yellow(
-			`⚠⚠⚠ WARNING: the step is trying to ${actionMessage}, but 'generateSolidity' is true. `,
-			`The migration contract will not have the SystemStatus ACL permissions to perform this step, `,
-			`so it should be EDITED OUT of the migration contract and performed separately (by rerunning `,
-			`the deploy script).`
-		)
-	);
->>>>>>> 7f250bff
 }