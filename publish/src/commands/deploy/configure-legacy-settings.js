--- conflicted
+++ resolved
@@ -23,13 +23,9 @@
 		ExchangeState,
 		FeePool,
 		FeePoolEternalStorage,
-<<<<<<< HEAD
 		FeePoolState,
 		Issuer,
 		Liquidator,
-=======
-		Liquidations,
->>>>>>> d3025faf
 		ProxyERC20,
 		ProxyFeePool,
 		ProxySynthetix,
