--- conflicted
+++ resolved
@@ -24,12 +24,8 @@
 		ExchangeCircuitBreaker,
 		FeePool,
 		FeePoolEternalStorage,
-<<<<<<< HEAD
 		Liquidator,
-=======
 		Issuer,
-		Liquidations,
->>>>>>> a3bc5989
 		ProxyERC20,
 		ProxyFeePool,
 		ProxySynthetix,
