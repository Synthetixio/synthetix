--- conflicted
+++ resolved
@@ -255,16 +255,11 @@
 		gray(`Starting deployment to ${network.toUpperCase()}${useFork ? ' (fork)' : ''}...`)
 	);
 
-<<<<<<< HEAD
 	// track for use with solidity output
 	const runSteps = [];
 
 	const runStep = async opts => {
-		const { pending, mined, ...rest } = await performTransactionalStep({
-=======
-	const runStep = async opts =>
-		performTransactionalStepWeb3({
->>>>>>> 463bb4ac
+		const { pending, mined, ...rest } = await performTransactionalStepWeb3({
 			gasLimit: methodCallGasLimit, // allow overriding of gasLimit
 			...opts,
 			account,
