'use strict';

const path = require('path');
const { gray, red } = require('chalk');
const pLimit = require('p-limit');
const Deployer = require('../../Deployer');
const NonceManager = require('../../NonceManager');
const { loadCompiledFiles } = require('../../solidity');

const {
	ensureDeploymentPath,
	ensureNetwork,
	getDeploymentPathForNetwork,
	loadAndCheckRequiredSources,
	loadConnections,
	performTransactionalStepWeb3,
	reportDeployedContracts,
} = require('../../util');

const {
	constants: {
		BUILD_FOLDER,
		CONFIG_FILENAME,
		SYNTHS_FILENAME,
		DEPLOYMENT_FILENAME,
		OVM_GAS_PRICE_GWEI,
	},
} = require('../../../..');

const performSafetyChecks = require('./perform-safety-checks');
const getDeployParameterFactory = require('./get-deploy-parameter-factory');
const systemAndParameterCheck = require('./system-and-parameter-check');
const deployCore = require('./deploy-core');
const deploySynths = require('./deploy-synths');
const deployLoans = require('./deploy-loans');
const deployDappUtils = require('./deploy-dapp-utils.js');
const deployBinaryOptions = require('./deploy-binary-options');
const importAddresses = require('./import-addresses');
const rebuildResolverCaches = require('./rebuild-resolver-caches');
const configureLegacySettings = require('./configure-legacy-settings');
const configureStandalonePriceFeeds = require('./configure-standalone-price-feeds');
const configureSynths = require('./configure-synths');
const addSynthsToProtocol = require('./add-synths-to-protocol');
const configureInverseSynths = require('./configure-inverse-synths');
const configureSystemSettings = require('./configure-system-settings');
const configureLoans = require('./configure-loans');
const takeDebtSnapshotWhenRequired = require('./take-debt-snapshot-when-required');
const generateSolidityOutput = require('./generate-solidity-output');

const DEFAULTS = {
	gasPrice: '1',
	methodCallGasLimit: 250e3, // 250k
	contractDeploymentGasLimit: 6.9e6, // TODO split out into separate limits for different contracts, Proxys, Synths, Synthetix
	debtSnapshotMaxDeviation: 0.01, // a 1 percent deviation will trigger a snapshot
	network: 'kovan',
	buildPath: path.join(__dirname, '..', '..', '..', '..', BUILD_FOLDER),
};

const deploy = async ({
	addNewSynths,
	buildPath = DEFAULTS.buildPath,
	concurrency,
	contractDeploymentGasLimit = DEFAULTS.contractDeploymentGasLimit,
	deploymentPath,
	dryRun = false,
	forceUpdateInverseSynthsOnTestnet = false,
	freshDeploy,
	gasPrice = DEFAULTS.gasPrice,
	generateSolidity = false,
	ignoreCustomParameters,
	ignoreSafetyChecks,
	manageNonces,
	methodCallGasLimit = DEFAULTS.methodCallGasLimit,
	network = DEFAULTS.network,
	oracleExrates,
	privateKey,
	providerUrl,
	skipFeedChecks = false,
	specifyContracts,
	useFork,
	useOvm,
	yes,
} = {}) => {
	ensureNetwork(network);
	deploymentPath = deploymentPath || getDeploymentPathForNetwork({ network, useOvm });
	ensureDeploymentPath(deploymentPath);

	// Gas price needs to be set to 0.015 gwei in Optimism,
	// and gas limits need to be dynamically set by the provider.
	// More info:
	// https://www.notion.so/How-to-pay-Fees-in-Optimistic-Ethereum-f706f4e5b13e460fa5671af48ce9a695
	if (useOvm) {
		gasPrice = OVM_GAS_PRICE_GWEI;
		methodCallGasLimit = undefined;
		contractDeploymentGasLimit = undefined;
	}

	const limitPromise = pLimit(concurrency);

	const {
		config,
		params,
		configFile,
		synths,
		deployment,
		deploymentFile,
		ownerActions,
		ownerActionsFile,
		feeds,
	} = loadAndCheckRequiredSources({
		deploymentPath,
		network,
		freshDeploy,
	});

	const getDeployParameter = getDeployParameterFactory({ params, yes, ignoreCustomParameters });

	const addressOf = c => (c ? c.options.address : '');
	const sourceOf = c => (c ? c.options.source : '');

	// Mark contracts for deployment specified via an argument
	if (specifyContracts) {
		// Ignore config.json
		Object.keys(config).map(name => {
			config[name].deploy = false;
		});
		// Add specified contracts
		specifyContracts.split(',').map(name => {
			if (!config[name]) {
				config[name] = {
					deploy: true,
				};
			} else {
				config[name].deploy = true;
			}
		});
	}

	performSafetyChecks({
		config,
		contractDeploymentGasLimit,
		deployment,
		deploymentPath,
		freshDeploy,
		ignoreSafetyChecks,
		manageNonces,
		methodCallGasLimit,
		gasPrice,
		network,
		useOvm,
	});

	const standaloneFeeds = Object.values(feeds).filter(({ standalone }) => standalone);

	console.log(
		gray('Checking all contracts not flagged for deployment have addresses in this network...')
	);
	const missingDeployments = Object.keys(config).filter(name => {
		return !config[name].deploy && (!deployment.targets[name] || !deployment.targets[name].address);
	});

	if (missingDeployments.length) {
		throw Error(
			`Cannot use existing contracts for deployment as addresses not found for the following contracts on ${network}:\n` +
				missingDeployments.join('\n') +
				'\n' +
				gray(`Used: ${deploymentFile} as source`)
		);
	}

	console.log(gray('Loading the compiled contracts locally...'));
	const { earliestCompiledTimestamp, compiled } = loadCompiledFiles({ buildPath });

	const {
		providerUrl: envProviderUrl,
		privateKey: envPrivateKey,
		explorerLinkPrefix,
	} = loadConnections({
		network,
		useFork,
		useOvm,
	});

	if (!providerUrl) {
		if (!envProviderUrl) {
			throw new Error('Missing .env key of PROVIDER_URL. Please add and retry.');
		}

		providerUrl = envProviderUrl;
	}

	// if not specified, or in a local network, override the private key passed as a CLI option, with the one specified in .env
	if (network !== 'local' && !privateKey) {
		privateKey = envPrivateKey;
	}

	const nonceManager = new NonceManager({});

	const deployer = new Deployer({
		compiled,
		contractDeploymentGasLimit,
		config,
		configFile,
		deployment,
		deploymentFile,
		gasPrice,
		methodCallGasLimit,
		network,
		privateKey,
		providerUrl,
		dryRun,
		useOvm,
		useFork,
		ignoreSafetyChecks,
		nonceManager: manageNonces ? nonceManager : undefined,
	});

	const { account } = deployer;

	nonceManager.web3 = deployer.provider.web3;
	nonceManager.account = account;

	const {
		currentSynthetixSupply,
		currentLastMintEvent,
		currentWeekOfInflation,
		oldExrates,
		oracleAddress,
	} = await systemAndParameterCheck({
		account,
		buildPath,
		addNewSynths,
		concurrency,
		config,
		contractDeploymentGasLimit,
		deployer,
		deploymentPath,
		dryRun,
		earliestCompiledTimestamp,
		freshDeploy,
		gasPrice,
		getDeployParameter,
		methodCallGasLimit,
		network,
		oracleExrates,
		providerUrl,
		skipFeedChecks,
		standaloneFeeds,
		synths,
		useFork,
		useOvm,
		yes,
	});

	console.log(
		gray(`Starting deployment to ${network.toUpperCase()}${useFork ? ' (fork)' : ''}...`)
	);

	// track for use with solidity output
	const runSteps = [];

	const runStep = async opts => {
		const { pending, mined, ...rest } = await performTransactionalStepWeb3({
			gasLimit: methodCallGasLimit, // allow overriding of gasLimit
			...opts,
			account,
			dryRun,
<<<<<<< HEAD
			etherscanLinkPrefix,
			gasPrice,
			generateSolidity,
			nonceManager: manageNonces ? nonceManager : undefined,
			ownerActions,
			ownerActionsFile,
=======
			gasPrice,
			explorerLinkPrefix,
			ownerActions,
			ownerActionsFile,
			nonceManager: manageNonces ? nonceManager : undefined,
>>>>>>> 4518e357
		});

		// only add to solidity steps when specific conditions are met
		if (
			(!opts.skipSolidity && (network === 'local' || useFork) && mined) ||
			(!useFork && pending)
		) {
			runSteps.push(opts);
		}

		return { ...rest };
	};

	await deployCore({
		account,
		addressOf,
		currentLastMintEvent,
		currentSynthetixSupply,
		currentWeekOfInflation,
		deployer,
		oracleAddress,
		useOvm,
	});

	const { synthsToAdd } = await deploySynths({
		account,
		addressOf,
		addNewSynths,
		config,
		deployer,
		freshDeploy,
		network,
		synths,
		yes,
	});

	const { useEmptyCollateralManager, collateralManagerDefaults } = await deployLoans({
		account,
		addressOf,
		deployer,
		getDeployParameter,
		network,
		useOvm,
	});

	await deployBinaryOptions({
		account,
		addressOf,
		deployer,
	});

	await deployDappUtils({
		account,
		addressOf,
		deployer,
	});

	const { newContractsBeingAdded } = await importAddresses({
		addressOf,
		deployer,
		dryRun,
		limitPromise,
		runStep,
		useFork,
	});

	await rebuildResolverCaches({
		addressOf,
		compiled,
		deployer,
		generateSolidity,
		limitPromise,
		network,
		newContractsBeingAdded,
		runStep,
		useOvm,
	});

	await configureLegacySettings({
		account,
		addressOf,
		config,
		deployer,
		getDeployParameter,
		network,
		runStep,
		useOvm,
	});

	await configureStandalonePriceFeeds({
		deployer,
		runStep,
		standaloneFeeds,
	});

	await configureSynths({
		addressOf,
		synths,
		feeds,
		deployer,
		runStep,
	});

	await addSynthsToProtocol({
		addressOf,
		deployer,
		runStep,
		synthsToAdd,
	});

	await configureInverseSynths({
		addressOf,
		deployer,
		forceUpdateInverseSynthsOnTestnet,
		network,
		oldExrates,
		runStep,
		synths,
	});

	await configureSystemSettings({
		deployer,
		methodCallGasLimit,
		useOvm,
		generateSolidity,
		getDeployParameter,
		network,
		runStep,
		synths,
	});

	await configureLoans({
		addressOf,
		collateralManagerDefaults,
		deployer,
		getDeployParameter,
		runStep,
		useEmptyCollateralManager,
	});

	await takeDebtSnapshotWhenRequired({
		debtSnapshotMaxDeviation: DEFAULTS.debtSnapshotMaxDeviation,
		deployer,
		generateSolidity,
		runStep,
		useOvm,
	});

	console.log(gray(`\n------ DEPLOY COMPLETE ------\n`));

	reportDeployedContracts({ deployer });

	generateSolidityOutput({
		addressOf,
		deployer,
		deployment,
		generateSolidity,
		network,
		newContractsBeingAdded,
		runSteps,
		sourceOf,
		useOvm,
	});
};

module.exports = {
	deploy,
	DEFAULTS,
	cmd: program =>
		program
			.command('deploy')
			.description('Deploy compiled solidity files')
			.option(
				'-a, --add-new-synths',
				`Whether or not any new synths in the ${SYNTHS_FILENAME} file should be deployed if there is no entry in the config file`
			)
			.option(
				'-b, --build-path [value]',
				'Path to a folder hosting compiled files from the "build" step in this script',
				DEFAULTS.buildPath
			)
			.option(
				'-c, --contract-deployment-gas-limit <value>',
				'Contract deployment gas limit',
				parseFloat,
				DEFAULTS.contractDeploymentGasLimit
			)
			.option(
				'-d, --deployment-path <value>',
				`Path to a folder that has your input configuration file ${CONFIG_FILENAME}, the synth list ${SYNTHS_FILENAME} and where your ${DEPLOYMENT_FILENAME} files will go`
			)
			.option(
				'-e, --concurrency <value>',
				'Number of parallel calls that can be made to a provider',
				10
			)
			.option(
				'-f, --fee-auth <value>',
				'The address of the fee authority for this network (default is to use existing)'
			)
			.option('-g, --gas-price <value>', 'Gas price in GWEI', DEFAULTS.gasPrice)
			.option('--generate-solidity', 'Whether or not to output the migration as a Solidity file')
			.option(
				'-h, --fresh-deploy',
				'Perform a "fresh" deploy, i.e. the first deployment on a network.'
			)
			.option(
				'-i, --ignore-safety-checks',
				'Ignores some validations regarding paths, compiler versions, etc.',
				false
			)
			.option(
				'--ignore-custom-parameters',
				'Ignores deployment parameters specified in params.json',
				false
			)
			.option(
				'-k, --use-fork',
				'Perform the deployment on a forked chain running on localhost (see fork command).',
				false
			)
			.option(
				'-l, --oracle-gas-limit <value>',
				'The address of the gas limit oracle for this network (default is use existing)'
			)
			.option(
				'-m, --method-call-gas-limit <value>',
				'Method call gas limit',
				parseFloat,
				DEFAULTS.methodCallGasLimit
			)
			.option(
				'-n, --network <value>',
				'The network to run off.',
				x => x.toLowerCase(),
				DEFAULTS.network
			)
			.option(
				'-o, --oracle-exrates <value>',
				'The address of the oracle for this network (default is use existing)'
			)
			.option(
				'-q, --manage-nonces',
				'The command makes sure that no repeated nonces are sent (which may be the case when reorgs are common, i.e. in Goerli. Not to be confused with --manage-nonsense.)',
				false
			)
			.option(
				'-p, --provider-url <value>',
				'Ethereum network provider URL. If default, will use PROVIDER_URL found in the .env file.'
			)
			.option(
				'--skip-feed-checks',
				'If enabled, will skip the feed checking on start (speeds up deployment)'
			)
			.option(
				'-r, --dry-run',
				'If enabled, will not run any transactions but merely report on them.'
			)
			.option(
				'-v, --private-key [value]',
				'The private key to deploy with (only works in local mode, otherwise set in .env).'
			)
			.option(
				'-u, --force-update-inverse-synths-on-testnet',
				'Allow inverse synth pricing to be updated on testnet regardless of total supply'
			)
			.option(
				'-x, --specify-contracts <value>',
				'Ignore config.json  and specify contracts to be deployed (Comma separated list)'
			)
			.option('-y, --yes', 'Dont prompt, just reply yes.')
			.option('-z, --use-ovm', 'Target deployment for the OVM (Optimism).')
			.action(async (...args) => {
				try {
					await deploy(...args);
				} catch (err) {
					// show pretty errors for CLI users
					console.error(red(err));
					console.log(err.stack);
					process.exitCode = 1;
				}
			}),
};<|MERGE_RESOLUTION|>--- conflicted
+++ resolved
@@ -265,20 +265,12 @@
 			...opts,
 			account,
 			dryRun,
-<<<<<<< HEAD
-			etherscanLinkPrefix,
+			explorerLinkPrefix,
 			gasPrice,
 			generateSolidity,
 			nonceManager: manageNonces ? nonceManager : undefined,
 			ownerActions,
 			ownerActionsFile,
-=======
-			gasPrice,
-			explorerLinkPrefix,
-			ownerActions,
-			ownerActionsFile,
-			nonceManager: manageNonces ? nonceManager : undefined,
->>>>>>> 4518e357
 		});
 
 		// only add to solidity steps when specific conditions are met
