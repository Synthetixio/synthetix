--- conflicted
+++ resolved
@@ -16,33 +16,13 @@
 	network,
 	useOvm,
 }) => {
-<<<<<<< HEAD
-	const { AddressResolver, ReadProxyAddressResolver } = deployer.deployedContracts;
-=======
 	console.log(gray(`\n------ REBUILD RESOLVER CACHES ------\n`));
->>>>>>> af2813c6
 
 	const { AddressResolver, WrapperFactory } = deployer.deployedContracts;
 
-<<<<<<< HEAD
-		const legacyContracts = Object.entries({
-			CollateralEth,
-			CollateralErc20,
-			CollateralShort,
-		}).map(([name, address]) => {
-			// Conbine MixinResolver + Owned abis
-			const abi1 = compiled['MixinResolver'].abi;
-			const abi2 = compiled['Owned'].abi.filter(e => e.type !== 'constructor'); // Avoid duplicate constructor entries
-			const abi = [...abi1, ...abi2];
-
-			const target = new ethers.Contract(address, abi, deployer.provider);
-			target.source = name;
-			return [`legacy_${name}`, target];
-=======
 	const filterTargetsWith = ({ prop }) =>
 		Object.entries(deployer.deployedContracts).filter(([, target]) => {
 			return target.functions[prop] !== undefined;
->>>>>>> af2813c6
 		});
 
 	const contractsWithRebuildableCache = filterTargetsWith({ prop: 'rebuildCache' });
@@ -97,12 +77,6 @@
 		}
 	}
 
-<<<<<<< HEAD
-	const filterTargetsWith = ({ prop }) =>
-		Object.entries(deployer.deployedContracts).filter(([, target]) => {
-			return target.functions[prop] !== undefined;
-		});
-=======
 	// OVM pre-regenesis
 	if (network === 'mainnet' && useOvm) {
 		console.log(gray('Adding 3 known OVM wrapper pre-regenesis'));
@@ -133,7 +107,6 @@
 			]
 		);
 	}
->>>>>>> af2813c6
 
 	console.log(gray(`found ${yellow(wrappers.length)} wrapper addresses`));
 
@@ -202,11 +175,7 @@
 		// when running in solidity generation mode, we cannot expect
 		// the address resolver to have been updated. Thus we have to compile a list
 		// of all possible contracts to update rather than relying on "isResolverCached"
-<<<<<<< HEAD
-		for (const { name: newContract } of Object.values(newContractsBeingAdded)) {
-=======
 		for (const { name: newContract, address, contract } of Object.values(newContractsBeingAdded)) {
->>>>>>> af2813c6
 			if (Array.isArray(contractToDepMap[newContract])) {
 				// when the new contract is required by others, add them
 				contractToDepMap[newContract].forEach(entry => contractsToRebuildCacheSet.add(entry));
@@ -281,47 +250,5 @@
 		}
 	}
 
-<<<<<<< HEAD
-	// Now perform a sync of legacy contracts that have not been replaced in Shaula (v2.35.x)
-	// EtherCollateral, EtherCollateralsUSD
-	console.log(gray('Checking all legacy contracts with setResolverAndSyncCache() are rebuilt...'));
-	const contractsWithLegacyResolverCaching = filterTargetsWith({
-		prop: 'setResolverAndSyncCache',
-	});
-	for (const [contract, target] of contractsWithLegacyResolverCaching) {
-		await runStep({
-			gasLimit: 500e3, // higher gas required
-			contract,
-			target,
-			read: 'isResolverCached',
-			readArg: addressOf(ReadProxyAddressResolver),
-			expected: input => input,
-			write: 'setResolverAndSyncCache',
-			writeArg: addressOf(ReadProxyAddressResolver),
-			comment:
-				'Rebuild the resolver cache of contracts that use the legacy "setResolverAndSyncCache" function',
-		});
-	}
-
-	// Finally set resolver on contracts even older than legacy (Depot)
-	console.log(gray('Checking all legacy contracts with setResolver() are rebuilt...'));
-	const contractsWithLegacyResolverNoCache = filterTargetsWith({
-		prop: 'setResolver',
-	});
-	for (const [contract, target] of contractsWithLegacyResolverNoCache) {
-		await runStep({
-			gasLimit: 500e3, // higher gas required
-			contract,
-			target,
-			read: 'resolver',
-			expected: input => addressOf(ReadProxyAddressResolver),
-			write: 'setResolver',
-			writeArg: addressOf(ReadProxyAddressResolver),
-			comment: 'Rebuild the resolver cache of contracts that use the legacy "setResolver" function',
-		});
-	}
-
-=======
->>>>>>> af2813c6
 	console.log(gray('All caches are rebuilt. '));
 };