'use strict';

const { gray } = require('chalk');
const {
	utils: { isAddress },
} = require('ethers');
const { toBytes32 } = require('../../../..');

module.exports = async ({ deployer, runStep, standaloneFeeds, useOvm }) => {
	console.log(gray(`\n------ CONFIGURE STANDLONE FEEDS ------\n`));

	// Setup remaining price feeds (that aren't synths)
	const { ExchangeRates } = deployer.deployedContracts;

	for (const { asset, standaloneFor, feed } of standaloneFeeds) {
		// When standalone present, use this as the key not the asset
		// This is for SCCP-139 and the Thales markets which rely on
		// synth keys existing in future ExchangeRates contracts
		// even though the synths have been deprecated.
		// The 8 feeds from SCCP-139 can be removed after Dec 31, 2021.
		const key = standaloneFor || asset;
		if (isAddress(feed) && ExchangeRates) {
			await runStep({
				contract: `ExchangeRates`,
				target: ExchangeRates,
				read: 'aggregators',
				readArg: toBytes32(key),
				expected: input => input === feed,
				write: 'addAggregator',
				writeArg: [toBytes32(key), feed],
<<<<<<< HEAD
				comment: `Ensure the ExchangeRates contract has the feed for ${key}`,
=======
				comment: `Ensure the ExchangeRates contract has the standalone feed for ${key}${
					standaloneFor ? ' (see SCCP-139)' : ''
				}`,
>>>>>>> 4aa81295
			});
		}
	}
};<|MERGE_RESOLUTION|>--- conflicted
+++ resolved
@@ -28,13 +28,9 @@
 				expected: input => input === feed,
 				write: 'addAggregator',
 				writeArg: [toBytes32(key), feed],
-<<<<<<< HEAD
-				comment: `Ensure the ExchangeRates contract has the feed for ${key}`,
-=======
 				comment: `Ensure the ExchangeRates contract has the standalone feed for ${key}${
 					standaloneFor ? ' (see SCCP-139)' : ''
 				}`,
->>>>>>> 4aa81295
 			});
 		}
 	}
