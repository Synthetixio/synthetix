--- conflicted
+++ resolved
@@ -303,8 +303,8 @@
 			writeArg: await getDeployParameter('ETHER_WRAPPER_BURN_FEE_RATE'),
 			comment: 'Set the fee rate for burning sETH for ETH in the EtherWrapper (SIP-112)',
 		});
-<<<<<<< HEAD
-		/* ========== Exchange Fees Related ========== */
+
+		// SIP-184 Exchange Dynamic Fee Rate
 		await runStep({
 			contract: 'SystemSettings',
 			target: SystemSettings,
@@ -331,7 +331,7 @@
 			write: 'setExchangeDynamicFeeRounds',
 			writeArg: await getDeployParameter('DYNAMIC_FEE_WEIGHT_DECAY'),
 			comment: 'Set exchange dynamic fee weight decay (SIP-184)',
-=======
+		});
 
 		// SIP-120 Atomic swap settings
 		if (SystemSettings.atomicMaxVolumePerBlock) {
@@ -485,7 +485,6 @@
 			contract: 'SystemSettings',
 			err,
 			generateSolidity,
->>>>>>> 509688a0
 		});
 	}
 };