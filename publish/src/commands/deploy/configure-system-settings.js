--- conflicted
+++ resolved
@@ -271,6 +271,7 @@
 		writeArg: [2, await getDeployParameter('CROSS_DOMAIN_REWARD_GAS_LIMIT')],
 		comment: 'Set the gas limit for depositing rewards to L2',
 	});
+
 	await runStep({
 		contract: 'SystemSettings',
 		target: SystemSettings,
@@ -281,6 +282,17 @@
 		write: 'setCrossDomainMessageGasLimit',
 		writeArg: [3, await getDeployParameter('CROSS_DOMAIN_WITHDRAWAL_GAS_LIMIT')],
 		comment: 'Set the gas limit for withdrawing from L2',
+	});
+
+	await runStep({
+		contract: 'SystemSettings',
+		target: SystemSettings,
+		read: 'crossDomainMessageGasLimit',
+		readArg: 4,
+		expected: input => input !== '0', // only change if zero
+		write: 'setCrossDomainMessageGasLimit',
+		writeArg: [4, await getDeployParameter('CROSS_DOMAIN_RELAY_GAS_LIMIT')],
+		comment: 'Set the gas limit for relaying owner actions to L2',
 	});
 
 	const aggregatorWarningFlags = (await getDeployParameter('AGGREGATOR_WARNING_FLAGS'))[network];
@@ -353,49 +365,15 @@
 			read: 'atomicTwapWindow',
 			readTarget: previousSystemSettings,
 			expected: input => input !== '0', // only change if zero
-<<<<<<< HEAD
-			write: 'setCrossDomainMessageGasLimit',
-			writeArg: [2, await getDeployParameter('CROSS_DOMAIN_REWARD_GAS_LIMIT')],
-			comment: 'Set the gas limit for depositing rewards to L2',
-		});
-
-		await runStep({
-			contract: 'SystemSettings',
-			target: SystemSettings,
-			read: 'crossDomainMessageGasLimit',
-			readArg: 3,
-			expected: input => input !== '0', // only change if zero
-			write: 'setCrossDomainMessageGasLimit',
-			writeArg: [3, await getDeployParameter('CROSS_DOMAIN_WITHDRAWAL_GAS_LIMIT')],
-			comment: 'Set the gas limit for withdrawing from L2',
-=======
 			write: 'setAtomicTwapWindow',
 			writeArg: await getDeployParameter('ATOMIC_TWAP_WINDOW'),
 			comment: 'SIP-120 Set the TWAP window for atomic swaps',
->>>>>>> 472d20e3
-		});
-	}
-
-<<<<<<< HEAD
-		await runStep({
-			contract: 'SystemSettings',
-			target: SystemSettings,
-			read: 'crossDomainMessageGasLimit',
-			readArg: 4,
-			expected: input => input !== '0', // only change if zero
-			write: 'setCrossDomainMessageGasLimit',
-			writeArg: [4, await getDeployParameter('CROSS_DOMAIN_RELAY_GAS_LIMIT')],
-			comment: 'Set the gas limit for relaying owner actions to L2',
-		});
-
-		const aggregatorWarningFlags = (await getDeployParameter('AGGREGATOR_WARNING_FLAGS'))[network];
-		// If deploying to OVM avoid ivoking setAggregatorWarningFlags for now.
-		if (aggregatorWarningFlags && !useOvm) {
-=======
+		});
+	}
+
 	const dexEquivalents = await getDeployParameter('ATOMIC_EQUIVALENTS_ON_DEX');
 	if (SystemSettings.atomicEquivalentForDexPricing && dexEquivalents) {
 		for (const { currencyKey, equivalent } of Object.values(dexEquivalents)) {
->>>>>>> 472d20e3
 			await runStep({
 				contract: 'SystemSettings',
 				target: SystemSettings,
