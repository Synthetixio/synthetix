--- conflicted
+++ resolved
@@ -328,6 +328,35 @@
 		write: 'setEtherWrapperBurnFeeRate',
 		writeArg: await getDeployParameter('ETHER_WRAPPER_BURN_FEE_RATE'),
 		comment: 'Set the fee rate for burning sETH for ETH in the EtherWrapper (SIP-112)',
+	});
+
+	// SIP-184 Exchange Dynamic Fee Rate
+	await runStep({
+		contract: 'SystemSettings',
+		target: SystemSettings,
+		read: 'getExchangeDynamicFeeThreshold',
+		expected: input => input !== '0', // only change if zero
+		write: 'setExchangeDynamicFeeThreshold',
+		writeArg: await getDeployParameter('DYNAMIC_FEE_THRESHOLD'),
+		comment: 'Set exchange dynamic fee threshold (SIP-184)',
+	});
+	await runStep({
+		contract: 'SystemSettings',
+		target: SystemSettings,
+		read: 'getExchangeDynamicFeeWeightDecay',
+		expected: input => input !== '0', // only change if zero
+		write: 'setExchangeDynamicFeeWeightDecay',
+		writeArg: await getDeployParameter('DYNAMIC_FEE_WEIGHT_DECAY'),
+		comment: 'Set exchange dynamic fee weight decay (SIP-184)',
+	});
+	await runStep({
+		contract: 'SystemSettings',
+		target: SystemSettings,
+		read: 'getExchangeDynamicFeeRounds',
+		expected: input => input !== '0', // only change if zero
+		write: 'setExchangeDynamicFeeRounds',
+		writeArg: await getDeployParameter('DYNAMIC_FEE_WEIGHT_DECAY'),
+		comment: 'Set exchange dynamic fee weight decay (SIP-184)',
 	});
 
 	// SIP-120 Atomic swap settings
@@ -377,74 +406,9 @@
 		}
 	}
 
-<<<<<<< HEAD
-		await runStep({
-			contract: 'SystemSettings',
-			target: SystemSettings,
-			read: 'etherWrapperMaxETH',
-			expected: input => input !== '0', // only change if zero
-			write: 'setEtherWrapperMaxETH',
-			writeArg: await getDeployParameter('ETHER_WRAPPER_MAX_ETH'),
-			comment: 'Set the max amount of Ether allowed in the EtherWrapper (SIP-112)',
-		});
-		await runStep({
-			contract: 'SystemSettings',
-			target: SystemSettings,
-			read: 'etherWrapperMintFeeRate',
-			expected: input => input !== '0', // only change if zero
-			write: 'setEtherWrapperMintFeeRate',
-			writeArg: await getDeployParameter('ETHER_WRAPPER_MINT_FEE_RATE'),
-			comment: 'Set the fee rate for minting sETH from ETH in the EtherWrapper (SIP-112)',
-		});
-
-		await runStep({
-			contract: 'SystemSettings',
-			target: SystemSettings,
-			read: 'etherWrapperBurnFeeRate',
-			expected: input => input !== '0', // only change if zero
-			write: 'setEtherWrapperBurnFeeRate',
-			writeArg: await getDeployParameter('ETHER_WRAPPER_BURN_FEE_RATE'),
-			comment: 'Set the fee rate for burning sETH for ETH in the EtherWrapper (SIP-112)',
-		});
-
-		// SIP-184 Exchange Dynamic Fee Rate
-		await runStep({
-			contract: 'SystemSettings',
-			target: SystemSettings,
-			read: 'getExchangeDynamicFeeThreshold',
-			expected: input => input !== '0', // only change if zero
-			write: 'setExchangeDynamicFeeThreshold',
-			writeArg: await getDeployParameter('DYNAMIC_FEE_THRESHOLD'),
-			comment: 'Set exchange dynamic fee threshold (SIP-184)',
-		});
-		await runStep({
-			contract: 'SystemSettings',
-			target: SystemSettings,
-			read: 'getExchangeDynamicFeeWeightDecay',
-			expected: input => input !== '0', // only change if zero
-			write: 'setExchangeDynamicFeeWeightDecay',
-			writeArg: await getDeployParameter('DYNAMIC_FEE_WEIGHT_DECAY'),
-			comment: 'Set exchange dynamic fee weight decay (SIP-184)',
-		});
-		await runStep({
-			contract: 'SystemSettings',
-			target: SystemSettings,
-			read: 'getExchangeDynamicFeeRounds',
-			expected: input => input !== '0', // only change if zero
-			write: 'setExchangeDynamicFeeRounds',
-			writeArg: await getDeployParameter('DYNAMIC_FEE_WEIGHT_DECAY'),
-			comment: 'Set exchange dynamic fee weight decay (SIP-184)',
-		});
-
-		// SIP-120 Atomic swap settings
-		if (SystemSettings.atomicMaxVolumePerBlock) {
-			// TODO (SIP-120): finish configuring new atomic exchange system settings
-			const atomicMaxVolumePerBlock = await getDeployParameter('ATOMIC_MAX_VOLUME_PER_BLOCK');
-=======
 	const atomicExchangeFeeRate = await getDeployParameter('ATOMIC_EXCHANGE_FEE_RATES');
 	if (SystemSettings.atomicExchangeFeeRate && atomicExchangeFeeRate) {
 		for (const [currencyKey, rate] of Object.entries(atomicExchangeFeeRate)) {
->>>>>>> 682a2efc
 			await runStep({
 				contract: 'SystemSettings',
 				target: SystemSettings,
