'use strict';

const { gray } = require('chalk');
const {
	utils: { parseUnits, formatUnits },
} = require('ethers');
const {
	toBytes32,
	constants: { ZERO_ADDRESS },
} = require('../../../..');

const { catchMissingResolverWhenGeneratingSolidity } = require('../../util');

module.exports = async ({
	deployer,
	methodCallGasLimit,
	useOvm,
	generateSolidity,
	getDeployParameter,
	network,
	runStep,
	synths,
}) => {
	const { SystemSettings } = deployer.deployedContracts;

	// then ensure the defaults of SystemSetting
	// are set (requires FlexibleStorage to have been correctly configured)
	if (SystemSettings) {
		console.log(gray(`\n------ CONFIGURE SYSTEM SETTINGS ------\n`));

		let synthRates = [];
		try {
			// Now ensure all the fee rates are set for various synths (this must be done after the AddressResolver
			// has populated all references).
			// Note: this populates rates for new synths regardless of the addNewSynths flag
			synthRates = await Promise.all(
				synths.map(({ name }) => SystemSettings.exchangeFeeRate(toBytes32(name)))
			);
		} catch (err) {
			// weird edge case: if a new SystemSettings is deployed and generate-solidity is on then
			// this fails cause the resolver is not cached, so imitate this empty response to keep
			// generating solidity code
			catchMissingResolverWhenGeneratingSolidity({
				contract: 'SystemSettings',
				err,
				generateSolidity,
			});
		}
		const exchangeFeeRates = await getDeployParameter('EXCHANGE_FEE_RATES');

		// update all synths with 0 current rate
		const synthsRatesToUpdate = synths
			.map((synth, i) =>
				Object.assign(
					{
<<<<<<< HEAD
						currentRate: parseUnits(synthRates[i].toString() || '0').toString(),
						targetRate:
							synth.name in synthExchangeRateOverride
								? synthExchangeRateOverride[synth.name]
								: exchangeFeeRates[synth.category],
=======
						currentRate: parseUnits(synthRates[i] || '0').toString(),
						targetRate: exchangeFeeRates[synth.category],
>>>>>>> 0c277f85
					},
					synth
				)
			)
			.filter(({ currentRate }) => currentRate === '0');

		console.log(gray(`Found ${synthsRatesToUpdate.length} synths needs exchange rate pricing`));

		if (synthsRatesToUpdate.length) {
			console.log(
				gray(
					'Setting the following:',
					synthsRatesToUpdate
						.map(
							({ name, targetRate, currentRate }) =>
								`\t${name} from ${currentRate * 100}% to ${formatUnits(targetRate) * 100}%`
						)
						.join('\n')
				)
			);

			await runStep({
				gasLimit: Math.max(methodCallGasLimit, 150e3 * synthsRatesToUpdate.length), // higher gas required, 150k per synth is sufficient (in OVM)
				contract: 'SystemSettings',
				target: SystemSettings,
				write: 'setExchangeFeeRateForSynths',
				writeArg: [
					synthsRatesToUpdate.map(({ name }) => toBytes32(name)),
					synthsRatesToUpdate.map(({ targetRate }) => targetRate),
				],
				comment: 'Set the exchange rates for various synths',
			});
		}

		// setup initial values if they are unset

		const waitingPeriodSecs = await getDeployParameter('WAITING_PERIOD_SECS');
		await runStep({
			contract: 'SystemSettings',
			target: SystemSettings,
			read: 'waitingPeriodSecs',
			expected: input => (waitingPeriodSecs === '0' ? true : input !== '0'),
			write: 'setWaitingPeriodSecs',
			writeArg: waitingPeriodSecs,
			comment: 'Set the fee reclamation (SIP-37) waiting period',
		});

		await runStep({
			contract: 'SystemSettings',
			target: SystemSettings,
			read: 'priceDeviationThresholdFactor',
			expected: input => input !== '0', // only change if zero
			write: 'setPriceDeviationThresholdFactor',
			writeArg: await getDeployParameter('PRICE_DEVIATION_THRESHOLD_FACTOR'),
			comment: 'Set the threshold for the circuit breaker (SIP-65)',
		});

		const tradingRewardsEnabled = await getDeployParameter('TRADING_REWARDS_ENABLED');
		await runStep({
			contract: 'SystemSettings',
			target: SystemSettings,
			read: 'tradingRewardsEnabled',
			expected: input => input === tradingRewardsEnabled, // only change if non-default
			write: 'setTradingRewardsEnabled',
			writeArg: tradingRewardsEnabled,
			comment: 'Set the flag for trading rewards (SIP-63)',
		});

		await runStep({
			contract: 'SystemSettings',
			target: SystemSettings,
			read: 'issuanceRatio',
			expected: input => input !== '0', // only change if zero
			write: 'setIssuanceRatio',
			writeArg: await getDeployParameter('ISSUANCE_RATIO'),
			comment: 'Set the issuance ratio - the c-ratio stored as an inverted decimal',
		});

		await runStep({
			contract: 'SystemSettings',
			target: SystemSettings,
			read: 'feePeriodDuration',
			expected: input => input !== '0', // only change if zero
			write: 'setFeePeriodDuration',
			writeArg: await getDeployParameter('FEE_PERIOD_DURATION'),
			comment: 'Set the fee period duration',
		});

		await runStep({
			contract: 'SystemSettings',
			target: SystemSettings,
			read: 'targetThreshold',
			expected: input => input !== '0', // only change if zero
			write: 'setTargetThreshold',
			writeArg: await getDeployParameter('TARGET_THRESHOLD'),
			comment:
				'Set the target threshold - the threshold beyond the c-ratio that allows fees to be claimed',
		});

		await runStep({
			contract: 'SystemSettings',
			target: SystemSettings,
			read: 'liquidationDelay',
			expected: input => input !== '0', // only change if zero
			write: 'setLiquidationDelay',
			writeArg: await getDeployParameter('LIQUIDATION_DELAY'),
			comment: 'Set the delay from when an account is flagged till when it can be liquidated',
		});

		await runStep({
			contract: 'SystemSettings',
			target: SystemSettings,
			read: 'liquidationRatio',
			expected: input => input !== '0', // only change if zero
			write: 'setLiquidationRatio',
			writeArg: await getDeployParameter('LIQUIDATION_RATIO'),
			comment: 'Set the ratio below which an account can be flagged for liquidation',
		});

		await runStep({
			contract: 'SystemSettings',
			target: SystemSettings,
			read: 'liquidationPenalty',
			expected: input => input !== '0', // only change if zero
			write: 'setLiquidationPenalty',
			writeArg: await getDeployParameter('LIQUIDATION_PENALTY'),
			comment: 'Set the penalty amount a liquidator receives from a liquidated account',
		});

		await runStep({
			contract: 'SystemSettings',
			target: SystemSettings,
			read: 'rateStalePeriod',
			expected: input => input !== '0', // only change if zero
			write: 'setRateStalePeriod',
			writeArg: await getDeployParameter('RATE_STALE_PERIOD'),
			comment: 'Set the maximum amount of time (in secs) that a rate can be used for',
		});

		await runStep({
			contract: 'SystemSettings',
			target: SystemSettings,
			read: 'minimumStakeTime',
			expected: input => input !== '0', // only change if zero
			write: 'setMinimumStakeTime',
			writeArg: await getDeployParameter('MINIMUM_STAKE_TIME'),
			comment: 'Set the minimum amount of time SNX can be issued before any is burned (SIP-40)',
		});

		await runStep({
			contract: 'SystemSettings',
			target: SystemSettings,
			read: 'debtSnapshotStaleTime',
			expected: input => input !== '0', // only change if zero
			write: 'setDebtSnapshotStaleTime',
			writeArg: await getDeployParameter('DEBT_SNAPSHOT_STALE_TIME'),
			comment: 'Set the length of time after which the DebtCache snapshot becomes stale (SIP-91)',
		});

		await runStep({
			contract: 'SystemSettings',
			target: SystemSettings,
			read: 'crossDomainMessageGasLimit',
			readArg: 0,
			expected: input => input !== '0', // only change if zero
			write: 'setCrossDomainMessageGasLimit',
			writeArg: [0, await getDeployParameter('CROSS_DOMAIN_DEPOSIT_GAS_LIMIT')],
			comment: 'Set the gas limit for depositing onto L2',
		});

		await runStep({
			contract: 'SystemSettings',
			target: SystemSettings,
			read: 'crossDomainMessageGasLimit',
			readArg: 1,
			expected: input => input !== '0', // only change if zero
			write: 'setCrossDomainMessageGasLimit',
			writeArg: [1, await getDeployParameter('CROSS_DOMAIN_ESCROW_GAS_LIMIT')],
			comment: 'Set the gas limit for migrating escrowed SNX to L2',
		});

		await runStep({
			contract: 'SystemSettings',
			target: SystemSettings,
			read: 'crossDomainMessageGasLimit',
			readArg: 2,
			expected: input => input !== '0', // only change if zero
			write: 'setCrossDomainMessageGasLimit',
			writeArg: [2, await getDeployParameter('CROSS_DOMAIN_REWARD_GAS_LIMIT')],
			comment: 'Set the gas limit for depositing rewards to L2',
		});
		await runStep({
			contract: 'SystemSettings',
			target: SystemSettings,
			read: 'crossDomainMessageGasLimit',
			readArg: 3,
			expected: input => input !== '0', // only change if zero
			write: 'setCrossDomainMessageGasLimit',
			writeArg: [3, await getDeployParameter('CROSS_DOMAIN_WITHDRAWAL_GAS_LIMIT')],
			comment: 'Set the gas limit for withdrawing from L2',
		});

		const aggregatorWarningFlags = (await getDeployParameter('AGGREGATOR_WARNING_FLAGS'))[network];
		// If deploying to OVM avoid ivoking setAggregatorWarningFlags for now.
		if (aggregatorWarningFlags && !useOvm) {
			await runStep({
				contract: 'SystemSettings',
				target: SystemSettings,
				read: 'aggregatorWarningFlags',
				expected: input => input !== ZERO_ADDRESS, // only change if zero
				write: 'setAggregatorWarningFlags',
				writeArg: aggregatorWarningFlags,
				comment: 'Set the aggregator warning address (SIP-76)',
			});
		}

		await runStep({
			contract: 'SystemSettings',
			target: SystemSettings,
			read: 'etherWrapperMaxETH',
			expected: input => input !== '0', // only change if zero
			write: 'setEtherWrapperMaxETH',
			writeArg: await getDeployParameter('ETHER_WRAPPER_MAX_ETH'),
			comment: 'Set the max amount of Ether allowed in the EtherWrapper (SIP-112)',
		});
		await runStep({
			contract: 'SystemSettings',
			target: SystemSettings,
			read: 'etherWrapperMintFeeRate',
			expected: input => input !== '0', // only change if zero
			write: 'setEtherWrapperMintFeeRate',
			writeArg: await getDeployParameter('ETHER_WRAPPER_MINT_FEE_RATE'),
			comment: 'Set the fee rate for minting sETH from ETH in the EtherWrapper (SIP-112)',
		});
		await runStep({
			contract: 'SystemSettings',
			target: SystemSettings,
			read: 'etherWrapperBurnFeeRate',
			expected: input => input !== '0', // only change if zero
			write: 'setEtherWrapperBurnFeeRate',
			writeArg: await getDeployParameter('ETHER_WRAPPER_BURN_FEE_RATE'),
			comment: 'Set the fee rate for burning sETH for ETH in the EtherWrapper (SIP-112)',
		});
	}
};<|MERGE_RESOLUTION|>--- conflicted
+++ resolved
@@ -53,16 +53,8 @@
 			.map((synth, i) =>
 				Object.assign(
 					{
-<<<<<<< HEAD
 						currentRate: parseUnits(synthRates[i].toString() || '0').toString(),
-						targetRate:
-							synth.name in synthExchangeRateOverride
-								? synthExchangeRateOverride[synth.name]
-								: exchangeFeeRates[synth.category],
-=======
-						currentRate: parseUnits(synthRates[i] || '0').toString(),
 						targetRate: exchangeFeeRates[synth.category],
->>>>>>> 0c277f85
 					},
 					synth
 				)
