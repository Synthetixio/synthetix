--- conflicted
+++ resolved
@@ -45,7 +45,7 @@
 
 	const futuresMarketSettings = await deployer.deployContract({
 		name: 'FuturesMarketSettings',
-		args: [(account, addressOf(readProxyForResolver))],
+		args: [(account, addressOf(ReadProxyAddressResolver))],
 	});
 
 	const futuresAssets = ['BTC', 'ETH', 'LINK'];
@@ -77,23 +77,12 @@
 		const futuresMarket = await deployer.deployContract({
 			name: marketName,
 			source: 'FuturesMarket',
-<<<<<<< HEAD
 			args: [
 				addressOf(proxyFuturesMarket),
 				account,
 				addressOf(ReadProxyAddressResolver),
-				toBytes32('s' + asset),
-				takerFee,
-				makerFee,
-				maxLeverage,
-				maxMarketDebt,
-				minInitialMargin,
-				fundingParameters,
+				baseAsset,
 			],
-			deps: ['AddressResolver'],
-=======
-			args: [addressOf(proxyFuturesMarket), account, addressOf(readProxyForResolver), baseAsset],
->>>>>>> ce0359d2
 		});
 
 		if (futuresMarket) {
