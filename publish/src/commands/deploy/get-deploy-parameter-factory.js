'use strict';

const { yellow } = require('chalk');

const { defaults } = require('../../../..');

module.exports = ({ params, ignoreCustomParameters }) => async name => {
	const defaultParam = defaults[name];
	if (ignoreCustomParameters) {
		return defaultParam;
	}

	let effectiveValue = defaultParam;

	const param = (params || []).find(p => p.name === name);

	if (param) {
<<<<<<< HEAD
		if (!yes) {
			try {
				await confirmAction(
					yellow(
						`⚠⚠⚠ WARNING: Found an entry for ${
							param.name
						} in params.json. Specified value is ${JSON.stringify(
							param.value
						)} and default is ${JSON.stringify(defaultParam)}.` +
							'\nDo you want to use the specified value (default otherwise)? (y/n) '
					)
				);

				effectiveValue = param.value;
			} catch (err) {
				console.error(err);
			}
		} else {
			// yes = true
			effectiveValue = param.value;
		}
=======
		effectiveValue = param.value;
>>>>>>> af2813c6
	}

	if (effectiveValue !== defaultParam) {
		console.log(
			yellow(
				`PARAMETER OVERRIDE: Overriding default ${name} with ${JSON.stringify(
					effectiveValue
				)}, specified in params.json.`
			)
		);
	}

	return effectiveValue;
};<|MERGE_RESOLUTION|>--- conflicted
+++ resolved
@@ -15,31 +15,7 @@
 	const param = (params || []).find(p => p.name === name);
 
 	if (param) {
-<<<<<<< HEAD
-		if (!yes) {
-			try {
-				await confirmAction(
-					yellow(
-						`⚠⚠⚠ WARNING: Found an entry for ${
-							param.name
-						} in params.json. Specified value is ${JSON.stringify(
-							param.value
-						)} and default is ${JSON.stringify(defaultParam)}.` +
-							'\nDo you want to use the specified value (default otherwise)? (y/n) '
-					)
-				);
-
-				effectiveValue = param.value;
-			} catch (err) {
-				console.error(err);
-			}
-		} else {
-			// yes = true
-			effectiveValue = param.value;
-		}
-=======
 		effectiveValue = param.value;
->>>>>>> af2813c6
 	}
 
 	if (effectiveValue !== defaultParam) {
