--- conflicted
+++ resolved
@@ -141,31 +141,21 @@
 		gas: gasLimit,
 	};
 
-<<<<<<< HEAD
-	if (!dryRun) {
+	let tx;
+
+	if (needToImportAddresses) {
 		const ids = names.map(toBytes32);
 
-		console.log(yellow(`  > AddressResolver.importAddresses([${ids}], [${addresses}])`));
-		tx = await AddressResolver.methods.importAddresses(ids, addresses).send(params);
-		console.log(gray(`    > tx hash: ${tx.transactionHash}`));
-
-		console.log(yellow('  > SynthetixBridge.rebuildCache()...'));
-		tx = await SynthetixBridge.methods.rebuildCache().send(params);
-		console.log(gray(`    > tx hash: ${tx.transactionHash}`));
-=======
-	let tx;
-
-	if (needToImportAddresses) {
 		console.log(yellow('  > Setting these values:'));
 		console.log(yellow(`  > ${names[0]} => ${addresses[0]}`));
 		console.log(yellow(`  > ${names[1]} => ${addresses[1]}`));
 
 		if (!dryRun) {
-			console.log(yellow('  > AddressResolver.importAddresses()...'));
+			console.log(yellow(`  > AddressResolver.importAddresses([${ids}], [${addresses}])`));
 			tx = await AddressResolver.methods
 				.importAddresses(names.map(toBytes32), addresses)
 				.send(params);
-			console.log(JSON.stringify(tx, null, 2));
+			console.log(gray(`    > tx hash: ${tx.transactionHash}`));
 		} else {
 			console.log(yellow('  > Skipping, since this is a DRY RUN'));
 		}
@@ -195,11 +185,10 @@
 		if (!dryRun) {
 			console.log(yellow('  > SynthetixBridge.rebuildCache()...'));
 			tx = await SynthetixBridge.methods.rebuildCache().send(params);
-			console.log(JSON.stringify(tx, null, 2));
+			console.log(gray(`    > tx hash: ${tx.transactionHash}`));
 		} else {
 			console.log(yellow('  > Skipping, since this is a DRY RUN'));
 		}
->>>>>>> 83d378e3
 	} else {
 		console.log(gray('  > Bridge cache is synced in this layer. Skipping...'));
 	}
