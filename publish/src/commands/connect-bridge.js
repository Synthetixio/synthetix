const fs = require('fs');
const path = require('path');
const Web3 = require('web3');
const { gray, red, yellow } = require('chalk');
const { wrap, toBytes32 } = require('../../..');
const {
	ensureNetwork,
	ensureDeploymentPath,
	getDeploymentPathForNetwork,
	loadConnections,
} = require('../util');

const connectBridge = async ({
	l1Network,
	l2Network,
	l2ProviderUrl,
	l1DeploymentPath,
	l2DeploymentPath,
	l1PrivateKey,
	l2PrivateKey,
	l1UseFork,
	l2UseFork,
	l1Messenger,
	l2Messenger,
	dryRun,
	l1GasPrice,
	l2GasPrice,
	gasLimit,
}) => {
	// ---------------------------------
	// Setup L1 instance
	// ---------------------------------

	console.log(gray('> Setting up L1 instance...'));
	const {
		AddressResolver: AddressResolverL1,
		SynthetixBridge: SynthetixBridgeToOptimism,
		account: accountL1,
	} = await setupInstance({
		network: l1Network,
		deploymentPath: l1DeploymentPath,
		privateKey: l1PrivateKey,
		useFork: l1UseFork,
		messenger: l1Messenger,
		useOvm: false,
	});

	// ---------------------------------
	// Setup L2 instance
	// ---------------------------------

	console.log(gray('> Setting up L2 instance...'));
	const {
		AddressResolver: AddressResolverL2,
		SynthetixBridge: SynthetixBridgeToBase,
		account: accountL2,
	} = await setupInstance({
		network: l2Network,
		providerUrl: l2ProviderUrl,
		deploymentPath: l2DeploymentPath,
		privateKey: l2PrivateKey,
		useFork: l2UseFork,
		messenger: l2Messenger,
		useOvm: true,
	});

	// ---------------------------------
	// Connect L1 instance
	// ---------------------------------

	console.log(gray('> Connecting bridge on L1...'));
	await connectLayer({
		account: accountL1,
		gasPrice: l1GasPrice,
		gasLimit,
		names: ['ext:Messenger', 'ovm:SynthetixBridgeToBase'],
		addresses: [l1Messenger, SynthetixBridgeToBase.options.address],
		AddressResolver: AddressResolverL1,
		SynthetixBridge: SynthetixBridgeToOptimism,
		dryRun,
	});

	// ---------------------------------
	// Connect L2 instance
	// ---------------------------------

	console.log(gray('> Connecting bridge on L2...'));
	await connectLayer({
		account: accountL2,
		gasPrice: l2GasPrice,
		gasLimit,
		names: ['ext:Messenger', 'base:SynthetixBridgeToOptimism'],
		addresses: [l2Messenger, SynthetixBridgeToOptimism.options.address],
		AddressResolver: AddressResolverL2,
		SynthetixBridge: SynthetixBridgeToBase,
		dryRun,
	});
};

const connectLayer = async ({
	account,
	gasPrice,
	gasLimit,
	names,
	addresses,
	AddressResolver,
	SynthetixBridge,
	dryRun,
}) => {
	// ---------------------------------
	// Check if the AddressResolver has all the correct addresses
	// ---------------------------------

	const filteredNames = [];
	const filteredAddresses = [];
	for (let i = 0; i < names.length; i++) {
		const name = names[i];
		const address = addresses[i];
		console.log(gray(`  > Checking if ${name} is already set to ${address}`));

		const readAddress = await AddressResolver.methods.getAddress(toBytes32(name)).call();

		if (readAddress.toLowerCase() !== address.toLowerCase()) {
			console.log(yellow(`  > ${name} is not set, including it...`));
			filteredNames.push(name);
			filteredAddresses.push(address);
		}
	}

	const needToImportAddresses = filteredNames.length > 0;

	// ---------------------------------
	// Update AddressResolver if needed
	// ---------------------------------

	const params = {
		from: account,
		gasPrice: Web3.utils.toWei(gasPrice.toString(), 'gwei'),
		gas: gasLimit,
	};

<<<<<<< HEAD
	let tx;

	if (needToImportAddresses) {
		console.log(yellow('  > Setting these values:'));
		console.log(yellow(`  > ${names[0]} => ${addresses[0]}`));
		console.log(yellow(`  > ${names[1]} => ${addresses[1]}`));

		if (!dryRun) {
			console.log(yellow('  > AddressResolver.importAddresses()...'));
			tx = await AddressResolver.methods
				.importAddresses(names.map(toBytes32), addresses)
				.send(params);
			console.log(JSON.stringify(tx, null, 2));
		} else {
			console.log(yellow('  > Skipping, since this is a DRY RUN'));
		}
	} else {
		console.log(
			gray('  > Bridge is already does not need to import any addresses in this layer. Skipping...')
		);
	}

	// ---------------------------------
	// Sync cache on bridge if needed
	// ---------------------------------

	let needToSyncCacheOnBridge = needToImportAddresses;
	if (!needToSyncCacheOnBridge) {
		const isResolverCached = await SynthetixBridge.methods
			.isResolverCached(AddressResolver.options.address)
			.call();
		if (!isResolverCached) {
			needToSyncCacheOnBridge = true;
		}
	}

	if (needToSyncCacheOnBridge) {
		console.log(yellow('  > Syncing cache on bridge...'));

		if (!dryRun) {
			console.log(yellow('  > SynthetixBridge.setResolverAndSyncCache()...'));
			tx = await SynthetixBridge.methods
				.setResolverAndSyncCache(AddressResolver.options.address)
				.send(params);
			console.log(JSON.stringify(tx, null, 2));
		} else {
			console.log(yellow('  > Skipping, since this is a DRY RUN'));
		}
=======
	if (!dryRun) {
		console.log(yellow('  > AddressResolver.importAddresses()...'));
		tx = await AddressResolver.methods
			.importAddresses(names.map(toBytes32), addresses)
			.send(params);
		console.log(JSON.stringify(tx, null, 2));

		console.log(yellow('  > SynthetixBridge.rebuildCache()...'));
		tx = await SynthetixBridge.methods.rebuildCache().send(params);
		console.log(JSON.stringify(tx, null, 2));
>>>>>>> 83191da4
	} else {
		console.log(gray('  > Bridge cache is synced in this layer. Skipping...'));
	}
};

const setupInstance = async ({
	network,
	providerUrl: specifiedProviderUrl,
	deploymentPath,
	privateKey,
	useFork,
	useOvm,
}) => {
	console.log(gray('  > network:', network));
	console.log(gray('  > deploymentPath:', deploymentPath));
	console.log(gray('  > privateKey:', privateKey));
	console.log(gray('  > useFork:', useFork));
	console.log(gray('  > useOvm:', useOvm));

	const { web3, getSource, getTarget, providerUrl } = bootstrapConnection({
		network,
		providerUrl: specifiedProviderUrl,
		deploymentPath,
		privateKey,
		useFork,
		useOvm,
	});
	console.log(gray('  > provider:', providerUrl));

	let account;
	if (privateKey) {
		web3.eth.accounts.wallet.add(privateKey);
		web3.eth.defaultAccount = web3.eth.accounts.wallet[0].address;
		account = web3.eth.defaultAccount;
	}
	console.log(gray('  > account:', account));

	const AddressResolver = getContract({
		contract: 'AddressResolver',
		getTarget,
		getSource,
		deploymentPath,
		web3,
	});
	console.log(gray('  > AddressResolver:', AddressResolver.options.address));

	const bridgeName = useOvm ? 'SynthetixBridgeToBase' : 'SynthetixBridgeToOptimism';
	const SynthetixBridge = getContract({
		contract: bridgeName,
		getTarget,
		getSource,
		deploymentPath,
		web3,
	});
	console.log(gray(`  > ${bridgeName}:`, SynthetixBridge.options.address));

	return {
		AddressResolver,
		SynthetixBridge,
		account,
	};
};

const bootstrapConnection = ({
	network,
	providerUrl: specifiedProviderUrl,
	deploymentPath,
	privateKey,
	useFork,
	useOvm,
}) => {
	ensureNetwork(network);
	deploymentPath = deploymentPath || getDeploymentPathForNetwork({ network, useOvm });
	ensureDeploymentPath(deploymentPath);

	const { providerUrl: defaultProviderUrl, privateKey: envPrivateKey } = loadConnections({
		network,
		useFork,
	});

	// allow local deployments to use the private key passed as a CLI option
	if (network === 'local' || !privateKey) {
		privateKey = envPrivateKey;
	}

	const providerUrl = specifiedProviderUrl || defaultProviderUrl;
	const web3 = new Web3(new Web3.providers.HttpProvider(providerUrl));

	const { getUsers, getTarget, getSource } = wrap({ network, useOvm, fs, path });

	let account;
	if (useFork) {
		account = getUsers({ network, user: 'owner' }).address; // protocolDAO
	} else {
		web3.eth.accounts.wallet.add(privateKey);
		account = web3.eth.accounts.wallet[0].address;
	}

	return {
		deploymentPath,
		providerUrl,
		privateKey,
		web3,
		account,
		getTarget,
		getSource,
		getUsers,
	};
};

const getContract = ({ contract, deploymentPath, getTarget, getSource, web3 }) => {
	const target = getTarget({ deploymentPath, contract });
	if (!target) {
		throw new Error(`Unable to find deployed target for ${contract} in ${deploymentPath}`);
	}

	const source = getSource({ deploymentPath, contract });
	if (!source) {
		throw new Error(`Unable to find source for ${contract}`);
	}

	return new web3.eth.Contract(source.abi, target.address);
};

module.exports = {
	connectBridge,
	cmd: program =>
		program
			.command('connect-bridge')
			.description('Configures the bridge between an L1-L2 instance pair.')
			.option('--l1-network <value>', 'The name of the target L1 network', 'goerli')
			.option('--l2-network <value>', 'The name of the target L2 network', 'goerli')
			.option('--l2-provider-url <value>', 'The L2 provider to use', 'https://goerli.optimism.io')
			.option('--l1-deployment-path <value>', 'The path of the L1 deployment to target')
			.option('--l2-deployment-path <value>', 'The path of the L2 deployment to target')
			.option('--l1-private-key <value>', 'Optional private key for signing L1 transactions')
			.option('--l2-private-key <value>', 'Optional private key for signing L2 transactions')
			.option('--l1-use-fork', 'Wether to use a fork for the L1 connection', false)
			.option('--l2-use-fork', 'Wether to use a fork for the L2 connection', false)
			.option('--l1-messenger <value>', 'L1 cross domain messenger to use')
			.option('--l2-messenger <value>', 'L2 cross domain messenger to use')
			.option('-g, --l1-gas-price <value>', 'Gas price to set when performing transfers in L1', 1)
			.option('-g, --l2-gas-price <value>', 'Gas price to set when performing transfers in L2', 1)
			.option('-l, --gas-limit <value>', 'Max gas to use when signing transactions', 8000000)
			.option('--dry-run', 'Do not execute any transactions')
			.action(async (...args) => {
				try {
					await connectBridge(...args);
				} catch (err) {
					console.error(red(err));
					console.log(err.stack);
					process.exitCode = 1;
				}
			}),
};<|MERGE_RESOLUTION|>--- conflicted
+++ resolved
@@ -139,7 +139,6 @@
 		gas: gasLimit,
 	};
 
-<<<<<<< HEAD
 	let tx;
 
 	if (needToImportAddresses) {
@@ -177,29 +176,15 @@
 	}
 
 	if (needToSyncCacheOnBridge) {
-		console.log(yellow('  > Syncing cache on bridge...'));
+		console.log(yellow('  > Rebuilding cache on bridge...'));
 
 		if (!dryRun) {
-			console.log(yellow('  > SynthetixBridge.setResolverAndSyncCache()...'));
-			tx = await SynthetixBridge.methods
-				.setResolverAndSyncCache(AddressResolver.options.address)
-				.send(params);
+			console.log(yellow('  > SynthetixBridge.rebuildCache()...'));
+			tx = await SynthetixBridge.methods.rebuildCache().send(params);
 			console.log(JSON.stringify(tx, null, 2));
 		} else {
 			console.log(yellow('  > Skipping, since this is a DRY RUN'));
 		}
-=======
-	if (!dryRun) {
-		console.log(yellow('  > AddressResolver.importAddresses()...'));
-		tx = await AddressResolver.methods
-			.importAddresses(names.map(toBytes32), addresses)
-			.send(params);
-		console.log(JSON.stringify(tx, null, 2));
-
-		console.log(yellow('  > SynthetixBridge.rebuildCache()...'));
-		tx = await SynthetixBridge.methods.rebuildCache().send(params);
-		console.log(JSON.stringify(tx, null, 2));
->>>>>>> 83191da4
 	} else {
 		console.log(gray('  > Bridge cache is synced in this layer. Skipping...'));
 	}
