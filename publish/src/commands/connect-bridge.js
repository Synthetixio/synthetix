const fs = require('fs');
const path = require('path');
const ethers = require('ethers');
const { gray, red, yellow } = require('chalk');
const { wrap, toBytes32 } = require('../../..');
const { confirmAction } = require('../util');
const {
	ensureNetwork,
	ensureDeploymentPath,
	getDeploymentPathForNetwork,
	loadConnections,
} = require('../util');

const connectBridge = async ({
	l1Network,
	l2Network,
	l1ProviderUrl,
	l2ProviderUrl,
	l1DeploymentPath,
	l2DeploymentPath,
	l1PrivateKey,
	l2PrivateKey,
	l1UseFork,
	l2UseFork,
	l1Messenger,
	l2Messenger,
	dryRun,
	l1GasLimit,
	quiet,
}) => {
	const logger = console.log;
	if (quiet) {
		console.log = () => {};
	}

	// ---------------------------------
	// Setup L1 instance
	// ---------------------------------

	console.log(gray('* Setting up L1 instance...'));
	const {
		wallet: walletL1,
		AddressResolver: AddressResolverL1,
		SynthetixBridge: SynthetixBridgeToOptimism,
		Synthetix,
		BridgeEscrow: SynthetixBridgeEscrow,
		OwnerRelay: OwnerRelayOnEthereum,
		DebtMigrator: DebtMigratorOnEthereum,
	} = await setupInstance({
		network: l1Network,
		providerUrl: l1ProviderUrl,
		deploymentPath: l1DeploymentPath,
		privateKey: l1PrivateKey,
		useFork: l1UseFork,
		messenger: l1Messenger,
		useOvm: false,
	});

	// ---------------------------------
	// Setup L2 instance
	// ---------------------------------

	console.log(gray('* Setting up L2 instance...'));
	const {
		wallet: walletL2,
		AddressResolver: AddressResolverL2,
		SynthetixBridge: SynthetixBridgeToBase,
		OwnerRelay: OwnerRelayOnOptimism,
		DebtMigrator: DebtMigratorOnOptimism,
	} = await setupInstance({
		network: l2Network,
		providerUrl: l2ProviderUrl,
		deploymentPath: l2DeploymentPath,
		privateKey: l2PrivateKey,
		useFork: l2UseFork,
		messenger: l2Messenger,
		useOvm: true,
	});

	// ---------------------------------
	// Connect L1 instance
	// ---------------------------------

	console.log(gray('* Connecting bridge on L1...'));
	await connectLayer({
		wallet: walletL1,
		gasLimit: l1GasLimit,
		names: [
			'ext:Messenger',
			'ovm:SynthetixBridgeToBase',
			'ovm:OwnerRelayOnOptimism',
			'ovm:DebtMigratorOnOptimism',
		],
		addresses: [
			l1Messenger,
			SynthetixBridgeToBase.address,
			OwnerRelayOnOptimism.address,
			DebtMigratorOnOptimism.address,
		],
		AddressResolver: AddressResolverL1,
		cachables: [SynthetixBridgeToOptimism, OwnerRelayOnEthereum, DebtMigratorOnEthereum],
		dryRun,
	});

	// ---------------------------------
	// Connect L2 instance
	// ---------------------------------

	console.log(gray('* Connecting bridge on L2...'));
	await connectLayer({
		wallet: walletL2,
		gasLimit: undefined,
		names: [
			'ext:Messenger',
			'base:SynthetixBridgeToOptimism',
			'base:OwnerRelayOnEthereum',
			'base:DebtMigratorOnEthereum',
		],
		addresses: [
			l2Messenger,
			SynthetixBridgeToOptimism.address,
			OwnerRelayOnEthereum.address,
			DebtMigratorOnEthereum.address,
		],
		AddressResolver: AddressResolverL2,
		cachables: [SynthetixBridgeToBase, OwnerRelayOnOptimism, DebtMigratorOnOptimism],
		dryRun,
	});

	// check approval (bridge needs ERC20 approval to spend bridge escrow's SNX for withdrawals)
	const currentAllowance = await Synthetix.allowance(
		SynthetixBridgeEscrow.address,
		SynthetixBridgeToOptimism.address
	);

	console.log(
		gray(
			'Current allowance for bridge to spend bridge escrow SNX is',
			ethers.utils.formatEther(currentAllowance)
		)
	);

	if (currentAllowance.lt(ethers.utils.parseEther('100000000000'))) {
		// called when allowance is under 100 B

		console.log(yellow('The bridge does not have sufficient allowance.'));

		if (!dryRun) {
			console.log(
				yellow.inverse(
					`  * CALLING SynthetixBridgeEscrow.approveBridge(SNX, 'SynthetixBridgeToOptimism', UInt256.MAX))`
				)
			);
			const owner = await SynthetixBridgeEscrow.owner();
			if (walletL1.address.toLowerCase() !== owner.toLowerCase()) {
				const calldata = await SynthetixBridgeEscrow.interface.encodeFunctionData('approveBridge', [
					Synthetix.address,
					SynthetixBridgeToOptimism.address,
					ethers.constants.MaxUint256,
				]);
				console.log('Calldata is', calldata);
				await confirmAction(
					yellow(
						`    ⚠️  AddressResolver is owned by ${owner} and the current signer is ${walletL1.address}.
						Please execute the above transaction and press "y" when done.`
					)
				);
			} else {
				const params = {
					gasLimit: l1GasLimit,
				};
				const tx = await SynthetixBridgeEscrow.approveBridge(
					Synthetix.address,
					SynthetixBridgeToOptimism.address,
					ethers.constants.MaxUint256,
					params
				);
				const receipt = await tx.wait();
				console.log(gray(`    > tx hash: ${receipt.transactionHash}`));
			}
		} else {
			console.log(yellow('  * Skipping, since this is a DRY RUN'));
		}
	} else {
		console.log(gray('this is sufficient'));
	}

	console.log = logger;
};

const connectLayer = async ({
	wallet,
	gasLimit,
	names,
	addresses,
	AddressResolver,
	cachables,
	dryRun,
}) => {
	// ---------------------------------
	// Check if the AddressResolver has all the correct addresses
	// ---------------------------------

	const filteredNames = [];
	const filteredAddresses = [];
	for (let i = 0; i < names.length; i++) {
		const name = names[i];
		const address = addresses[i];
		console.log(gray(`  * Checking if ${name} is already set to ${address}`));

		const readAddress = await AddressResolver.getAddress(toBytes32(name));

		if (readAddress.toLowerCase() !== address.toLowerCase()) {
			console.log(yellow(`    > ${name} is not set, including it...`));
			filteredNames.push(name);
			filteredAddresses.push(address);
		}
	}

	const needToImportAddresses = filteredNames.length > 0;

	// ---------------------------------
	// Update AddressResolver if needed
	// ---------------------------------

	const params = {};
	if (gasLimit) {
		params.gasLimit = gasLimit;
	}

	let tx, receipt;

	if (needToImportAddresses) {
		const ids = names.map(toBytes32);

		console.log(yellow('  * Setting these values:'));
		names.map((_, idx) => console.log(yellow(`    > ${names[idx]} => ${addresses[idx]}`)));

		if (!dryRun) {
			console.log(
				yellow.inverse(`  * CALLING AddressResolver.importAddresses([${ids}], [${addresses}])`)
			);

			const owner = await AddressResolver.owner();
			if (wallet.address.toLowerCase() !== owner.toLowerCase()) {
				const calldata = await AddressResolver.interface.encodeFunctionData('importAddresses', [
					names.map(toBytes32),
					addresses,
				]);
				console.log('Calldata is', calldata);
				await confirmAction(
					yellow(
						`    ⚠️  AddressResolver is owned by ${owner} and the current signer is $${wallet.address}. Please execute the above transaction and press "y" when done.`
					)
				);
			} else {
				tx = await AddressResolver.importAddresses(names.map(toBytes32), addresses, params);
				receipt = await tx.wait();
				console.log(gray(`    > tx hash: ${receipt.transactionHash}`));
			}
		} else {
			console.log(yellow('  * Skipping, since this is a DRY RUN'));
		}
	} else {
		console.log(
			gray('  * Bridge does not need to import any addresses in this layer. Skipping...')
		);
	}

	// ---------------------------------
	// Sync cache on bridge if needed
	// ---------------------------------

	for (const contract of cachables) {
		const isCached = await contract.isResolverCached();
		if (!isCached) {
			if (!dryRun) {
				console.log(yellow.inverse(`  * CALLING rebuildCache() on ${contract.address}...`));

				tx = await contract.rebuildCache(params);
				receipt = await tx.wait();

				console.log(gray(`    > tx hash: ${receipt.transactionHash}`));
			} else {
				console.log(yellow('Skipping rebuildCache(), since this is a DRY RUN'));
			}
		}
	}
};

const setupInstance = async ({
	network,
	providerUrl: specifiedProviderUrl,
	deploymentPath,
	privateKey,
	useFork,
	useOvm,
}) => {
	console.log(gray('  > network:', network));
	console.log(gray('  > deploymentPath:', deploymentPath));
	console.log(gray('  > privateKey:', privateKey));
	console.log(gray('  > useFork:', useFork));
	console.log(gray('  > useOvm:', useOvm));

	const { wallet, provider, getSource, getTarget } = bootstrapConnection({
		network,
		providerUrl: specifiedProviderUrl,
		deploymentPath,
		privateKey,
		useFork,
		useOvm,
	});
	console.log(gray('  > provider:', provider.connection.url));
	console.log(gray('  > account:', wallet.address));

	const AddressResolver = getContract({
		contract: 'AddressResolver',
		getTarget,
		getSource,
		deploymentPath,
		wallet,
	});
	console.log(gray('  > AddressResolver:', AddressResolver.address));

	const bridgeName = useOvm ? 'SynthetixBridgeToBase' : 'SynthetixBridgeToOptimism';
	const SynthetixBridge = getContract({
		contract: bridgeName,
		getTarget,
		getSource,
		deploymentPath,
		wallet,
	});
	console.log(gray(`  > ${bridgeName}:`, SynthetixBridge.address));

	const relayName = useOvm ? 'OwnerRelayOnOptimism' : 'OwnerRelayOnEthereum';
	const OwnerRelay = getContract({
		contract: relayName,
		getTarget,
		getSource,
		deploymentPath,
		wallet,
	});
	console.log(gray(`  > ${relayName}:`, OwnerRelay.address));

	const migratorName = useOvm ? 'DebtMigratorOnOptimism' : 'DebtMigratorOnEthereum';
	const DebtMigrator = getContract({
<<<<<<< HEAD
		contract: relayName,
=======
		contract: migratorName,
>>>>>>> a7f539bc
		getTarget,
		getSource,
		deploymentPath,
		wallet,
	});
	console.log(gray(`  > ${migratorName}:`, DebtMigrator.address));

	let Synthetix;
	let BridgeEscrow;

	if (!useOvm) {
		Synthetix = getContract({
			contract: 'ProxySynthetix',
			getTarget,
			getSource,
			sourceName: 'Synthetix',
			deploymentPath,
			wallet,
		});

		BridgeEscrow = getContract({
			contract: 'SynthetixBridgeEscrow',
			getTarget,
			getSource,
			deploymentPath,
			wallet,
		});
	}

	return {
		AddressResolver,
		BridgeEscrow,
		DebtMigrator,
		OwnerRelay,
		Synthetix,
		SynthetixBridge,
		wallet,
	};
};

const bootstrapConnection = ({
	network,
	providerUrl: specifiedProviderUrl,
	deploymentPath,
	privateKey,
	useFork,
	useOvm,
}) => {
	ensureNetwork(network);
	deploymentPath = deploymentPath || getDeploymentPathForNetwork({ network, useOvm });
	ensureDeploymentPath(deploymentPath);

	const { providerUrl: defaultProviderUrl, privateKey: envPrivateKey } = loadConnections({
		network,
		useFork,
	});

	// allow local deployments to use the private key passed as a CLI option
	if (network !== 'local' && !privateKey) {
		privateKey = envPrivateKey;
	}

	const providerUrl = specifiedProviderUrl || defaultProviderUrl;
	const provider = new ethers.providers.JsonRpcProvider(providerUrl);

	const { getUsers, getTarget, getSource } = wrap({ network, useOvm, fs, path });

	let wallet;
	if (!privateKey) {
		const account = getUsers({ network, user: 'owner' }).address;
		wallet = provider.getSigner(account);
		wallet.address = wallet._address;
	} else {
		wallet = new ethers.Wallet(privateKey, provider);
	}

	return {
		deploymentPath,
		providerUrl,
		privateKey,
		provider,
		wallet,
		getTarget,
		getSource,
		getUsers,
	};
};

const getContract = ({ contract, deploymentPath, getTarget, getSource, wallet, sourceName }) => {
	const target = getTarget({ deploymentPath, contract });
	if (!target) {
		throw new Error(`Unable to find deployed target for ${contract} in ${deploymentPath}`);
	}

	const source = getSource({ deploymentPath, contract: sourceName || contract });
	if (!source) {
		throw new Error(`Unable to find source for ${contract}`);
	}

	return new ethers.Contract(target.address, source.abi, wallet);
};

module.exports = {
	connectBridge,
	cmd: program =>
		program
			.command('connect-bridge')
			.description('Configures the bridge between an L1-L2 instance pair.')
			.option('--l1-network <value>', 'The name of the target L1 network', 'goerli')
			.option('--l2-network <value>', 'The name of the target L2 network', 'goerli')
			.option('--l1-provider-url <value>', 'The L1 provider to use', undefined)
			.option('--l2-provider-url <value>', 'The L2 provider to use', 'https://goerli.optimism.io')
			.option('--l1-deployment-path <value>', 'The path of the L1 deployment to target')
			.option('--l2-deployment-path <value>', 'The path of the L2 deployment to target')
			.option('--l1-private-key <value>', 'Optional private key for signing L1 transactions')
			.option('--l2-private-key <value>', 'Optional private key for signing L2 transactions')
			.option('--l1-use-fork', 'Wether to use a fork for the L1 connection', false)
			.option('--l2-use-fork', 'Wether to use a fork for the L2 connection', false)
			.option('--l1-messenger <value>', 'L1 cross domain messenger to use')
			.option('--l2-messenger <value>', 'L2 cross domain messenger to use')
			.option('--l1-gas-limit <value>', 'Max gas to use when signing transactions to l1', 8000000)
			.option('--dry-run', 'Do not execute any transactions')
			.option('--quiet', 'Do not print stdout', false)
			.action(async (...args) => {
				try {
					await connectBridge(...args);
				} catch (err) {
					console.error(red(err));
					console.log(err.stack);
					process.exitCode = 1;
				}
			}),
};<|MERGE_RESOLUTION|>--- conflicted
+++ resolved
@@ -344,11 +344,7 @@
 
 	const migratorName = useOvm ? 'DebtMigratorOnOptimism' : 'DebtMigratorOnEthereum';
 	const DebtMigrator = getContract({
-<<<<<<< HEAD
-		contract: relayName,
-=======
 		contract: migratorName,
->>>>>>> a7f539bc
 		getTarget,
 		getSource,
 		deploymentPath,
