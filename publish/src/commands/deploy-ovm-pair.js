const axios = require('axios');
const { red } = require('chalk');
const commands = {
	build: require('./build').build,
	deploy: require('./deploy').deploy,
	connectBridge: require('./connect-bridge').connectBridge,
};

const {
	constants: { OVM_MAX_GAS_LIMIT },
} = require('../../../.');

const deployOvmPair = async ({ l1ProviderUrl, l2ProviderUrl, dataProviderUrl }) => {
	// This private key is #4 displayed when starting optimism-integration.
	// When used on a fresh L2 chain, it passes all safety checks.
	// Account #0: 0x023ffdc1530468eb8c8eebc3e38380b5bc19cc5d (10000 ETH)
	// Private Key: 0x754fde3f5e60ef2c7649061e06957c29017fe21032a8017132c0078e37f6193a
	// Account #1: 0x0e0e05cf14349469ee3b45dc2fce50e11b9449b8 (10000 ETH)
	// Private Key: 0xd2ab07f7c10ac88d5f86f1b4c1035d5195e81f27dbe62ad65e59cbf88205629b
	// Account #2: 0x432c38a44381668eda4a3152209abbfae065b44d (10000 ETH)
	// Private Key: 0x23d9aeeaa08ab710a57972eb56fc711d9ab13afdecc92c89586e0150bfa380a6
	// Account #3: 0x5eeabfdd0f31cebf32f8abf22da451fe46eac131 (10000 ETH)
	// Private Key: 0x5b1c2653250e5c580dcb4e51c2944455e144c57ebd6a0645bd359d2e69ca0f0c
	// Account #4: 0x640e7cc27b750144ed08ba09515f3416a988b6a3 (10000 ETH)
	// Private Key: 0xea8b000efb33c49d819e8d6452f681eed55cdf7de47d655887fc0e318906f2e7
	const privateKey = '0xea8b000efb33c49d819e8d6452f681eed55cdf7de47d655887fc0e318906f2e7';

	await deployInstance({ useOvm: false, privateKey, l1ProviderUrl, l2ProviderUrl });
	await deployInstance({ useOvm: true, privateKey, l1ProviderUrl, l2ProviderUrl });

	const { l1Messenger, l2Messenger } = await getMessengers({ dataProviderUrl });

	await commands.connectBridge({
		l1Network: 'local',
		l2Network: 'local',
		l1ProviderUrl,
		l2ProviderUrl,
		l1Messenger,
		l2Messenger,
		l1PrivateKey: privateKey,
		l2PrivateKey: privateKey,
		l1GasPrice: 0,
		l2GasPrice: 0,
		gasLimit: 8000000,
	});
};

<<<<<<< HEAD
const deployInstance = async ({ useOvm, privateKey }) => {
=======
const deployInstance = async ({ useOvm, privateKey, l1ProviderUrl, l2ProviderUrl }) => {
>>>>>>> f0650638
	await commands.build({ useOvm, optimizerRuns: useOvm ? 1 : 200, testHelpers: true });

	await commands.deploy({
		network: 'local',
		freshDeploy: true,
		yes: true,
		providerUrl: useOvm ? l2ProviderUrl : l1ProviderUrl,
		gasPrice: '0',
		useOvm,
		methodCallGasLimit: '3500000',
		contractDeploymentGasLimit: useOvm ? OVM_MAX_GAS_LIMIT : '9500000',
		privateKey,
		ignoreCustomParameters: true,
	});
};

const getMessengers = async ({ dataProviderUrl }) => {
	const response = await axios.get(`${dataProviderUrl}/addresses.json`);
	const addresses = response.data;

	return {
		l1Messenger: addresses['Proxy__OVM_L1CrossDomainMessenger'],
		l2Messenger: '0x4200000000000000000000000000000000000007',
	};
};

module.exports = {
	deployOvmPair,
	cmd: program =>
		program
			.command('deploy-ovm-pair')
			.description(
				'Deploys a pair of L1 and L2 instances on local running chains started with `optimism-integration`, and connects them together. To be used exclusively for local testing.'
			)
			.option('--l1-provider-url <value>', 'The L1 provider to use', 'http://localhost:9545')
			.option('--l2-provider-url <value>', 'The L2 provider to use', 'http://localhost:8545')
			.option('--data-provider-url <value>', 'The data provider to use', 'http://localhost:8080')
			.action(async (...args) => {
				try {
					await deployOvmPair(...args);
				} catch (err) {
					console.error(red(err));
					console.log(err.stack);
					process.exitCode = 1;
				}
			}),
};<|MERGE_RESOLUTION|>--- conflicted
+++ resolved
@@ -45,11 +45,7 @@
 	});
 };
 
-<<<<<<< HEAD
-const deployInstance = async ({ useOvm, privateKey }) => {
-=======
 const deployInstance = async ({ useOvm, privateKey, l1ProviderUrl, l2ProviderUrl }) => {
->>>>>>> f0650638
 	await commands.build({ useOvm, optimizerRuns: useOvm ? 1 : 200, testHelpers: true });
 
 	await commands.deploy({
