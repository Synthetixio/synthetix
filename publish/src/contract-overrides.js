'use strict';

module.exports = {
	'ExchangeRates.sol': {
		runs: 20000,
	},
	'FeePool.sol': {
		runs: 1500,
	},
<<<<<<< HEAD
	// Note: the below was added to work around issues with the solidity compiled
	// used by the deploy script. Without this, errors such as
	// Runtime.functionPointers[index] were being thrown by solcjs.
	'Synthetix.sol': {
		runs: 200,
	},
	'Exchanger.sol': {
		runs: 200,
	},
=======
>>>>>>> f627cfb8
};<|MERGE_RESOLUTION|>--- conflicted
+++ resolved
@@ -7,16 +7,4 @@
 	'FeePool.sol': {
 		runs: 1500,
 	},
-<<<<<<< HEAD
-	// Note: the below was added to work around issues with the solidity compiled
-	// used by the deploy script. Without this, errors such as
-	// Runtime.functionPointers[index] were being thrown by solcjs.
-	'Synthetix.sol': {
-		runs: 200,
-	},
-	'Exchanger.sol': {
-		runs: 200,
-	},
-=======
->>>>>>> f627cfb8
 };