'use strict';

const path = require('path');
const fs = require('fs');
const readline = require('readline');
const { gray, cyan, yellow, redBright, green } = require('chalk');
const { table } = require('table');
const w3utils = require('web3-utils');
const { BigNumber } = require('ethers');

const {
	constants: {
		CONFIG_FILENAME,
		PARAMS_FILENAME,
		DEPLOYMENT_FILENAME,
		OWNER_ACTIONS_FILENAME,
		SYNTHS_FILENAME,
		STAKING_REWARDS_FILENAME,
		SHORTING_REWARDS_FILENAME,
		VERSIONS_FILENAME,
		FEEDS_FILENAME,
	},
	wrap,
} = require('../..');

const {
	getPathToNetwork,
	getSynths,
	getStakingRewards,
	getVersions,
	getFeeds,
	getShortingRewards,
} = wrap({
	path,
	fs,
});

const { networks } = require('../..');
const JSONreplacer = (key, value) => {
	if (typeof value === 'object' && value.type && value.type === 'BigNumber') {
		return BigNumber.from(value).toString();
	}
	return value;
};
const stringify = input => JSON.stringify(input, JSONreplacer, '\t') + '\n';

const ensureNetwork = network => {
	if (!networks.includes(network)) {
		throw Error(
			`Invalid network name of "${network}" supplied. Must be one of ${networks.join(', ')}.`
		);
	}
};

const getDeploymentPathForNetwork = ({ network, useOvm }) => {
	console.log(gray('Loading default deployment for network'));
	return getPathToNetwork({ network, useOvm });
};

const ensureDeploymentPath = deploymentPath => {
	if (!fs.existsSync(deploymentPath)) {
		throw Error(
			`Invalid deployment path. Please provide a folder with a compatible ${CONFIG_FILENAME}`
		);
	}
};

// Load up all contracts in the flagged source, get their deployed addresses (if any) and compiled sources
const loadAndCheckRequiredSources = ({ deploymentPath, network, freshDeploy }) => {
	console.log(gray(`Loading the list of synths for ${network.toUpperCase()}...`));
	const synthsFile = path.join(deploymentPath, SYNTHS_FILENAME);
	const synths = getSynths({ network, deploymentPath });

	console.log(gray(`Loading the list of staking rewards to deploy on ${network.toUpperCase()}...`));
	const stakingRewardsFile = path.join(deploymentPath, STAKING_REWARDS_FILENAME);
	const stakingRewards = getStakingRewards({ network, deploymentPath });

	console.log(
		gray(`Loading the list of shorting rewards to deploy on ${network.toUpperCase()}...`)
	);
	const shortingRewardsFile = path.join(deploymentPath, SHORTING_REWARDS_FILENAME);
	const shortingRewards = getShortingRewards({ network, deploymentPath });

	console.log(gray(`Loading the list of contracts to deploy on ${network.toUpperCase()}...`));
	const configFile = path.join(deploymentPath, CONFIG_FILENAME);
	const config = JSON.parse(fs.readFileSync(configFile));

	console.log(gray(`Loading the list of deployment parameters on ${network.toUpperCase()}...`));
	const paramsFile = path.join(deploymentPath, PARAMS_FILENAME);
	const params = JSON.parse(fs.readFileSync(paramsFile));

	const versionsFile = path.join(deploymentPath, VERSIONS_FILENAME);
	const versions = network !== 'local' ? getVersions({ network, deploymentPath }) : {};

	const feedsFile = path.join(deploymentPath, FEEDS_FILENAME);
	const feeds = getFeeds({ network, deploymentPath });

	console.log(
		gray(`Loading the list of contracts already deployed for ${network.toUpperCase()}...`)
	);
	const deploymentFile = path.join(deploymentPath, DEPLOYMENT_FILENAME);
	if (!fs.existsSync(deploymentFile)) {
		fs.writeFileSync(deploymentFile, stringify({ targets: {}, sources: {} }));
	}
	const deployment = JSON.parse(fs.readFileSync(deploymentFile));

	if (freshDeploy) {
		deployment.targets = {};
		deployment.sources = {};
	}

	const ownerActionsFile = path.join(deploymentPath, OWNER_ACTIONS_FILENAME);
	if (!fs.existsSync(ownerActionsFile)) {
		fs.writeFileSync(ownerActionsFile, stringify({}));
	}
	const ownerActions = JSON.parse(fs.readFileSync(ownerActionsFile));

	return {
		config,
		params,
		configFile,
		synths,
		synthsFile,
		stakingRewards,
		stakingRewardsFile,
		deployment,
		deploymentFile,
		ownerActions,
		ownerActionsFile,
		versions,
		versionsFile,
		feeds,
		feedsFile,
		shortingRewards,
		shortingRewardsFile,
	};
};

const getExplorerLinkPrefix = ({ network, useOvm }) => {
	return `https://${network !== 'mainnet' ? network + (useOvm ? '-' : '.') : ''}${
		useOvm ? 'explorer.optimism' : 'etherscan'
	}.io`;
};

const loadConnections = ({ network, useFork, useOvm }) => {
	// Note: If using a fork, providerUrl will need to be 'localhost', even if the target network is not 'local'.
	// This is because the fork command is assumed to be running at 'localhost:8545'.
	let providerUrl;
	if (network === 'local' || useFork) {
		providerUrl = 'http://127.0.0.1:8545';
	} else {
		if (network === 'mainnet' && process.env.PROVIDER_URL_MAINNET) {
			providerUrl = process.env.PROVIDER_URL_MAINNET;
		} else {
			providerUrl = process.env.PROVIDER_URL.replace('network', network);
		}
	}

	const privateKey =
		network === 'mainnet' ? process.env.DEPLOY_PRIVATE_KEY : process.env.TESTNET_DEPLOY_PRIVATE_KEY;

	const etherscanUrl =
		network === 'mainnet'
			? 'https://api.etherscan.io/api'
			: `https://api-${network}.etherscan.io/api`;

	const explorerLinkPrefix = getExplorerLinkPrefix({ network, useOvm });

	return { providerUrl, privateKey, etherscanUrl, explorerLinkPrefix };
};

const confirmAction = prompt =>
	new Promise((resolve, reject) => {
		const rl = readline.createInterface({ input: process.stdin, output: process.stdout });

		rl.question(prompt, answer => {
			if (/y|Y/.test(answer)) resolve();
			else reject(Error('Not confirmed'));
			rl.close();
		});
	});

const appendOwnerActionGenerator = ({ ownerActions, ownerActionsFile, explorerLinkPrefix }) => ({
	key,
	action,
	target,
	data,
}) => {
	ownerActions[key] = {
		target,
		action,
		complete: false,
		link: `${explorerLinkPrefix}/address/${target}#writeContract`,
		data,
	};
	fs.writeFileSync(ownerActionsFile, stringify(ownerActions));
	console.log(cyan(`Cannot invoke ${key} as not owner. Appended to actions.`));
};

let _dryRunCounter = 0;
/**
 * Run a single transaction step, first checking to see if the value needs
 * changing at all, and then whether or not its the owner running it.
 *
 * @returns transaction hash if successful, true if user completed, or falsy otherwise
 */
const performTransactionalStepWeb3 = async ({
	account,
	contract,
	target,
	read,
	readArg, // none, 1 or an array of args, array will be spread into params
	expected,
	write,
	writeArg, // none, 1 or an array of args, array will be spread into params
	gasLimit,
	gasPrice,
<<<<<<< HEAD
	generateSolidity,
	etherscanLinkPrefix,
=======
	explorerLinkPrefix,
>>>>>>> 4518e357
	ownerActions,
	ownerActionsFile,
	dryRun,
	encodeABI,
	nonceManager,
	publiclyCallable,
}) => {
	const argumentsForWriteFunction = [].concat(writeArg).filter(entry => entry !== undefined); // reduce to array of args
	const action = `${contract}.${write}(${argumentsForWriteFunction.map(arg =>
		arg.length === 66 ? w3utils.hexToAscii(arg) : arg
	)})`;

	// check to see if action required
	console.log(yellow(`Attempting action: ${action}`));

	if (read) {
		try {
			// web3 counts provided arguments - even undefined ones - and they must match the expected args, hence the below
			const argumentsForReadFunction = [].concat(readArg).filter(entry => entry !== undefined); // reduce to array of args
			const response = await target.methods[read](...argumentsForReadFunction).call();

			if (expected(response)) {
				console.log(gray(`Nothing required for this action.`));
				return { noop: true };
			}
		} catch (err) {
			catchMissingResolverWhenGeneratingSolidity({ contract, err, generateSolidity });
		}
	}

	// now if generate solidity mode, simply doing anything, a bit like a dry-run
	if (generateSolidity) {
		console.log(
			green(
				`[GENERATE_SOLIDITY_SIMULATION] Successfully completed ${action} number ${++_dryRunCounter}.`
			)
		);
		return { mined: true };
	}

	// otherwise check the owner
	const owner = await target.methods.owner().call();
	if (owner === account || publiclyCallable) {
		// perform action
		let hash;
		let gasUsed = 0;
		if (dryRun) {
			_dryRunCounter++;
			hash = '0x' + _dryRunCounter.toString().padStart(64, '0');
		} else {
			const params = {
				from: account,
				gas:
					Number(gasLimit) ||
					(await target.methods[write](...argumentsForWriteFunction).estimateGas()),
				gasPrice: w3utils.toWei(gasPrice.toString(), 'gwei'),
			};

			if (nonceManager) {
				params.nonce = await nonceManager.getNonce();
			}

			const txn = await target.methods[write](...argumentsForWriteFunction).send(params);

			hash = txn.transactionHash;
			gasUsed = txn.gasUsed;

			if (nonceManager) {
				nonceManager.incrementNonce();
			}
		}

		console.log(
			green(
				`${
					dryRun ? gray('[DRYRUN] ') : ''
				}Successfully completed ${action} in hash: ${hash}. Gas used: ${(gasUsed / 1e6).toFixed(
					2
				)}m `
			)
		);

		return { mined: true, hash };
	} else {
		console.log(gray(`  > Account ${account} is not owner ${owner}`));
	}

	let data;
	if (ownerActions && ownerActionsFile) {
		// append to owner actions if supplied
		const appendOwnerAction = appendOwnerActionGenerator({
			ownerActions,
			ownerActionsFile,
			explorerLinkPrefix,
		});

		data = target.methods[write](...argumentsForWriteFunction).encodeABI();

		const ownerAction = {
			key: action,
			target: target.options.address,
			action: `${write}(${argumentsForWriteFunction})`,
			data: data,
		};

		if (dryRun) {
			console.log(
				gray(`[DRY RUN] Would append owner action of the following:\n${stringify(ownerAction)}`)
			);
		} else {
			appendOwnerAction(ownerAction);
		}
		return { pending: true };
	} else {
		// otherwise wait for owner in real time
		try {
			data = target.methods[write](...argumentsForWriteFunction).encodeABI();
			if (encodeABI) {
				console.log(green(`Tx payload for target address ${target.options.address} - ${data}`));
				return { pending: true };
			}

			await confirmAction(
				redBright(
					`Confirm: Invoke ${write}(${argumentsForWriteFunction}) via https://gnosis-safe.io/app/#/safes/${owner}/transactions` +
						`to recipient ${target.options.address}` +
						`with data: ${data}`
				) + '\nPlease enter Y when the transaction has been mined and not earlier. '
			);

			return { pending: true };
		} catch (err) {
			console.log(gray('Cancelled'));
			return {};
		}
	}
};

const parameterNotice = props => {
	console.log(gray('-'.repeat(50)));
	console.log('Please check the following parameters are correct:');
	console.log(gray('-'.repeat(50)));

	Object.entries(props).forEach(([key, val]) => {
		console.log(gray(key) + ' '.repeat(40 - key.length) + redBright(val));
	});

	console.log(gray('-'.repeat(50)));
};

function reportDeployedContracts({ deployer }) {
	console.log(
		green(`\nSuccessfully deployed ${deployer.newContractsDeployed.length} contracts!\n`)
	);

	const tableData = deployer.newContractsDeployed.map(({ name, address }) => [
		name,
		address,
		deployer.deployment.targets[name].link,
	]);
	console.log();
	if (tableData.length) {
		console.log(gray(`All contracts deployed on "${deployer.network}" network:`));
		console.log(table(tableData));
	} else {
		console.log(gray('Note: No new contracts deployed.'));
	}
}

const catchMissingResolverWhenGeneratingSolidity = ({ contract, err, generateSolidity }) => {
	if (
		generateSolidity &&
		/VM Exception while processing transaction: revert Missing address/.test(err.message)
	) {
		console.log(
			gray(
				`WARNING: Error thrown reading state with missing resolver addresses (expected for new contracts that need their resolvers cached). Ignoring as this is generate-solidity mode.`
			)
		);
	} else {
		throw err;
	}
};

module.exports = {
	ensureNetwork,
	ensureDeploymentPath,
	getDeploymentPathForNetwork,
	loadAndCheckRequiredSources,
	getExplorerLinkPrefix,
	loadConnections,
	confirmAction,
	appendOwnerActionGenerator,
	stringify,
	performTransactionalStepWeb3,
	parameterNotice,
	reportDeployedContracts,
	catchMissingResolverWhenGeneratingSolidity,
};<|MERGE_RESOLUTION|>--- conflicted
+++ resolved
@@ -215,12 +215,8 @@
 	writeArg, // none, 1 or an array of args, array will be spread into params
 	gasLimit,
 	gasPrice,
-<<<<<<< HEAD
 	generateSolidity,
-	etherscanLinkPrefix,
-=======
 	explorerLinkPrefix,
->>>>>>> 4518e357
 	ownerActions,
 	ownerActionsFile,
 	dryRun,
