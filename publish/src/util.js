--- conflicted
+++ resolved
@@ -294,18 +294,11 @@
 	} catch (_) {} // network does not support the `getFeeData` rpc call
 	if (feeData.maxFeePerGas) {
 		gasOptions.type = 2;
-<<<<<<< HEAD
-		//if (gasLimit) gasOptions.gasLimit = parseUnits(gasLimit.toString() || '8000000', 'wei');
-		// if (maxFeePerGas) gasOptions.maxFeePerGas = parseUnits(maxFeePerGas.toString() || '10', 'gwei');
-		// if (maxPriorityFeePerGas)
-		// 	gasOptions.maxPriorityFeePerGas = parseUnits(maxPriorityFeePerGas.toString(), 'gwei');
-=======
 		if (gasLimit) gasOptions.gasLimit = parseUnits(gasLimit.toString() || '8000000', 'wei');
 		if (maxFeePerGas)
 			gasOptions.maxFeePerGas = parseUnits(maxFeePerGas.toString() || '100', 'gwei');
 		if (maxPriorityFeePerGas)
 			gasOptions.maxPriorityFeePerGas = parseUnits(maxPriorityFeePerGas.toString(), 'gwei');
->>>>>>> 7d5210f6
 	}
 
 	return Object.assign(gasOptions, tx);
