--- conflicted
+++ resolved
@@ -52,17 +52,6 @@
 		 while the migration is completed. After all web3 references are replaced by ethers,
 		 web3 provider will be removed. The aim is to get rid of all references to web3 and web3_utils
 		 in the project.
-<<<<<<< HEAD
-
-		 web3 and/or ethers is needed to interact with the contracts and sing transactions
-		 */
-		this.provider = { web3: {}, ethers: {} };
-		this.provider.web3 = new Web3(new Web3.providers.HttpProvider(providerUrl));
-		this.provider.ethers.ro = ethers.getDefaultProvider(providerUrl);
-		this.provider.ethers.transactional = null;
-
-		if (useFork || (!privateKey && network === 'local')) {
-=======
 
 		 web3 and/or ethers is needed to interact with the contracts and sing transactions
 		 */
@@ -72,7 +61,6 @@
 
 		// use the default owner when in a fork or in local mode and no private key supplied
 		if ((useFork || network === 'local') && !privateKey) {
->>>>>>> b797af67
 			this.provider.web3.eth.defaultAccount = getUsers({ network, user: 'owner' }).address; // protocolDAO
 
 			this.provider.ethers.defaultAccount = getUsers({ network, user: 'owner' }).address; // protocolDAO
@@ -80,11 +68,7 @@
 			this.provider.web3.eth.accounts.wallet.add(privateKey);
 			this.provider.web3.eth.defaultAccount = this.provider.web3.eth.accounts.wallet[0].address;
 
-<<<<<<< HEAD
-			this.provider.ethers.wallet = new ethers.Wallet(privateKey);
-=======
 			this.provider.ethers.wallet = new ethers.Wallet(privateKey, this.provider.ethers.provider);
->>>>>>> b797af67
 			this.provider.ethers.defaultAccount = this.provider.ethers.wallet.address;
 		}
 		this.account = this.provider.ethers.defaultAccount;
@@ -164,11 +148,7 @@
 
 		const params = {
 			from: this.account,
-<<<<<<< HEAD
-			gas: type === 'method-call' ? this.methodCallGasLimit : this.contractDeploymentGasLimit,
-=======
 			gas,
->>>>>>> b797af67
 			gasPrice: ethers.utils.parseUnits(this.gasPrice.toString(), 'gwei'),
 		};
 
@@ -304,14 +284,6 @@
 				}
 
 				const newContract = new this.provider.web3.eth.Contract(compiled.abi);
-<<<<<<< HEAD
-				deployedContract = await newContract
-					.deploy({
-						data: '0x' + bytecode,
-						arguments: args,
-					})
-					.send(await this.sendParameters('contract-deployment'))
-=======
 
 				const deploymentTx = await newContract.deploy({
 					data: '0x' + bytecode,
@@ -323,7 +295,6 @@
 
 				deployedContract = await deploymentTx
 					.send(params)
->>>>>>> b797af67
 					.on('receipt', receipt => (gasUsed = receipt.gasUsed));
 
 				if (this.nonceManager) {
