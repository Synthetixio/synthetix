--- conflicted
+++ resolved
@@ -189,21 +189,13 @@
 	},
 	"ETHBTC": {
 		"asset": "ETHBTC",
-<<<<<<< HEAD
-		"feed": "0x8A9f9DB6A84A9089FB0d62A2d15778F5d8D121Fd"
+		"fakeFeed": true,
+		"feed": "0xd3277B9Db5008116cd8727Fc00E704F2Db2e578F"
 	},
 	"ETC": {
 		"asset": "ETC",
-		"feed": "0xE30268502Eb3B2341f7961e68a34729302592dC6"
-=======
-		"fakeFeed": true,
-		"feed": "0xd3277B9Db5008116cd8727Fc00E704F2Db2e578F"
-	},
-	"ETC": {
-		"asset": "ETC",
-		"fakeFeed": true,
-		"feed": "0xd3277B9Db5008116cd8727Fc00E704F2Db2e578F"
->>>>>>> b4738e10
+		"fakeFeed": true,
+		"feed": "0xd3277B9Db5008116cd8727Fc00E704F2Db2e578F"
 	},
 	"YFI": {
 		"asset": "YFI",
