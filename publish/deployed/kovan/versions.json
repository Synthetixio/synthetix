{
	"v2.33.3-futures": {
		"tag": "v2.33.3-futures",
		"fulltag": "v2.33.3-futures",
		"release": "Futures-Testnet",
		"network": "kovan",
		"date": "2020-11-30T17:02:51+11:00",
		"commit": "1ee74f534690ca1203da901952b2b4e0b1a48b5c",
		"contracts": {
<<<<<<< HEAD
			"SafeDecimalMath": {
				"address": "0x4f7A6Bdf40012A9FB8108d79cf4376883d4657C4",
				"status": "current",
				"keccak256": "0xa1cb2de3714669f85c812f39e8c884934c241f3a572b70d6531ba8f8a59da467"
			},
			"Math": {
				"address": "0x6365b2B435C75429C477c579d9C6979ebA6a3B24",
				"status": "current",
				"keccak256": "0x4a3a0c944028764fc3bbb34c0b2fdfc550e67cae6a2009b8dd005e7b77c8a89d"
=======
			"Depot": {
				"address": "0x0ec3c77166C5f42d60Ef7AB8871c50A14A82fb8f",
				"status": "replaced",
				"replaced_in": "v2.1.9-1"
			},
			"ExchangeRates": {
				"address": "0xfcd4d688fa40bd4abc2f9c8db4e1735f14094c42",
				"status": "replaced",
				"replaced_in": "v2.0-22"
			},
			"FeePool": {
				"address": "0x3720a2D52BAa5BB51D4db9e9C753603024EB1Eb6",
				"status": "replaced",
				"replaced_in": "v2.1.9-1"
			},
			"ProxyFeePool": {
				"address": "0x39A9bBBaBad927eBEf8932f9BF25fff8da73D39d",
				"status": "replaced",
				"replaced_in": "v2.1.9-1"
			},
			"ProxysAUD": {
				"address": "0xc6752DB1651dde8471e17B79A058BFf80c36f4F8",
				"status": "replaced",
				"replaced_in": "v2.1.9-1"
			},
			"ProxysBRL": {
				"address": "0x2F73a52828559ECA8aa4ba2Bc9194FB1fB6B936a",
				"status": "deleted"
			},
			"ProxysBTC": {
				"address": "0xc52084D522aDfc1B7e6f90e8d1e8C6805D29AD85",
				"status": "replaced",
				"replaced_in": "v2.1.9-1"
			},
			"ProxysCAD": {
				"address": "0x4A4155F0AdD37b715b2f83509fCc24128b44EAb0",
				"status": "deleted"
			},
			"ProxysCHF": {
				"address": "0x2fbe9f09ae3fe9a4835990313E3696A799FCb762",
				"status": "replaced",
				"replaced_in": "v2.1.9-1"
			},
			"ProxysCNY": {
				"address": "0x3D8A4220acb7Bfb4Df352Eb1D3f678e84e58FDa7",
				"status": "deleted"
			},
			"ProxysEUR": {
				"address": "0x34865886F7F2bFc65b22A628f5176aB2167E52F6",
				"status": "replaced",
				"replaced_in": "v2.1.9-1"
			},
			"ProxysGBP": {
				"address": "0x958332ACb1F9dF866157EE47e36Cd6077249c664",
				"status": "replaced",
				"replaced_in": "v2.1.9-1"
			},
			"ProxysINR": {
				"address": "0xc6bF1A415aaB79DaA51c2f86f1F1c49f5516f736",
				"status": "deleted"
			},
			"ProxysJPY": {
				"address": "0xdA9790250f188D97F89fB05d64A74947bb2B8689",
				"status": "replaced",
				"replaced_in": "v2.1.9-1"
			},
			"ProxysKRW": {
				"address": "0xAf2F7992987A8662b7f56a66C8563397b9A4EDE5",
				"status": "deleted"
			},
			"ProxysNZD": {
				"address": "0x001Df8Af6c00462c81EB6818E66F3D1b99B552C5",
				"status": "deleted"
			},
			"ProxysPLN": {
				"address": "0x6fa3A68760bBC83a24F541d2CA9495339c4FFEF8",
				"status": "deleted"
			},
			"ProxysRUB": {
				"address": "0x907aAD44A8fb441d2CAA32055a4032201f941Be7",
				"status": "deleted"
			},
			"ProxysSGD": {
				"address": "0x403c67B039bef1210Ea8169D06a5d806195116C5",
				"status": "deleted"
			},
			"ProxysUSD": {
				"address": "0x7EFDDAF6057FD1CfdE8227e199EACca12971c760",
				"status": "replaced",
				"replaced_in": "v2.1.9-1"
			},
			"ProxysXAG": {
				"address": "0x6e8BcDc6F127E1bc913624918cdE5358790E6449",
				"status": "replaced",
				"replaced_in": "v2.1.9-1"
			},
			"ProxysXAU": {
				"address": "0x31c67585D01a6c7926C0d7E1DC99F59f1F1f590a",
				"status": "replaced",
				"replaced_in": "v2.1.9-1"
			},
			"ProxySynthetix": {
				"address": "0xb5aD6f707dff298F56B4504d0001fcFCCA8c2ED6",
				"status": "replaced",
				"replaced_in": "v2.1.9-1"
			},
			"ProxyXDR": {
				"address": "0xAbAc34B51cc28A648Fe5BBF3087aeb24Bf7C24Ec",
				"status": "deleted"
			},
			"SafeDecimalMath": {
				"address": "0x84D626B2BB4D0F064067e4BF80FCe7055d8F3E7B",
				"status": "replaced",
				"replaced_in": "v2.1.9-1"
			},
			"Synthetix": {
				"address": "0x11748b9Ff45d46430B0316df1dA8f78E62e770a2",
				"status": "replaced",
				"replaced_in": "v2.1.9-1"
			},
			"SynthetixEscrow": {
				"address": "0xd18bbD8C822a824366CC7712cbEc7B5B526D47ba",
				"status": "replaced",
				"replaced_in": "v2.1.9-1"
			},
			"SynthetixState": {
				"address": "0xe1ba8F67582976c8Be14C31304d5AD9A61f1E80b",
				"status": "replaced",
				"replaced_in": "v2.1.9-1"
			},
			"SynthsAUD": {
				"address": "0xef96513B126898c370d7e1c73e9A069202c0c18B",
				"status": "replaced",
				"replaced_in": "v2.1.9-1"
			},
			"SynthsBRL": {
				"address": "0x942337F160009E67E151db0b775dDc0BaDD49080",
				"status": "deleted"
			},
			"SynthsBTC": {
				"address": "0x5227692b0c08bb75A1C6f62169AE489F898e180A",
				"status": "replaced",
				"replaced_in": "v2.1.9-1"
			},
			"SynthsCAD": {
				"address": "0x1c6E01a6C658b113B45b0791d7A043317350FbE4",
				"status": "deleted"
			},
			"SynthsCHF": {
				"address": "0x939e6c08cdd77DBA2B6a6463790220c366E2Ba52",
				"status": "replaced",
				"replaced_in": "v2.1.9-1"
			},
			"SynthsCNY": {
				"address": "0xDbcB261d399E20897bC75b3f87Ac30E2493C3412",
				"status": "deleted"
			},
			"SynthsEUR": {
				"address": "0x40e62f811a448f2fcE3bc276a47D2e3FfaEcFe77",
				"status": "replaced",
				"replaced_in": "v2.1.9-1"
			},
			"SynthsGBP": {
				"address": "0x5F9a6d7FEB19A78ECFda0F76AEb2C512D6b09fd7",
				"status": "replaced",
				"replaced_in": "v2.1.9-1"
			},
			"SynthsINR": {
				"address": "0x87a874A5721452cecd211b99F64CB9Bd8EfA0CAc",
				"status": "deleted"
			},
			"SynthsJPY": {
				"address": "0x9a98aBF9Bc3ABB6381750131fBc10d1680bfb489",
				"status": "replaced",
				"replaced_in": "v2.1.9-1"
			},
			"SynthsKRW": {
				"address": "0x5bAc2A92DEbc9f4E8A9CC8Be37940DDe77A07063",
				"status": "deleted"
			},
			"SynthsNZD": {
				"address": "0x0D8d985BDb82CC5976eCB18Fdc2BEAd4E74b3778",
				"status": "deleted"
			},
			"SynthsPLN": {
				"address": "0xA7fD047d694dD0a2cAc799BA8f49098BA218f142",
				"status": "deleted"
			},
			"SynthsRUB": {
				"address": "0xe681319a209e34E57AE6653E752bD852055E3572",
				"status": "deleted"
			},
			"SynthsSGD": {
				"address": "0xf09Fb6257C8e91Cc217c91AEb0d3f7f3A4b7d054",
				"status": "deleted"
			},
			"SynthsUSD": {
				"address": "0xdC703901cdc5a6BFCE0BaACae4FC5937C03AC247",
				"status": "replaced",
				"replaced_in": "v2.1.9-1"
			},
			"SynthsXAG": {
				"address": "0xa1F4AD87C3AAA5367bd92061FEa2919f5Ee75249",
				"status": "replaced",
				"replaced_in": "v2.1.9-1"
			},
			"SynthsXAU": {
				"address": "0xf13f22E5e9505b21F6623c16aa4EeeD0EB62c741",
				"status": "replaced",
				"replaced_in": "v2.1.9-1"
			},
			"SynthXDR": {
				"address": "0xBFb0ae6e090662cD64B1913806023bA403b35D58",
				"status": "deleted"
			},
			"TokenStatesAUD": {
				"address": "0xC9cAB39352420a5844963e075AE2c6c60F342B87",
				"status": "replaced",
				"replaced_in": "v2.1.9-1"
			},
			"TokenStatesBRL": {
				"address": "0x9aeD02415353749e32B39a3e190b7Af81A4c84eA",
				"status": "deleted"
			},
			"TokenStatesBTC": {
				"address": "0x943C90b01D0BbE0799CEaA8Da85e3a845ee34861",
				"status": "replaced",
				"replaced_in": "v2.1.9-1"
			},
			"TokenStatesCAD": {
				"address": "0x7e6d512e464bbfbFacce426e8a289d0F532389FA",
				"status": "deleted"
			},
			"TokenStatesCHF": {
				"address": "0x0f3a54b8D5D542eDa81A30515F218FD142532926",
				"status": "replaced",
				"replaced_in": "v2.1.9-1"
			},
			"TokenStatesCNY": {
				"address": "0xdBE2aCea6d9eAA297dA9b2C19912aa264F94E2f2",
				"status": "deleted"
			},
			"TokenStatesEUR": {
				"address": "0xCE8eC36576B83D60e12E4c69FfC08A979b515692",
				"status": "replaced",
				"replaced_in": "v2.1.9-1"
			},
			"TokenStatesGBP": {
				"address": "0xeDe76a696Ab2Cae36bB6DF5eF0f79837FE04Bc6B",
				"status": "replaced",
				"replaced_in": "v2.1.9-1"
			},
			"TokenStatesINR": {
				"address": "0x30d4aaAd21A7F97C35901bf468bC7cCE6158e6ED",
				"status": "deleted"
			},
			"TokenStatesJPY": {
				"address": "0xb817D6935f2127653A1A9D35B037930d375E60db",
				"status": "replaced",
				"replaced_in": "v2.1.9-1"
			},
			"TokenStatesKRW": {
				"address": "0xcFF638bc6C62b652dA29dAaa7858897e83d5401f",
				"status": "deleted"
			},
			"TokenStatesNZD": {
				"address": "0x708236E4e37dB4A0c2fD2528766ac02C4fd3065c",
				"status": "deleted"
			},
			"TokenStatesPLN": {
				"address": "0x0ADfA3Ef39adbcCE1918066becB686cf6fFbb6E0",
				"status": "deleted"
			},
			"TokenStatesRUB": {
				"address": "0x6aC5371ae9D82f2CCc1cfe232203643d483f17b5",
				"status": "deleted"
			},
			"TokenStatesSGD": {
				"address": "0xBeBDDbdADe3C588debAc3cC187BC1Cd79f6D5087",
				"status": "deleted"
			},
			"TokenStatesUSD": {
				"address": "0x2e3E3b35112c3971fdf0F50b57Fc6BCf2F37c16b",
				"status": "replaced",
				"replaced_in": "v2.1.9-1"
			},
			"TokenStatesXAG": {
				"address": "0x7a1B0c13A778c1e4fB366717602fcf1E0CB532c2",
				"status": "replaced",
				"replaced_in": "v2.1.9-1"
			},
			"TokenStatesXAU": {
				"address": "0x77b0AD540e882cBd1DcbdDc281F8E47174dBaD60",
				"status": "replaced",
				"replaced_in": "v2.1.9-1"
			},
			"TokenStateSynthetix": {
				"address": "0x63912845ed7aF853B4F8E4a1DEB2E25341a5c5F8",
				"status": "replaced",
				"replaced_in": "v2.1.9-1"
			},
			"TokenStateXDR": {
				"status": "deleted"
			}
		}
	},
	"v2.0-22": {
		"tag": "v2.0-22",
		"fulltag": "v2.0-22",
		"release": "",
		"network": "kovan",
		"date": "2019-04-04T12:14:32-04:00",
		"commit": "f257ac4ffec622f198dfe47e371c625f1fe1bd36",
		"contracts": {
			"EscrowChecker": {
				"address": "0x8E6734A7653175b3FDa62516A646709F547C8342",
				"status": "replaced",
				"replaced_in": "v2.1.9-1"
			},
			"ExchangeRates": {
				"address": "0xFcD4D688Fa40BD4ABC2F9c8db4e1735f14094c42",
				"status": "replaced",
				"replaced_in": "v2.1.9-1"
			},
			"TokenStateXDR": {
				"address": "0x6e9A07573FC918A92F5E77Aed08CFa24E22F727F",
				"status": "deleted"
			}
		}
	},
	"v2.1.9-1": {
		"tag": "v2.1.9-1",
		"fulltag": "v2.1.9-1",
		"release": "",
		"network": "kovan",
		"date": "2019-04-09T16:18:23-04:00",
		"commit": "9952fad476ed895f462ba08712eb65f2b499266e",
		"contracts": {
			"EscrowChecker": {
				"address": "0x5B6B7f6AD36c799253Dc1e7FC81ccCCcC9091c9b",
				"status": "replaced",
				"replaced_in": "v2.1.11-160"
			},
			"Depot": {
				"address": "0xa6e5DA838D3b8338783E0710E1D5F6C8e8E998CE",
				"status": "replaced",
				"replaced_in": "v2.1.11-160"
			},
			"ExchangeRates": {
				"address": "0x41B7BE5A411e73Baf5B2C82dCD1C110b0c177335",
				"status": "replaced",
				"replaced_in": "v2.1.11-3"
			},
			"FeePool": {
				"address": "0xE90B0f0425b86E61633134466a8C97966C7D687c",
				"status": "replaced",
				"replaced_in": "v2.1.11-160"
			},
			"ProxyFeePool": {
				"address": "0xEc68bC0904B4a34B5F122DCbE3656F4F90bca1F6",
				"status": "replaced",
				"replaced_in": "v2.1.11-160"
			},
			"ProxysAUD": {
				"address": "0xFD8526ff182C6Abe60240D3b855ee14F51011010",
				"status": "replaced",
				"replaced_in": "v2.1.11-160"
			},
			"ProxysBRL": {
				"address": "0x4deab59983D120acfD535f35eE8d046AEE7cC87C",
				"status": "deleted"
			},
			"ProxysBTC": {
				"address": "0x292B7dE6Ec4b9930083677bD6F0295D2368aDcEC",
				"status": "replaced",
				"replaced_in": "v2.1.11-160"
			},
			"ProxysCAD": {
				"address": "0xE01F623Eaa2b08C4D558755BA880451cD7a72E9e",
				"status": "deleted"
			},
			"ProxysCHF": {
				"address": "0x2Bf6Bed12D1733FD649676d482c3D6d2c1c3df33",
				"status": "replaced",
				"replaced_in": "v2.1.11-160"
			},
			"ProxysCNY": {
				"address": "0x0594a89913924F659b7FAf45CAa413FFF54EA908",
				"status": "deleted"
			},
			"ProxysEUR": {
				"address": "0x2904C6dc3d7117Cf737906748EE1296937FEb6B7",
				"status": "replaced",
				"replaced_in": "v2.1.11-160"
			},
			"ProxysGBP": {
				"address": "0xF6f4f3D2E06Af9BC431b8bC869A2B138a5175C26",
				"status": "replaced",
				"replaced_in": "v2.1.11-160"
			},
			"ProxysINR": {
				"address": "0x4A4b5f3B43DeEd79C376c19B392E773D5fdfcBc4",
				"status": "deleted"
			},
			"ProxysJPY": {
				"address": "0xCC9DB35b10da7820C68957BDE488AFae1C1C12Ab",
				"status": "replaced",
				"replaced_in": "v2.1.11-160"
			},
			"ProxysKRW": {
				"address": "0xBfa8F1ca2a652f554da4B10D440bD272C61B29bD",
				"status": "deleted"
			},
			"ProxysNZD": {
				"address": "0x26287aEF17239e9ae7a47e54C8D8205Ce88dcB49",
				"status": "deleted"
			},
			"ProxysPLN": {
				"address": "0xda83b2eBF258D221E46be68933E8958Dc75117e2",
				"status": "deleted"
			},
			"ProxysRUB": {
				"address": "0xa6C4299Ebe970AE5887FaEDc9357BF1F0c096170",
				"status": "deleted"
			},
			"ProxysSGD": {
				"address": "0x3cBE43F192a22591a149bDBf4406C1AcE0bf4e1B",
				"status": "deleted"
			},
			"ProxysUSD": {
				"address": "0x0731E56eA5BF966e11E3BDdC2f82d964cb6fBDEE",
				"status": "replaced",
				"replaced_in": "v2.1.11-160"
			},
			"ProxysXAG": {
				"address": "0x964f3bFFD7B0Fa64DB02094764F05E58C2447a50",
				"status": "replaced",
				"replaced_in": "v2.1.11-160"
			},
			"ProxysXAU": {
				"address": "0xA56A15956be304c743497e5E2b02AEA7b3c46b5f",
				"status": "replaced",
				"replaced_in": "v2.1.11-160"
			},
			"ProxySynthetix": {
				"address": "0x082fbbaE20E472D1cEb9b51912d069C94A2b949b",
				"status": "replaced",
				"replaced_in": "v2.1.11-160"
			},
			"ProxyXDR": {
				"address": "0x2FBDbc71787dCeD95ac5744EcA8aacCc7f587b34",
				"status": "deleted"
			},
			"SafeDecimalMath": {
				"address": "0x94B41091eB29b36003aC1C6f0E55a5225633c884",
				"status": "replaced",
				"replaced_in": "v2.1.11-160"
			},
			"Synthetix": {
				"address": "0x5a4aDe4f3E934a0885f42884F7077261C3F4f66F",
				"status": "replaced",
				"replaced_in": "v2.1.11-160"
			},
			"SynthetixEscrow": {
				"address": "0x25D0b662813D959cD0D03533Df4Da051765743AC",
				"status": "replaced",
				"replaced_in": "v2.1.11-160"
			},
			"SynthetixState": {
				"address": "0x23F608ACc41bd7BCC617a01a9202214EE305439a",
				"status": "replaced",
				"replaced_in": "v2.1.11-160"
			},
			"SynthsAUD": {
				"address": "0x860267f2EAA970914c1Db5f5CD5E61080141eb2B",
				"status": "replaced",
				"replaced_in": "v2.1.11-160"
			},
			"SynthsBRL": {
				"address": "0xA1a598922449f8a75697594E46DC654500242740",
				"status": "deleted"
			},
			"SynthsBTC": {
				"address": "0xC9Afa98831C51cB7331EbbDBf486c65069ede78D",
				"status": "replaced",
				"replaced_in": "v2.1.11-160"
			},
			"SynthsCAD": {
				"address": "0x237Eb06d67E9b0268bc8d14d2D4EACF2AFb0c8B5",
				"status": "deleted"
			},
			"SynthsCHF": {
				"address": "0xAE09aEc60d5e5cBb5B7442b96d8b992efBA2df61",
				"status": "replaced",
				"replaced_in": "v2.1.11-160"
			},
			"SynthsCNY": {
				"address": "0x3457F98cD2dFE8d0a6056F5e81f04bb1e2248444",
				"status": "deleted"
			},
			"SynthsEUR": {
				"address": "0xC37197Cf041b3884d08836786A30E11C0Da1f75e",
				"status": "replaced",
				"replaced_in": "v2.1.11-160"
			},
			"SynthsGBP": {
				"address": "0x3E88bFAbDCd2b336C4a430262809Cf4a0AC5cd57",
				"status": "replaced",
				"replaced_in": "v2.1.11-160"
			},
			"SynthsINR": {
				"address": "0xa22cf004eD5105608b39c48bE688BD9B9026a046",
				"status": "deleted"
			},
			"SynthsJPY": {
				"address": "0xE50f47ba6D0B7f506e8d27B2BD959Cf86c316398",
				"status": "replaced",
				"replaced_in": "v2.1.11-160"
			},
			"SynthsKRW": {
				"address": "0x59954A19fC67C3bc55654332C48cF8Eb734F2636",
				"status": "deleted"
			},
			"SynthsNZD": {
				"address": "0xce1e1472Ce6a33A0e83fC422651C74616ee93e7A",
				"status": "deleted"
			},
			"SynthsPLN": {
				"address": "0x139AebCC3fd542a2272Aa3B77483F4C2Fa01584d",
				"status": "deleted"
			},
			"SynthsRUB": {
				"address": "0x0370Eb7bB3bB100Ec13BF240729697617C1e5122",
				"status": "deleted"
			},
			"SynthsSGD": {
				"address": "0x80bc73906827eC2a48b9f4E0Da6184Ed3a8E5995",
				"status": "deleted"
			},
			"SynthsUSD": {
				"address": "0x0198c4037Dc6Ef6e2f8719b4502722812424c09e",
				"status": "replaced",
				"replaced_in": "v2.1.11-160"
			},
			"SynthsXAG": {
				"address": "0x771Fb2E5633450c245FF5041E1E0Eb175Ac079aa",
				"status": "replaced",
				"replaced_in": "v2.1.11-160"
			},
			"SynthsXAU": {
				"address": "0xac6093a4536f36FE671ac4487442923f2a5dfed3",
				"status": "replaced",
				"replaced_in": "v2.1.11-160"
			},
			"SynthXDR": {
				"address": "0xf6cAFF55D917C34851EeCA075a711081494Ae5dE",
				"status": "deleted"
			},
			"TokenStatesAUD": {
				"address": "0x0c056325eD64C7382fC53Ef8327640de62E1Bf32",
				"status": "replaced",
				"replaced_in": "v2.1.11-160"
			},
			"TokenStatesBRL": {
				"address": "0x90b20fe01A3b7F2Ca0cf0fe7b3a48B42878D00Bb",
				"status": "deleted"
			},
			"TokenStatesBTC": {
				"address": "0x2a34c139907Ed18Ea6B7197DDbBE9a43F1B2FfBF",
				"status": "replaced",
				"replaced_in": "v2.1.11-160"
			},
			"TokenStatesCAD": {
				"address": "0xb7dC999746074B0824E2e3041139991e33973d17",
				"status": "deleted"
			},
			"TokenStatesCHF": {
				"address": "0x53052AEB9e1aeCD008687e631bc8910A1BB63064",
				"status": "replaced",
				"replaced_in": "v2.1.11-160"
			},
			"TokenStatesCNY": {
				"address": "0xCbB8dFa37244Ca887DE38b2E496e968fB0571f06",
				"status": "deleted"
			},
			"TokenStatesEUR": {
				"address": "0x5a6Fa5A208932cb5B631bF6B89FcF8dE4FdA27bB",
				"status": "replaced",
				"replaced_in": "v2.1.11-160"
			},
			"TokenStatesGBP": {
				"address": "0x72d3315748e920F258F8491A37D5C02d7e418e1F",
				"status": "replaced",
				"replaced_in": "v2.1.11-160"
			},
			"TokenStatesINR": {
				"address": "0x3b60d2844F1221a54272B9512AD017DF5e3D700d",
				"status": "deleted"
			},
			"TokenStatesJPY": {
				"address": "0x94C4D9770BFEDC6cFa97734fa63bfF6e7458Ca75",
				"status": "replaced",
				"replaced_in": "v2.1.11-160"
			},
			"TokenStatesKRW": {
				"address": "0x83A6793Aa9b9BAFf585051726E994f14259684E7",
				"status": "deleted"
			},
			"TokenStatesNZD": {
				"address": "0x7603457726C15E2A2FD8130aE6C026f7b932e992",
				"status": "deleted"
			},
			"TokenStatesPLN": {
				"address": "0xB12dB3B8CBdEC41d8945096cACe9FB0660d830dB",
				"status": "deleted"
			},
			"TokenStatesRUB": {
				"address": "0x7C1754C0954310a24591F0351B3DECf86A791aEe",
				"status": "deleted"
			},
			"TokenStatesSGD": {
				"address": "0x7c8Aeffdd9978fdcd0B406ffe4a82d50f0c9AC88",
				"status": "deleted"
			},
			"TokenStatesUSD": {
				"address": "0xCA731366244C07221C07fC25d660b365A02bDcB7",
				"status": "replaced",
				"replaced_in": "v2.1.11-160"
			},
			"TokenStatesXAG": {
				"address": "0x9319D92f1b7C88188c79B9a6C3bB6B8B24519408",
				"status": "replaced",
				"replaced_in": "v2.1.11-160"
			},
			"TokenStatesXAU": {
				"address": "0xE97f746bcf7c777e100FD119133Ff86a1EEdAD0f",
				"status": "replaced",
				"replaced_in": "v2.1.11-160"
			},
			"TokenStateSynthetix": {
				"address": "0x6700dCBE086F965acbf1dBb80554642B28DF424A",
				"status": "replaced",
				"replaced_in": "v2.1.11-160"
			},
			"TokenStateXDR": {
				"address": "0xF32b32E81ED8430f0783a2CDBB007b1226b8cBb2",
				"status": "deleted"
			}
		}
	},
	"v2.1.11-160": {
		"tag": "v2.1.11-160",
		"fulltag": "v2.1.11-160",
		"release": "",
		"network": "kovan",
		"date": "2019-04-12T10:16:32+10:00",
		"commit": "dec366458d291e4387a8d8f27bfe25b8bce34893",
		"contracts": {
			"EscrowChecker": {
				"address": "0x004cc3839a66595729f63F59beD21EBC1cfFBE0E",
				"status": "replaced",
				"replaced_in": "v2.3.1-rc0-8"
			},
			"Depot": {
				"address": "0x5Eb0eF1E9f2921f1a849cc5719A9708e461ef74d",
				"status": "replaced",
				"replaced_in": "v2.3.1-rc0-8"
			},
			"FeePool": {
				"address": "0x2359aA1fdbB0E96107FA2f8E928272053b0D7a4d",
				"status": "replaced",
				"replaced_in": "v2.3.1-rc0-8"
			},
			"ProxyFeePool": {
				"address": "0x24d9c8aC6C8d4c42Ef5975244D6B87cc43e3e69A",
				"status": "replaced",
				"replaced_in": "v2.3.1-rc0-8"
			},
			"ProxysAUD": {
				"address": "0x07D5a867c87452e8DFb8D29819F75418F45bCc7C",
				"status": "replaced",
				"replaced_in": "v2.3.1-rc0-8"
			},
			"ProxysBRL": {
				"address": "0xBc5e9B021C2ce3B62B7f3Bc0fE9dfed1137a1081",
				"status": "deleted"
			},
			"ProxysBTC": {
				"address": "0xd7d23797Cd125DD84f4f86308F28498FEFbeF7F0",
				"status": "replaced",
				"replaced_in": "v2.3.1-rc0-8"
			},
			"ProxysCAD": {
				"address": "0x52f322a72d493CB66df77849c404503ec545FD94",
				"status": "deleted"
			},
			"ProxysCHF": {
				"address": "0x95C56Dd52B79e4B1441F13164858CE8200252CDC",
				"status": "replaced",
				"replaced_in": "v2.3.1-rc0-8"
			},
			"ProxysCNY": {
				"address": "0x578F55F1a0c50F5CF4f009D68f91461bcA7Ca775",
				"status": "deleted"
			},
			"ProxysEUR": {
				"address": "0xbeED517a0763109D9fFa08FA6a257B7C47b0cA45",
				"status": "replaced",
				"replaced_in": "v2.3.1-rc0-8"
			},
			"ProxysGBP": {
				"address": "0x888235301627Cdb34494fD612be76486924B43B1",
				"status": "replaced",
				"replaced_in": "v2.3.1-rc0-8"
			},
			"ProxysINR": {
				"address": "0x2895EB5eEeB7C767E05144c27743093D38d2DFF4",
				"status": "deleted"
			},
			"ProxysJPY": {
				"address": "0x5BE5cb8C0639071980950eCd06A471Ce306BFB40",
				"status": "replaced",
				"replaced_in": "v2.3.1-rc0-8"
			},
			"ProxysKRW": {
				"address": "0x71fEF56d0c45a7f0bAE6449c22E88708D2732e58",
				"status": "deleted"
			},
			"ProxysNZD": {
				"address": "0x174cf8136B3A004fF3f7b09c04c822fc0aF896b6",
				"status": "deleted"
			},
			"ProxysPLN": {
				"address": "0x78c20BCDF90890749B573E585612FBC12b1Cd8A7",
				"status": "deleted"
			},
			"ProxysRUB": {
				"address": "0x8dc649E1c9c7F5174cB9Dc022aa414302902036c",
				"status": "deleted"
			},
			"ProxysSGD": {
				"address": "0x86A82401d30345b84a51Ba657Bb2DaAc38f0fDD5",
				"status": "deleted"
			},
			"ProxysUSD": {
				"address": "0x933041998D12016b700173C2E01A120251dfC592",
				"status": "replaced",
				"replaced_in": "v2.3.1-rc0-8"
			},
			"ProxysXAG": {
				"address": "0x7b8f0fA965F4Ea5f6eEBC409c8a53a65d5c6f6e9",
				"status": "replaced",
				"replaced_in": "v2.3.1-rc0-8"
			},
			"ProxysXAU": {
				"address": "0x197449558d66dec421FfeAA675B23047E85Dbb6C",
				"status": "replaced",
				"replaced_in": "v2.3.1-rc0-8"
			},
			"ProxySynthetix": {
				"address": "0x0CBfAfdDD69c3b4fD1e1CC078272b634EE7Fb6F7",
				"status": "replaced",
				"replaced_in": "v2.3.1-rc0-8"
			},
			"ProxyXDR": {
				"address": "0x2C00177F20f3638E5ca66F992e813eA2aF42d88F",
				"status": "deleted"
			},
			"SafeDecimalMath": {
				"address": "0x6E5Bc3e877CFaa06eF97dfA12e63EfbB8FCbb03e",
				"status": "replaced",
				"replaced_in": "v2.3.1-rc0-8"
			},
			"Synthetix": {
				"address": "0x701E1D199e59bCe46DEd7A252dc89729de717bEB",
				"status": "replaced",
				"replaced_in": "v2.1.11-3"
			},
			"SynthetixEscrow": {
				"address": "0x4ed25008D551c849876078b81d5E77bB30622278",
				"status": "replaced",
				"replaced_in": "v2.3.1-rc0-8"
			},
			"SynthetixState": {
				"address": "0x4FE66700Bbb5f56dB8676B6a89d17bBBeCE2055E",
				"status": "replaced",
				"replaced_in": "v2.3.1-rc0-8"
			},
			"SynthsAUD": {
				"address": "0x7c887A2E69B6D9f4eb60F69615Ed56F91cE2a61F",
				"status": "replaced",
				"replaced_in": "v2.3.1-rc0-8"
			},
			"SynthsBRL": {
				"address": "0xA778Dc7c04Ae54A1b7610B2b25007430537EB413",
				"status": "deleted"
			},
			"SynthsBTC": {
				"address": "0xa934bCb3D5F0Ce533fb00099EEB650916a609596",
				"status": "replaced",
				"replaced_in": "v2.3.1-rc0-8"
			},
			"SynthsCAD": {
				"address": "0xFF291a4DC4e6d4dEDce54c0Af88cdcBa49C7C887",
				"status": "deleted"
			},
			"SynthsCHF": {
				"address": "0x774d207619E8dc61905e35880086E37b1E42DdB1",
				"status": "replaced",
				"replaced_in": "v2.3.1-rc0-8"
			},
			"SynthsCNY": {
				"address": "0xF0C90A8e22EF883bA61605a1672f7Cb9c15A66BF",
				"status": "deleted"
			},
			"SynthsEUR": {
				"address": "0x2CB7cf098ee46D58178d7EbffF2aF5BcFb618622",
				"status": "replaced",
				"replaced_in": "v2.3.1-rc0-8"
			},
			"SynthsGBP": {
				"address": "0x7D5Ed28ab9c04669D4e1dEcBb97B1Ff3ba6455F1",
				"status": "replaced",
				"replaced_in": "v2.3.1-rc0-8"
			},
			"SynthsINR": {
				"address": "0x4B70c2C08053e6755F907E86a9049d07FE3BA4cC",
				"status": "deleted"
			},
			"SynthsJPY": {
				"address": "0x2268752E0834731c10C0b07330E1c7Dd3D74Ba15",
				"status": "replaced",
				"replaced_in": "v2.3.1-rc0-8"
			},
			"SynthsKRW": {
				"address": "0xA1F487A26B97fd1244Afe1B637bD39FA9d74fF92",
				"status": "deleted"
			},
			"SynthsNZD": {
				"address": "0xd97601b60cf932813030013033aeF0b8472c08e4",
				"status": "deleted"
			},
			"SynthsPLN": {
				"address": "0x95fC3d4EDC923a79E10b52F957c1F3Dc637D8941",
				"status": "deleted"
			},
			"SynthsRUB": {
				"address": "0x95d0dba9F6B0df3Ccf806e238231d88EE888E89D",
				"status": "deleted"
			},
			"SynthsSGD": {
				"address": "0xa6b62Fed9Bee49ec18a8f4620148De33a4Ac6157",
				"status": "deleted"
			},
			"SynthsUSD": {
				"address": "0xCF779D828cf478504f3419108925B122e482DE24",
				"status": "replaced",
				"replaced_in": "v2.3.1-rc0-8"
			},
			"SynthsXAG": {
				"address": "0x480cC7eD2A6b3F0389eb7548b45c71E0eDbf02a8",
				"status": "replaced",
				"replaced_in": "v2.3.1-rc0-8"
			},
			"SynthsXAU": {
				"address": "0xD176fd25fbcc1F2b63E09A13585966B1f05195D3",
				"status": "replaced",
				"replaced_in": "v2.3.1-rc0-8"
			},
			"SynthXDR": {
				"address": "0x56a71Fe44D9516646d4719DfBeE94076B77b4b12",
				"status": "deleted"
			},
			"TokenStatesAUD": {
				"address": "0x32C32E4710afD9C4C95B3EA21E8dE0819574ACa7",
				"status": "replaced",
				"replaced_in": "v2.3.1-rc0-8"
			},
			"TokenStatesBRL": {
				"address": "0x02A408b3f32fB86346d2f3AD0bdDc13B5BD89844",
				"status": "deleted"
			},
			"TokenStatesBTC": {
				"address": "0xe1743319e4BF06FF51730385F957723Ca0D0C704",
				"status": "replaced",
				"replaced_in": "v2.3.1-rc0-8"
			},
			"TokenStatesCAD": {
				"address": "0xD651EFE690f6fe004FA9781D1D293d6576A019b3",
				"status": "deleted"
			},
			"TokenStatesCHF": {
				"address": "0xEEbCA74246e2665065abc8985725F01616F8adE4",
				"status": "replaced",
				"replaced_in": "v2.3.1-rc0-8"
			},
			"TokenStatesCNY": {
				"address": "0xCA9f8e465750cE7aF139FfA3879b21d2F2a20343",
				"status": "deleted"
			},
			"TokenStatesEUR": {
				"address": "0x5f24D012556e579bb6B1D71036625A3E152Dd35a",
				"status": "replaced",
				"replaced_in": "v2.3.1-rc0-8"
			},
			"TokenStatesGBP": {
				"address": "0x0a24864596C54D79C825e64b281645249C14590C",
				"status": "replaced",
				"replaced_in": "v2.3.1-rc0-8"
			},
			"TokenStatesINR": {
				"address": "0x662b137dcf979c7e3036D57F6b8a081525bCbcd6",
				"status": "deleted"
			},
			"TokenStatesJPY": {
				"address": "0x6682b2D237Ad7513c14cD0a42119F5d24fa566a0",
				"status": "replaced",
				"replaced_in": "v2.3.1-rc0-8"
			},
			"TokenStatesKRW": {
				"address": "0x30b74Dd14cf5a7eD324E381D507a74B50aaad6af",
				"status": "deleted"
			},
			"TokenStatesNZD": {
				"address": "0x5ab9B07f20CD191e191268f0b9438aA43e778FAE",
				"status": "deleted"
			},
			"TokenStatesPLN": {
				"address": "0xFe35a196939702ed92c49B918674aDc69b05Ca5F",
				"status": "deleted"
			},
			"TokenStatesRUB": {
				"address": "0x3167188Cb1e1F12052199a0187e44cBb828fF6Ea",
				"status": "deleted"
			},
			"TokenStatesSGD": {
				"address": "0xa5Bb71dF8f3F431E1D5e1cfFEBC4BD26d95F4d6e",
				"status": "deleted"
			},
			"TokenStatesUSD": {
				"address": "0x6A9975b87e189A6793f9108a14B4302c9f8A83Ad",
				"status": "replaced",
				"replaced_in": "v2.3.1-rc0-8"
			},
			"TokenStatesXAG": {
				"address": "0x75a329187B619736845163BE5B3e440213Cf2301",
				"status": "replaced",
				"replaced_in": "v2.3.1-rc0-8"
			},
			"TokenStatesXAU": {
				"address": "0xA70B3c3DcD4d3CDC55992DC5BEBED33dA92a259A",
				"status": "replaced",
				"replaced_in": "v2.3.1-rc0-8"
			},
			"TokenStateSynthetix": {
				"address": "0x0ce76ee62C134C1BCa7fa2820962AcE869B378aa",
				"status": "replaced",
				"replaced_in": "v2.3.1-rc0-8"
			},
			"TokenStateXDR": {
				"address": "0xe6529d9A50b1C16B946ca0C928Be9D41e047788a",
				"status": "deleted"
			},
			"FeePoolState": {
				"address": "0xA9928b7fDe6E38aA365d12f8b2bD2D725a83C376",
				"status": "replaced",
				"replaced_in": "v2.3.1-rc0-8"
			},
			"RewardEscrow": {
				"address": "0x2c219A0563842b78D4B8F710e3f799BC3b7fd402",
				"status": "replaced",
				"replaced_in": "v2.3.1-rc0-8"
			},
			"SupplySchedule": {
				"address": "0xBEDbE8d6BF16a2b75639cf10aA2331c8b4613139",
				"status": "replaced",
				"replaced_in": "v2.3.1-rc0-8"
			}
		}
	},
	"v2.1.11-3": {
		"tag": "v2.1.11-3",
		"fulltag": "v2.1.11-3",
		"release": "",
		"network": "kovan",
		"date": "2019-04-22T16:13:19-04:00",
		"commit": "2a0abada4bbe8932c86efc2074527ebb864fe44e",
		"contracts": {
			"ExchangeRates": {
				"address": "0x42D03f506c2308ECd06aE81D8fA22352BC7A8F2b",
				"status": "replaced",
				"replaced_in": "v2.3.1-rc0-8"
			},
			"Synthetix": {
				"address": "0x50668b1C11F9E70fEfed0b9f14f554C79df46239",
				"status": "replaced",
				"replaced_in": "v2.3.1-rc0-8"
			},
			"TokenStatesETH": {
				"address": "0x727D1F0a3f221eD61Bf8893af7C43e90e87abe22",
				"status": "replaced",
				"replaced_in": "v2.3.1-rc0-8"
			},
			"ProxysETH": {
				"address": "0xD51AF14dEDB5531F79f8570904268F2ED455fdFE",
				"status": "replaced",
				"replaced_in": "v2.3.1-rc0-8"
			},
			"SynthsETH": {
				"address": "0x6a4C8Bdd6b330B446be8Ad341f4e4AB5581B6B4F",
				"status": "replaced",
				"replaced_in": "v2.3.1-rc0-8"
			},
			"TokenStatesBNB": {
				"address": "0xc081f99151377E758f6a5fDb29040773aC49B243",
				"status": "replaced",
				"replaced_in": "v2.3.1-rc0-8"
			},
			"ProxysBNB": {
				"address": "0x65C6dd2Ac006a69bD3dBDB91E992Cb1C4bbEA588",
				"status": "replaced",
				"replaced_in": "v2.3.1-rc0-8"
			},
			"SynthsBNB": {
				"address": "0x93e8C4B01EEe53ecc0eF05071fA452a7F333001E",
				"status": "replaced",
				"replaced_in": "v2.3.1-rc0-8"
			},
			"TokenStateiBTC": {
				"address": "0x601db916E0531c6487FE2CEceE06012Ce05ec39d",
				"status": "replaced",
				"replaced_in": "v2.3.1-rc0-8"
			},
			"ProxyiBTC": {
				"address": "0xA7A42e798D03c090dFcceBd3C1Be1e8517bB5C7A",
				"status": "replaced",
				"replaced_in": "v2.3.1-rc0-8"
			},
			"SynthiBTC": {
				"address": "0x3fFe27DF3345b16C570E262696b27FCb05A22C6B",
				"status": "replaced",
				"replaced_in": "v2.3.1-rc0-8"
			},
			"TokenStateiETH": {
				"address": "0x51455570473CEfF430A22AF78683Cf063dD563db",
				"status": "replaced",
				"replaced_in": "v2.3.1-rc0-8"
			},
			"ProxyiETH": {
				"address": "0x41Bf7cB09A9619c29460bcb7Ff77eB45f8C52e9a",
				"status": "replaced",
				"replaced_in": "v2.3.1-rc0-8"
			},
			"SynthiETH": {
				"address": "0x098c064b0EDb6d704216C438E0Fc194B12D230e5",
				"status": "replaced",
				"replaced_in": "v2.3.1-rc0-8"
			},
			"TokenStateiBNB": {
				"address": "0xb211e3b026b6DB2f65F5C5ec03d44Bb97BB69fB8",
				"status": "replaced",
				"replaced_in": "v2.3.1-rc0-8"
			},
			"ProxyiBNB": {
				"address": "0x55F2Ec337059E6Ff2165C6037231dE44db1B2E9c",
				"status": "replaced",
				"replaced_in": "v2.3.1-rc0-8"
			},
			"SynthiBNB": {
				"address": "0xe4F195148C601892b1B108B62234d86B3b1E3315",
				"status": "replaced",
				"replaced_in": "v2.3.1-rc0-8"
			}
		}
	},
	"v2.3.1-rc0-8": {
		"tag": "v2.3.1-rc0-8",
		"fulltag": "v2.3.1-rc0-8",
		"release": "",
		"network": "kovan",
		"date": "2019-05-01T14:57:44+10:00",
		"commit": "3b42c709567254ab8046b614e620369fa428b23a",
		"contracts": {
			"EscrowChecker": {
				"address": "0x05DD55C18999b4a2f905978C029B85dA37750170",
				"status": "replaced",
				"replaced_in": "v2.4.0-release-candidate-11"
			},
			"Depot": {
				"address": "0x4B1cE9C42A381CB2d74ffeF20103e502e2fc619C",
				"status": "replaced",
				"replaced_in": "v2.4.0-release-candidate-11"
			},
			"ExchangeRates": {
				"address": "0xa824Bc501D213e03d120387b0D6d2D841cA3C357",
				"status": "replaced",
				"replaced_in": "v2.4.0-release-candidate-11"
			},
			"FeePool": {
				"address": "0xaC343E29422fAF72651A2d829827235E7D88965e",
				"status": "replaced",
				"replaced_in": "v2.4.0-release-candidate-5"
			},
			"ProxyFeePool": {
				"address": "0xcBBb17D9767bD57FBF4Bbf8842E916bCb3826ec1",
				"status": "replaced",
				"replaced_in": "v2.4.0-release-candidate-11"
			},
			"ProxysAUD": {
				"address": "0x8731Ed67FC19B927bF7736296b78ca860fC1aaBF",
				"status": "replaced",
				"replaced_in": "v2.4.0-release-candidate-11"
			},
			"ProxysBRL": {
				"address": "0xB084d8dE870B98358aC45ddDa37A507AB28FD693",
				"status": "deleted"
			},
			"ProxysBTC": {
				"address": "0x4653Ec2Ac2A53135A22D0d33AD3B0d14B95fb6dd",
				"status": "replaced",
				"replaced_in": "v2.4.0-release-candidate-11"
			},
			"ProxysCAD": {
				"address": "0x183Af1Fc652f97ed9A72DFA782b98299bd26dd76",
				"status": "deleted"
			},
			"ProxysCHF": {
				"address": "0x3447B651b00Eed7cC2558DDa1aa0998EecDA134d",
				"status": "replaced",
				"replaced_in": "v2.4.0-release-candidate-11"
			},
			"ProxysCNY": {
				"address": "0xCd696f8A5384A077f2D62d9Bb194cdC6ee74E5d7",
				"status": "deleted"
			},
			"ProxysEUR": {
				"address": "0xEcD284397334a403117f62F938428DAc354c631F",
				"status": "replaced",
				"replaced_in": "v2.4.0-release-candidate-11"
			},
			"ProxysGBP": {
				"address": "0x3f7190790Af79E0d630769A41A62573eE25CeB8B",
				"status": "replaced",
				"replaced_in": "v2.4.0-release-candidate-11"
			},
			"ProxysINR": {
				"address": "0x0D36FeccD3A060bF0F7003De186E1739e63fc480",
				"status": "deleted"
			},
			"ProxysJPY": {
				"address": "0xee5cC6E5d4D1916df0A8Dc9A1863776eeFcD6D00",
				"status": "replaced",
				"replaced_in": "v2.4.0-release-candidate-11"
			},
			"ProxysKRW": {
				"address": "0x9D377791B8139E790E9BceE3B9fEf3F041B85Ae5",
				"status": "deleted"
			},
			"ProxysNZD": {
				"address": "0x778ec2d9B4baE65C57a6436a6c37AFc135baD727",
				"status": "deleted"
			},
			"ProxysPLN": {
				"address": "0xc7A3AE12685017fBd1DB5C335d5696a13F56Df66",
				"status": "deleted"
			},
			"ProxysRUB": {
				"address": "0x3A74b862eCa046F550aAfa1873A4B8662714e99a",
				"status": "deleted"
			},
			"ProxysSGD": {
				"address": "0xb0caA325f9E480A19A1D15E8537c9B705D1bF515",
				"status": "deleted"
			},
			"ProxysUSD": {
				"address": "0x08d2F9Ffed034aa71F4aD3Cb5d176EcC304F5437",
				"status": "replaced",
				"replaced_in": "v2.4.0-release-candidate-11"
			},
			"ProxysXAG": {
				"address": "0xC4Fc69013ce3FeC42A703d06B2BDD76B0305660E",
				"status": "replaced",
				"replaced_in": "v2.4.0-release-candidate-11"
			},
			"ProxysXAU": {
				"address": "0x0C940DfA14748C69F703E16ab008A5162D5F3396",
				"status": "replaced",
				"replaced_in": "v2.4.0-release-candidate-11"
			},
			"ProxySynthetix": {
				"address": "0x2d7aC061fc3db53c39fe1607fB8cec1B2C162B01",
				"status": "replaced",
				"replaced_in": "v2.4.0-release-candidate-11"
			},
			"ProxyXDR": {
				"address": "0x37b2751bc122486bB9cbdbc5DAeEa95Ab6069803",
				"status": "deleted"
			},
			"SafeDecimalMath": {
				"address": "0xd859C30e03b26FbC6c3008F8B13DEa8a9dE2479A",
				"status": "replaced",
				"replaced_in": "v2.4.0-release-candidate-11"
			},
			"Synthetix": {
				"address": "0x677E28C5d6e422Ec966bfBBdDea4c47260543494",
				"status": "replaced",
				"replaced_in": "v2.4.0-release-candidate-5"
			},
			"SynthetixEscrow": {
				"address": "0xa9d6aE0F9E9da6FFC357Cd155CCe18E3491e135D",
				"status": "replaced",
				"replaced_in": "v2.4.0-release-candidate-11"
			},
			"SynthetixState": {
				"address": "0x27269b3e45A4D3E79A3D6BFeE0C8fB13d0D711A6",
				"status": "replaced",
				"replaced_in": "v2.4.0-release-candidate-5"
			},
			"SynthsAUD": {
				"address": "0xF294ef6688244d095D1f4E9124CDcB0bbd098a1e",
				"status": "replaced",
				"replaced_in": "v2.4.0-release-candidate-11"
			},
			"SynthsBRL": {
				"address": "0x0C1bD22c3198b28C2ab561063E68Ee6597224225",
				"status": "deleted"
			},
			"SynthsBTC": {
				"address": "0xd25b142A863ae0631C0A680A8169D44743871440",
				"status": "replaced",
				"replaced_in": "v2.4.0-release-candidate-11"
			},
			"SynthsCAD": {
				"address": "0xCD5fe8e419770f8d18Ef1acBdBDC8aD65b5d0916",
				"status": "deleted"
			},
			"SynthsCHF": {
				"address": "0xC1b37C07820d612F941C0B8b344119300F904903",
				"status": "replaced",
				"replaced_in": "v2.4.0-release-candidate-11"
			},
			"SynthsCNY": {
				"address": "0x1D2230cd364a69984f66453F743F1e603942C2D0",
				"status": "deleted"
			},
			"SynthsEUR": {
				"address": "0x96A59FC5DefB294785A623FCE906264fb96B2791",
				"status": "replaced",
				"replaced_in": "v2.4.0-release-candidate-11"
			},
			"SynthsGBP": {
				"address": "0x8c93BC66C35F53df014Fa1A425414dfbc283a5Cb",
				"status": "replaced",
				"replaced_in": "v2.4.0-release-candidate-11"
			},
			"SynthsINR": {
				"address": "0x3c3882E0A0e64BdBd5427830cf0d7a8DB881D431",
				"status": "deleted"
			},
			"SynthsJPY": {
				"address": "0xaC02B9281C9831279ca55e3FD0340935e008d93a",
				"status": "replaced",
				"replaced_in": "v2.4.0-release-candidate-11"
			},
			"SynthsKRW": {
				"address": "0x895ed2601428572f6781B3F63970733f1D3469A9",
				"status": "deleted"
			},
			"SynthsNZD": {
				"address": "0x3b8BEcBe395969CDe9aE2eaCEF9D4ff8C31e8395",
				"status": "deleted"
			},
			"SynthsPLN": {
				"address": "0x797c1242907A5B0E8b47546D1a09c1fe40E8fbC1",
				"status": "deleted"
			},
			"SynthsRUB": {
				"address": "0xaEC05Ca799e76C7370b27b5638639A939f4b734B",
				"status": "deleted"
			},
			"SynthsSGD": {
				"address": "0x7aC3eF3613c8995d26E678434449E3Fc6C2582E4",
				"status": "deleted"
			},
			"SynthsUSD": {
				"address": "0x233B0D43715Fe24bC4de2fF260c9Dc9d85e2E36A",
				"status": "replaced",
				"replaced_in": "v2.4.0-release-candidate-11"
			},
			"SynthsXAG": {
				"address": "0x130Ba5e15157a71c5B6D6c6eD7432805286ccfa9",
				"status": "replaced",
				"replaced_in": "v2.4.0-release-candidate-11"
			},
			"SynthsXAU": {
				"address": "0x833f2Cb01c07EC24dE23843CD130E0FbFa3c1a05",
				"status": "replaced",
				"replaced_in": "v2.4.0-release-candidate-11"
			},
			"SynthXDR": {
				"address": "0x6E9BAC2827dBBa78D11b270115086CC357988928",
				"status": "deleted"
			},
			"TokenStatesAUD": {
				"address": "0x511c74C96561fEb8Fc3d636B901225C0e1d869BE",
				"status": "replaced",
				"replaced_in": "v2.4.0-release-candidate-11"
			},
			"TokenStatesBRL": {
				"address": "0xf473EEB7a3B140eeBbadfbc2C754D21D69EeD632",
				"status": "deleted"
			},
			"TokenStatesBTC": {
				"address": "0x265De3a4FD03283195d72895A1639a9cDa5a26c7",
				"status": "replaced",
				"replaced_in": "v2.4.0-release-candidate-11"
			},
			"TokenStatesCAD": {
				"address": "0xe9698B47613151590a42F1E8dad10F6Ed097954f",
				"status": "deleted"
			},
			"TokenStatesCHF": {
				"address": "0xA8CB0B163cEfB21f22c72f6a7d243184bD688A5A",
				"status": "replaced",
				"replaced_in": "v2.4.0-release-candidate-11"
			},
			"TokenStatesCNY": {
				"address": "0x766cBCF6a31086a18DbD647d463C2a2D3D207CD1",
				"status": "deleted"
			},
			"TokenStatesEUR": {
				"address": "0x0Ec9411d467F7d6092740bB5D2aa43FC7562000F",
				"status": "replaced",
				"replaced_in": "v2.4.0-release-candidate-11"
			},
			"TokenStatesGBP": {
				"address": "0xe505AeAA5937294205bC0e146F30a8C98F1D4072",
				"status": "replaced",
				"replaced_in": "v2.4.0-release-candidate-11"
			},
			"TokenStatesINR": {
				"address": "0x5Febb020877Fe8b3B1194aD68517961f72A0A9D2",
				"status": "deleted"
			},
			"TokenStatesJPY": {
				"address": "0xa234cFd4Af502066BF61c49d47282b6a86840d3E",
				"status": "replaced",
				"replaced_in": "v2.4.0-release-candidate-11"
			},
			"TokenStatesKRW": {
				"address": "0x73789A0A03a2B81D4af9d3A720b606cAB34f0eAe",
				"status": "deleted"
			},
			"TokenStatesNZD": {
				"address": "0x5dAbd09c694bDAB9D5Eb9860F62eac03aa3455E5",
				"status": "deleted"
			},
			"TokenStatesPLN": {
				"address": "0xF4FCd6e14e502F0E9F09992DA7c36fC3ce78Dedc",
				"status": "deleted"
			},
			"TokenStatesRUB": {
				"address": "0x6c40cE8a338De23948F037BFE4f1c3DB6cC59e6e",
				"status": "deleted"
			},
			"TokenStatesSGD": {
				"address": "0xC39f63E0994E26f97Df03373506b239Ae2e0352d",
				"status": "deleted"
			},
			"TokenStatesUSD": {
				"address": "0xd089bd91053Ca87d5062F2AF21EEed1e7D1f7D0D",
				"status": "replaced",
				"replaced_in": "v2.4.0-release-candidate-11"
			},
			"TokenStatesXAG": {
				"address": "0x28A8474AB5cAAeA80182ea5D08655CA905Fb30E0",
				"status": "replaced",
				"replaced_in": "v2.4.0-release-candidate-11"
			},
			"TokenStatesXAU": {
				"address": "0x69D7Ce07330cb0c99376c93B08E9373Fb640cb08",
				"status": "replaced",
				"replaced_in": "v2.4.0-release-candidate-11"
			},
			"TokenStateSynthetix": {
				"address": "0xEC114001D23eeFE6624Fb42cCbF4b3c793e295f1",
				"status": "replaced",
				"replaced_in": "v2.4.0-release-candidate-11"
			},
			"TokenStateXDR": {
				"address": "0xDd905c33120235A2CC4913433C9C304B73BC1E78",
				"status": "deleted"
			},
			"TokenStatesETH": {
				"address": "0x30e50dE495E769acC36d885b1556396a8E035A8C",
				"status": "replaced",
				"replaced_in": "v2.4.0-release-candidate-11"
			},
			"ProxysETH": {
				"address": "0x641E5230c00B9f03A4a12D1992D036C80355EAd3",
				"status": "replaced",
				"replaced_in": "v2.4.0-release-candidate-11"
			},
			"SynthsETH": {
				"address": "0x1f9e165C5aA3bD0E31E757D955fe04419781534A",
				"status": "replaced",
				"replaced_in": "v2.4.0-release-candidate-11"
			},
			"TokenStatesBNB": {
				"address": "0x750bF8B0c010AE8119c2350Ee629f317367962A6",
				"status": "replaced",
				"replaced_in": "v2.4.0-release-candidate-11"
			},
			"ProxysBNB": {
				"address": "0x0b004d043DEc5eb519cfcF979275079D79020C81",
				"status": "replaced",
				"replaced_in": "v2.4.0-release-candidate-11"
			},
			"SynthsBNB": {
				"address": "0x12D06c8992e0887fcc7a31f3aB3f800E0fD987B9",
				"status": "replaced",
				"replaced_in": "v2.4.0-release-candidate-11"
			},
			"TokenStateiBTC": {
				"address": "0xB5b4Df89727eEdc69Cd46cA303d8C5714fC497cF",
				"status": "replaced",
				"replaced_in": "v2.4.0-release-candidate-11"
			},
			"ProxyiBTC": {
				"address": "0x0b667134CEB6a00720e40038CA6a8F560B2aa105",
				"status": "replaced",
				"replaced_in": "v2.4.0-release-candidate-11"
			},
			"SynthiBTC": {
				"address": "0xdD8C438057116bE9730CF3003841193BBe86707C",
				"status": "replaced",
				"replaced_in": "v2.4.0-release-candidate-11"
			},
			"TokenStateiETH": {
				"address": "0x1A29D482A4a6028D26C569307A30B28E7CFF7e26",
				"status": "replaced",
				"replaced_in": "v2.4.0-release-candidate-11"
			},
			"ProxyiETH": {
				"address": "0xE95Ef4e7a04d2fB05cb625c62CA58da10112c605",
				"status": "replaced",
				"replaced_in": "v2.4.0-release-candidate-11"
			},
			"SynthiETH": {
				"address": "0xeA7aBC7483cd2910b7bC54F7BF3e82b49293873E",
				"status": "replaced",
				"replaced_in": "v2.4.0-release-candidate-11"
			},
			"TokenStateiBNB": {
				"address": "0xC7a6e68BC9375047780C4F7B02B55722F8566e32",
				"status": "replaced",
				"replaced_in": "v2.4.0-release-candidate-11"
			},
			"ProxyiBNB": {
				"address": "0x6b4F028e0E2Fd98cEe9827297429EA1C90A992e3",
				"status": "replaced",
				"replaced_in": "v2.4.0-release-candidate-11"
			},
			"SynthiBNB": {
				"address": "0x30A46E656CdcA6B401Ff043e1aBb151490a07ab0",
				"status": "replaced",
				"replaced_in": "v2.4.0-release-candidate-11"
			},
			"RewardEscrow": {
				"address": "0x73d609BF2B68681794abCbDa92f572a25464f2c1",
				"status": "replaced",
				"replaced_in": "v2.4.0-release-candidate-11"
			},
			"FeePoolState": {
				"address": "0x348eFCd844cbE3fB9A4a3d43293fB264Ffbe0Ff9",
				"status": "replaced",
				"replaced_in": "v2.4.0-release-candidate-11"
			},
			"SupplySchedule": {
				"address": "0x3FdF819c3665D6866b5Bb0F56E1EDA0D7f69B714",
				"status": "replaced",
				"replaced_in": "v2.4.0-release-candidate-11"
			}
		}
	},
	"v2.4.0-release-candidate-5": {
		"tag": "v2.4.0-release-candidate-5",
		"fulltag": "v2.4.0-release-candidate-5",
		"release": "",
		"network": "kovan",
		"date": "2019-05-02T14:46:15+10:00",
		"commit": "93f74048cade99ce9ab613debabaeb70650c44d2",
		"contracts": {
			"FeePool": {
				"address": "0x1c270610e73188Bc06EFf86a093F8ef5D85eaF50",
				"status": "replaced",
				"replaced_in": "v2.4.0-release-candidate-11"
			},
			"Synthetix": {
				"address": "0x0B7e1DC538e1A8Db415Ab1D4c5107325Dd4BD705",
				"status": "replaced",
				"replaced_in": "v2.4.0-release-candidate-11"
			},
			"SynthetixState": {
				"address": "0x04896976c9Ea150501E97f2750Fe5f2e0C298dCF",
				"status": "replaced",
				"replaced_in": "v2.4.0-release-candidate-11"
			}
		}
	},
	"v2.4.0-release-candidate-11": {
		"tag": "v2.4.0-release-candidate-11",
		"fulltag": "v2.4.0-release-candidate-11",
		"release": "",
		"network": "kovan",
		"date": "2019-05-02T15:53:32+10:00",
		"commit": "62f8d35f542404d9c0459a902cee4868b703d0c7",
		"contracts": {
			"EscrowChecker": {
				"address": "0xF778Ec504245EfE1eA010C5C3E50b6F5f5E117da",
				"status": "current"
			},
			"Depot": {
				"address": "0xb1988eA4EBDC846f44B7C36E5c8558fF459398AE",
				"status": "replaced",
				"replaced_in": "v2.10.0-alpha-16"
			},
			"ExchangeRates": {
				"address": "0xa7d7C761a07480233362A5753327D3e05De68Cfe",
				"status": "replaced",
				"replaced_in": "v2.5.6-91"
			},
			"FeePool": {
				"address": "0x38E33EbC438782E3CA906A4E8C4DC53F7589C602",
				"status": "replaced",
				"replaced_in": "v2.4.2-alpha-27"
			},
			"ProxyFeePool": {
				"address": "0xc43b833F93C3896472dED3EfF73311f571e38742",
				"status": "current"
			},
			"ProxysAUD": {
				"address": "0x55804a50cEF7278B5242A474715b5C55FdE04e8C",
				"status": "replaced",
				"replaced_in": "v2.10.0-alpha-3-1"
			},
			"ProxysBRL": {
				"address": "0x9972F7bF1e260E978B957fe54881E4E8a6798350",
				"status": "deleted"
			},
			"ProxysBTC": {
				"address": "0x9Db7ea2837cCb1340B92551feEFFbB1D9ae41BBC",
				"status": "replaced",
				"replaced_in": "v2.10.0-alpha-3-1"
			},
			"ProxysCAD": {
				"address": "0xB200f7b1391e336Fd334D1ae90Ab7bE32b7DeABb",
				"status": "deleted"
			},
			"ProxysCHF": {
				"address": "0x89E21ed2EBd6c55C28aAC0aA856483E74682FE15",
				"status": "replaced",
				"replaced_in": "v2.10.0-alpha-3-1"
			},
			"ProxysCNY": {
				"address": "0xec98BB42C8F03485bf659378da694512a16f3482",
				"status": "deleted"
			},
			"ProxysEUR": {
				"address": "0xF4B702488cC0610BD602422Bb6f4cce79304E7c8",
				"status": "replaced",
				"replaced_in": "v2.10.0-alpha-3-1"
			},
			"ProxysGBP": {
				"address": "0x4aa10c5F36f500322A424E99c3B0cac370765718",
				"status": "replaced",
				"replaced_in": "v2.10.0-alpha-3-1"
			},
			"ProxysINR": {
				"address": "0xE5A2286Fd6dAd65d74CC10910f967415B1A0E2bE",
				"status": "deleted"
			},
			"ProxysJPY": {
				"address": "0xA83AbFdC9E8Ee990C3C6C0f56a4B06e0faAd583C",
				"status": "replaced",
				"replaced_in": "v2.10.0-alpha-3-1"
			},
			"ProxysKRW": {
				"address": "0xd7adF1b5E31D1C40E08F16a2095338ce3aA8f2Fc",
				"status": "deleted"
			},
			"ProxysNZD": {
				"address": "0x4726a8d18Ba47568064ac8b7F2d58e5861Ac67DD",
				"status": "deleted"
			},
			"ProxysPLN": {
				"address": "0x634F6a7CAd7116c9880cf4c02E6f29Eca20c32CA",
				"status": "deleted"
			},
			"ProxysRUB": {
				"address": "0xA46b98474F9D0458E3adE89e3482c04D280AF06e",
				"status": "deleted"
			},
			"ProxysSGD": {
				"address": "0x148892d08C25C0AbF824C458Be9fc8C0D506Eb6b",
				"status": "deleted"
			},
			"ProxysUSD": {
				"address": "0x406555dbF02e9E4df9AdeAeC9DA76ABeED8C1BC3",
				"status": "replaced",
				"replaced_in": "v2.10.0-alpha-3-1"
			},
			"ProxysXAG": {
				"address": "0xC0D2899BbDf035Bed161CDD458fe5CB1FE27a2F6",
				"status": "replaced",
				"replaced_in": "v2.10.0-alpha-3-1"
			},
			"ProxysXAU": {
				"address": "0x28962321c6605F4e714ecc4776cb6d4dFEb53B8E",
				"status": "replaced",
				"replaced_in": "v2.10.0-alpha-3-1"
			},
			"ProxySynthetix": {
				"address": "0x22f1ba6dB6ca0A065e1b7EAe6FC22b7E675310EF",
				"status": "current"
			},
			"ProxyXDR": {
				"address": "0xf53B56B6Fb98aaF514bcd28f6Fa6fd20C24E5c22",
				"status": "deleted"
			},
			"SafeDecimalMath": {
				"address": "0x1A60E2E2A8BE0BC2B6381dd31Fd3fD5F9A28dE4c",
				"status": "current"
			},
			"Synthetix": {
				"address": "0xaE7D62Fb6a305E6d9E9F8c43bbb41093c2bE52f6",
				"status": "replaced",
				"replaced_in": "v2.4.2-alpha-27"
			},
			"SynthetixEscrow": {
				"address": "0x548c18a49a66Ad1238e17824C18B0b9Be35fB604",
				"status": "current"
			},
			"SynthetixState": {
				"address": "0xC64CdA66Bc1d026b984D6BEE6aDBf71eAc8A099d",
				"status": "replaced",
				"replaced_in": "v2.10.1-alpha-1"
			},
			"SynthsAUD": {
				"address": "0xEda85131b3FF2B90a0F236588ab4061699469943",
				"status": "replaced",
				"replaced_in": "v2.9.1-8"
			},
			"SynthsBRL": {
				"address": "0xd528D731dc0C3763A9064c9A5d56c6569bb65923",
				"status": "deleted"
			},
			"SynthsBTC": {
				"address": "0x48D7f315feDcaD332F68aafa017c7C158BC54760",
				"status": "replaced",
				"replaced_in": "v2.9.1-8"
			},
			"SynthsCAD": {
				"address": "0x0Df1B6d92feBCA3B2793AfA3649868991CC4901D",
				"status": "deleted"
			},
			"SynthsCHF": {
				"address": "0xf92b129ae126e2Fdb7a5812C9533eDE23f8AA36D",
				"status": "replaced",
				"replaced_in": "v2.9.1-8"
			},
			"SynthsCNY": {
				"address": "0xF37EbCDCBd5eD96fc66027069b570db9f9Dd185d",
				"status": "deleted"
			},
			"SynthsEUR": {
				"address": "0x27861E4776D162743ccD78379aDe6A876caf2203",
				"status": "replaced",
				"replaced_in": "v2.9.1-8"
			},
			"SynthsGBP": {
				"address": "0x9bD2c9677492558c0eF2F30BB7c7aC694F8F62dC",
				"status": "replaced",
				"replaced_in": "v2.9.1-8"
			},
			"SynthsINR": {
				"address": "0x93516bE2862946798ee6a8a3a95350D3280B7B03",
				"status": "deleted"
			},
			"SynthsJPY": {
				"address": "0x2a27a3113368836b2BE598a4BB9a0d4D7A734305",
				"status": "replaced",
				"replaced_in": "v2.9.1-8"
			},
			"SynthsKRW": {
				"address": "0x466Fe3e03Cb951fdA6e91199632b8EC80D48616b",
				"status": "deleted"
			},
			"SynthsNZD": {
				"address": "0x941ffA5A1D4DB8DD37adF6119bDDF0E7720963A7",
				"status": "deleted"
			},
			"SynthsPLN": {
				"address": "0xBa0e5dc2D9e266802aBe62B29F88A218Ab854aaA",
				"status": "deleted"
			},
			"SynthsRUB": {
				"address": "0x5fF1b87fBfDE943568C533f2a5f78F8d9C00539b",
				"status": "deleted"
			},
			"SynthsSGD": {
				"address": "0xC1701AbD559FC263829CA3917d03045F95b5224A",
				"status": "deleted"
			},
			"SynthsUSD": {
				"address": "0xB0eeaf49E986D624439a01423066528127F97B36",
				"status": "replaced",
				"replaced_in": "v2.9.1-8"
			},
			"SynthsXAG": {
				"address": "0x7D41587F18937199f70a3E235d5376CDECc98181",
				"status": "replaced",
				"replaced_in": "v2.9.1-8"
			},
			"SynthsXAU": {
				"address": "0x94dBa784e87A3F5F12e25EC98bF14233c1e69017",
				"status": "replaced",
				"replaced_in": "v2.9.1-8"
			},
			"SynthXDR": {
				"address": "0xA83dDce2F644E72EcD5b0fC4dC740575EC0d9BC7",
				"status": "deleted"
			},
			"TokenStatesAUD": {
				"address": "0xDDEfe42790f2dEC7b0C37D4399884eFceA5361b1",
				"status": "current"
			},
			"TokenStatesBRL": {
				"address": "0xE403013d6ac402ef5A70A4dE524d5894d0188e25",
				"status": "deleted"
			},
			"TokenStatesBTC": {
				"address": "0x029E1687c7BB8ead5Ab02DB390eB82b87b2D54a2",
				"status": "current"
			},
			"TokenStatesCAD": {
				"address": "0xC29fb527c26C527942C0891DF589dC0dB141177A",
				"status": "deleted"
			},
			"TokenStatesCHF": {
				"address": "0xEf58E3aC7F34649B640fb04188642B5e062Fa3Be",
				"status": "current"
			},
			"TokenStatesCNY": {
				"address": "0x11F8bF3229Cf6144F1B4bCB289EfdE89f74aFB31",
				"status": "deleted"
			},
			"TokenStatesEUR": {
				"address": "0x4f719F0346636B9Dc23B092F637de2A66A254420",
				"status": "current"
			},
			"TokenStatesGBP": {
				"address": "0x3DdF5dAd59F8F8e8f957709B044eE84e87B42e25",
				"status": "current"
			},
			"TokenStatesINR": {
				"address": "0xC643789734f6b89f9114B7EB692E71EAF787B32a",
				"status": "deleted"
			},
			"TokenStatesJPY": {
				"address": "0x310705B7FecA92C2445D7471706e058653D9f989",
				"status": "current"
			},
			"TokenStatesKRW": {
				"address": "0x4BdDFda0E086983CD1fB400a62063aDDEBF2111B",
				"status": "deleted"
			},
			"TokenStatesNZD": {
				"address": "0x9524b9a0Bf1C14B54Ecb283a8CbC835bc4B9954e",
				"status": "deleted"
			},
			"TokenStatesPLN": {
				"address": "0x0d18E41bB76e5b6C72489CFA058E971AEE405906",
				"status": "deleted"
			},
			"TokenStatesRUB": {
				"address": "0x356C6e925157b86d20d7a05f61074C903569A7B7",
				"status": "deleted"
			},
			"TokenStatesSGD": {
				"address": "0xDa5eD43B9B6E36b4f27cc6D8c1974532cdBd55F9",
				"status": "deleted"
			},
			"TokenStatesUSD": {
				"address": "0x9aF5763Dc180f388A5fd20Dd7BA4B2790566f2eF",
				"status": "current"
			},
			"TokenStatesXAG": {
				"address": "0x1Aa58E7823E2a4acC9B4B2A18C1e946b01D78E25",
				"status": "current"
			},
			"TokenStatesXAU": {
				"address": "0x7E7B920857Ffa8569A90a9a94A07877f2a81514c",
				"status": "current"
			},
			"TokenStateSynthetix": {
				"address": "0x46824bFAaFd049fB0Af9a45159A88e595Bbbb9f7",
				"status": "current"
			},
			"TokenStateXDR": {
				"address": "0x86Ca08306D3F2fB8b0f056776f36e157F81fE7CC",
				"status": "deleted"
			},
			"TokenStatesETH": {
				"address": "0xFbB6526ed92DA8915d4843a86166020d0B7bAAd0",
				"status": "current"
			},
			"ProxysETH": {
				"address": "0x9D7F70AF5DF5D5CC79780032d47a34615D1F1d77",
				"status": "replaced",
				"replaced_in": "v2.10.0-alpha-3-1"
			},
			"SynthsETH": {
				"address": "0xAb16cE44e6FA10F3d5d0eC69EB439c6815f37a24",
				"status": "replaced",
				"replaced_in": "v2.10.0-alpha-3-1"
			},
			"TokenStatesBNB": {
				"address": "0x6289fd70d3Dce8DE61896959cdEfcFF3cE46A108",
				"status": "current"
			},
			"ProxysBNB": {
				"address": "0x545973f28950f50fc6c7F52AAb4Ad214A27C0564",
				"status": "replaced",
				"replaced_in": "v2.10.0-alpha-3-1"
			},
			"SynthsBNB": {
				"address": "0x23Bf838AF72Ee8F43870A73947d8F4Edb63adAe3",
				"status": "replaced",
				"replaced_in": "v2.9.1-8"
			},
			"TokenStateiBTC": {
				"address": "0x04CFbc89F161EE33f4984490B1B73A2D1548fA3D",
				"status": "current"
			},
			"ProxyiBTC": {
				"address": "0xf7CF1b31560CC12E4d950e12fcc39c0bC5fAa884",
				"status": "replaced",
				"replaced_in": "v2.10.0-alpha-3-1"
			},
			"SynthiBTC": {
				"address": "0xe0d6C0219E9e97b5C42bf35D6a57E80E592932e2",
				"status": "replaced",
				"replaced_in": "v2.9.1-8"
			},
			"TokenStateiETH": {
				"address": "0xe95134Cc50EADFE2C9dd950C8a86c0766a3C829F",
				"status": "current"
			},
			"ProxyiETH": {
				"address": "0x4Ee0bF17978ca328dF569b3013B8CD2136A4e6F9",
				"status": "replaced",
				"replaced_in": "v2.10.0-alpha-3-1"
			},
			"SynthiETH": {
				"address": "0x876006fa4f1261020A6De12EBf0B7e02dE44A7dD",
				"status": "replaced",
				"replaced_in": "v2.9.1-8"
			},
			"TokenStateiBNB": {
				"address": "0x7fefB90141c56fBE2D55f36181b26B3Dc514d256",
				"status": "current"
			},
			"ProxyiBNB": {
				"address": "0x6382ca570d9A3ce60Eb08dE29F0FC17A8890C5AB",
				"status": "replaced",
				"replaced_in": "v2.10.0-alpha-3-1"
			},
			"SynthiBNB": {
				"address": "0xFa46FcA4e3c742f5Df9b983B89B07d6d95542a3b",
				"status": "replaced",
				"replaced_in": "v2.9.1-8"
			},
			"RewardEscrow": {
				"address": "0x8c6680412e914932A9abC02B6c7cbf690e583aFA",
				"status": "current"
			},
			"FeePoolState": {
				"address": "0x78b70223d9Fa1a0abE6cD967472Fa04fEf3C7586",
				"status": "current"
			},
			"SupplySchedule": {
				"address": "0x51d1d0771d29d21F82b8592E327Cf9D66Cdd5b1E",
				"status": "replaced",
				"replaced_in": "v2.5.6-33"
			}
		}
	},
	"v2.4.2-alpha-27": {
		"tag": "v2.4.2-alpha-27",
		"fulltag": "v2.4.2-alpha-27",
		"release": "",
		"network": "kovan",
		"date": "2019-05-27T14:12:31+10:00",
		"commit": "7f223a84b6c54f09c46d18c68327cf872dc521ee",
		"contracts": {
			"FeePool": {
				"address": "0x404d24eAede520a249F80054b68A6621374D769a",
				"status": "replaced",
				"replaced_in": "v2.5.2-alpha-16"
			},
			"Synthetix": {
				"address": "0xb80011FD874E56f4318406894FaEdea4Ad55f65C",
				"status": "replaced",
				"replaced_in": "v2.5.0-alpha-1"
			},
			"DelegateApprovals": {
				"address": "0xa9d7BDDee74Fb9F158412b886730c1F6cE0885BB",
				"status": "replaced",
				"replaced_in": "v2.5.2-alpha-16"
			},
			"FeePoolEternalStorage": {
				"address": "0x7bB8B3Cc191600547b9467639aD397c05AF3ce8D",
				"status": "current"
			}
		}
	},
	"v2.5.0-alpha-1": {
		"tag": "v2.5.0-alpha-1",
		"fulltag": "v2.5.0-alpha-1",
		"release": "",
		"network": "kovan",
		"date": "2019-05-28T07:41:07+10:00",
		"commit": "bc4b7d4ecdf427eacf0b01565cc3b5c123660231",
		"contracts": {
			"Synthetix": {
				"address": "0xCC094d890BC4DCC1e0C9e778F873D1Bb27698e93",
				"status": "replaced",
				"replaced_in": "v2.5.2-alpha-16"
			}
		}
	},
	"v2.5.2-alpha-16": {
		"tag": "v2.5.2-alpha-16",
		"fulltag": "v2.5.2-alpha-16",
		"release": "",
		"network": "kovan",
		"date": "2019-05-28T17:07:35+10:00",
		"commit": "ddfc1c490ea16536f091c45bcf381cd70227ad00",
		"contracts": {
			"FeePool": {
				"address": "0x00FaB721c06a3F77a4A6b2f76890Ae49458B5028",
				"status": "replaced",
				"replaced_in": "v2.5.6-33"
			},
			"Synthetix": {
				"address": "0x79211cceeE8647F44a0B581c9A6762f7DD27169d",
				"status": "replaced",
				"replaced_in": "v2.5.4-9"
			},
			"DelegateApprovals": {
				"address": "0xcB12d8702c5C562b7bAb681B2a55ab7C281eE90d",
				"status": "replaced",
				"replaced_in": "v2.20.0-alpha-1-26"
			}
		}
	},
	"v2.5.4-9": {
		"tag": "v2.5.4-9",
		"fulltag": "v2.5.4-9",
		"release": "",
		"network": "kovan",
		"date": "2019-05-29T12:04:17+10:00",
		"commit": "1399436efd325d65ef71bca5e7d943a06d706cfe",
		"contracts": {
			"Synthetix": {
				"address": "0xE1BbCC6a5e0261A343463b2e455016fd89EeA11B",
				"status": "replaced",
				"replaced_in": "v2.5.6-33"
			}
		}
	},
	"v2.5.6-33": {
		"tag": "v2.5.6-33",
		"fulltag": "v2.5.6-33",
		"release": "",
		"network": "kovan",
		"date": "2019-06-20T16:40:19+10:00",
		"commit": "d73683222166fde17e55f9ac2439d2bf5300ee50",
		"contracts": {
			"FeePool": {
				"address": "0x10b7450427a271860506d9F0d215e4cDfAfE51c8",
				"status": "replaced",
				"replaced_in": "v2.5.6-36"
			},
			"Synthetix": {
				"address": "0xb20c158094531F2e92F74bDBf4b78743b15E2122",
				"status": "replaced",
				"replaced_in": "v2.6.7-1"
			},
			"SupplySchedule": {
				"address": "0x8676602c8170854251164674f7513D8960f787F6",
				"status": "replaced",
				"replaced_in": "v2.16.2-release-candidate-1-3"
			}
		}
	},
	"v2.5.6-36": {
		"tag": "v2.5.6-36",
		"fulltag": "v2.5.6-36",
		"release": "",
		"network": "kovan",
		"date": "2019-06-20T16:57:11+10:00",
		"commit": "fddcff58ba2c986232e937760315896131286315",
		"contracts": {
			"FeePool": {
				"address": "0xB7ad44681d9F26B73a18413f7B522820d5D699A3",
				"status": "replaced",
				"replaced_in": "v2.5.6-97"
			}
		}
	},
	"v2.5.6-91": {
		"tag": "v2.5.6-91",
		"fulltag": "v2.5.6-91",
		"release": "",
		"network": "kovan",
		"date": "2019-06-24T17:26:20+10:00",
		"commit": "dcc52a3fd0f6e51dc94202799fd54c63f63cd31c",
		"contracts": {
			"ExchangeRates": {
				"address": "0x312a7da09C39840Cf91AdabA0096428407dC6a3E",
				"status": "replaced",
				"replaced_in": "v2.6.7-1"
			},
			"TokenStatesMKR": {
				"address": "0xF4c1EF59bd05Ea557BdeeDd2Be079765e395A745",
				"status": "deleted"
			},
			"ProxysMKR": {
				"address": "0x0468B63e05db1240A187Ef7a318aA6dE8416d12B",
				"status": "deleted"
			},
			"SynthsMKR": {
				"address": "0x78Dcc1fAa091e48F3c144016669b03D353D6C057",
				"status": "deleted"
			},
			"TokenStatesTRX": {
				"address": "0xe34552e5E0CEBC83e742BCB11F426731EF05e34a",
				"status": "current"
			},
			"ProxysTRX": {
				"address": "0x1ea79f5273FE52CbB78FD38a812bDa830d23c45F",
				"status": "replaced",
				"replaced_in": "v2.10.0-alpha-3-1"
			},
			"SynthsTRX": {
				"address": "0xBFEBd4DF606011d9421EdF1520188771c98aa8e2",
				"status": "replaced",
				"replaced_in": "v2.9.1-8"
			},
			"TokenStatesXTZ": {
				"address": "0x76870433F648ad4FDa62111381ACe0A9FAC6F413",
				"status": "current"
			},
			"ProxysXTZ": {
				"address": "0xFD9f0a7fbE8A72ae9cab77fFC3F81156B5813560",
				"status": "replaced",
				"replaced_in": "v2.10.0-alpha-3-1"
			},
			"SynthsXTZ": {
				"address": "0x0C2dF26D2e09118398814b875531B37E0280626d",
				"status": "replaced",
				"replaced_in": "v2.9.1-8"
			},
			"TokenStateiMKR": {
				"address": "0x07EB4c1638e6b9fE56F90f3b9A99B0b5A74ac411",
				"status": "deleted"
			},
			"ProxyiMKR": {
				"address": "0xce02E149D25Da93fEA77C6046af9E04385D27C4f",
				"status": "deleted"
			},
			"SynthiMKR": {
				"address": "0x2F06097A7aB7e68F1363EC975c65163B7EC6d505",
				"status": "deleted"
			},
			"TokenStateiTRX": {
				"address": "0x20bf23be496fA039F5a11358DE93F9417189659b",
				"status": "current"
			},
			"ProxyiTRX": {
				"address": "0x3aFB838E8F826b344baB5582Fb210C440C472975",
				"status": "replaced",
				"replaced_in": "v2.10.0-alpha-3-1"
			},
			"SynthiTRX": {
				"address": "0x8E5c6cad78dc74803916556Ec623d59160A43258",
				"status": "replaced",
				"replaced_in": "v2.9.1-8"
			},
			"TokenStateiXTZ": {
				"address": "0xc81CaC605D14d3eDF6BbC8ABcc3bb04B7bD96a7D",
				"status": "current"
			},
			"ProxyiXTZ": {
				"address": "0x31886E9d07920e12E3EdEAfF189e3Cb4fB568994",
				"status": "replaced",
				"replaced_in": "v2.10.0-alpha-3-1"
			},
			"SynthiXTZ": {
				"address": "0xD32d48a9aD9aaC0c1A318742e642Ecf94b795f14",
				"status": "replaced",
				"replaced_in": "v2.9.1-8"
			}
		}
	},
	"v2.5.6-97": {
		"tag": "v2.5.6-97",
		"fulltag": "v2.5.6-97",
		"release": "",
		"network": "kovan",
		"date": "2019-07-02T12:40:43-04:00",
		"commit": "23d558ddfa199de3115531a6d7255f06f4c16301",
		"contracts": {
			"FeePool": {
				"address": "0x1172B51b7C27cc9465612a0e22F82c8d9d0Bb3Ac",
				"status": "replaced",
				"replaced_in": "v2.8.6-26"
			}
		}
	},
	"v2.6.7-1": {
		"tag": "v2.6.7-1",
		"fulltag": "v2.6.7-1",
		"release": "",
		"network": "kovan",
		"date": "2019-07-08T17:19:08-04:00",
		"commit": "8cab3528f6d6e9b3a35b591bc6a1a4199cd1c807",
		"contracts": {
			"ExchangeRates": {
				"address": "0x309f082d89Bd68c31dD879622E4B13aF4CAF584c",
				"status": "replaced",
				"replaced_in": "v2.8.6-14"
			},
			"Synthetix": {
				"address": "0x057057e481c783CAd5829481A58d165fC1Df0c02",
				"status": "replaced",
				"replaced_in": "v2.7.2-20"
			}
		}
	},
	"v2.7.2-20": {
		"tag": "v2.7.2-20",
		"fulltag": "v2.7.2-20",
		"release": "",
		"network": "kovan",
		"date": "2019-08-02T13:58:19+10:00",
		"commit": "788eea518e87aeddcfbf807b7f3eba0fb2955374",
		"contracts": {
			"Synthetix": {
				"address": "0x64903DDaEC496b4dd4d7F0E4C07Cad5658bDA915",
				"status": "replaced",
				"replaced_in": "v2.8.6-26"
			},
			"ProxyERC20": {
				"address": "0xA0fffcB122188bf2b861274e73aC5FD0ebCCD9b4",
				"status": "replaced",
				"replaced_in": "v2.8.0-alpha-1"
			}
		}
	},
	"v2.8.0-alpha-1": {
		"tag": "v2.8.0-alpha-1",
		"fulltag": "v2.8.0-alpha-1",
		"release": "",
		"network": "kovan",
		"date": "2019-08-09T14:41:37+10:00",
		"commit": "7e3ad83bd9e2e418f4c5f9b355b3d889dd349c22",
		"contracts": {
			"ProxyERC20": {
				"address": "0xC011a73ee8576Fb46F5E1c5751cA3B9Fe0af2a6F",
				"status": "current"
			}
		}
	},
	"v2.8.2-alpha-1": {
		"tag": "v2.8.2-alpha-1",
		"fulltag": "v2.8.2-alpha-1",
		"release": "",
		"network": "kovan",
		"date": "2019-08-16T21:14:33+10:00",
		"commit": "c6357de47dbdc8a531040187314e568a15fd8442",
		"contracts": {
			"TokenStatesCEX": {
				"address": "0x8F70d2d9a593e28c86Ae0f1B03600310B3491C43",
				"status": "current"
			},
			"ProxysCEX": {
				"address": "0x985643f348F95DfFDbA710bFbfD2c6dc108Beab4",
				"status": "replaced",
				"replaced_in": "v2.10.0-alpha-3-1"
			},
			"SynthsCEX": {
				"address": "0xf39f983F7a0b92b93041D8413F4d16384c51B19d",
				"status": "replaced",
				"replaced_in": "v2.8.6-alpha-3"
			}
		}
	},
	"v2.8.4-alpha-1": {
		"tag": "v2.8.4-alpha-1",
		"fulltag": "v2.8.4-alpha-1",
		"release": "",
		"network": "kovan",
		"date": "2019-08-19T16:57:47+10:00",
		"commit": "48c05c0293521e15111203b4f5714ef6371604be",
		"contracts": {
			"TokenStateiCEX": {
				"address": "0xF1B4c2A03cd37d5B9c7B908f1BE66D2f098880Ca",
				"status": "current"
			},
			"ProxyiCEX": {
				"address": "0xB27C283AD83835bD783E3E0183c5f2A46489d6Dc",
				"status": "replaced",
				"replaced_in": "v2.10.0-alpha-3-1"
			},
			"SynthiCEX": {
				"address": "0x189Dc0B0B3CE656777B18d2d17b7F5b4B413BA59",
				"status": "replaced",
				"replaced_in": "v2.8.6-alpha-3"
			}
		}
	},
	"v2.8.6-alpha-3": {
		"tag": "v2.8.6-alpha-3",
		"fulltag": "v2.8.6-alpha-3",
		"release": "",
		"network": "kovan",
		"date": "2019-08-19T17:56:44+03:00",
		"commit": "da424b16ab88411e6c70e219c08030deb68f26f3",
		"contracts": {
			"SynthsCEX": {
				"address": "0x8423A960C19991D5c6d3c9aC6147224bAcb8bF56",
				"status": "replaced",
				"replaced_in": "v2.8.6-release-candidate-1"
			},
			"SynthiCEX": {
				"address": "0x9266CD4A69E62208F02E761f70A8F0dE411ed553",
				"status": "replaced",
				"replaced_in": "v2.9.1-8"
			}
		}
	},
	"v2.8.6-release-candidate-1": {
		"tag": "v2.8.6-release-candidate-1",
		"fulltag": "v2.8.6-release-candidate-1",
		"release": "",
		"network": "kovan",
		"date": "2019-08-19T19:22:26+02:00",
		"commit": "e9e9e6a474d8b1344b9d2fa8ba2e757894451a4f",
		"contracts": {
			"SynthsCEX": {
				"address": "0xc6b84783a79F5B921b4c86fF702AA6695004DFf7",
				"status": "replaced",
				"replaced_in": "v2.9.1-8"
			}
		}
	},
	"v2.8.6-14": {
		"tag": "v2.8.6-14",
		"fulltag": "v2.8.6-14",
		"release": "",
		"network": "kovan",
		"date": "2019-08-22T11:29:40+10:00",
		"commit": "de2b5ef45ac702b381f1927df24d01274ff932e9",
		"contracts": {
			"ExchangeRates": {
				"address": "0x457eec906f9Dcb609b9F2c7dC0f58E182F24C350",
				"status": "replaced",
				"replaced_in": "v2.9.1-8"
			}
		}
	},
	"v2.8.6-26": {
		"tag": "v2.8.6-26",
		"fulltag": "v2.8.6-26",
		"release": "",
		"network": "kovan",
		"date": "2019-08-26T18:27:08+10:00",
		"commit": "d16bb09fb40cbf9a71474dd761024ca2a7b68eb3",
		"contracts": {
			"FeePool": {
				"address": "0x50c6a22f6fAB0840e574f22F7441E041F377f031",
				"status": "replaced",
				"replaced_in": "v2.8.6-38"
			},
			"Synthetix": {
				"address": "0xadc40E46ED2be5F59711443D6583f6A43516421A",
				"status": "replaced",
				"replaced_in": "v2.8.6-38"
			},
			"RewardsDistribution": {
				"address": "0x6E2BD9e4Ad66A16AAc5619D79493e4e748367B3E",
				"status": "replaced",
				"replaced_in": "v2.8.6-38"
			}
		}
	},
	"v2.8.6-38": {
		"tag": "v2.8.6-38",
		"fulltag": "v2.8.6-38",
		"release": "",
		"network": "kovan",
		"date": "2019-08-27T16:57:29+10:00",
		"commit": "07d170f65a1233a1b4ca721a0a8b0a93b02e9e0e",
		"contracts": {
			"FeePool": {
				"address": "0x57004C35b6d775921D69C4372d62fc2269DB1088",
				"status": "replaced",
				"replaced_in": "v2.9.1-8"
			},
			"Synthetix": {
				"address": "0x73436303FFcbB4228Ad9feBD4816CD58c178cB97",
				"status": "replaced",
				"replaced_in": "v2.9.1-8"
			},
			"RewardsDistribution": {
				"address": "0xd05fE75B0059cbf5E5Ab87ba61b07893aA850a25",
				"status": "replaced",
				"replaced_in": "v2.19.0-alpha-89"
			}
		}
	},
	"v2.9.1-8": {
		"tag": "v2.9.1-8",
		"fulltag": "v2.9.1-8",
		"release": "",
		"network": "kovan",
		"date": "2019-08-29T17:43:23+10:00",
		"commit": "658763dbbc1c99e216c318878b9e09a31a609e24",
		"contracts": {
			"ExchangeRates": {
				"address": "0x97315c7CaE858f6A814A9ed8616b4aF713C01035",
				"status": "replaced",
				"replaced_in": "v2.12.2-51"
			},
			"FeePool": {
				"address": "0x6671699fB349d2d9a0228FE53C48D4B31916D98C",
				"status": "replaced",
				"replaced_in": "v2.10.0-alpha-3-1"
			},
			"Synthetix": {
				"address": "0x1807E6460f6e5D6A11369Ae3849c5b5D547cBb03",
				"status": "replaced",
				"replaced_in": "v2.10.0-alpha-3-1"
			},
			"SynthsAUD": {
				"address": "0x566A5868eAaeD36741a88448Ba7B21968539DE5b",
				"status": "replaced",
				"replaced_in": "v2.10.0-alpha-3-1"
			},
			"SynthsBTC": {
				"address": "0x452a93108bAbd7245FAE90cFDe7Ee75A6C1c80D7",
				"status": "replaced",
				"replaced_in": "v2.10.0-alpha-3-1"
			},
			"SynthsCHF": {
				"address": "0x9504143dBDBc18795562022A2DC93702a5eE5033",
				"status": "replaced",
				"replaced_in": "v2.10.0-alpha-3-1"
			},
			"SynthsEUR": {
				"address": "0x3F810d842E8970Ffb756346F1Da87EE5EE5aa977",
				"status": "replaced",
				"replaced_in": "v2.10.0-alpha-3-1"
			},
			"SynthsGBP": {
				"address": "0xC53F53dE567e288D1321f143c12A8EAE31406244",
				"status": "replaced",
				"replaced_in": "v2.10.0-alpha-3-1"
			},
			"SynthsJPY": {
				"address": "0x24B045f6FBafbEDA65F350304D3C39043D066445",
				"status": "replaced",
				"replaced_in": "v2.10.0-alpha-3-1"
			},
			"SynthsUSD": {
				"address": "0x9ffaE08817Bd33A0392C6Fe4CBB233999428468C",
				"status": "replaced",
				"replaced_in": "v2.10.0-alpha-3-1"
			},
			"SynthsXAG": {
				"address": "0xC43608eba6446A603A3f247E689bc831D39430B3",
				"status": "replaced",
				"replaced_in": "v2.10.0-alpha-3-1"
			},
			"SynthsXAU": {
				"address": "0xca5FA8A912CB69ac631E1579e1D7E8A10743A1CF",
				"status": "replaced",
				"replaced_in": "v2.10.0-alpha-3-1"
			},
			"SynthXDR": {
				"address": "0xBaCB3A7DB3C417519B826cB22DD6E682EA5D59b6",
				"status": "deleted"
			},
			"SynthsBNB": {
				"address": "0x3de635cD88B95BB00eF75fC555fA7065E0995B21",
				"status": "replaced",
				"replaced_in": "v2.10.0-alpha-3-1"
			},
			"SynthiBTC": {
				"address": "0xaf5B4eE52eE9DCC324f0eC7031d82C480b716fE2",
				"status": "replaced",
				"replaced_in": "v2.10.0-alpha-3-1"
			},
			"SynthiETH": {
				"address": "0x95a9945fe2f7aD7C82eB7c70c54F7Db8B2399449",
				"status": "replaced",
				"replaced_in": "v2.10.0-alpha-3-1"
			},
			"SynthiBNB": {
				"address": "0xAfBaF15c5B866E640bf1785cB3e4707Ac189A920",
				"status": "replaced",
				"replaced_in": "v2.10.0-alpha-3-1"
			},
			"SynthsMKR": {
				"address": "0x52a3B148fa8680Cf5FfaeB94A7a9bADbdCc305F0",
				"status": "deleted"
			},
			"SynthsTRX": {
				"address": "0x1f9b44D7Fa69dA15648e882eff2a52e21e2b8FE5",
				"status": "replaced",
				"replaced_in": "v2.10.0-alpha-3-1"
			},
			"SynthsXTZ": {
				"address": "0xdd758D9535b06E80F4933196CbBaDfc68BA1c8B6",
				"status": "replaced",
				"replaced_in": "v2.10.0-alpha-3-1"
			},
			"SynthiMKR": {
				"address": "0x4da3B8fb742BC69531Ec7AdBAa06effDEd1A22BA",
				"status": "deleted"
			},
			"SynthiTRX": {
				"address": "0x2455fAB5913c421e91AD6882617974cEA325560A",
				"status": "replaced",
				"replaced_in": "v2.10.0-alpha-3-1"
			},
			"SynthiXTZ": {
				"address": "0xCDa6047B9a6C55c4e99cD16cCFDC9a0F95899c94",
				"status": "replaced",
				"replaced_in": "v2.10.0-alpha-3-1"
			},
			"SynthsCEX": {
				"address": "0xFA8DeEB51c9447Fe0a81591089fC14ad53152eC6",
				"status": "replaced",
				"replaced_in": "v2.10.0-alpha-3-1"
			},
			"SynthiCEX": {
				"address": "0x879Eb8Eeb7D5F7448a7C5C412befaa0647fb6557",
				"status": "replaced",
				"replaced_in": "v2.10.0-alpha-3-1"
			}
		}
	},
	"v2.10.0-alpha-16": {
		"tag": "v2.10.0-alpha-16",
		"fulltag": "v2.10.0-alpha-16",
		"release": "Sirius",
		"network": "kovan",
		"date": "2019-09-09T10:21:31+10:00",
		"commit": "fa5cae30dfb9852ebf5e81917838e7bc6a4d85ff",
		"contracts": {
			"Depot": {
				"address": "0x73a61f7D7401096ccB4AC883ebeb7bE7605c3955",
				"status": "replaced",
				"replaced_in": "v2.19.2-alpha-4"
			}
		}
	},
	"v2.10.0-alpha-3-1": {
		"tag": "v2.10.0-alpha-3-1",
		"fulltag": "v2.10.0-alpha-3-1",
		"release": "Sirius",
		"network": "kovan",
		"date": "2019-09-17T17:18:44+10:00",
		"commit": "05c42daefb282a49f791e7e626e10cf1f8352f36",
		"contracts": {
			"FeePool": {
				"address": "0x6FfB1BdF1bD515e5724b115E2b0C96a152E44853",
				"status": "replaced",
				"replaced_in": "v2.10.2-alpha-43"
			},
			"ProxysAUD": {
				"address": "0x4e5D412141145767F7db90c22bd0240a85da0B73",
				"status": "current"
			},
			"ProxysBTC": {
				"address": "0x3Aa2d4A15aA7F50158DEEAE0208F862a461f19Cf",
				"status": "current"
			},
			"ProxysCHF": {
				"address": "0x8E23100f9C9bd442f5bAc6A927f49B284E390Df4",
				"status": "current"
			},
			"ProxysEUR": {
				"address": "0x57E8Bd85F3d8De4557739bc3C5ee0f4bfC931528",
				"status": "current"
			},
			"ProxysGBP": {
				"address": "0x41d49b1ac182C9d2c8dDf8b450342DE2Ac03aC19",
				"status": "current"
			},
			"ProxysJPY": {
				"address": "0xCcC5c7625c90FC93D2508723e60281E6DE535166",
				"status": "current"
			},
			"ProxysUSD": {
				"address": "0x0e0Fd2fF7Fd2b13F24DB1D716AA52c8B2134d2c6",
				"status": "replaced",
				"replaced_in": "v2.10.2-alpha-46"
			},
			"ProxysXAG": {
				"address": "0x0Ae5a541ea8FD2e8E3b514D8706ac26e3a30272b",
				"status": "current"
			},
			"ProxysXAU": {
				"address": "0xbc62e250AD0e6759FC104f09C4a7F8b83129346f",
				"status": "current"
			},
			"ProxyXDR": {
				"address": "0x2506711aEB3A2aa998D3EBD3Dd949e12395A0EF3",
				"status": "deleted"
			},
			"Synthetix": {
				"address": "0x68570A4877997cEb61DD7842099F2FF2f5D17EE0",
				"status": "replaced",
				"replaced_in": "v2.10.1-alpha-1"
			},
			"SynthsAUD": {
				"address": "0xf162D8c9B299B675a7B5c47F3dF4142dAaE27b28",
				"status": "replaced",
				"replaced_in": "v2.10.2-alpha-48"
			},
			"SynthsBTC": {
				"address": "0x18a2B55b07324d9A07Df1136B2b325477926085A",
				"status": "replaced",
				"replaced_in": "v2.10.2-alpha-48"
			},
			"SynthsCHF": {
				"address": "0x7Fd8B2497600efD6290eeB0D58BE0915C6aad3Cb",
				"status": "replaced",
				"replaced_in": "v2.10.2-alpha-48"
			},
			"SynthsEUR": {
				"address": "0x5C51548027110c6aa134C567B48B0746ac8E75b8",
				"status": "replaced",
				"replaced_in": "v2.10.2-alpha-48"
			},
			"SynthsGBP": {
				"address": "0x42D67dF1d4a2487bfD9F5b001d345c50eCCFC590",
				"status": "replaced",
				"replaced_in": "v2.10.2-alpha-48"
			},
			"SynthsJPY": {
				"address": "0x7920415894847ac46F3c33cC60683f955E503015",
				"status": "replaced",
				"replaced_in": "v2.10.2-alpha-48"
			},
			"SynthsUSD": {
				"address": "0x079004837762F9b37C6A18b024C32031654Aa684",
				"status": "replaced",
				"replaced_in": "v2.10.2-alpha-48"
			},
			"SynthsXAG": {
				"address": "0x5Ecd1Ba96C90892c81569BdaBB85d131B50C602D",
				"status": "replaced",
				"replaced_in": "v2.10.2-alpha-48"
			},
			"SynthsXAU": {
				"address": "0x3f08C3E318a74a4b2e8582cd89BC6C0b4d697926",
				"status": "replaced",
				"replaced_in": "v2.10.2-alpha-48"
			},
			"SynthXDR": {
				"address": "0xf43dc2A3176394cEf1d2D66808bEeD66C40C61B4",
				"status": "deleted"
			},
			"ProxysETH": {
				"address": "0x54c4B5cb58C880DD1734123c8b588e49eDf442Fb",
				"status": "current"
			},
			"SynthsETH": {
				"address": "0x13BD0311540422E4605e7C9A3Df208c5E453B495",
				"status": "replaced",
				"replaced_in": "v2.10.2-alpha-48"
			},
			"ProxysBNB": {
				"address": "0x4D5C55a1046725a80B20296D0A98DcE02d8eAAc3",
				"status": "current"
			},
			"SynthsBNB": {
				"address": "0x6dB7aa00976658d225F814439fC63778E0D3ba94",
				"status": "replaced",
				"replaced_in": "v2.10.2-alpha-48"
			},
			"ProxyiBTC": {
				"address": "0xF418D59792E4bd9ab8cC4b733Ea60edC01abc77c",
				"status": "current"
			},
			"SynthiBTC": {
				"address": "0xf188D5B2cF34757d636167646FB5565770e07D65",
				"status": "replaced",
				"replaced_in": "v2.10.2-alpha-48"
			},
			"ProxyiETH": {
				"address": "0x498df32429693fE31685Da7fb9B4b65696a5508d",
				"status": "current"
			},
			"SynthiETH": {
				"address": "0x961aa09147bB276DB04774A5BCDE70346975A4CA",
				"status": "replaced",
				"replaced_in": "v2.10.2-alpha-48"
			},
			"ProxyiBNB": {
				"address": "0xdbB1D3B58D7e101588a44E642F8c442165730289",
				"status": "current"
			},
			"SynthiBNB": {
				"address": "0xb17A18b618348AC1055a7c3596927228a743ddc6",
				"status": "replaced",
				"replaced_in": "v2.10.2-alpha-48"
			},
			"ProxysMKR": {
				"address": "0xEB644334B2Adab1b5b965e0a1aC794917f1DD712",
				"status": "deleted"
			},
			"SynthsMKR": {
				"address": "0xD70DB809bA92529C3686Dc50e777871C1Afcc1F5",
				"status": "deleted"
			},
			"ProxysTRX": {
				"address": "0x0754bd514B7b41052777417217655fD7254F4528",
				"status": "current"
			},
			"SynthsTRX": {
				"address": "0x1c8D2bF5e9B0e96367d12d509ca2c34A765055be",
				"status": "replaced",
				"replaced_in": "v2.10.2-alpha-48"
			},
			"ProxysXTZ": {
				"address": "0xd39bBa8F8049674152B5439A631eEd691436b92a",
				"status": "current"
			},
			"SynthsXTZ": {
				"address": "0x3938Dc982c0eaa002619F97d82e70485cdb4df51",
				"status": "replaced",
				"replaced_in": "v2.10.2-alpha-48"
			},
			"ProxyiMKR": {
				"address": "0xeEe13c7Df0Cd76d936E8477407b278C104DdBE43",
				"status": "deleted"
			},
			"SynthiMKR": {
				"address": "0x5D620aed548C7813a13Fe35eddda491Bf751b9db",
				"status": "deleted"
			},
			"ProxyiTRX": {
				"address": "0x4C3213Db129C528D97CBF48f451913071b094Af2",
				"status": "current"
			},
			"SynthiTRX": {
				"address": "0xa913b09617D70dc50F857C6746a8c58E88891652",
				"status": "replaced",
				"replaced_in": "v2.10.2-alpha-48"
			},
			"ProxyiXTZ": {
				"address": "0x022E3dFfDeE42eE5C9d3335c1fbC1100b29Ab9ab",
				"status": "current"
			},
			"SynthiXTZ": {
				"address": "0x547f50C540ed5B8AB2F5B1e0100E9224642E2F2E",
				"status": "replaced",
				"replaced_in": "v2.10.2-alpha-48"
			},
			"ProxysCEX": {
				"address": "0xAE1101551c334Ed0f4c6238E7fD4Fc0fdB2b7C77",
				"status": "current"
			},
			"SynthsCEX": {
				"address": "0xFfeD11A2A4c24f665c91A578d5cA7e1289c825C5",
				"status": "replaced",
				"replaced_in": "v2.10.2-alpha-48"
			},
			"ProxyiCEX": {
				"address": "0x5047d4FeD0805632a6d84D16C08E9899d17ef3e2",
				"status": "current"
			},
			"SynthiCEX": {
				"address": "0xbb607Fbc2fA74953EFB561dbD8c857Dd8bD7d99B",
				"status": "replaced",
				"replaced_in": "v2.10.2-alpha-48"
			}
		}
	},
	"v2.10.1-alpha-1": {
		"tag": "v2.10.1-alpha-1",
		"fulltag": "v2.10.1-alpha-1",
		"release": "Sirius",
		"network": "kovan",
		"date": "2019-09-18T16:23:51+10:00",
		"commit": "f93c9bbd7658f2bbccbe32f1b17ba4f31afc3a57",
		"contracts": {
			"Synthetix": {
				"address": "0xA4b58428E7Dc1B203a9f9Fc98eE651Ad9174EC26",
				"status": "replaced",
				"replaced_in": "v2.10.2-alpha-48"
			},
			"SynthetixState": {
				"address": "0xAfcBC491B67c01B40f6c077EF53488876a0a0D6E",
				"status": "current"
			}
		}
	},
	"v2.10.2-alpha-43": {
		"tag": "v2.10.2-alpha-43",
		"fulltag": "v2.10.2-alpha-43",
		"release": "Sirius",
		"network": "kovan",
		"date": "2019-09-24T13:01:55+10:00",
		"commit": "5a827720af79218bddebe3ea2cbb0509d0c20762",
		"contracts": {
			"FeePool": {
				"address": "0x76661E0441eCEfD0494DB501e013A82722bdDA6d",
				"status": "replaced",
				"replaced_in": "v2.12.2-51"
			}
		}
	},
	"v2.10.2-alpha-48": {
		"tag": "v2.10.2-alpha-48",
		"fulltag": "v2.10.2-alpha-48",
		"release": "Sirius",
		"network": "kovan",
		"date": "2019-09-25T11:49:47+10:00",
		"commit": "d8340878f570e20404e4dc4635d93494d22aab45",
		"contracts": {
			"Synthetix": {
				"address": "0x4dc8AffB9DbfA8A171878d2F63B4205a9Bd96A70",
				"status": "replaced",
				"replaced_in": "v2.10.5-alpha-56"
			},
			"SynthsAUD": {
				"address": "0x2f449B8e7178368cf5Ea44Ff792dB4a39ee95e9B",
				"status": "replaced",
				"replaced_in": "v2.17.0-release-candidate-1"
			},
			"SynthsBTC": {
				"address": "0xc4d3b7c7D7f0D9Fd43B92121fB5a3DA06912986A",
				"status": "replaced",
				"replaced_in": "v2.17.0-release-candidate-1"
			},
			"SynthsCHF": {
				"address": "0x8cb11490DB6000b9D1ac385775572974164918a1",
				"status": "replaced",
				"replaced_in": "v2.17.0-release-candidate-1"
			},
			"SynthsEUR": {
				"address": "0x42512805C2870C341EaCe8C09fBDf17D7DbB3e80",
				"status": "replaced",
				"replaced_in": "v2.17.0-release-candidate-1"
			},
			"SynthsGBP": {
				"address": "0x6F4c097CB5BCCe6789A031cda69F39B044a0f6b4",
				"status": "replaced",
				"replaced_in": "v2.17.0-release-candidate-1"
			},
			"SynthsJPY": {
				"address": "0x4bD32D64b013cf7FA3c228569796c3f31Fac58Ca",
				"status": "replaced",
				"replaced_in": "v2.17.0-release-candidate-1"
			},
			"SynthsUSD": {
				"address": "0x1Df8A113eE40b687c69f0f42CF03ee2CDECc39c0",
				"status": "replaced",
				"replaced_in": "v2.12.2-51"
			},
			"SynthsXAG": {
				"address": "0x6d0F744eE02a991157B17284Dcd119aa06529D46",
				"status": "replaced",
				"replaced_in": "v2.17.0-release-candidate-1"
			},
			"SynthsXAU": {
				"address": "0x6F04eA783646541a41d63bDa1Dd54eAE50D50c68",
				"status": "replaced",
				"replaced_in": "v2.17.0-release-candidate-1"
			},
			"SynthXDR": {
				"address": "0xf5094E5Cc5e29D54cb5bD217c7E72e53726d344F",
				"status": "deleted"
			},
			"SynthsETH": {
				"address": "0x67F09952c797BC01407404E77953137f334fc7f7",
				"status": "replaced",
				"replaced_in": "v2.12.2-51"
			},
			"SynthsBNB": {
				"address": "0xb781ED02ad040D504560653D9B849fc41Efef1dE",
				"status": "replaced",
				"replaced_in": "v2.17.0-release-candidate-1"
			},
			"SynthiBTC": {
				"address": "0xb18DEb66dEd91f37fAA18660980eD1F6620003a0",
				"status": "replaced",
				"replaced_in": "v2.17.0-release-candidate-1"
			},
			"SynthiETH": {
				"address": "0xb237d46c41929454255718F72aA774daA19D8756",
				"status": "replaced",
				"replaced_in": "v2.17.0-release-candidate-1"
			},
			"SynthiBNB": {
				"address": "0x2Ae24f9E009224B453DB82810504E3F6BF945184",
				"status": "replaced",
				"replaced_in": "v2.17.0-release-candidate-1"
			},
			"SynthsMKR": {
				"address": "0x9A5de3eedE10172DF5f34b185D4be1FDe044e685",
				"status": "deleted"
			},
			"SynthsTRX": {
				"address": "0x1C8A3c8a3C962f58491552D76867498Ae3dD1dC6",
				"status": "replaced",
				"replaced_in": "v2.17.0-release-candidate-1"
			},
			"SynthsXTZ": {
				"address": "0x7f6D5bdf1B7bA12BDc57d2d524Eee6Bb38AF2495",
				"status": "replaced",
				"replaced_in": "v2.17.0-release-candidate-1"
			},
			"SynthiMKR": {
				"address": "0x179E38bf56eB012dBa5ed58F02fA96fEF3EB962d",
				"status": "deleted"
			},
			"SynthiTRX": {
				"address": "0x7137698159b05B9bf600D4183DcDA28C98de54b0",
				"status": "replaced",
				"replaced_in": "v2.17.0-release-candidate-1"
			},
			"SynthiXTZ": {
				"address": "0x09eb62C5945c6e72504eeEa48fbf7f380e69cCd9",
				"status": "replaced",
				"replaced_in": "v2.17.0-release-candidate-1"
			},
			"SynthsCEX": {
				"address": "0xb056B9498C89Df4a9D612BB2E1d5e69f458887DD",
				"status": "replaced",
				"replaced_in": "v2.17.0-release-candidate-1"
			},
			"SynthiCEX": {
				"address": "0xe449B042Bd75Ac3022B346BB5b3924f6759cC985",
				"status": "replaced",
				"replaced_in": "v2.17.0-release-candidate-1"
			}
		}
	},
	"v2.10.2-alpha-46": {
		"tag": "v2.10.2-alpha-46",
		"fulltag": "v2.10.2-alpha-46",
		"release": "Sirius",
		"network": "kovan",
		"date": "2019-09-26T11:31:50+10:00",
		"commit": "bfb75b3e33898572769f99a54e0b97c97d3754fa",
		"contracts": {
			"ProxysUSD": {
				"address": "0xC674ad732Dfd4E1359ec4B18fA5472c0747E480A",
				"status": "current"
			}
		}
	},
	"v2.10.5-alpha-56": {
		"tag": "v2.10.5-alpha-56",
		"fulltag": "v2.10.5-alpha-56",
		"release": "Sirius",
		"network": "kovan",
		"date": "2019-10-02T13:15:41+10:00",
		"commit": "99f5e923839c4a3549b68ae8c22624fb78aad604",
		"contracts": {
			"Synthetix": {
				"address": "0x3E6a973fAf3B92F903B04B0a1F26eaE86361E524",
				"status": "replaced",
				"replaced_in": "v2.11.2-1-55"
			}
		}
	},
	"v2.11.2-1-55": {
		"tag": "v2.11.2-1-55",
		"fulltag": "v2.11.2-1-55",
		"release": "Canopus",
		"network": "kovan",
		"date": "2019-11-04T16:46:25+11:00",
		"commit": "bca7c3bf9f42053de70fd7a14cce620e31738fee",
		"contracts": {
			"Synthetix": {
				"address": "0x767E5bDdfBd71f5086Cce6bE43721B1bAE8A9884",
				"status": "replaced",
				"replaced_in": "v2.11.2-1-78"
			}
		}
	},
	"v2.11.2-1-66": {
		"tag": "v2.11.2-1-66",
		"fulltag": "v2.11.2-1-66",
		"release": "Canopus",
		"network": "kovan",
		"date": "2019-11-06T14:33:30+11:00",
		"commit": "e2fde518fc3b106331a51e0cd7023eb29a39a4ba",
		"contracts": {
			"ArbRewarder": {
				"address": "0x46a6123DD50eF2F82AC15E2954D7790F2edCeDc9",
				"status": "current"
			}
		}
	},
	"v2.11.2-1-67": {
		"tag": "v2.11.2-1-67",
		"fulltag": "v2.11.2-1-67",
		"release": "Canopus",
		"network": "kovan",
		"date": "2019-11-06T14:35:49+11:00",
		"commit": "3159b5563f35700e65ff0bff674d165037a49467",
		"contracts": {
			"SynthetixAirdropper": {
				"address": "0x0da4be37F811a2Ce3138Bdaca65b6B23Eb85f0a4",
				"status": "deleted"
			}
		}
	},
	"v2.11.2-1-78": {
		"tag": "v2.11.2-1-78",
		"fulltag": "v2.11.2-1-78",
		"release": "Canopus",
		"network": "kovan",
		"date": "2019-11-06T19:10:58+11:00",
		"commit": "4ccec1242431076c2dc7c99fce894295f6cfeb11",
		"contracts": {
			"Synthetix": {
				"address": "0xAEbC5bc420e96a706Afbc06Eb4E7173c44045bb3",
				"status": "replaced",
				"replaced_in": "v2.12.0-alpha-7"
			}
		}
	},
	"v2.12.0-alpha-7": {
		"tag": "v2.12.0-alpha-7",
		"fulltag": "v2.12.0-alpha-7",
		"release": "Rigil",
		"network": "kovan",
		"date": "2019-11-07T10:44:39+10:00",
		"commit": "da023fe9af92e6153a98fa6f32b448b64e88ca31",
		"contracts": {
			"Synthetix": {
				"address": "0x9D1b79eBCec24ac8CBa6b0353B9ff9401A1a9a8F",
				"status": "replaced",
				"replaced_in": "v2.12.1-release-candidate-3"
			}
		}
	},
	"v2.12.1-release-candidate-3": {
		"tag": "v2.12.1-release-candidate-3",
		"fulltag": "v2.12.1-release-candidate-3",
		"release": "Rigil",
		"network": "kovan",
		"date": "2019-11-07T15:27:51-05:00",
		"commit": "450997739a19ff326fd78b45cebe5378fe2616a4",
		"contracts": {
			"Synthetix": {
				"address": "0xB0705Db71a9741CA82848fBC345Ce7bd392808F2",
				"status": "replaced",
				"replaced_in": "v2.12.2-51"
			}
		}
	},
	"v2.12.2-51": {
		"tag": "v2.12.2-51",
		"fulltag": "v2.12.2-51",
		"release": "Rigil",
		"network": "kovan",
		"date": "2019-11-11T14:36:54+11:00",
		"commit": "9f5c4f53d1946c827579e1dd4295fea48ceb2da6",
		"contracts": {
			"ExchangeRates": {
				"address": "0xa2A16e539b1e79b538a159bc11216d9eB066F8Df",
				"status": "replaced",
				"replaced_in": "v2.12.2-1"
			},
			"FeePool": {
				"address": "0x2a3D38CB0C1775072285C3462E6a45Bb2bC1500c",
				"status": "replaced",
				"replaced_in": "v2.12.2-1"
			},
			"Synthetix": {
				"address": "0x712C4fa35DD4B19c9879af9D374315beb936e1c0",
				"status": "replaced",
				"replaced_in": "v2.13.0-gas-opt-1-5"
			},
			"SynthsUSD": {
				"address": "0xffF44d5ac701166DD3B956b4907324b8d0956aAA",
				"status": "replaced",
				"replaced_in": "v2.17.0-release-candidate-1"
			},
			"SynthsETH": {
				"address": "0xa0e2Fe6EEacDaCca1336Ec8456E8a70ac467Af2A",
				"status": "replaced",
				"replaced_in": "v2.17.0-release-candidate-1"
			}
		}
	},
	"v2.13.0-gas-opt-1-5": {
		"tag": "v2.13.0-gas-opt-1-5",
		"fulltag": "v2.13.0-gas-opt-1-5",
		"release": "Arcturus",
		"network": "kovan",
		"date": "2019-11-11T18:15:57+11:00",
		"commit": "8c17159a9f76d9ddd932b3062fb14e40f8f28f74",
		"contracts": {
			"Synthetix": {
				"address": "0x0D56A27b37e46C4EE01dA6BE9B44fEaffF61AB89",
				"status": "replaced",
				"replaced_in": "v2.12.2-1"
			}
		}
	},
	"v2.12.2-1": {
		"tag": "v2.12.2-1",
		"fulltag": "v2.12.2-1",
		"release": "Rigil",
		"network": "kovan",
		"date": "2019-11-19T15:01:48+10:00",
		"commit": "8a2950e714600fb907371680826701f473d81ece",
		"contracts": {
			"ExchangeRates": {
				"address": "0xeD59cE6B53B43921fcd8Bffee118fB22921E58fd",
				"status": "replaced",
				"replaced_in": "v2.15.0-8"
			},
			"FeePool": {
				"address": "0x1997b6B2403F6111F14B006AF8895F41136F5050",
				"status": "replaced",
				"replaced_in": "v2.13.1-alpha-15"
			},
			"Synthetix": {
				"address": "0x5B99a84942c0fA0CC0D43b6746259F67C3dfba36",
				"status": "replaced",
				"replaced_in": "v2.13.1-alpha-7"
			},
			"ProxyERC20sUSD": {
				"address": "0xC674ad732Dfd4E1359ec4B18fA5472c0747E480A",
				"status": "replaced",
				"replaced_in": "v2.13.0-alpha-55"
			},
			"TokenStatesXRP": {
				"address": "0xd632C73752944D1d999270d4e9c33099d7C302b1",
				"status": "replaced",
				"replaced_in": "v2.13.0-alpha-55"
			},
			"ProxysXRP": {
				"address": "0x5C59b3eFAE14Bb56c30319fbAF0413b543278382",
				"status": "replaced",
				"replaced_in": "v2.13.0-alpha-55"
			},
			"SynthsXRP": {
				"address": "0x3B23a97b147D2C1b13c3B2cbed703cd8c5Bf30e5",
				"status": "replaced",
				"replaced_in": "v2.17.0-release-candidate-1"
			},
			"TokenStatesLTC": {
				"address": "0x2E73aE701C3fd0c9856ed7fa5321938C9f753e36",
				"status": "current"
			},
			"ProxysLTC": {
				"address": "0xCffb601E31D4f1D967Aac24f742DEEb2459a2e18",
				"status": "current"
			},
			"SynthsLTC": {
				"address": "0xb3EE69bab9b54ab2f7561fC5970537f86D155401",
				"status": "replaced",
				"replaced_in": "v2.17.0-release-candidate-1"
			},
			"TokenStatesLINK": {
				"address": "0x89656EF0A87fD947A181189209F6525E91D91f46",
				"status": "current"
			},
			"ProxysLINK": {
				"address": "0x3a4A90a2D8cBA26F2e32C4a6e6d01ffBfCE8DBB4",
				"status": "current"
			},
			"SynthsLINK": {
				"address": "0xf1a9cdCf07CD0D01644c80015f19390040064C59",
				"status": "replaced",
				"replaced_in": "v2.17.0-release-candidate-1"
			},
			"TokenStatesDEFI": {
				"address": "0xa8eE3730031f28a4a4a3Ed28A3308d83cabd9Ce1",
				"status": "current"
			},
			"ProxysDEFI": {
				"address": "0xf91b2d345838922b26c8899483be3f867eeaFAb5",
				"status": "current"
			},
			"SynthsDEFI": {
				"address": "0xbfC741b419e6166aE04541AF56b8768C1323459E",
				"status": "replaced",
				"replaced_in": "v2.17.0-release-candidate-1"
			},
			"TokenStateiXRP": {
				"address": "0xF356b4Fa2ff124eff4ad4a707D740F1d22c8548a",
				"status": "current"
			},
			"ProxyiXRP": {
				"address": "0x141A298596a25D86D0E6D4F8cC0eC0223ebaa938",
				"status": "current"
			},
			"SynthiXRP": {
				"address": "0xcf0B54B346FE708111f5ef97230A8832aB1eC073",
				"status": "replaced",
				"replaced_in": "v2.17.0-release-candidate-1"
			},
			"TokenStateiLINK": {
				"address": "0xC33D4644B5c6F73F34B48ABBC566BF0b62e7D647",
				"status": "current"
			},
			"ProxyiLINK": {
				"address": "0x21dc51Dd8BFfeCe537eFf6FbAB3D1C82340b0A40",
				"status": "current"
			},
			"SynthiLINK": {
				"address": "0xa88fF7405C3763D4ba3b812302F6CB8deE55bD85",
				"status": "replaced",
				"replaced_in": "v2.17.0-release-candidate-1"
			},
			"TokenStateiLTC": {
				"address": "0xdA3D35Bd84155B01a1EccD8fa96367F90675eeDc",
				"status": "current"
			},
			"ProxyiLTC": {
				"address": "0xcC72c855D4d5792938611Ca44Bd3A07860f64dd0",
				"status": "current"
			},
			"SynthiLTC": {
				"address": "0x5b3B9FB97fB3B4Bb52293b6219bDfb18c7886BBB",
				"status": "replaced",
				"replaced_in": "v2.17.0-release-candidate-1"
			},
			"TokenStateiDEFI": {
				"address": "0xfB4B52980FbdA970fcb414CF70d412F618656d71",
				"status": "current"
			},
			"ProxyiDEFI": {
				"address": "0x23Db12CF9Ad1fBBdE25650D4AAA6B46AC17EAA80",
				"status": "current"
			},
			"SynthiDEFI": {
				"address": "0xa444D6F188068F98E39072fE51FEd8b7203F6e38",
				"status": "replaced",
				"replaced_in": "v2.17.0-release-candidate-1"
			}
		}
	},
	"v2.13.0-alpha-55": {
		"tag": "v2.13.0-alpha-55",
		"fulltag": "v2.13.0-alpha-55",
		"release": "Arcturus",
		"network": "kovan",
		"date": "2019-11-19T15:22:19+11:00",
		"commit": "48278f3376c6770dba6f88e854b917a891678baa",
		"contracts": {
			"ProxyERC20sUSD": {
				"address": "0x57Ab1ec28D129707052df4dF418D58a2D46d5f51",
				"status": "current"
			},
			"TokenStatesXRP": {
				"address": "0xFA9bde8E5b503B3935Ea6cdE25d6afAc14e8070D",
				"status": "current"
			},
			"ProxysXRP": {
				"address": "0xD32b23DB9aa03fd64fD67fD9325bD3Ce16DC8877",
				"status": "current"
			}
		}
	},
	"v2.13.1-alpha-7": {
		"tag": "v2.13.1-alpha-7",
		"fulltag": "v2.13.1-alpha-7",
		"release": "Arcturus",
		"network": "kovan",
		"date": "2019-11-27T09:54:26+11:00",
		"commit": "4ea4adf35c2135dc64d0f590a0d2d70ebb3f5bf5",
		"contracts": {
			"Synthetix": {
				"address": "0x7D5d7CC9Ea644E5D94916bFD4DA93aB50f145724",
				"status": "replaced",
				"replaced_in": "v2.16.2-release-candidate-1-3"
			}
		}
	},
	"v2.13.1-alpha-15": {
		"tag": "v2.13.1-alpha-15",
		"fulltag": "v2.13.1-alpha-15",
		"release": "Arcturus",
		"network": "kovan",
		"date": "2019-11-27T10:05:42+11:00",
		"commit": "0709d1f73fefcef0628c3725c5360cd39367b7eb",
		"contracts": {
			"FeePool": {
				"address": "0x72e741fAfa6C326CBf224D6433cDcFdd485a6c1F",
				"status": "replaced",
				"replaced_in": "v2.18.0-release-candidate-1"
			}
		}
	},
	"v2.14.0-2": {
		"tag": "v2.14.0-2",
		"fulltag": "v2.14.0-2",
		"release": "Vega",
		"network": "kovan",
		"date": "2019-12-04T14:54:39+11:00",
		"commit": "81f8e439e6045b0e871647c722d476bbcee994a1",
		"contracts": {
			"DappMaintenance": {
				"address": "0x5e758C95f4B6A76dafDec3771ed429aEE844e3d9",
				"status": "deleted"
			}
		}
	},
	"v2.15.0-8": {
		"tag": "v2.15.0-8",
		"fulltag": "v2.15.0-8",
		"release": "",
		"network": "kovan",
		"date": "2019-12-10T09:52:13+11:00",
		"commit": "52d66e8c90ca3852d6bc28f169676d2ede79a197",
		"contracts": {
			"ExchangeRates": {
				"address": "0x50984eBeD67b05273FdABAd3dc27DfdD47c51114",
				"status": "replaced",
				"replaced_in": "v2.16.0-alpha-3"
			}
		}
	},
	"v2.16.0-alpha-3": {
		"tag": "v2.16.0-alpha-3",
		"fulltag": "v2.16.0-alpha-3",
		"release": "Capella",
		"network": "kovan",
		"date": "2019-12-10T11:24:30+11:00",
		"commit": "8740199ad22ec95f949f7fb27af95104e5037849",
		"contracts": {
			"ExchangeRates": {
				"address": "0x61d40A06FC5194EcDbE24acB2cF913D0420dFa12",
				"status": "replaced",
				"replaced_in": "v2.16.1-alpha-3"
			}
		}
	},
	"v2.16.1-alpha-3": {
		"tag": "v2.16.1-alpha-3",
		"fulltag": "v2.16.1-alpha-3",
		"release": "Capella",
		"network": "kovan",
		"date": "2019-12-10T15:56:46+11:00",
		"commit": "b8e4442eeb3af62f00a21c3d6a460c786c26aa8c",
		"contracts": {
			"ExchangeRates": {
				"address": "0xE15f59e3806787a1Ef621a3595511DF7999E97D2",
				"status": "replaced",
				"replaced_in": "v2.16.3-alpha-2-21"
			}
		}
	},
	"v2.16.2-release-candidate-1-3": {
		"tag": "v2.16.2-release-candidate-1-3",
		"fulltag": "v2.16.2-release-candidate-1-3",
		"release": "Capella",
		"network": "kovan",
		"date": "2019-12-10T17:37:50+11:00",
		"commit": "49219977c8312b8a6d7cdc0522b5dd901b2e6b26",
		"contracts": {
			"Synthetix": {
				"address": "0x9c0685f15dFB037Aff45CA3dF63AbA19AB6460a9",
				"status": "replaced",
				"replaced_in": "v2.16.3-alpha-5"
			},
			"SupplySchedule": {
				"address": "0xc40a4aeA75743A6Ce3f6E5E8a6e74cF47d456C7A",
				"status": "replaced",
				"replaced_in": "v2.16.3-alpha-5"
			}
		}
	},
	"v2.16.3-alpha-5": {
		"tag": "v2.16.3-alpha-5",
		"fulltag": "v2.16.3-alpha-5",
		"release": "Capella",
		"network": "kovan",
		"date": "2019-12-11T12:21:30+11:00",
		"commit": "be28286af4bf435f89ec40d70b2e6127967edc3b",
		"contracts": {
			"Synthetix": {
				"address": "0xaA4CfE09Eb79b6CaBa28fC2b432B604a03Fa4a05",
				"status": "replaced",
				"replaced_in": "v2.16.3-alpha-14"
			},
			"SupplySchedule": {
				"address": "0xda7EAD6F8220e7Fe91Fa8Dc0fcFD301e447ed750",
				"status": "replaced",
				"replaced_in": "v2.16.3-alpha-14"
			}
		}
	},
	"v2.16.3-alpha-14": {
		"tag": "v2.16.3-alpha-14",
		"fulltag": "v2.16.3-alpha-14",
		"release": "Capella",
		"network": "kovan",
		"date": "2019-12-11T17:32:47+11:00",
		"commit": "457e27851e4241e9bc5b98db0f942f2492d8ef17",
		"contracts": {
			"Synthetix": {
				"address": "0x63Fe139d865801C523e94cd5b398EF336dbDBd93",
				"status": "replaced",
				"replaced_in": "v2.16.3-alpha-17"
			},
			"SupplySchedule": {
				"address": "0xF66aa5B36C4e0A7c810965bc3d2D57BBE95224BE",
				"status": "replaced",
				"replaced_in": "v2.16.3-alpha-17"
			},
			"Math": {
				"address": "0x2cAaB90c2D4328E32baB3e2fAdf84cEd1DD229F6",
				"status": "current"
			}
		}
	},
	"v2.16.3-alpha-17": {
		"tag": "v2.16.3-alpha-17",
		"fulltag": "v2.16.3-alpha-17",
		"release": "Capella",
		"network": "kovan",
		"date": "2019-12-11T17:45:53+11:00",
		"commit": "8590867263e857a10fad856c09898efaf170b8ae",
		"contracts": {
			"Synthetix": {
				"address": "0x30f08f8ebBCF7f7fBeBDb7c0b785323cb8552641",
				"status": "replaced",
				"replaced_in": "v2.16.3-alpha-1-7"
			},
			"SupplySchedule": {
				"address": "0x58F1De4D555eb1F22B73bcF5D224e053B86340e3",
				"status": "replaced",
				"replaced_in": "v2.16.3-alpha-1-7"
			}
		}
	},
	"v2.16.3-alpha-1-7": {
		"tag": "v2.16.3-alpha-1-7",
		"fulltag": "v2.16.3-alpha-1-7",
		"release": "Capella",
		"network": "kovan",
		"date": "2019-12-12T13:13:12+11:00",
		"commit": "d9fd14e371b88f9c2a50fc72745650cf7b49adc5",
		"contracts": {
			"Synthetix": {
				"address": "0x9fE591a41226932C1aDA235E2E647067e8F5C535",
				"status": "replaced",
				"replaced_in": "v2.17.0-release-candidate-1"
			},
			"SupplySchedule": {
				"address": "0x3728543A1e0ca98FFC0A979cF817C95b6F8d9E7b",
				"status": "current"
			}
		}
	},
	"v2.16.3-alpha-2-21": {
		"tag": "v2.16.3-alpha-2-21",
		"fulltag": "v2.16.3-alpha-2-21",
		"release": "Capella",
		"network": "kovan",
		"date": "2019-12-13T16:11:30+11:00",
		"commit": "94094c74e5497ddc88360eb31a6c888a6353ae24",
		"contracts": {
			"ExchangeRates": {
				"address": "0x1ec58775e6169e475cCfC10168e5c945c6e56a4b",
				"status": "replaced",
				"replaced_in": "v2.18.1-release-candidate-62"
			}
		}
	},
	"v2.17.0-release-candidate-1": {
		"tag": "v2.17.0-release-candidate-1",
		"fulltag": "v2.17.0-release-candidate-1",
		"release": "Procyon",
		"network": "kovan",
		"date": "2019-12-17T15:13:09+10:00",
		"commit": "e1b74caefbdf0880362761e2857ad995d28a6fb9",
		"contracts": {
			"Synthetix": {
				"address": "0x3B7890A13D97A10EEbf78dD141Cd42Dc8d7c6c9a",
				"status": "replaced",
				"replaced_in": "v2.18.1-release-candidate-62"
			},
			"SynthsAUD": {
				"address": "0xE310B247ffe5f9A59424C6dA4C02C026c7C11b06",
				"status": "replaced",
				"replaced_in": "v2.19.0-alpha-89"
			},
			"SynthsBTC": {
				"address": "0x62708619D9F7362e56942c34645095494eb12DdE",
				"status": "replaced",
				"replaced_in": "v2.19.0-alpha-89"
			},
			"SynthsCHF": {
				"address": "0x7629C334964F9cf1B4cF4Efe35B1660dD7599e96",
				"status": "replaced",
				"replaced_in": "v2.19.0-alpha-89"
			},
			"SynthsEUR": {
				"address": "0x852a385B32C2F226476500Cc303EB014448B66FB",
				"status": "replaced",
				"replaced_in": "v2.19.0-alpha-89"
			},
			"SynthsGBP": {
				"address": "0x5BDB6BdBDd7D03eDc0613e3cE82E7E8aeB52356A",
				"status": "replaced",
				"replaced_in": "v2.19.0-alpha-89"
			},
			"SynthsJPY": {
				"address": "0x3AD4b1275c900225d5ba947DECd680E6D70ADd0e",
				"status": "replaced",
				"replaced_in": "v2.19.0-alpha-89"
			},
			"SynthsUSD": {
				"address": "0xC48f41730D80e6c5207c05E321BE21A7e18e3916",
				"status": "replaced",
				"replaced_in": "v2.19.0-alpha-89"
			},
			"SynthsXAG": {
				"address": "0x473DC148FC5Ebe1F72873b56AD41D75eEa6900eD",
				"status": "replaced",
				"replaced_in": "v2.19.0-alpha-89"
			},
			"SynthsXAU": {
				"address": "0x42e8Df13Ee28E9977A147dAb837B1A2a2B52ae93",
				"status": "replaced",
				"replaced_in": "v2.19.0-alpha-89"
			},
			"SynthXDR": {
				"address": "0xe2fd57caF070A3F995D597a8B21cbF206E34Ff38",
				"status": "deleted"
			},
			"SynthsETH": {
				"address": "0x6070e7F24fC04D1830B807Ee75F2f04713BDBC59",
				"status": "replaced",
				"replaced_in": "v2.19.0-alpha-89"
			},
			"SynthsBNB": {
				"address": "0xC2982BeAeE5FD8421423c7526f58949Da8E8A7ac",
				"status": "replaced",
				"replaced_in": "v2.19.0-alpha-89"
			},
			"SynthiBTC": {
				"address": "0xbB53AFa777aE6Cd63d338Be1A6f62a8DCdef0A5B",
				"status": "replaced",
				"replaced_in": "v2.19.0-alpha-89"
			},
			"SynthiETH": {
				"address": "0x416C94ad8693094FbFDFf83C00A1fAD5AC0513db",
				"status": "replaced",
				"replaced_in": "v2.19.0-alpha-89"
			},
			"SynthiBNB": {
				"address": "0x810C294cEc10CbC05b85a60FFd01D4850A02b543",
				"status": "replaced",
				"replaced_in": "v2.19.0-alpha-89"
			},
			"SynthsMKR": {
				"address": "0xa50317975e863b208827Ae6C01Ef93D77B0B650C",
				"status": "deleted"
			},
			"SynthsTRX": {
				"address": "0x4E660BAadC04ef3Bd642a6b55153dA26072661D1",
				"status": "replaced",
				"replaced_in": "v2.19.0-alpha-89"
			},
			"SynthsXTZ": {
				"address": "0x775f6bC95d3D2d54De98D9D9Fc88b1FFc2Dd0b7a",
				"status": "replaced",
				"replaced_in": "v2.19.0-alpha-89"
			},
			"SynthiMKR": {
				"address": "0x57B42Ae280299A4c212e210fE859903FaBdc6648",
				"status": "deleted"
			},
			"SynthiTRX": {
				"address": "0x56a6F3780bf519c6721CC13DE7afe4AB1F07a48a",
				"status": "replaced",
				"replaced_in": "v2.19.0-alpha-89"
			},
			"SynthiXTZ": {
				"address": "0xd28b8edaF8DE69d8C3E2C29365214c802304d142",
				"status": "replaced",
				"replaced_in": "v2.19.0-alpha-89"
			},
			"SynthsCEX": {
				"address": "0x49a86AF4227adAb3C4240C9E1bd454C3Ad3E413C",
				"status": "replaced",
				"replaced_in": "v2.19.0-alpha-89"
			},
			"SynthiCEX": {
				"address": "0xf5B112380292137a778d5b97D3C22322BFEA979E",
				"status": "replaced",
				"replaced_in": "v2.19.0-alpha-89"
			},
			"SynthsXRP": {
				"address": "0x9E80A9d63eC54BAE02EffC128Cd980BD8e6Cd003",
				"status": "replaced",
				"replaced_in": "v2.19.0-alpha-89"
			},
			"SynthsLTC": {
				"address": "0xB40d85c4936a3276b564d2725460ba803329E30a",
				"status": "replaced",
				"replaced_in": "v2.19.0-alpha-89"
			},
			"SynthsLINK": {
				"address": "0xCA69180CF68de432607d444296E2feDaD138Ec0E",
				"status": "replaced",
				"replaced_in": "v2.19.0-alpha-89"
			},
			"SynthsDEFI": {
				"address": "0xC7F83088481f64bF59bfd6183fc2A4e73132dc6e",
				"status": "replaced",
				"replaced_in": "v2.19.0-alpha-89"
			},
			"SynthiXRP": {
				"address": "0x170dee2edAC2fE98aD563A4299f9aCEdcB33043a",
				"status": "replaced",
				"replaced_in": "v2.19.0-alpha-89"
			},
			"SynthiLINK": {
				"address": "0xD6ee3c136dCf1755Ee5C8509e681b16f5ABc70bc",
				"status": "replaced",
				"replaced_in": "v2.19.0-alpha-89"
			},
			"SynthiLTC": {
				"address": "0x30443FaeeB2CD41d204e4c97D86c06fb39AE49B2",
				"status": "replaced",
				"replaced_in": "v2.19.0-alpha-89"
			},
			"SynthiDEFI": {
				"address": "0xC33b9399Ac8909400d92c5F7DCd15Ec266551ff9",
				"status": "replaced",
				"replaced_in": "v2.19.0-alpha-89"
			}
		}
	},
	"v2.18.0-release-candidate-1": {
		"tag": "v2.18.0-release-candidate-1",
		"fulltag": "v2.18.0-release-candidate-1",
		"release": "",
		"network": "kovan",
		"date": "2020-01-13T13:21:32+11:00",
		"commit": "306ce2c57d0e2467346a7f8020491f8e9ce77774",
		"contracts": {
			"FeePool": {
				"address": "0x726163E99A7398d7fa2477A9FF8240619ed327b5",
				"status": "replaced",
				"replaced_in": "v2.18.1-release-candidate-62"
			}
		}
	},
	"v2.18.1-release-candidate-62": {
		"tag": "v2.18.1-release-candidate-62",
		"fulltag": "v2.18.1-release-candidate-62",
		"release": "",
		"network": "kovan",
		"date": "2020-01-22T13:28:04+11:00",
		"commit": "3b1c22b0a806f74aef8af1521889386e9eaf46b3",
		"contracts": {
			"ExchangeRates": {
				"address": "0xF65ca4C984A86e8dAC86D7a69a33AC29e21Ae20D",
				"status": "replaced",
				"replaced_in": "v2.19.0-alpha-89"
			},
			"FeePool": {
				"address": "0xb891f45A0bABEcB28234D609AbcFcF3FDe9Cd06d",
				"status": "replaced",
				"replaced_in": "v2.18.1-release-candidate-65"
			},
			"Synthetix": {
				"address": "0xD9D308590E5321f6b900deC06986Cb97E45F7394",
				"status": "replaced",
				"replaced_in": "v2.19.0-alpha-89"
			}
		}
	},
	"v2.18.1-release-candidate-65": {
		"tag": "v2.18.1-release-candidate-65",
		"fulltag": "v2.18.1-release-candidate-65",
		"release": "",
		"network": "kovan",
		"date": "2020-01-22T13:38:48+11:00",
		"commit": "27930294e3b6b62bf2b0aad32ad39bcfb8ebcaf4",
		"contracts": {
			"FeePool": {
				"address": "0xbfDcc2cf9847798E34377263E2D3CF0f54a42C95",
				"status": "replaced",
				"replaced_in": "v2.18.1-release-candidate-68"
			}
		}
	},
	"v2.18.1-release-candidate-68": {
		"tag": "v2.18.1-release-candidate-68",
		"fulltag": "v2.18.1-release-candidate-68",
		"release": "",
		"network": "kovan",
		"date": "2020-01-22T17:05:50+11:00",
		"commit": "ffd24a6a6fdc9a8886e4141f2071486ba641fc5c",
		"contracts": {
			"FeePool": {
				"address": "0x3E7696154D3eFc9c63C3422a0e2040A0caD33e58",
				"status": "replaced",
				"replaced_in": "v2.19.0-alpha-89"
			}
		}
	},
	"v2.19.0-alpha-89": {
		"tag": "v2.19.0-alpha-89",
		"fulltag": "v2.19.0-alpha-89",
		"release": "Achernar",
		"network": "kovan",
		"date": "2020-02-14T16:48:53+11:00",
		"commit": "c1cbbdf2502af49094da88f05b2a22447e43e4f7",
		"contracts": {
			"ExchangeRates": {
				"address": "0x65Dd03416371fdF93A4b9761586F10EAd2FB5A5A",
				"status": "replaced",
				"replaced_in": "v2.19.0-alpha-2"
			},
			"FeePool": {
				"address": "0xc3299AAD8D1C2e9cDFBc485Dd9D8cf7Ca0e2CA8F",
				"status": "replaced",
				"replaced_in": "v2.19.0-alpha-2"
			},
			"Synthetix": {
				"address": "0x25BBBcE0754a563297d40dD5eCDbF4820309b51e",
				"status": "replaced",
				"replaced_in": "v2.19.0-alpha-2"
			},
			"SynthsAUD": {
				"address": "0xCDC84b306F1037d7DC6b2b0ACa1800ED9901b119",
				"status": "replaced",
				"replaced_in": "v2.19.0-alpha-2"
			},
			"SynthsBTC": {
				"address": "0x0E266E7399E342c6B369438B809efb0e59DE6a1c",
				"status": "replaced",
				"replaced_in": "v2.19.0-alpha-2"
			},
			"SynthsCHF": {
				"address": "0x6A37Bdf2FcF21C88044967C4f6c331752d75f7CE",
				"status": "replaced",
				"replaced_in": "v2.19.0-alpha-2"
			},
			"SynthsEUR": {
				"address": "0xA3b8E80E89cEEe37B0b174f01E8809f565643D7A",
				"status": "replaced",
				"replaced_in": "v2.19.0-alpha-2"
			},
			"SynthsGBP": {
				"address": "0xe66146e444faF400D7151E879041431c77C28417",
				"status": "replaced",
				"replaced_in": "v2.19.0-alpha-2"
			},
			"SynthsJPY": {
				"address": "0x13cfbDb7d453f145105086cbdA82Bfa7F4991f52",
				"status": "replaced",
				"replaced_in": "v2.19.0-alpha-2"
			},
			"SynthsUSD": {
				"address": "0x9e3B9c3Bbb010177A8d3c20731401658c49a5496",
				"status": "replaced",
				"replaced_in": "v2.19.0-alpha-2"
			},
			"SynthsXAG": {
				"address": "0xCC278e83F3Fb66CcBd9CF5C1B1657dd8DdDF7C5E",
				"status": "replaced",
				"replaced_in": "v2.19.0-alpha-2"
			},
			"SynthsXAU": {
				"address": "0x1eb17d6AB5B40F56756513A68E2C3aFe69E84A27",
				"status": "replaced",
				"replaced_in": "v2.19.0-alpha-2"
			},
			"SynthsETH": {
				"address": "0x737b3c4f55e2eb20eEeD8f7c2b84d8CC995002AC",
				"status": "replaced",
				"replaced_in": "v2.19.0-alpha-2"
			},
			"SynthsBNB": {
				"address": "0xb3837Dcc1F630fd04Db2e56b7039b25cf387031D",
				"status": "replaced",
				"replaced_in": "v2.19.0-alpha-2"
			},
			"SynthiBTC": {
				"address": "0x7dAC773aD869f1999DE4dbA25Da1a74aE8D371c2",
				"status": "replaced",
				"replaced_in": "v2.19.0-alpha-2"
			},
			"SynthiETH": {
				"address": "0xe13d6E66bA41A583673316ffBd1caf7f24aa53F4",
				"status": "replaced",
				"replaced_in": "v2.19.0-alpha-2"
			},
			"SynthiBNB": {
				"address": "0xa6936F668e4EC4343FBEaD6065ad60D023Ec1A1C",
				"status": "replaced",
				"replaced_in": "v2.19.0-alpha-2"
			},
			"SynthsMKR": {
				"address": "0x2ce7CFa81f8085Ec7c131FB9b05420c644D6CbA9",
				"status": "deleted"
			},
			"SynthsTRX": {
				"address": "0x070eDa30eC1352A330E1739De962840752ae8380",
				"status": "replaced",
				"replaced_in": "v2.19.0-alpha-2"
			},
			"SynthsXTZ": {
				"address": "0x8c3DD5beB8a166400cfc0B9cD5120b5233765481",
				"status": "replaced",
				"replaced_in": "v2.19.0-alpha-2"
			},
			"SynthiMKR": {
				"address": "0x37A45CB317DE1D403A0295D2bf851954a1216F6B",
				"status": "deleted"
			},
			"SynthiTRX": {
				"address": "0x5B70D623CCa8f6fEA4c0e2820F1Dc672B3ea656c",
				"status": "replaced",
				"replaced_in": "v2.19.0-alpha-2"
			},
			"SynthiXTZ": {
				"address": "0xfeaddE4eD0D3113208E03aDcD025160258B11DD2",
				"status": "replaced",
				"replaced_in": "v2.19.0-alpha-2"
			},
			"SynthsCEX": {
				"address": "0xDec73c79Ffe63b5FFEF5cBa6d4aa0c513E7B5275",
				"status": "replaced",
				"replaced_in": "v2.19.0-alpha-2"
			},
			"SynthiCEX": {
				"address": "0x67d5c7a5a1648826500265f8ccEB646dE71fDE63",
				"status": "replaced",
				"replaced_in": "v2.19.0-alpha-2"
			},
			"RewardsDistribution": {
				"address": "0xD29160e4f5D2e5818041f9Cd9192853BA349c47E",
				"status": "current"
			},
			"SynthsXRP": {
				"address": "0x8c819aF934Ea72B43B7437eAF7d4872B017d3433",
				"status": "replaced",
				"replaced_in": "v2.19.0-alpha-2"
			},
			"SynthsLTC": {
				"address": "0x75331cCcD6dE0a5A27f444245ea7a405A547cCA7",
				"status": "replaced",
				"replaced_in": "v2.19.0-alpha-2"
			},
			"SynthsLINK": {
				"address": "0x1eE592e032F375E315452da6584398E23cC4E490",
				"status": "replaced",
				"replaced_in": "v2.19.0-alpha-2"
			},
			"SynthsDEFI": {
				"address": "0x4EC08EdeBba4d0D9A1E45101bBa41915dD83AD28",
				"status": "replaced",
				"replaced_in": "v2.19.0-alpha-2"
			},
			"SynthiXRP": {
				"address": "0x23Fb046E392Dc8cBF759f34281535be2a271FeeF",
				"status": "replaced",
				"replaced_in": "v2.19.0-alpha-2"
			},
			"SynthiLINK": {
				"address": "0xF296f33E7cC31402a7CaadA418c62760d9B48A09",
				"status": "replaced",
				"replaced_in": "v2.19.0-alpha-2"
			},
			"SynthiLTC": {
				"address": "0x2862B7d072E2937Bb04184330f5a6a877A83883E",
				"status": "replaced",
				"replaced_in": "v2.19.0-alpha-2"
			},
			"SynthiDEFI": {
				"address": "0xFE601DD3f856065F1Ba3E12A04f6948577A137A2",
				"status": "replaced",
				"replaced_in": "v2.19.0-alpha-2"
			},
			"AddressResolver": {
				"address": "0xFa6C9E27bcffd2118c991FdEd5CE5A1Ca71bd295",
				"status": "replaced",
				"replaced_in": "v2.19.1-alpha-31"
			},
			"Exchanger": {
				"address": "0x7052EBcE6171b3b2abdd378568BCE35057d4440e",
				"status": "replaced",
				"replaced_in": "v2.19.0-alpha-2"
			},
			"ExchangeState": {
				"address": "0xa4A9741BE20eCC69c5bf8Daf815aD2951484DbA9",
				"status": "replaced",
				"replaced_in": "v2.19.0-alpha-2"
			},
			"Issuer": {
				"address": "0x9D68F495029c5700D4176404769CDb2a322Fb881",
				"status": "replaced",
				"replaced_in": "v2.19.0-alpha-2"
			},
			"EtherCollateral": {
				"address": "0x2e9c827D0809bE7F6B9524d397CF4cDd1F037aFE",
				"status": "replaced",
				"replaced_in": "v2.19.1-alpha-7"
			}
		}
	},
	"v2.19.0-alpha-2": {
		"tag": "v2.19.0-alpha-2",
		"fulltag": "v2.19.0-alpha-2",
		"release": "Achernar",
		"network": "kovan",
		"date": "2020-02-17T17:23:36+11:00",
		"commit": "5842b7ffc7f5f387731d42a5307b0c8ac597e727",
		"contracts": {
			"ExchangeRates": {
				"address": "0xF7EB3eE9d5E385504d21785E9eFC2634B5b60c09",
				"status": "replaced",
				"replaced_in": "v2.19.1-alpha-31"
			},
			"FeePool": {
				"address": "0x6508af036B5B80e93c79B70f7282832fc067770D",
				"status": "replaced",
				"replaced_in": "v2.19.1-alpha-31"
			},
			"Synthetix": {
				"address": "0xE2811B9cd005B8506C7a45d69329130D3B1561E3",
				"status": "replaced",
				"replaced_in": "v2.19.2-alpha-4"
			},
			"SynthsAUD": {
				"address": "0x36C16B0f9959a2FA164F00d8d356C246495738aF",
				"status": "replaced",
				"replaced_in": "v2.19.1-alpha-31"
			},
			"SynthsBTC": {
				"address": "0x807efc42190f8bF945064e0135D97575eE2372dc",
				"status": "replaced",
				"replaced_in": "v2.19.1-alpha-31"
			},
			"SynthsCHF": {
				"address": "0x483A0Ef4dC653832377c6418aD82023BF3F51333",
				"status": "replaced",
				"replaced_in": "v2.19.1-alpha-31"
			},
			"SynthsEUR": {
				"address": "0x7ba5388edE62316399E9f10166849df6c4c272eE",
				"status": "replaced",
				"replaced_in": "v2.19.1-alpha-31"
			},
			"SynthsGBP": {
				"address": "0x0bE2429C39C75A0bDdF65cD81BE3e918c455F0Fa",
				"status": "replaced",
				"replaced_in": "v2.19.1-alpha-31"
			},
			"SynthsJPY": {
				"address": "0xD175b77aAd9F5b9984AB32123bbc2Dfb746c49b6",
				"status": "replaced",
				"replaced_in": "v2.19.1-alpha-31"
			},
			"SynthsUSD": {
				"address": "0x503D0F7ed9bBd89b52490179a5Aa41A966C11b84",
				"status": "replaced",
				"replaced_in": "v2.19.1-alpha-31"
			},
			"SynthsXAG": {
				"address": "0x472dF20543f2222977134CD2b57aB8C727B68215",
				"status": "replaced",
				"replaced_in": "v2.19.1-alpha-31"
			},
			"SynthsXAU": {
				"address": "0x6eeC4acc3B166D3f94676FAe3267e5878Dc9B102",
				"status": "replaced",
				"replaced_in": "v2.19.1-alpha-31"
			},
			"SynthsETH": {
				"address": "0xA04e5AF804c1eECfB0505063B775A99fA0Ba59D9",
				"status": "replaced",
				"replaced_in": "v2.19.2-alpha-4"
			},
			"SynthsBNB": {
				"address": "0xb73A6F99A2D3eC189901889164aa730C855d6ccd",
				"status": "replaced",
				"replaced_in": "v2.19.1-alpha-31"
			},
			"SynthiBTC": {
				"address": "0xd20f60d06b09158552A76540f0c29580995a7d6E",
				"status": "replaced",
				"replaced_in": "v2.19.1-alpha-39"
			},
			"SynthiETH": {
				"address": "0xE35cd8e9A58bFaa27bBFDA48c134CD5D4Ba19E26",
				"status": "replaced",
				"replaced_in": "v2.19.1-alpha-39"
			},
			"SynthiBNB": {
				"address": "0xFAa7a5316cd9fdC627eb2CF5F6A720827cb36603",
				"status": "replaced",
				"replaced_in": "v2.19.1-alpha-39"
			},
			"SynthsMKR": {
				"address": "0x3E7049CD28AB2918633d12d5e83DEFd421117821",
				"status": "deleted"
			},
			"SynthsTRX": {
				"address": "0xc0B8cefE1BFbFab02376e26b00DEa78a106B591E",
				"status": "replaced",
				"replaced_in": "v2.19.1-alpha-31"
			},
			"SynthsXTZ": {
				"address": "0xE069A09818347716F6F35e74440e9589b390F322",
				"status": "replaced",
				"replaced_in": "v2.19.1-alpha-31"
			},
			"SynthiMKR": {
				"address": "0xA4cef1067133D325a432c1280B88F5fd471e3cDb",
				"status": "deleted"
			},
			"SynthiTRX": {
				"address": "0x49e4EB6B0a4a2dE526f7198072C80D102a0e3EdB",
				"status": "replaced",
				"replaced_in": "v2.19.1-alpha-39"
			},
			"SynthiXTZ": {
				"address": "0x01f50aB8381F36E908D820351800d8DF10eE48b8",
				"status": "replaced",
				"replaced_in": "v2.19.1-alpha-39"
			},
			"SynthsCEX": {
				"address": "0x82dEb8c93FfEFefBb7c63c97e5E4968E25E83cbC",
				"status": "replaced",
				"replaced_in": "v2.19.1-alpha-31"
			},
			"SynthiCEX": {
				"address": "0x783aC6Ba0DdA856a5aE48A18afC42032EF497A23",
				"status": "replaced",
				"replaced_in": "v2.19.1-alpha-39"
			},
			"SynthsXRP": {
				"address": "0x54614789386bbd21c009Cb93C5eBAd148CCCeBF5",
				"status": "replaced",
				"replaced_in": "v2.19.1-alpha-31"
			},
			"SynthsLTC": {
				"address": "0xd48c4A783f9fb912cb38c6a9A2121F5764c20B62",
				"status": "replaced",
				"replaced_in": "v2.19.1-alpha-31"
			},
			"SynthsLINK": {
				"address": "0x549c880B0f1108f1C2521206ef9Ea583A07C8cF3",
				"status": "replaced",
				"replaced_in": "v2.19.1-alpha-31"
			},
			"SynthsDEFI": {
				"address": "0x33db1fed642BEFD5b963E00e5dFee4e90F204D71",
				"status": "replaced",
				"replaced_in": "v2.19.1-alpha-31"
			},
			"SynthiXRP": {
				"address": "0x9e2316a9DC1D553840d5868844DDdF23a0f9621C",
				"status": "replaced",
				"replaced_in": "v2.19.1-alpha-39"
			},
			"SynthiLINK": {
				"address": "0x21A4E1FAF3b9291847Bef93D7a342B6b3D31BAE5",
				"status": "replaced",
				"replaced_in": "v2.19.1-alpha-39"
			},
			"SynthiLTC": {
				"address": "0xDEcC683c67ad64EF9778140fE10B5807685B5a77",
				"status": "replaced",
				"replaced_in": "v2.19.1-alpha-39"
			},
			"SynthiDEFI": {
				"address": "0x306ef3ae41De9a18ffFAEdB9E886c5a5CdF28AD3",
				"status": "replaced",
				"replaced_in": "v2.19.1-alpha-39"
			},
			"Exchanger": {
				"address": "0xBD3bC8CA928cF3A7A898C8623329404dcc67ae3d",
				"status": "replaced",
				"replaced_in": "v2.19.1-alpha-31"
			},
			"ExchangeState": {
				"address": "0xa3F59b8E28cABC4411198dDa2e65C380BD5d6Dfe",
				"status": "current"
			},
			"Issuer": {
				"address": "0x97c25217Df47ebfC8A7e259c3f6b080BDF197376",
				"status": "replaced",
				"replaced_in": "v2.19.1-alpha-31"
			}
		}
	},
	"v2.19.2-alpha-4": {
		"tag": "v2.19.2-alpha-4",
		"fulltag": "v2.19.2-alpha-4",
		"release": "Achernar",
		"network": "kovan",
		"date": "2020-02-17T21:04:55+07:00",
		"commit": "0efb15aed8609cce2708f8d919e30749fdf02fd6",
		"contracts": {
			"Depot": {
				"address": "0x8F058332CdE72FEb4E062aAB521C5659A36E88b2",
				"status": "replaced",
				"replaced_in": "v2.19.1-alpha-39"
			},
			"Synthetix": {
				"address": "0x21C0adA634f5061A1ABa9d791e9d0f86efB7ebeB",
				"status": "replaced",
				"replaced_in": "v2.19.1-alpha-31"
			},
			"SynthsETH": {
				"address": "0xd3431Dc2d830ECf861E7043B272628E0801cDe26",
				"status": "replaced",
				"replaced_in": "v2.19.1-alpha-31"
			}
		}
	},
	"v2.19.1-alpha-7": {
		"tag": "v2.19.1-alpha-7",
		"fulltag": "v2.19.1-alpha-7",
		"release": "Achernar",
		"network": "kovan",
		"date": "2020-02-18T16:56:20+11:00",
		"commit": "e5c87b1dd5a3b4e5ae403d2003c5b932fe8e207b",
		"contracts": {
			"EtherCollateral": {
				"address": "0x66C3B6cc4808756e4EA40C314d9Bb6c891EE4996",
				"status": "replaced",
				"replaced_in": "v2.19.1-alpha-31"
			}
		}
	},
	"v2.19.1-alpha-31": {
		"tag": "v2.19.1-alpha-31",
		"fulltag": "v2.19.1-alpha-31",
		"release": "Achernar",
		"network": "kovan",
		"date": "2020-02-19T13:32:40+11:00",
		"commit": "6e1909d86880ff943c4f2c23740adf54f1e89ef6",
		"contracts": {
			"ExchangeRates": {
				"address": "0x29A74bBDFd3eBAE39BFF917AAF4dAE8D3d505cf0",
				"status": "replaced",
				"replaced_in": "v2.23.0-alpha-1"
			},
			"FeePool": {
				"address": "0x39572Cad6090fc0D8908Ad90e186B002842Efc90",
				"status": "replaced",
				"replaced_in": "v2.20.0-alpha-1-26"
			},
			"Synthetix": {
				"address": "0xBF67A53d64987Eab7Bc2E2eE789Ba36D34710DF0",
				"status": "replaced",
				"replaced_in": "v2.19.1-alpha-39"
			},
			"SynthsAUD": {
				"address": "0x8fF233767A9e971ADBd7f8A01B49Bade49e1df54",
				"status": "replaced",
				"replaced_in": "v2.19.1-alpha-39"
			},
			"SynthsBTC": {
				"address": "0x7FC11a680A2c972d00B511bdf07D54815E7C3C99",
				"status": "replaced",
				"replaced_in": "v2.19.1-alpha-39"
			},
			"SynthsCHF": {
				"address": "0x1BC6e2bAfA7d72404Bf584FBC763116435a74792",
				"status": "replaced",
				"replaced_in": "v2.19.1-alpha-39"
			},
			"SynthsEUR": {
				"address": "0x2E05c9b908b392c0db0a4a93bdEbEbc3365fBFd8",
				"status": "replaced",
				"replaced_in": "v2.19.1-alpha-39"
			},
			"SynthsGBP": {
				"address": "0x15d2e6F7e504e82D55BeF4D8C85bD4331151e15B",
				"status": "replaced",
				"replaced_in": "v2.19.1-alpha-39"
			},
			"SynthsJPY": {
				"address": "0x5830147F8dc7c0384bDA52b056C39F851CBc512D",
				"status": "replaced",
				"replaced_in": "v2.19.1-alpha-39"
			},
			"SynthsUSD": {
				"address": "0xC122897dc0F276da46C2824881b3D0e7d6e3bBac",
				"status": "replaced",
				"replaced_in": "v2.19.1-alpha-39"
			},
			"SynthsXAG": {
				"address": "0x0d102770fE3319c5c7eBa32B65fe2C2757B0713c",
				"status": "replaced",
				"replaced_in": "v2.19.1-alpha-39"
			},
			"SynthsXAU": {
				"address": "0x8F399067c23572444A737D1Dc9798415a9f7f2A3",
				"status": "replaced",
				"replaced_in": "v2.19.1-alpha-39"
			},
			"SynthsETH": {
				"address": "0xF86b65B42fE4BcCB530E817dFdA19eBfE6033757",
				"status": "replaced",
				"replaced_in": "v2.19.1-alpha-39"
			},
			"SynthsBNB": {
				"address": "0xA4e648f0F67e1f8844b848Cb963340194b7f77d2",
				"status": "replaced",
				"replaced_in": "v2.19.1-alpha-39"
			},
			"SynthsMKR": {
				"address": "0x3DA9819B1cF925628770574C1228e3000b1fc853",
				"status": "deleted"
			},
			"SynthsTRX": {
				"address": "0xC2861FfEBCC7E39bDe3588D8D38EE017F47E32a4",
				"status": "replaced",
				"replaced_in": "v2.19.1-alpha-39"
			},
			"SynthsXTZ": {
				"address": "0x3493B1464412262d7C0b2AFE5dEc8Cd8909e4EB0",
				"status": "replaced",
				"replaced_in": "v2.19.1-alpha-39"
			},
			"SynthsCEX": {
				"address": "0x7b50153cA8DB21532eB8B1F0BB3Ea2A2564314e3",
				"status": "replaced",
				"replaced_in": "v2.19.1-alpha-39"
			},
			"SynthsXRP": {
				"address": "0x1b95C95430a6B0442aE162A9915eaAcfEC91aB03",
				"status": "replaced",
				"replaced_in": "v2.19.1-alpha-39"
			},
			"SynthsLTC": {
				"address": "0x930f883A19180Cb57a7276985f4fD0E7d2737ea1",
				"status": "replaced",
				"replaced_in": "v2.19.1-alpha-39"
			},
			"SynthsLINK": {
				"address": "0x4A35e83D542793E4Abff52310d2012A53257A177",
				"status": "replaced",
				"replaced_in": "v2.19.1-alpha-39"
			},
			"SynthsDEFI": {
				"address": "0x0f3212C4006B86d3e041207997292Bb47aF9e220",
				"status": "replaced",
				"replaced_in": "v2.19.1-alpha-39"
			},
			"AddressResolver": {
				"address": "0xee38902aFDA193c8d4EDA7F0216f645AD9350402",
				"status": "replaced",
				"replaced_in": "v2.23.0-alpha-1"
			},
			"Exchanger": {
				"address": "0xec7aE76d6d90E686c4dCC7a861491D3Df8AaA626",
				"status": "replaced",
				"replaced_in": "v2.20.0-alpha-1-26"
			},
			"Issuer": {
				"address": "0xfA9B377D1999E110F7FD87A1a21297Da2E4C83b8",
				"status": "replaced",
				"replaced_in": "v2.19.6-alpha-38"
			},
			"EtherCollateral": {
				"address": "0xc7CaaE48549dDcD94BFCC05DDBEfe97907504964",
				"status": "replaced",
				"replaced_in": "v2.19.1-alpha-39"
			}
		}
	},
	"v2.19.1-alpha-39": {
		"tag": "v2.19.1-alpha-39",
		"fulltag": "v2.19.1-alpha-39",
		"release": "Achernar",
		"network": "kovan",
		"date": "2020-02-19T21:00:11+04:00",
		"commit": "72250617d20a3ac2f2a5c9b98af4c1cb5d147d53",
		"contracts": {
			"Depot": {
				"address": "0xF92e70301E26AaDeCCEc5016b7D0167DAF416d72",
				"status": "current"
			},
			"Synthetix": {
				"address": "0x7339019DC0C6d6B14bD66E662dbA66F3068Dea7a",
				"status": "replaced",
				"replaced_in": "v2.19.6-alpha-38"
			},
			"SynthsAUD": {
				"address": "0x6f11DA312c04f6EF822c8083aB51391D40734B08",
				"status": "replaced",
				"replaced_in": "v2.20.0-alpha-1-26"
			},
			"SynthsBTC": {
				"address": "0xb85BCf6B4c380433FC16227eB10b536D5D71aBdC",
				"status": "replaced",
				"replaced_in": "v2.20.0-alpha-1-26"
			},
			"SynthsCHF": {
				"address": "0x37Df8832a8aEef0cfFEDF8Fe0660C47CD720c872",
				"status": "replaced",
				"replaced_in": "v2.20.0-alpha-1-26"
			},
			"SynthsEUR": {
				"address": "0xCd64B6D8eE3eB3B9149adEB25B1067ce6e4aE228",
				"status": "replaced",
				"replaced_in": "v2.20.0-alpha-1-26"
			},
			"SynthsGBP": {
				"address": "0x0ff1B2FDA0b6eF2D16014dc01d9E52C9cDE0f010",
				"status": "replaced",
				"replaced_in": "v2.20.0-alpha-1-26"
			},
			"SynthsJPY": {
				"address": "0xCDB75d01ee35534620FCac3c09B205a612e3ac4d",
				"status": "replaced",
				"replaced_in": "v2.20.0-alpha-1-26"
			},
			"SynthsUSD": {
				"address": "0xc1EeC0fE3Ba7f7ca1620Ccb349C5537fAcbe8ccA",
				"status": "replaced",
				"replaced_in": "v2.20.0-alpha-1-26"
			},
			"SynthsXAG": {
				"address": "0x5cbA2F4Be0BD782280Ef46A8298592e63d026053",
				"status": "replaced",
				"replaced_in": "v2.20.0-alpha-1-26"
			},
			"SynthsXAU": {
				"address": "0x40495EdA979BBA6f9989620F570275032967d9F2",
				"status": "replaced",
				"replaced_in": "v2.20.0-alpha-1-26"
			},
			"SynthsETH": {
				"address": "0x2106A59c56468C23DA29e69D41513911D43BaDc2",
				"status": "replaced",
				"replaced_in": "v2.20.0-alpha-1-26"
			},
			"SynthsBNB": {
				"address": "0x7C2f3449fAB45098886b50666cA271B6B724D2d2",
				"status": "replaced",
				"replaced_in": "v2.20.0-alpha-1-26"
			},
			"SynthiBTC": {
				"address": "0x2557cf272a55aC294E6be440d0f007e68f41b230",
				"status": "replaced",
				"replaced_in": "v2.20.0-alpha-1-26"
			},
			"SynthiETH": {
				"address": "0xDb103c923C0D38f8490b21cf0fa86cfF7D050FEE",
				"status": "replaced",
				"replaced_in": "v2.20.0-alpha-1-26"
			},
			"SynthiBNB": {
				"address": "0x0985975b17676B37A0456aFC5CD80791f638A9F2",
				"status": "replaced",
				"replaced_in": "v2.20.0-alpha-1-26"
			},
			"SynthsMKR": {
				"address": "0x74e148070d54CA01554E2d329df08CD6c7B95537",
				"status": "deleted"
			},
			"SynthsTRX": {
				"address": "0x50999Dc83C6970B0A622B1a2D2DBFeCc600bA68b",
				"status": "replaced",
				"replaced_in": "v2.20.0-alpha-1-26"
			},
			"SynthsXTZ": {
				"address": "0xBC17bfe5fC8c785924652E1dBf960eB44dbea813",
				"status": "replaced",
				"replaced_in": "v2.20.0-alpha-1-26"
			},
			"SynthiMKR": {
				"address": "0xdbda401c423e74154aa0b0F64659BB3F2785F755",
				"status": "deleted"
			},
			"SynthiTRX": {
				"address": "0x1AF67BdA0B3cDB4c28919A595E4c867DfD504e6e",
				"status": "replaced",
				"replaced_in": "v2.20.0-alpha-1-26"
			},
			"SynthiXTZ": {
				"address": "0xC904D68651EcF899B90B5d71c782F4B366118fF9",
				"status": "replaced",
				"replaced_in": "v2.20.0-alpha-1-26"
			},
			"SynthsCEX": {
				"address": "0x90714b472b32E9B051F0c8d30E84F0d20536DEC2",
				"status": "replaced",
				"replaced_in": "v2.20.0-alpha-1-26"
			},
			"SynthiCEX": {
				"address": "0xa079Ed64f3F287ea7c0Cf52F06a91dA4B2727028",
				"status": "replaced",
				"replaced_in": "v2.20.0-alpha-1-26"
			},
			"SynthsXRP": {
				"address": "0xcCE03ce12f1C251E69577B76aCcED24858984508",
				"status": "replaced",
				"replaced_in": "v2.20.0-alpha-1-26"
			},
			"SynthsLTC": {
				"address": "0x08459d49faF3383FAc619Ea20C2A0f6A45126616",
				"status": "replaced",
				"replaced_in": "v2.20.0-alpha-1-26"
			},
			"SynthsLINK": {
				"address": "0x3d89FF8c250d3819F2AB333ac5512059075D4e9C",
				"status": "replaced",
				"replaced_in": "v2.20.0-alpha-1-26"
			},
			"SynthsDEFI": {
				"address": "0x9E50EFc0ad210450bb49e91495298265bc4e3931",
				"status": "replaced",
				"replaced_in": "v2.20.0-alpha-1-26"
			},
			"SynthiXRP": {
				"address": "0x3D09beD28A21941a0188Af4b9c68E1e9289C5462",
				"status": "replaced",
				"replaced_in": "v2.20.0-alpha-1-26"
			},
			"SynthiLINK": {
				"address": "0x045215aC5a526e197d38DdEF2D917FFb977A27Dd",
				"status": "replaced",
				"replaced_in": "v2.20.0-alpha-1-26"
			},
			"SynthiLTC": {
				"address": "0x788eee207e2d94e82A4EbCF2C73757f19816CE8b",
				"status": "replaced",
				"replaced_in": "v2.20.0-alpha-1-26"
			},
			"SynthiDEFI": {
				"address": "0xA51815108c881C6Dd96c78bdB286460C56Ee75a2",
				"status": "replaced",
				"replaced_in": "v2.20.0-alpha-1-26"
			},
			"EtherCollateral": {
				"address": "0x575D1238a011D19704f73C57eD3242fe92b5eE9a",
				"status": "replaced",
				"replaced_in": "v2.20.0-alpha-7"
			}
		}
	},
	"v2.19.6-alpha-38": {
		"tag": "v2.19.6-alpha-38",
		"fulltag": "v2.19.6-alpha-38",
		"release": "Achernar",
		"network": "kovan",
		"date": "2020-02-28T13:23:20+11:00",
		"commit": "60fce2be11b675f71c39caa3da1c8e74f8f424e6",
		"contracts": {
			"Synthetix": {
				"address": "0xacc97436adEcf2CB62e051B5464Aa54508B90d41",
				"status": "replaced",
				"replaced_in": "v2.20.0-alpha-1-26"
			},
			"Issuer": {
				"address": "0xF799DE69AB4e3Fd91EBC004b0C3055919a76970D",
				"status": "replaced",
				"replaced_in": "v2.20.0-alpha-7"
			},
			"IssuanceEternalStorage": {
				"address": "0xe66000ee63050461Fe930E6F5A3456A735dC86A1",
				"status": "current"
			}
		}
	},
	"v2.20.0-alpha-7": {
		"tag": "v2.20.0-alpha-7",
		"fulltag": "v2.20.0-alpha-7",
		"release": "Betelgeuse",
		"network": "kovan",
		"date": "2020-02-28T15:15:45+11:00",
		"commit": "c1e3bbaa02059261ca9980aece0e36c3cbf74c9b",
		"contracts": {
			"Issuer": {
				"address": "0x876C10C2e94f03e707EDF632cB95C5b2b108e97d",
				"status": "replaced",
				"replaced_in": "v2.20.0-alpha-1-26"
			},
			"EtherCollateral": {
				"address": "0xC15bF975d40A2e077373a29AaD52bfC27c1BF8E5",
				"status": "replaced",
				"replaced_in": "v2.21.0-3"
			}
		}
	},
	"v2.20.0-alpha-1-26": {
		"tag": "v2.20.0-alpha-1-26",
		"fulltag": "v2.20.0-alpha-1-26",
		"release": "Betelgeuse",
		"network": "kovan",
		"date": "2020-03-21T09:48:46+11:00",
		"commit": "1fc3d0429a333f354ade0e89583725af625f5f1d",
		"contracts": {
			"FeePool": {
				"address": "0x3D76505Ae19D0fDd6614ccf3cDe22146e8851c74",
				"status": "replaced",
				"replaced_in": "v2.21.0-3"
			},
			"Synthetix": {
				"address": "0xe3624bc19Ad2133A8252d131E535b8d5B22B1034",
				"status": "replaced",
				"replaced_in": "v2.21.0-3"
			},
			"SynthsAUD": {
				"address": "0x00FCcBf813b26CD5F2e1ACA100bA0029763cCa4D",
				"status": "replaced",
				"replaced_in": "v2.21.0-3"
			},
			"SynthsBTC": {
				"address": "0xAeCc40DEC53Ad7889651bb2C2D71d66F883dDe20",
				"status": "replaced",
				"replaced_in": "v2.21.0-3"
			},
			"SynthsCHF": {
				"address": "0x19A7902F96c8dd2588B30cF8Fcb4b0f137FDC7A0",
				"status": "replaced",
				"replaced_in": "v2.21.0-3"
			},
			"SynthsEUR": {
				"address": "0xF2aC27d498CC3d4CE62D9d73a66eF63b353e9CCa",
				"status": "replaced",
				"replaced_in": "v2.21.0-3"
			},
			"SynthsGBP": {
				"address": "0xBD294e25d04A9E17f17B4e58ACB9411Ff9c210fC",
				"status": "replaced",
				"replaced_in": "v2.21.0-3"
			},
			"SynthsJPY": {
				"address": "0x153Faba5063eD6Fd5CC43aab74B071DdDaDC6b74",
				"status": "replaced",
				"replaced_in": "v2.21.0-3"
			},
			"SynthsUSD": {
				"address": "0xA34054012a4dd61AaE24aDb7262164fcE9a494C2",
				"status": "replaced",
				"replaced_in": "v2.21.0-3"
			},
			"SynthsXAG": {
				"address": "0xBBD8E1aff8E9cA3a5090d3126383CFBb9439E248",
				"status": "replaced",
				"replaced_in": "v2.21.0-3"
			},
			"SynthsXAU": {
				"address": "0xE1A0C269b1c70E7b0ac41Bccd65636EDa06C44B9",
				"status": "replaced",
				"replaced_in": "v2.21.0-3"
			},
			"SynthsETH": {
				"address": "0xF9045DF72192BE7A91B92FF4C03a5Aa15A2944fC",
				"status": "replaced",
				"replaced_in": "v2.21.0-3"
			},
			"SynthsBNB": {
				"address": "0x7B6090DB4b7650aF4F5B6af4245b5707AfE81425",
				"status": "replaced",
				"replaced_in": "v2.21.0-3"
			},
			"SynthiBTC": {
				"address": "0x20A366934F9C5e82f756c6D5889D3F77c00E9f78",
				"status": "replaced",
				"replaced_in": "v2.21.0-3"
			},
			"SynthiETH": {
				"address": "0x1c887EA195D28Ac598cC4179A0E8A23aeB4494b0",
				"status": "replaced",
				"replaced_in": "v2.21.0-3"
			},
			"SynthiBNB": {
				"address": "0x70488c0c7aB60bc79ca6F52Eb5135f8545FC30C1",
				"status": "replaced",
				"replaced_in": "v2.21.0-3"
			},
			"DelegateApprovals": {
				"address": "0x28415735383F43d3b15410cF6d33E974Ecae775d",
				"status": "replaced",
				"replaced_in": "v2.21.0-13"
			},
			"SynthsMKR": {
				"address": "0xD5898Cc506b760a19f3856b80F22bC7BA439A1A8",
				"status": "deleted"
			},
			"SynthsTRX": {
				"address": "0xbb1f67651AB4afb3eF23BE1d62485750fbdF4A31",
				"status": "replaced",
				"replaced_in": "v2.21.0-3"
			},
			"SynthsXTZ": {
				"address": "0x8d520a518C6c06f27655A16cBa716ccD7f0b6745",
				"status": "replaced",
				"replaced_in": "v2.21.0-3"
			},
			"SynthiMKR": {
				"address": "0x3A4Cd056eA71B6E897fcEc61aD7361D89FB38DdE",
				"status": "deleted"
			},
			"SynthiTRX": {
				"address": "0xA23a25631266aab7b77e9aA2f8fafF14399e10B3",
				"status": "replaced",
				"replaced_in": "v2.21.0-3"
			},
			"SynthiXTZ": {
				"address": "0x9342Ec953051308DA6bdd1E25c656E44Eb627958",
				"status": "replaced",
				"replaced_in": "v2.21.0-3"
			},
			"SynthsCEX": {
				"address": "0x070698A2AEFd674B1432EBE5547Bc71da340fce8",
				"status": "replaced",
				"replaced_in": "v2.21.0-3"
			},
			"SynthiCEX": {
				"address": "0x0a1d4C736b499622E8b3d516D5b40F147929147F",
				"status": "replaced",
				"replaced_in": "v2.21.0-3"
			},
			"SynthsXRP": {
				"address": "0x13eF20a81Abc95577b883A8D92618679AA0DDB7e",
				"status": "replaced",
				"replaced_in": "v2.21.0-3"
			},
			"SynthsLTC": {
				"address": "0x525aBf10b31D2Cc3ED4Af7b443Ae65D2542F623B",
				"status": "replaced",
				"replaced_in": "v2.21.0-3"
			},
			"SynthsLINK": {
				"address": "0x8507045685cB3a59160C68F68Cb30F0d45cFD0dc",
				"status": "replaced",
				"replaced_in": "v2.21.0-3"
			},
			"SynthsDEFI": {
				"address": "0x4C404f873C5cA52F59029503b90908613b0f7086",
				"status": "replaced",
				"replaced_in": "v2.21.0-3"
			},
			"SynthiXRP": {
				"address": "0x5efCaAac2a99852cD29cC8e48De2e5d7f9323B09",
				"status": "replaced",
				"replaced_in": "v2.21.0-3"
			},
			"SynthiLINK": {
				"address": "0x3a22BA9cc007b40a3bee874Cc7Cadc6AC36649A5",
				"status": "replaced",
				"replaced_in": "v2.21.0-3"
			},
			"SynthiLTC": {
				"address": "0x9cddBC34662F87C976589675aB81da278D5F70D6",
				"status": "replaced",
				"replaced_in": "v2.21.0-3"
			},
			"SynthiDEFI": {
				"address": "0x5AF39e1C7bdf4E81179b7dF5BFd5dFe26853628E",
				"status": "replaced",
				"replaced_in": "v2.21.0-3"
			},
			"Exchanger": {
				"address": "0x475dB05B5ABc9c1CA7005777b8A390a1782dE257",
				"status": "replaced",
				"replaced_in": "v2.21.0-3"
			},
			"Issuer": {
				"address": "0x316e6bDB6B38A8F41F2E0Fb3A3b7Fa1c4Ae74EFC",
				"status": "replaced",
				"replaced_in": "v2.21.0-13"
			},
			"DelegateApprovalsEternalStorage": {
				"address": "0x5437e4Ea6770ddCD0Cb281A2F2136324A24c38F8",
				"status": "replaced",
				"replaced_in": "v2.21.0-13"
			}
		}
	},
	"v2.21.0-3": {
		"tag": "v2.21.0-3",
		"fulltag": "v2.21.0-3",
		"release": "Hadar",
		"network": "kovan",
		"date": "2020-03-27T16:41:18+11:00",
		"commit": "aeb8a482e2ed1b1ba4c7f5a7fb3d957ba66d96b7",
		"contracts": {
			"FeePool": {
				"address": "0xbf740AD1AeA597a315546E15a7B8F40895fd59b2",
				"status": "replaced",
				"replaced_in": "v2.21.0-13"
			},
			"Synthetix": {
				"address": "0x75003E8BEf2997Da76a542aE54dab34BcB06De39",
				"status": "replaced",
				"replaced_in": "v2.21.0-13"
			},
			"SynthsAUD": {
				"address": "0x736DbDDdF626e23D02267148C5a365Da4fF0E59a",
				"status": "replaced",
				"replaced_in": "v2.21.0-13"
			},
			"SynthsBTC": {
				"address": "0x8b3a897DA42947f5096a3cE12FF4996FadA31e8f",
				"status": "replaced",
				"replaced_in": "v2.21.0-13"
			},
			"SynthsCHF": {
				"address": "0x3b8117bf1540cc93407F5b45B702F62d0e34bdDf",
				"status": "replaced",
				"replaced_in": "v2.21.0-13"
			},
			"SynthsEUR": {
				"address": "0x65a47Ba27B2D588f296d3d106aC2f745f6eCA3d1",
				"status": "replaced",
				"replaced_in": "v2.21.0-13"
			},
			"SynthsGBP": {
				"address": "0xBF199A503D023fe62F6EFe07D20bcbD46ecBCe5C",
				"status": "replaced",
				"replaced_in": "v2.21.0-13"
			},
			"SynthsJPY": {
				"address": "0xd2EDEcAf8974443e4EbBc8046ca3D0dfA9a4E603",
				"status": "replaced",
				"replaced_in": "v2.21.0-13"
			},
			"SynthsUSD": {
				"address": "0x9251D74C9eB5d53cD52C4Ec00d15f9be07E3fDED",
				"status": "replaced",
				"replaced_in": "v2.21.0-13"
			},
			"SynthsXAG": {
				"address": "0xB82808070e19CE1716D358E40BBDcA6cD558C319",
				"status": "replaced",
				"replaced_in": "v2.21.0-13"
			},
			"SynthsXAU": {
				"address": "0x454e9E8eF5d80df2245D2708fAf3A251dF0f4187",
				"status": "replaced",
				"replaced_in": "v2.21.0-13"
			},
			"SynthsETH": {
				"address": "0x45e8Fc8C7B41905DC81C88982CFF97cB452D3C8f",
				"status": "replaced",
				"replaced_in": "v2.21.0-13"
			},
			"SynthsBNB": {
				"address": "0x4eb01Ba92d08474e10206e4c83FaDA472Dcc8b81",
				"status": "replaced",
				"replaced_in": "v2.21.0-13"
			},
			"SynthiBTC": {
				"address": "0xfE7C07F008712F3A9871022171E4B890294e8f98",
				"status": "replaced",
				"replaced_in": "v2.21.0-13"
			},
			"SynthiETH": {
				"address": "0x514800b23F2775f62F6a9A579223DC079c2DB986",
				"status": "replaced",
				"replaced_in": "v2.21.0-13"
			},
			"SynthiBNB": {
				"address": "0x7a37E771a8F3ed5249a6196900e3EAB153fC721E",
				"status": "replaced",
				"replaced_in": "v2.21.0-13"
			},
			"SynthsMKR": {
				"address": "0x6A642a68007b7FD2708e999f9203B01A27e40cA1",
				"status": "deleted"
			},
			"SynthsTRX": {
				"address": "0x93fFE7321dEBA55Db306163c94127890A5377AeD",
				"status": "replaced",
				"replaced_in": "v2.21.0-13"
			},
			"SynthsXTZ": {
				"address": "0x026Ba0e141c6F30E7083ec72eE4706eb0f495f8b",
				"status": "replaced",
				"replaced_in": "v2.21.0-13"
			},
			"SynthiMKR": {
				"address": "0x491B16173694bd0D82Df4123EdEA07882D9E6100",
				"status": "deleted"
			},
			"SynthiTRX": {
				"address": "0x7A18bDc0f4CE65770E4A6D0186ef31E09c706613",
				"status": "replaced",
				"replaced_in": "v2.21.0-13"
			},
			"SynthiXTZ": {
				"address": "0x8DF74dB63B591d503a0f3C3bC1a9E85807b623aF",
				"status": "replaced",
				"replaced_in": "v2.21.0-13"
			},
			"SynthsCEX": {
				"address": "0x51EED824708e2e619F5f033977D25930f0B7a47a",
				"status": "replaced",
				"replaced_in": "v2.21.0-13"
			},
			"SynthiCEX": {
				"address": "0x6dB76B99f5d1b73A2B8Faa6Eb4aE34A8b463FF7b",
				"status": "replaced",
				"replaced_in": "v2.21.0-13"
			},
			"SynthsXRP": {
				"address": "0x4B3261272f7D6e9bF8c9BBE255E67ea9760F5141",
				"status": "replaced",
				"replaced_in": "v2.21.0-13"
			},
			"SynthsLTC": {
				"address": "0xcB7A85f62343EE88423c401C170955B041667a49",
				"status": "replaced",
				"replaced_in": "v2.21.0-13"
			},
			"SynthsLINK": {
				"address": "0x37d103076d9332a84a6FFD52EE76e3FC9a844740",
				"status": "replaced",
				"replaced_in": "v2.21.0-13"
			},
			"SynthsDEFI": {
				"address": "0xB71A6a49F960d29D1AfA84D786CD14208a7C8974",
				"status": "replaced",
				"replaced_in": "v2.21.0-13"
			},
			"SynthiXRP": {
				"address": "0x3d32e870533bc83Fe44a2E2f6be7eAE19df46f2C",
				"status": "replaced",
				"replaced_in": "v2.21.0-13"
			},
			"SynthiLINK": {
				"address": "0xFF225475Fd76C0dB33973e97b8751B7f77c0f6cb",
				"status": "replaced",
				"replaced_in": "v2.21.0-13"
			},
			"SynthiLTC": {
				"address": "0xbf7D21f7324f277EaEBdf4F8D5bd5848D7728b5a",
				"status": "replaced",
				"replaced_in": "v2.21.0-13"
			},
			"SynthiDEFI": {
				"address": "0xe6b5E054962F762bCd87e5A9E2DF679E4B9ff36b",
				"status": "replaced",
				"replaced_in": "v2.21.0-13"
			},
			"Exchanger": {
				"address": "0x8B4Fba594827aC1EE3497507E9283f45bbA88C08",
				"status": "replaced",
				"replaced_in": "v2.21.0-13"
			},
			"EtherCollateral": {
				"address": "0xaA148Dd8E89CEeEb1AD2b76e729f6cf0Df281bc3",
				"status": "replaced",
				"replaced_in": "v2.21.0-13"
			},
			"SystemStatus": {
				"address": "0x30f96F1A4065771B2820180FB6eBd09Fb3f8FAE1",
				"status": "replaced",
				"replaced_in": "v2.21.0-13"
			}
		}
	},
	"v2.21.0-13": {
		"tag": "v2.21.0-13",
		"fulltag": "v2.21.0-13",
		"release": "Hadar",
		"network": "kovan",
		"date": "2020-03-30T15:55:10-04:00",
		"commit": "137e6fad11fb93774aeb8275fd7c74b0741dd010",
		"contracts": {
			"FeePool": {
				"address": "0xE24A751CCcD1bd5AE441F453d11520c6131b5633",
				"status": "replaced",
				"replaced_in": "v2.21.0-7"
			},
			"Synthetix": {
				"address": "0x404469525f6Ab4023Ce829D8F627d424D3986675",
				"status": "replaced",
				"replaced_in": "v2.21.0-7"
			},
			"SynthsAUD": {
				"address": "0xdC44195a59f252b8d19B9adCaEf32c6DA218778f",
				"status": "replaced",
				"replaced_in": "v2.21.0-7"
			},
			"SynthsBTC": {
				"address": "0xB0A553cc14471747696D886d1A26C3C1B2bd5bEc",
				"status": "replaced",
				"replaced_in": "v2.21.0-7"
			},
			"SynthsCHF": {
				"address": "0x0f6a1dB50ab1cEDd64B2374a42BE6525c0b9AE6f",
				"status": "replaced",
				"replaced_in": "v2.21.0-7"
			},
			"SynthsEUR": {
				"address": "0x7d24C3E7A9a8F2488e13CbFC2186757427f23a46",
				"status": "replaced",
				"replaced_in": "v2.21.0-7"
			},
			"SynthsGBP": {
				"address": "0xEba0895647b049Bf27fe3C6267D44432b96AcA57",
				"status": "replaced",
				"replaced_in": "v2.21.0-7"
			},
			"SynthsJPY": {
				"address": "0x002a5D6e079FaEfDE7f5eD2A501EaFC1f66B42C3",
				"status": "replaced",
				"replaced_in": "v2.21.0-7"
			},
			"SynthsUSD": {
				"address": "0x8E20577D62D3Eab7BA9aC1b5e480d85B1A4B1D33",
				"status": "replaced",
				"replaced_in": "v2.21.0-7"
			},
			"SynthsXAG": {
				"address": "0x4d331b6677EF6Cf9F15Ca4Aa67684152aE053C33",
				"status": "replaced",
				"replaced_in": "v2.21.0-7"
			},
			"SynthsXAU": {
				"address": "0x2c40dB5e69DFD317557AE17838024EF7f962f1D8",
				"status": "replaced",
				"replaced_in": "v2.21.0-7"
			},
			"SynthsETH": {
				"address": "0x8512bC3B2976A6f63e3D8ed1bf5B7d4cDCa139DE",
				"status": "replaced",
				"replaced_in": "v2.21.0-7"
			},
			"SynthsBNB": {
				"address": "0x64CA1E21e5b04f10399ab3Fa812B3e36a11fb7cb",
				"status": "replaced",
				"replaced_in": "v2.21.0-7"
			},
			"SynthiBTC": {
				"address": "0x65967355770bc42353180c51ae366379fE557642",
				"status": "replaced",
				"replaced_in": "v2.21.0-7"
			},
			"SynthiETH": {
				"address": "0x5470E57d61DE884fD009f26cf19ceC08cf120648",
				"status": "replaced",
				"replaced_in": "v2.21.0-7"
			},
			"SynthiBNB": {
				"address": "0x8b7293Fa69dA973b50F38800ecD341b81E27951f",
				"status": "replaced",
				"replaced_in": "v2.21.0-7"
			},
			"DelegateApprovals": {
				"address": "0xB8CFB40B4c66533cD8f760c1b15cc228452bB03E",
				"status": "replaced",
				"replaced_in": "v2.21.0-7"
			},
			"SynthsMKR": {
				"address": "0xfEE13C7e622E031F3a749D8Afd152F1D31D8ADC3",
				"status": "deleted"
			},
			"SynthsTRX": {
				"address": "0x022137415C1723e17AdE26C81F4639EeE7Dab4C4",
				"status": "replaced",
				"replaced_in": "v2.21.0-7"
			},
			"SynthsXTZ": {
				"address": "0xb32F29197848176eE087E13966959cE20e3550A8",
				"status": "replaced",
				"replaced_in": "v2.21.0-7"
			},
			"SynthiMKR": {
				"address": "0xb3E2Bb2dF5b97E043Ef8bf5752C123390c4D6730",
				"status": "deleted"
			},
			"SynthiTRX": {
				"address": "0x7Ea8E44FCD0489cC620fa0a53dC236C8c30CF0f9",
				"status": "replaced",
				"replaced_in": "v2.21.0-7"
			},
			"SynthiXTZ": {
				"address": "0x3aeE3032007a91202dDb741a587DA060514c3a26",
				"status": "replaced",
				"replaced_in": "v2.21.0-7"
			},
			"SynthsCEX": {
				"address": "0x0a817fB19E07dA00c5Ad7DaECF8ccCc367D78396",
				"status": "replaced",
				"replaced_in": "v2.21.0-7"
			},
			"SynthiCEX": {
				"address": "0x6FB484C7F5D20fEDF9dCEf6ca5a58AD431b1E15f",
				"status": "replaced",
				"replaced_in": "v2.21.0-7"
			},
			"SynthsXRP": {
				"address": "0xaf414371217Ad111bCc3853C45b9651A3b4888CC",
				"status": "replaced",
				"replaced_in": "v2.21.0-7"
			},
			"SynthsLTC": {
				"address": "0xBEdAa9e65296B9Aa3581A346Dc292Da2CF29FcfC",
				"status": "replaced",
				"replaced_in": "v2.21.0-7"
			},
			"SynthsLINK": {
				"address": "0x2938EF1756ee5acFe01836AF3B78C65De8DB895b",
				"status": "replaced",
				"replaced_in": "v2.21.0-7"
			},
			"SynthsDEFI": {
				"address": "0xb7c4997c1eebFB4D027Fa359C6464B4d63D3D2ba",
				"status": "replaced",
				"replaced_in": "v2.21.0-7"
			},
			"SynthiXRP": {
				"address": "0xafd271972660c3BE60247eBc61a4ec262AB396e2",
				"status": "replaced",
				"replaced_in": "v2.21.0-7"
			},
			"SynthiLINK": {
				"address": "0x8261793AF6BD8E5e38250Bebc488729e9Afb8054",
				"status": "replaced",
				"replaced_in": "v2.21.0-7"
			},
			"SynthiLTC": {
				"address": "0xbf707c4159Fb7df0e87Ae25b71760e917a8B8b32",
				"status": "replaced",
				"replaced_in": "v2.21.0-7"
			},
			"SynthiDEFI": {
				"address": "0x998987aC1807b4649cb864A09D2219c75c46aA14",
				"status": "replaced",
				"replaced_in": "v2.21.0-7"
			},
			"Exchanger": {
				"address": "0xf890F2FAb2188Dd66da4F2c37836d6674DbBA3cC",
				"status": "replaced",
				"replaced_in": "v2.21.0-7"
			},
			"Issuer": {
				"address": "0x23091d1237c9E8487de74C6C725bCD3048FeB8ef",
				"status": "replaced",
				"replaced_in": "v2.21.0-7"
			},
			"EtherCollateral": {
				"address": "0xbc5658CeF24f221530eD8b418425a34Dd63c9b28",
				"status": "replaced",
				"replaced_in": "v2.26.1-alpha"
			},
			"DelegateApprovalsEternalStorage": {
				"address": "0x3C11FE34E416eDA134D30f7550f2986BDF8B5c08",
				"status": "replaced",
				"replaced_in": "v2.21.0-7"
			},
			"SystemStatus": {
				"address": "0x5b01D9f87080CABcA881A0Cf4e45C0E2ccB7Edde",
				"status": "replaced",
				"replaced_in": "v2.21.0-7"
			}
		}
	},
	"v2.21.0-7": {
		"tag": "v2.21.0-7",
		"fulltag": "v2.21.0-7",
		"release": "Hadar",
		"network": "kovan",
		"date": "2020-03-30T17:34:45+11:00",
		"commit": "134a753db20a6e3191a00a371577714ee7eb25b6",
		"contracts": {
			"FeePool": {
				"address": "0xfDC368787518de6183416fC8B68fe98840C77fdC",
				"status": "replaced",
				"replaced_in": "v2.21.0-11"
			},
			"Synthetix": {
				"address": "0xa3b8cb2CDbD8f0c29997878Ff6e4814f59015055",
				"status": "replaced",
				"replaced_in": "v2.22.3-alpha"
			},
			"SynthsAUD": {
				"address": "0x858f3B8d96F628d50078aa248E729ADd4989fF53",
				"status": "replaced",
				"replaced_in": "v2.35.1-alpha"
			},
			"SynthsBTC": {
				"address": "0x85eB7F5EC7857cb64A98bB00a5817411E5B09C0F",
				"status": "replaced",
				"replaced_in": "v2.35.1-alpha"
			},
			"SynthsCHF": {
				"address": "0x3ACf1827706e90ef757880755B2Fe2f88899D766",
				"status": "replaced",
				"replaced_in": "v2.35.1-alpha"
			},
			"SynthsEUR": {
				"address": "0xE00B50bE6867bDAfDf2f5de66d4E7b574E17D39a",
				"status": "replaced",
				"replaced_in": "v2.35.1-alpha"
			},
			"SynthsGBP": {
				"address": "0xb93f37421bB54c5acc8a923433d93FEF3140E294",
				"status": "replaced",
				"replaced_in": "v2.35.1-alpha"
			},
			"SynthsJPY": {
				"address": "0x8f44e277EBEd3fe2B835c01bB44BC26a1Fd27924",
				"status": "replaced",
				"replaced_in": "v2.35.1-alpha"
			},
			"SynthsUSD": {
				"address": "0x5645046F48950d14628568f4B05f16130C95Fb96",
				"status": "replaced",
				"replaced_in": "v2.28.2-alpha"
			},
			"SynthsXAG": {
				"address": "0x13C3936fDdcD90625deF20e070e896adEeB30bc8",
				"status": "replaced",
				"replaced_in": "v2.35.1-alpha"
			},
			"SynthsXAU": {
				"address": "0x9aF97DbF1B50D98E4d0501df97F74a9CD0165F9D",
				"status": "replaced",
				"replaced_in": "v2.35.1-alpha"
			},
			"SynthsETH": {
				"address": "0x38456AbF37Ee61800069C9D22005984624f9b662",
				"status": "replaced",
				"replaced_in": "v2.35.1-alpha"
			},
			"SynthsBNB": {
				"address": "0x2340A05a100b503D12ae5497e0104D2cfa86E629",
				"status": "replaced",
				"replaced_in": "v2.35.1-alpha"
			},
			"SynthiBTC": {
				"address": "0xdb51CEa1AE234208F2886d6A1A7751f92451130C",
				"status": "replaced",
				"replaced_in": "v2.35.1-alpha"
			},
			"SynthiETH": {
				"address": "0x4C691C4A9317696800Fc5c9921E63ECdb4ef03c5",
				"status": "replaced",
				"replaced_in": "v2.35.1-alpha"
			},
			"SynthiBNB": {
				"address": "0x0145755Cdc97DA0A2c0AB33C735FFF7Acd809FFb",
				"status": "replaced",
				"replaced_in": "v2.35.1-alpha"
			},
			"DelegateApprovals": {
				"address": "0x8B9b2c79466A6543e6748275c6d58aD63c802013",
				"status": "replaced",
				"replaced_in": "v2.21.0-11"
			},
			"SynthsMKR": {
				"address": "0x2a39cb9413090Ba80F72F330e2D96CB4404B735a",
				"status": "deleted"
			},
			"SynthsTRX": {
				"address": "0x087C440D50f24B06a2e3EeE01Ffa0aA97f59D9fD",
				"status": "replaced",
				"replaced_in": "v2.35.1-alpha"
			},
			"SynthsXTZ": {
				"address": "0xC21040C50a8A54028A5d21F2194bCf999F2d2193",
				"status": "replaced",
				"replaced_in": "v2.35.1-alpha"
			},
			"SynthiMKR": {
				"address": "0xaA64F037116bB4F6F0f3763955Fc40744ac8DD89",
				"status": "deleted"
			},
			"SynthiTRX": {
				"address": "0x9cBC7947b5386ace8d672b1C755475D8D6996628",
				"status": "replaced",
				"replaced_in": "v2.35.1-alpha"
			},
			"SynthiXTZ": {
				"address": "0x6A328D179fb400f2854fD442DfE3062c04233896",
				"status": "replaced",
				"replaced_in": "v2.35.1-alpha"
			},
			"SynthsCEX": {
				"address": "0x5E3BeF994ea83565C039d8B1b9d8F09D10221ABb",
				"status": "replaced",
				"replaced_in": "v2.35.1-alpha"
			},
			"SynthiCEX": {
				"address": "0x12E9e7eDe336D3a45D032C08b72FBF199eCfD7b8",
				"status": "replaced",
				"replaced_in": "v2.35.1-alpha"
			},
			"SynthsXRP": {
				"address": "0x8783665a344Bf09fe671210520D764c38131D056",
				"status": "replaced",
				"replaced_in": "v2.35.1-alpha"
			},
			"SynthsLTC": {
				"address": "0xD60AB08B6D41e6d8e24435F3Fb09E6C93c12e2A7",
				"status": "replaced",
				"replaced_in": "v2.35.1-alpha"
			},
			"SynthsLINK": {
				"address": "0x02D9c1808a480602D0DBfDE8E091b24Fc1DB551C",
				"status": "replaced",
				"replaced_in": "v2.35.1-alpha"
			},
			"SynthsDEFI": {
				"address": "0xdE0295d9F398f42a519492c711C92d8d1061Aad7",
				"status": "replaced",
				"replaced_in": "v2.35.1-alpha"
			},
			"SynthiXRP": {
				"address": "0x1662Cbe7F228eE055FbE683F50B33480816621F5",
				"status": "replaced",
				"replaced_in": "v2.35.1-alpha"
			},
			"SynthiLINK": {
				"address": "0x5e974a6bA783c00e796e761CeE78BE72f831E77e",
				"status": "replaced",
				"replaced_in": "v2.35.1-alpha"
			},
			"SynthiLTC": {
				"address": "0x15bd15ba590BfEE07CD7dab393c3F7a84e4ccD76",
				"status": "replaced",
				"replaced_in": "v2.35.1-alpha"
			},
			"SynthiDEFI": {
				"address": "0x5FdE598e1f4108692E6e0F73919B3EC173d9cE47",
				"status": "replaced",
				"replaced_in": "v2.35.1-alpha"
			},
			"Exchanger": {
				"address": "0xe4F784703BFbD6Bb2A96b4165Da79B3a03EDA377",
				"status": "replaced",
				"replaced_in": "v2.22.3-alpha"
			},
			"Issuer": {
				"address": "0x3EecEDffF1286713e99D94C3483833B761ea42A2",
				"status": "replaced",
				"replaced_in": "v2.22.3-alpha"
			},
			"DelegateApprovalsEternalStorage": {
				"address": "0x803706FC12b926C609714248C67535Bf4A431Bd9",
				"status": "current"
			},
			"SystemStatus": {
				"address": "0xc8668617C25e8411FC87f2df68A5315cFEE19Ce0",
				"status": "replaced",
				"replaced_in": "v2.28.2-alpha"
			}
		}
	},
	"v2.21.0-11": {
		"tag": "v2.21.0-11",
		"fulltag": "v2.21.0-11",
		"release": "Hadar",
		"network": "kovan",
		"date": "2020-03-30T20:33:31+11:00",
		"commit": "67c543741dcbc00e282b71061bd9a80203a95cdb",
		"contracts": {
			"FeePool": {
				"address": "0x19e736e02b5A2d268Eae7F9deD04bCEcCa17b153",
				"status": "replaced",
				"replaced_in": "v2.22.3-alpha"
			},
			"DelegateApprovals": {
				"address": "0x0E32712f3D49F5cf241D6dC085b0A7952F3f9DfB",
				"status": "current"
			}
		}
	},
	"v2.21.6-alpha-8": {
		"tag": "v2.21.6-alpha-8",
		"fulltag": "v2.21.6-alpha-8",
		"release": "Hadar",
		"network": "kovan",
		"date": "2020-04-02T15:04:27+11:00",
		"commit": "62e5bdd66668d6624c801f021e566ecdf85cbbd8",
		"contracts": {
			"TokenStatesEOS": {
				"address": "0x4cab7DB60Ba60E795Fe06De213F5d5483Aa25233",
				"status": "current"
			},
			"ProxysEOS": {
				"address": "0x2fc23EfCDc06636DE7f9CFfB70a8a2A10C5b601e",
				"status": "current"
			},
			"SynthsEOS": {
				"address": "0x1FeDE3529b8Cdb54DbbA4cE4996A76B195e3B0F9",
				"status": "replaced",
				"replaced_in": "v2.35.1-alpha"
			},
			"TokenStatesBCH": {
				"address": "0x78e7395Df87D890199d147AFb347351004aD5956",
				"status": "deleted"
			},
			"ProxysBCH": {
				"address": "0x76c04f5025aae63cDf8b40c4296122d61572c353",
				"status": "deleted"
			},
			"SynthsBCH": {
				"address": "0x62f43AA89b3050bBf080BbCA4b0ef798bf3cE0d5",
				"status": "replaced",
				"replaced_in": "v2.35.1-alpha"
			},
			"TokenStatesETC": {
				"address": "0xcc1fb912786Ca8447235d3c5Ab7c253f98AD4E22",
				"status": "current"
			},
			"ProxysETC": {
				"address": "0x2De5Edf295c21FCBA340A4C4fa9F376F24282E73",
				"status": "current"
			},
			"SynthsETC": {
				"address": "0x4A73356315E965724ee030d8AF1852C62647b786",
				"status": "replaced",
				"replaced_in": "v2.35.1-alpha"
			},
			"TokenStatesDASH": {
				"address": "0x2fe02b9445F20d2Aa49Bef93Ca201f81FD8A7461",
				"status": "current"
			},
			"ProxysDASH": {
				"address": "0xE4bC13C29513e5D0BdD68258325f2D01a4B641A0",
				"status": "current"
			},
			"SynthsDASH": {
				"address": "0x9c388A263889440033c18d92c6E15f6Ff2878A75",
				"status": "replaced",
				"replaced_in": "v2.35.1-alpha"
			},
			"TokenStatesXMR": {
				"address": "0x195721A55507bd3dfA65Ad1A8026A51Ad5aAD33D",
				"status": "current"
			},
			"ProxysXMR": {
				"address": "0x4708C998e2979f77766258bE94526BAfa84b1270",
				"status": "current"
			},
			"SynthsXMR": {
				"address": "0x62687aC6BA9260Af5A979D773aC674f883f71450",
				"status": "replaced",
				"replaced_in": "v2.35.1-alpha"
			},
			"TokenStatesADA": {
				"address": "0xb645c8c6ebfc1EE3B178998b780cEde91ca2f8Bf",
				"status": "current"
			},
			"ProxysADA": {
				"address": "0xBA939808928b7a823D6F1Fc6522FC57A8000694b",
				"status": "current"
			},
			"SynthsADA": {
				"address": "0xe15132582Bc814EAa4505B67A1965f29617fFD7B",
				"status": "replaced",
				"replaced_in": "v2.35.1-alpha"
			},
			"TokenStateiEOS": {
				"address": "0x98E250579F62F8F1096531C1aDCDF458D47cF105",
				"status": "current"
			},
			"ProxyiEOS": {
				"address": "0xEe2d75e783df7c191012896BFf140fc2Bec08b3a",
				"status": "current"
			},
			"SynthiEOS": {
				"address": "0x25bD93dE8023E190480b1597280409320191CdAF",
				"status": "replaced",
				"replaced_in": "v2.35.1-alpha"
			},
			"TokenStateiBCH": {
				"address": "0xD0aFb54012C0D80753Fa2315bbdfab22404c4F2C",
				"status": "deleted"
			},
			"ProxyiBCH": {
				"address": "0xe8d362f82433af8C550436ABc767e3FeBa2C1297",
				"status": "deleted"
			},
			"SynthiBCH": {
				"address": "0xE486e4d5A4b5942ACb4D5F040813E833574e0533",
				"status": "replaced",
				"replaced_in": "v2.35.1-alpha"
			},
			"TokenStateiETC": {
				"address": "0x5a78b68792607a5B6ccd7E86A8865DFb2C99DAa9",
				"status": "current"
			},
			"ProxyiETC": {
				"address": "0xe7FcFd693dD77a083d0B38ad399f9b6b8B37A597",
				"status": "current"
			},
			"SynthiETC": {
				"address": "0xD80D64bef374d75a76A71E59e35bDC252d89Da82",
				"status": "replaced",
				"replaced_in": "v2.35.1-alpha"
>>>>>>> 74f4d3fc
			},
			"AddressResolver": {
				"address": "0x158b2c141ff4AfFa68d5C541460aa6149108A8E1",
				"status": "current",
				"keccak256": "0x2d4bb64040531312173afe6a9e7b81debffb13f964538340b528305ea654e611"
			},
			"ReadProxyAddressResolver": {
				"address": "0x9bd8Ff4EA56145478B1289558Ffe7310a03Ee4bF",
				"status": "current",
				"keccak256": "0x1585e44db1b7cab46f8adc990bf2400e96e9b0f46fe60946843b85e91c3a72f5"
			},
<<<<<<< HEAD
			"FlexibleStorage": {
				"address": "0x6dfDD63e2da1E5Eff963AF4fd5E90df261f6Ca4D",
				"status": "current",
				"keccak256": "0xc03a3c643ab187cce2d70278267d2ffb9272de2c09c26401e711bef6e5fc3593"
=======
			"SynthiDASH": {
				"address": "0x0d97D6E191cbBdB5D9d7a757Ebb603022B3776e5",
				"status": "replaced",
				"replaced_in": "v2.35.1-alpha"
>>>>>>> 74f4d3fc
			},
			"SystemSettings": {
				"address": "0xB640147AFC16eC4D8FcEFdcff22228de2012E2c5",
				"status": "current",
				"keccak256": "0xef89ee9d62fa91e2028d0c6c32db3621352cdc295801fea1ee74a31de64669a4"
			},
			"SystemStatus": {
				"address": "0xD982056eeA35A1ae5997A9614399579669388106",
				"status": "current",
				"keccak256": "0xfd1e32447332a85c66738796397aadbf47c3696a38f969ab0605f8b99686ba8a"
			},
<<<<<<< HEAD
			"ExchangeRates": {
				"address": "0xb8FdB8486C008f73E3e2632679AFA7E345025f3a",
				"status": "current",
				"keccak256": "0x35d3589dc64fc3fdebb07b56af53e17425cbadb90b2973851b0098ea8de666c4"
=======
			"SynthiXMR": {
				"address": "0xa6d10a36fC879D63a8fE1eAa9E22421f60b593d1",
				"status": "replaced",
				"replaced_in": "v2.35.1-alpha"
>>>>>>> 74f4d3fc
			},
			"RewardEscrow": {
				"address": "0x7Bc1fDd8d027Fad8d5349d1a83bf7059Bfc8cfBD",
				"status": "current",
				"keccak256": "0x498aa64ff75527881aea6c6140b3b73a5670a57325ab7dca2f4ffbf547ae23d8"
			},
			"SynthetixEscrow": {
				"address": "0x79406705A97f2ba1E3b0f6925DDc346273E71127",
				"status": "current",
				"keccak256": "0xf10cd928f93480681568b0779c85087255bd6d2d805ff23fbc53a53eefbdbf1e"
			},
<<<<<<< HEAD
			"SynthetixState": {
				"address": "0xc032b43ef40526a51b886FcCaeAd9F210dA173CC",
				"status": "current",
				"keccak256": "0xf3065cbef54b09d23cfdf1901fbc988a26101e992bd502c71752b2fda7625503"
=======
			"SynthiADA": {
				"address": "0x0Dc2174Bcf9cd8cDAD5c99d51Cf305eF724e5E4E",
				"status": "replaced",
				"replaced_in": "v2.35.1-alpha"
			}
		}
	},
	"v2.21.12-107": {
		"tag": "v2.21.12-107",
		"fulltag": "v2.21.12-107",
		"release": "Hadar",
		"network": "kovan",
		"date": "2020-05-08T12:52:06-04:00",
		"commit": "19997724bc7eaceb902c523a6742e0bd74fc75cb",
		"contracts": {
			"ReadProxyAddressResolver": {
				"address": "0x242a3DF52c375bEe81b1c668741D7c63aF68FDD2",
				"status": "current"
			}
		}
	},
	"v2.22.3-alpha": {
		"tag": "v2.22.3-alpha",
		"fulltag": "v2.22.3-alpha",
		"release": "Altair",
		"network": "kovan",
		"date": "2020-06-04T12:27:11+10:00",
		"commit": "4da1d75eb70985888f48f4269803950731df9fd9",
		"contracts": {
			"FeePool": {
				"address": "0x71Ff93Ba9aD81D97A33eC957b4350D641f489410",
				"status": "replaced",
				"replaced_in": "v2.23.0-alpha-1"
>>>>>>> 74f4d3fc
			},
			"ProxyFeePool": {
				"address": "0x8FaCD2A174Bb315d0b79b993D75754e21E2e6369",
				"status": "current",
				"keccak256": "0x5bf9ceb6fe7a58636aa80f2eaca1f9841722e559697da481d509f749ef18d0ea"
			},
			"DelegateApprovalsEternalStorage": {
				"address": "0x936Fd633Df2Cb972920710B7f56b5c1bFC846BB2",
				"status": "current",
				"keccak256": "0xfb2dbe80e5ec78e7ba5f0c9efa08561560bd86986171808530e06ddc8d5af157"
			},
			"DelegateApprovals": {
				"address": "0xD88A00Fb8845Dd7bD6a1CF70fef2337c36A6Fce6",
				"status": "current",
				"keccak256": "0xf63ccdd6d928b82435d27a9254e5115bcca88222cd792cddf82acc9d840ae85f"
			},
			"Liquidations": {
				"address": "0x75ab77E0C221d109bCe2b59c9d6E04352d4cC978",
				"status": "current",
				"keccak256": "0x9f5d5e1f76876dc52af412a8f3203a39f99c137bf92f468cbdd86bcc05bc26b8"
			},
			"EternalStorageLiquidations": {
				"address": "0x495fE96E64Fb1CA7D525B22E158A82E3A46075de",
				"status": "current",
				"keccak256": "0xfb2dbe80e5ec78e7ba5f0c9efa08561560bd86986171808530e06ddc8d5af157"
			},
			"FeePoolEternalStorage": {
				"address": "0x911504D242cA73E0E705f8dFc48D841F0a55aE97",
				"status": "current",
				"keccak256": "0x8da26ef4fafa43dd80d436f36de1f412139a579d2a22af32a2dccfb3c82b0b14"
			},
			"FeePool": {
				"address": "0xA4fB98C41d6F53462e84e67cc75eDcdD442c9b4c",
				"status": "current",
				"keccak256": "0x8673a546fdff1012e3ac30a52885237143d6308e0db7c38d2f36cfb11441ce30"
			},
			"FeePoolState": {
				"address": "0x9972928dca98D832feeC0C440D63f79C67866AB4",
				"status": "current",
				"keccak256": "0x55b140f948a74645760148146805240f58f773ab67304f45507dc415fe105573"
			},
<<<<<<< HEAD
			"RewardsDistribution": {
				"address": "0x302B3a41E3C3A16a1f1dBacf2E90Bd7E6a310cE9",
				"status": "current",
				"keccak256": "0x79b972d8b6c0a6306ba163b35198c926ffee7e58a6f2e971261750a46590a796"
=======
			"AddressResolver": {
				"address": "0x25ee175d78B22A55982c09e6A03D605aE5B5c17C",
				"status": "replaced",
				"replaced_in": "v2.35.1-alpha"
>>>>>>> 74f4d3fc
			},
			"ProxyERC20": {
				"address": "0x64360781Cf6d9786fBfb015fD134b13B6BAad27a",
				"status": "current",
				"keccak256": "0xf57882920536d50a381ff2e8395534cabfdd4224df40c4efa8ec25a8c8ab7088"
			},
			"TokenStateSynthetix": {
				"address": "0x67a7Ff2ed462A171A038F4572767F3137D2d5E89",
				"status": "current",
				"keccak256": "0x0f7749d534fc2dd7ab5c3b8490967a5792fb132eaeba573e74f6016c383d7701"
			},
			"Synthetix": {
				"address": "0x3c16f8E1E261312A1B10AF8C22051a4f63662F65",
				"status": "current",
				"keccak256": "0x1bfcc7247998d65ebfb5c17d978eafdef24825868b4d77df2bb5354d6aaf0e19"
			},
			"ProxySynthetix": {
				"address": "0xe19300C6241dbecb41cee3107015cA0Af97Ce84d",
				"status": "current",
				"keccak256": "0x5bf9ceb6fe7a58636aa80f2eaca1f9841722e559697da481d509f749ef18d0ea"
			},
<<<<<<< HEAD
			"DebtCache": {
				"address": "0x63EA3Be8816F5bDd41b5cad3cA784B2697975620",
				"status": "current",
				"keccak256": "0x19c62cc5557c3b841a29729e1a8c2720727e86a718115e4646602ae0beb5791a"
			},
=======
			"BinaryOptionMarketManager": {
				"address": "0x9492eac3c8c6F1E768C71Fa2eAf04FB2F42104eC",
				"status": "replaced",
				"replaced_in": "v2.25.0-alpha"
			}
		}
	},
	"v2.23.2-alpha": {
		"tag": "v2.23.2-alpha",
		"fulltag": "v2.23.2-alpha",
		"release": "Acrux",
		"network": "kovan",
		"date": "2020-06-29T15:35:19+10:00",
		"commit": "6bdee1d173409690d05ce4ff540a830927e91591",
		"contracts": {
			"BinaryOptionMarketFactory": {
				"address": "0x14c049BDf3bcf46bc884e26ceBC130560C60D549",
				"status": "replaced",
				"replaced_in": "v2.25.0-alpha"
			}
		}
	},
	"v2.24.0-alpha": {
		"tag": "v2.24.0-alpha",
		"fulltag": "v2.24.0-alpha",
		"release": "Aldebaran",
		"network": "kovan",
		"date": "2020-07-01T12:03:35+10:00",
		"commit": "f1b6f5d2d68889078cc6c6d412285bf09f509482",
		"contracts": {
			"Synthetix": {
				"address": "0x6d4e4821480B30082F8a1abE6c3cd294D9C40f32",
				"status": "replaced",
				"replaced_in": "v2.27.0-alpha"
			}
		}
	},
	"v2.25.0-alpha": {
		"tag": "v2.25.0-alpha",
		"fulltag": "v2.25.0-alpha",
		"release": "Antares",
		"network": "kovan",
		"date": "2020-07-17T14:31:25+10:00",
		"commit": "370731b3f0e5732616a80e38d4bc8cb07febc9d6",
		"contracts": {
			"BinaryOptionMarketFactory": {
				"address": "0xdA78C7356D6E087fb0e1F62365C9259DA1a6b298",
				"status": "replaced",
				"replaced_in": "v2.35.1-alpha"
			},
			"BinaryOptionMarketManager": {
				"address": "0x4176483150F667B2303C1eeF295431F0Cc593783",
				"status": "replaced",
				"replaced_in": "v2.35.1-alpha"
			}
		}
	},
	"v2.26.0-alpha": {
		"tag": "v2.26.0-alpha",
		"fulltag": "v2.26.0-alpha",
		"release": "Spica",
		"network": "kovan",
		"date": "2020-07-24T13:02:52-06:00",
		"commit": "84c14debcb43aa8ff299f1283f01e3e9da9cd62e",
		"contracts": {
			"Exchanger": {
				"address": "0xef23603Baf3AF24536F89ca9C0D2f893011ecABF",
				"status": "replaced",
				"replaced_in": "v2.26.2-rc0"
			}
		}
	},
	"v2.26.1-alpha": {
		"tag": "v2.26.1-alpha",
		"fulltag": "v2.26.1-alpha",
		"release": "Spica",
		"network": "kovan",
		"date": "2020-07-29T18:06:30+10:00",
		"commit": "0b79ddcfb53b7e961cb19718133b925daf2ff48a",
		"contracts": {
			"EtherCollateral": {
				"address": "0x1C300bb7CCd2Ad92514ad2C57317f6c95202c0ff",
				"status": "current"
			}
		}
	},
	"v2.26.2-rc0": {
		"tag": "v2.26.2-rc0",
		"fulltag": "v2.26.2-rc0",
		"release": "Spica",
		"network": "kovan",
		"date": "2020-07-29T13:34:32-06:00",
		"commit": "b9de0ac84b7eee33e1cf214005e6160443efd687",
		"contracts": {
>>>>>>> 74f4d3fc
			"Exchanger": {
				"address": "0x88ADefcf59a9e3e27FBed94133533e3f533eCe5b",
				"status": "current",
				"keccak256": "0xf4db1c350123f8cbeef9c2d1c896a0daea637333e91dc76fce79506fb334da13"
			},
			"ExchangeState": {
				"address": "0x0635B46fd51Cc7B93a4468F3Cc07D142522371c7",
				"status": "current",
				"keccak256": "0x9f57daec0683a2ea9b4c4fd5cb3e8de7a6a74f326cd942d63eaee0b771b6f09a"
			},
			"Issuer": {
				"address": "0x03b2d175dcd23F2b70a8608F43Ae3f3865453c1B",
				"status": "current",
				"keccak256": "0x3887a2fd32d0d3749fa768e6dae2bd4519f0003a8a2c32c9654303874099145e"
			},
			"TradingRewards": {
				"address": "0xc05461978f0DF00488b32436b0626264e20c3258",
				"status": "current",
				"keccak256": "0x87898ed7f7ff6ca54b73733429c7b713170623663160c04a42a9fffd927bce49"
			},
			"EscrowChecker": {
				"address": "0x3390966F7e985BA5490EdF45C6eb1F6A4A8252Ee",
				"status": "current",
				"keccak256": "0x2dbfdfe51cd200d89b16d0188351aeac0e49ffc22f17d7018cfe9c8711afc546"
			},
			"SupplySchedule": {
				"address": "0x60A1aC8ae8c0328abAbAA0376D555a41b1a9D994",
				"status": "current",
				"keccak256": "0xb5db9466ed7fc5ff3ea544ae17dead66ef64ee99a9de3b2dd3077d47ff804ad4"
			},
			"TokenStatesUSD": {
				"address": "0x89830fa2dDcEf19a12c70BaA4366Dd68B71C6703",
				"status": "current",
				"keccak256": "0x0f7749d534fc2dd7ab5c3b8490967a5792fb132eaeba573e74f6016c383d7701"
			},
<<<<<<< HEAD
			"ProxysUSD": {
				"address": "0xab5CEaD172bAB49c79d9EC47a09dc7dc0a9F8367",
				"status": "current",
				"keccak256": "0xf57882920536d50a381ff2e8395534cabfdd4224df40c4efa8ec25a8c8ab7088"
=======
			"Liquidations": {
				"address": "0x155d432847CA737d025438E60FFCCeb3cC4B1Df6",
				"status": "replaced",
				"keccak256": "0xf4020bcebac1bd7291e495284dd4a6efa22f5d1c009c04f178b9a4e1304759dc",
				"replaced_in": "v2.35.1-alpha"
>>>>>>> 74f4d3fc
			},
			"ProxyERC20sUSD": {
				"address": "0x52e6417CEA23975a3Af966e605e24b6D3eF2bE19",
				"status": "current",
				"keccak256": "0xf57882920536d50a381ff2e8395534cabfdd4224df40c4efa8ec25a8c8ab7088"
			},
			"SynthsUSD": {
				"address": "0x25392C917CceBEF4CbC5ba9C830F68B13AC23d94",
				"status": "current",
				"keccak256": "0xd01ba8f555ef1e5d4dcc1e98528496dabf822118a489954a6887b1d806eadfe0"
			},
<<<<<<< HEAD
			"TokenStatesETH": {
				"address": "0xdbe8B912bA6FEdf872780Caa2B4cD5B10E7D51a9",
				"status": "current",
				"keccak256": "0x0f7749d534fc2dd7ab5c3b8490967a5792fb132eaeba573e74f6016c383d7701"
			},
			"ProxysETH": {
				"address": "0x742c28739B6969Fb4d9B38A0a9a8D3011b16735E",
				"status": "current",
				"keccak256": "0xf57882920536d50a381ff2e8395534cabfdd4224df40c4efa8ec25a8c8ab7088"
			},
			"SynthsETH": {
				"address": "0xF87E99fF47C927A688be65a407599FEE95BDC38A",
				"status": "current",
				"keccak256": "0xd01ba8f555ef1e5d4dcc1e98528496dabf822118a489954a6887b1d806eadfe0"
=======
			"TradingRewards": {
				"address": "0xC7465779aDA35667515C92Eb8227F6b9f7EA8333",
				"status": "replaced",
				"keccak256": "0xee0b5025064a29a55fa474b59f7c646f08dd4820d259cf134b3f26fe5b2e0941",
				"replaced_in": "v2.35.1-alpha"
			}
		}
	},
	"v2.28.2-alpha": {
		"tag": "v2.28.2-alpha",
		"fulltag": "v2.28.2-alpha",
		"release": "Fomalhaut",
		"network": "kovan",
		"date": "2020-09-24T11:13:54+10:00",
		"commit": "7aaec98fe284a3a8238a3c8de68cc4e4e7df8a5f",
		"contracts": {
			"ExchangeRates": {
				"address": "0xe8587f02e5299287e6BFaa127Dd54A011a140Ae9",
				"status": "replaced",
				"keccak256": "0xd0b5f05281bd2f8fdd6bf4c0c7e0f3450596ea88a34d7d4f2dcc22d62333e888",
				"replaced_in": "v2.28.4-alpha"
			},
			"FeePool": {
				"address": "0xcF5D771A6E3BaB15222771124c14c71013694DF3",
				"status": "replaced",
				"keccak256": "0x1b5c5a7be8072e6d9e89d218345a7692365a4236fd3d82ea85476d0fad9c30c1",
				"replaced_in": "v2.35.1-alpha"
			},
			"SynthsUSD": {
				"address": "0xe364063B7DD23cc3042B3494471D25D73c4f103a",
				"status": "replaced",
				"keccak256": "0x57656435b5e4802ca27f43c7d08303595636c0d8126a3cf22fabd32b66f8345a",
				"replaced_in": "v2.35.1-alpha"
>>>>>>> 74f4d3fc
			},
			"Depot": {
				"address": "0xb08c7eC5E762D58e20B243862B0700A8332C4BDf",
				"status": "current",
				"keccak256": "0x91dc474b5604ebd2cf2c5a31df58f8b21f574aea8dc73a3afaf87a4f40d5041e"
			},
<<<<<<< HEAD
			"EtherCollateral": {
				"address": "0x3bDFb14a196f14EC7458EC7A7084151E974D661B",
				"status": "current",
				"keccak256": "0x43da3d2cad6104cdffdf66001620e30794a519eb47929c4acc6d8e3ed39d8bad"
=======
			"SystemStatus": {
				"address": "0x5EFe8c7C561dEAb6ceC2DB9C40F5d0c7d4b4029E",
				"status": "replaced",
				"keccak256": "0x1f8c08501b9ab30111c180b9099b56550459fc7a5179c4c6e2afae2dbf7b4f56",
				"replaced_in": "v2.38.0-alpha"
>>>>>>> 74f4d3fc
			},
			"EtherCollateralsUSD": {
				"address": "0xd5DEFF30B0143002880def355CC506dc24b3D0Bc",
				"status": "current",
				"keccak256": "0xd8ad82860efacb3ad4f73c80b61fa182b47fa93037d68eef324d6e65c75b84ac"
			},
			"ProxyFuturesMarketManager": {
				"address": "0x4634b65420a640c5A88d0ac74685304c052F394f",
				"status": "current",
				"keccak256": "0x5bf9ceb6fe7a58636aa80f2eaca1f9841722e559697da481d509f749ef18d0ea"
			},
			"FuturesMarketManager": {
				"address": "0x0106A6A0EeA9415C98AD72302855877ff015c8B9",
				"status": "current",
				"keccak256": "0xf2df9a5d87abe7c05bddc8261eedd7181cf4e364566074d912b2d3ae83fbf611"
			},
<<<<<<< HEAD
			"ProxyFuturesMarketBTC": {
				"address": "0xa4f81967b5E84f424b874482CfAD5F4048d27F7B",
				"status": "current",
				"keccak256": "0x5bf9ceb6fe7a58636aa80f2eaca1f9841722e559697da481d509f749ef18d0ea"
			},
			"FuturesMarketBTC": {
				"address": "0x8e55A24297944061e9f5d19a085D7D12D1CA6C93",
				"status": "current",
				"keccak256": "0x7ff64c5317f5419913180413793cba99a7bcb6843bc22392e0354a6d16709ea9"
=======
			"SystemSettings": {
				"address": "0x55319032b03fA4e93905E5123aff59A3C4980B94",
				"status": "replaced",
				"keccak256": "0x0119b6d98214114e4c7c41b10e0cd5b58903143e6556156917772b4019c44335",
				"replaced_in": "v2.35.1-alpha"
			}
		}
	},
	"v2.30.0-alpha": {
		"tag": "v2.30.0-alpha",
		"fulltag": "v2.30.0-alpha",
		"release": "Deneb",
		"network": "kovan",
		"date": "2020-10-07T19:11:41+11:00",
		"commit": "654adbab7d2aff42a9aae85722bca97d407e434d",
		"contracts": {
			"Issuer": {
				"address": "0x8b6002e80C987eeFb781a968aEe019F4A8193233",
				"status": "replaced",
				"keccak256": "0xd75e68a23fef19a0e8604bebe92baa040bfb590ae5259333aeb63ac413c94da1",
				"replaced_in": "v2.31.0-alpha"
			}
		}
	},
	"v2.31.0-alpha": {
		"tag": "v2.31.0-alpha",
		"fulltag": "v2.31.0-alpha",
		"release": "Mimosa",
		"network": "kovan",
		"date": "2020-11-10T22:32:11-05:00",
		"commit": "5754b7a1f281c74ee30af53ae948c1d429b8309c",
		"contracts": {
			"ExchangeRates": {
				"address": "0x0dfB3daf6108742309A856E72212C04eC6c59157",
				"status": "replaced",
				"keccak256": "0xb00ede4847d8725844e762151714f558e8b5d6fa3b34531cf29fe14d3e052884",
				"replaced_in": "v2.35.1-alpha"
>>>>>>> 74f4d3fc
			},
			"ProxyFuturesMarketETH": {
				"address": "0x5f8CF32356F4b13A45326BE52fa7589Da2480dD5",
				"status": "current",
				"keccak256": "0x5bf9ceb6fe7a58636aa80f2eaca1f9841722e559697da481d509f749ef18d0ea"
			},
			"FuturesMarketETH": {
				"address": "0x2c541fe521E1ebBBc59057ff8B9eCE814a315eF2",
				"status": "current",
				"keccak256": "0x7ff64c5317f5419913180413793cba99a7bcb6843bc22392e0354a6d16709ea9"
			},
<<<<<<< HEAD
			"ProxyFuturesMarketLINK": {
				"address": "0x068819fD3ba3f4022b72C3dc61DCc251A9B68A46",
				"status": "current",
				"keccak256": "0x5bf9ceb6fe7a58636aa80f2eaca1f9841722e559697da481d509f749ef18d0ea"
			},
			"FuturesMarketLINK": {
				"address": "0xAfF5Ea01C06CdA96a5AfeF870204760277085c5a",
				"status": "current",
				"keccak256": "0x7ff64c5317f5419913180413793cba99a7bcb6843bc22392e0354a6d16709ea9"
			},
			"SynthUtil": {
				"address": "0xbF2905D085E5f2396A9ec33cac8d0A8Bc7fe6a64",
				"status": "current",
				"keccak256": "0x40bdec54d396075aa1f8567c39805f5a3af70d567a52a06b1d7e8c82235cc090"
			},
			"DappMaintenance": {
				"address": "0x11a3F3Ca4315e917F737EE4f6d85093CDb8a38C0",
				"status": "current",
				"keccak256": "0x279b0d8c37b4eba417f0668941c29afdc4b7ff33bfda255b2fcfd55982c7122d"
			},
			"FuturesMarketData": {
				"address": "0xcd3A06675f584B6Fb1B952FAb3d4bc4C0AdB10Ab",
				"status": "current",
				"keccak256": "0x5e40a54db9b851b997796337715f87c8c780193c249e47c4297dd4918660f67f"
=======
			"Issuer": {
				"address": "0x6813955a3b7F3951ca60C59A5e78d2Aa7492c92c",
				"status": "replaced",
				"keccak256": "0xffc3175744de9a11cf1cc91ca6aad118b539e8ccad902d409ce853619f7168d4",
				"replaced_in": "v2.35.1-alpha"
			},
			"DebtCache": {
				"address": "0xfBb7B55A0588c1E3E05D4d3ac66918f0aa6a511B",
				"status": "replaced",
				"keccak256": "0x35d36fdd6fa8ff932a8733f9583afaf396e33a59b1febc8b68a60d65f731a8a9",
				"replaced_in": "v2.35.1-alpha"
			}
		}
	},
	"v2.32.1-beta": {
		"tag": "v2.32.1-beta",
		"fulltag": "v2.32.1-beta",
		"release": "Regulus",
		"network": "kovan",
		"date": "2020-11-12T22:57:47-05:00",
		"commit": "4bf36cad6cf120502949295b05c94e501cccb340",
		"contracts": {
			"Synthetix": {
				"address": "0x953eAF38c30Aa8d358712Ca5606D1B6da8ca28D5",
				"status": "replaced",
				"keccak256": "0x1bfcc7247998d65ebfb5c17d978eafdef24825868b4d77df2bb5354d6aaf0e19",
				"replaced_in": "v2.35.1-alpha"
			},
			"Exchanger": {
				"address": "0x189B2f2F23cC264518129a61c556490E1b8FF7A0",
				"status": "replaced",
				"keccak256": "0xee1b7e9552a2b8e7da01a7932c36340a6a1e667b8b37f6eefd7a59ef6bbc5361",
				"replaced_in": "v2.33.0"
			}
		}
	},
	"v2.33.0": {
		"tag": "v2.33.0",
		"fulltag": "v2.33.0",
		"release": "Adhara",
		"network": "kovan",
		"date": "2020-12-01T13:12:01+11:00",
		"commit": "0de54808af511e54cd54d267bb65e9145b01ef88",
		"contracts": {
			"Exchanger": {
				"address": "0x8EfAB91EAd9C4A89A83A7BB6E9f278aa916Eb4E1",
				"status": "replaced",
				"keccak256": "0x09fa1faaf859aae12a0424acc41b0e80c285f1af4b495a4659ac2b140afd8bdf",
				"replaced_in": "v2.35.1-alpha"
			}
		}
	},
	"v2.35.1-alpha": {
		"tag": "v2.35.1-alpha",
		"fulltag": "v2.35.1-alpha",
		"release": "Shaula",
		"network": "kovan",
		"date": "2020-12-22T13:03:46-05:00",
		"commit": "dd0ab357055b419b27e1201ddb7c1b43ce579251",
		"contracts": {
			"ExchangeRates": {
				"address": "0xC9985cAc4a69588Da66F74E42845B784798fe5aB",
				"status": "current",
				"keccak256": "0xc336a5557224bacb3b1a8c3531ec7d8dd3c87a9456d13792748416ef6bfeb50a"
			},
			"FeePool": {
				"address": "0x771FeFCe3706A38BD49F0Dea8eb53cCd1D8d8B59",
				"status": "replaced",
				"keccak256": "0x02ee61be66961086dd445a06e910b23cef8233768409b50dcb304b9feffe1045",
				"replaced_in": "v2.36.0-alpha"
			},
			"Synthetix": {
				"address": "0x87505821709A7fbfe3317CF622a5Df018D9d38E6",
				"status": "replaced",
				"keccak256": "0x4645c711b8e6f659196b4d6ec9da1f69d16f3cd00e2a012f52e0c82c21408754",
				"replaced_in": "v2.36.0-alpha"
			},
			"SynthsAUD": {
				"address": "0x2a6BCfE6Ef91a7679053875a540737636Ec30E4f",
				"status": "current",
				"keccak256": "0x9afb6e2a0d5f2579a2445f381c82c673c722edd212334b17eec51a4f67a5597e"
			},
			"SynthsBTC": {
				"address": "0xa08868E26079c5e4c4334065a7E59192D6b3A33B",
				"status": "current",
				"keccak256": "0x94007d920c4ff57af3c37a310351082f6ac65b5e35fb91a5fe14aa1b5d873ad3"
			},
			"SynthsCHF": {
				"address": "0x857f40aa756e93816a9Fa5ce378762ec8bD13278",
				"status": "current",
				"keccak256": "0x9afb6e2a0d5f2579a2445f381c82c673c722edd212334b17eec51a4f67a5597e"
			},
			"SynthsEUR": {
				"address": "0x0F126120C20A4d696D8D27516C579a605536ba16",
				"status": "current",
				"keccak256": "0x9afb6e2a0d5f2579a2445f381c82c673c722edd212334b17eec51a4f67a5597e"
			},
			"SynthsGBP": {
				"address": "0xeF71dd8EB832D574D35cCBD23cC9e5cde43f92De",
				"status": "current",
				"keccak256": "0x9afb6e2a0d5f2579a2445f381c82c673c722edd212334b17eec51a4f67a5597e"
			},
			"SynthsJPY": {
				"address": "0x88021D729298B0D8F59581388b49eAaA2A5CE1D2",
				"status": "current",
				"keccak256": "0x9afb6e2a0d5f2579a2445f381c82c673c722edd212334b17eec51a4f67a5597e"
			},
			"SynthsUSD": {
				"address": "0x57e4f1D434A59eBc0Bac64Adba0fbf7d56De91f6",
				"status": "current",
				"keccak256": "0x94007d920c4ff57af3c37a310351082f6ac65b5e35fb91a5fe14aa1b5d873ad3"
			},
			"SynthsXAG": {
				"address": "0xA0544264Ea43FD5A536E5b8d43d7c76C3D6229a7",
				"status": "current",
				"keccak256": "0x9afb6e2a0d5f2579a2445f381c82c673c722edd212334b17eec51a4f67a5597e"
			},
			"SynthsXAU": {
				"address": "0xc6Cd03C78f585076cdF8f6561B7D5FebeeBD9cC2",
				"status": "current",
				"keccak256": "0x9afb6e2a0d5f2579a2445f381c82c673c722edd212334b17eec51a4f67a5597e"
			},
			"SynthsETH": {
				"address": "0x2fb33E35829D2bb04D8b5eB9531DA129E72BceD4",
				"status": "current",
				"keccak256": "0x94007d920c4ff57af3c37a310351082f6ac65b5e35fb91a5fe14aa1b5d873ad3"
			},
			"SynthsBNB": {
				"address": "0xD6f913019bc26ab98911046FFE202141D9d7f2e6",
				"status": "current",
				"keccak256": "0xd393375ca8061218fa620907c348c95ffbf60e2838e25bc027f8d6fea9c9d983"
			},
			"SynthiBTC": {
				"address": "0xEbCdeFe5F392eb16c71a4905fB2720f580e09B88",
				"status": "current",
				"keccak256": "0xd393375ca8061218fa620907c348c95ffbf60e2838e25bc027f8d6fea9c9d983"
			},
			"SynthiETH": {
				"address": "0x6F4a1312a48D9887Aa8a05c282C387663528Fe05",
				"status": "current",
				"keccak256": "0xd393375ca8061218fa620907c348c95ffbf60e2838e25bc027f8d6fea9c9d983"
			},
			"SynthiBNB": {
				"address": "0xe9a2A90241f0474c460A1e6106b66F8DcB42c851",
				"status": "current",
				"keccak256": "0xd393375ca8061218fa620907c348c95ffbf60e2838e25bc027f8d6fea9c9d983"
			},
			"SynthsTRX": {
				"address": "0x908b892d240220D9de9A21db4Fc2f66d0893FadE",
				"status": "current",
				"keccak256": "0x9afb6e2a0d5f2579a2445f381c82c673c722edd212334b17eec51a4f67a5597e"
			},
			"SynthsXTZ": {
				"address": "0x75408bdC4647Ac7EC3ec5B94a86bA65a91519Bb2",
				"status": "current",
				"keccak256": "0xd393375ca8061218fa620907c348c95ffbf60e2838e25bc027f8d6fea9c9d983"
			},
			"SynthiTRX": {
				"address": "0x9A71fC5AAa6716b66A44D11B4BBC04bD9F36AE8f",
				"status": "current",
				"keccak256": "0xd393375ca8061218fa620907c348c95ffbf60e2838e25bc027f8d6fea9c9d983"
			},
			"SynthiXTZ": {
				"address": "0x75bA0dB0934665E37f57fD0FF2b677cc433696d4",
				"status": "current",
				"keccak256": "0xd393375ca8061218fa620907c348c95ffbf60e2838e25bc027f8d6fea9c9d983"
			},
			"SynthsCEX": {
				"address": "0x6A8a006786819D551eF4f0AbFA9264D2d2A7ff2f",
				"status": "current",
				"keccak256": "0xd393375ca8061218fa620907c348c95ffbf60e2838e25bc027f8d6fea9c9d983"
			},
			"SynthiCEX": {
				"address": "0xD3E46f5D15ED12f008C9E8727374A24A7F598605",
				"status": "current",
				"keccak256": "0xd393375ca8061218fa620907c348c95ffbf60e2838e25bc027f8d6fea9c9d983"
			},
			"SynthsXRP": {
				"address": "0x550683599b2f8C031F1db911598d16C793B99E51",
				"status": "current",
				"keccak256": "0x9afb6e2a0d5f2579a2445f381c82c673c722edd212334b17eec51a4f67a5597e"
			},
			"SynthsLTC": {
				"address": "0xC5301Eb1A4eD3552DFec9C21d966bD25dDe0aD40",
				"status": "current",
				"keccak256": "0xd393375ca8061218fa620907c348c95ffbf60e2838e25bc027f8d6fea9c9d983"
			},
			"SynthsLINK": {
				"address": "0xf4435125fEAC75600d8CC502710A7c4F702E4180",
				"status": "current",
				"keccak256": "0x9afb6e2a0d5f2579a2445f381c82c673c722edd212334b17eec51a4f67a5597e"
			},
			"SynthsDEFI": {
				"address": "0x130613411D53076923Af9bA1d830205b34126d76",
				"status": "current",
				"keccak256": "0xd393375ca8061218fa620907c348c95ffbf60e2838e25bc027f8d6fea9c9d983"
			},
			"SynthiXRP": {
				"address": "0x95541c84A45d61Ff7aCf2912aa8cb3d7AdD1f6eE",
				"status": "current",
				"keccak256": "0xd393375ca8061218fa620907c348c95ffbf60e2838e25bc027f8d6fea9c9d983"
			},
			"SynthiLINK": {
				"address": "0x07d1503D736B5a5Ef7b19686f34dF6Ca360ce917",
				"status": "current",
				"keccak256": "0xd393375ca8061218fa620907c348c95ffbf60e2838e25bc027f8d6fea9c9d983"
			},
			"SynthiLTC": {
				"address": "0xA8A2Ef65e6E5df51fe30620d639edDCd2dE32A89",
				"status": "current",
				"keccak256": "0xd393375ca8061218fa620907c348c95ffbf60e2838e25bc027f8d6fea9c9d983"
			},
			"SynthiDEFI": {
				"address": "0xd748Fcbb98F1F1943C7d7b5D04e530d2040611FA",
				"status": "current",
				"keccak256": "0xd393375ca8061218fa620907c348c95ffbf60e2838e25bc027f8d6fea9c9d983"
			},
			"AddressResolver": {
				"address": "0x84f87E3636Aa9cC1080c07E6C61aDfDCc23c0db6",
				"status": "current",
				"keccak256": "0xe05540e473eae2e78224dac407b25c9fb7127f2eecf0bf3e5eec27fef2f0b014"
			},
			"Exchanger": {
				"address": "0xF49528689234d46724383669BD8658bfB47f8575",
				"status": "replaced",
				"keccak256": "0x75f42148eab0a11f6640709db8d7f63588bacf10e82f95c439e8125a3c986383",
				"replaced_in": "v2.42.0"
			},
			"Issuer": {
				"address": "0x9Fe11221CC742B05b541A31862b46D8FB57eacB4",
				"status": "replaced",
				"keccak256": "0x8c37b9762e83c45e2f358c02ae73ea7820246c8b0f1a23cbcf6a66153cfee438",
				"replaced_in": "v2.36.0-alpha"
			},
			"SynthsEOS": {
				"address": "0x63417fCE3a75eB4FA5Df2a26d8fD82BB952eE9C0",
				"status": "current",
				"keccak256": "0x9afb6e2a0d5f2579a2445f381c82c673c722edd212334b17eec51a4f67a5597e"
			},
			"SynthsBCH": {
				"address": "0xFc7E3fb8e54e11798a16403aeF0152651708B902",
				"status": "deleted",
				"keccak256": "0x9afb6e2a0d5f2579a2445f381c82c673c722edd212334b17eec51a4f67a5597e"
			},
			"SynthsETC": {
				"address": "0xD62933a82cDBba32b4CA51309CA2D7000445d0c5",
				"status": "current",
				"keccak256": "0x9afb6e2a0d5f2579a2445f381c82c673c722edd212334b17eec51a4f67a5597e"
			},
			"SynthsDASH": {
				"address": "0xCC200785cea662a7fA66E033AA1a4a054022a197",
				"status": "current",
				"keccak256": "0x9afb6e2a0d5f2579a2445f381c82c673c722edd212334b17eec51a4f67a5597e"
			},
			"SynthsXMR": {
				"address": "0xfFd76a5fE92Cfe681aEFDEA9FA5C22372D72B510",
				"status": "current",
				"keccak256": "0x9afb6e2a0d5f2579a2445f381c82c673c722edd212334b17eec51a4f67a5597e"
			},
			"SynthsADA": {
				"address": "0xEca41030226Ace8F54D0AF5DbD37C276E100055A",
				"status": "current",
				"keccak256": "0x9afb6e2a0d5f2579a2445f381c82c673c722edd212334b17eec51a4f67a5597e"
			},
			"SynthiEOS": {
				"address": "0x22f1E84c484132D48dF1848c1D13Ad247d0dc30C",
				"status": "current",
				"keccak256": "0xd393375ca8061218fa620907c348c95ffbf60e2838e25bc027f8d6fea9c9d983"
			},
			"SynthiBCH": {
				"address": "0x4fC83F43AFd8194c3fb08042bbF7fEdbB52a05A1",
				"status": "deleted",
				"keccak256": "0xd393375ca8061218fa620907c348c95ffbf60e2838e25bc027f8d6fea9c9d983"
			},
			"SynthiETC": {
				"address": "0xc13E77E4F1a1aF9dF03B26DADd51a31A45eEa5D9",
				"status": "current",
				"keccak256": "0xd393375ca8061218fa620907c348c95ffbf60e2838e25bc027f8d6fea9c9d983"
			},
			"SynthiDASH": {
				"address": "0x99947fA8aeDD08838B4cBa632f590730dCDf808b",
				"status": "current",
				"keccak256": "0xd393375ca8061218fa620907c348c95ffbf60e2838e25bc027f8d6fea9c9d983"
			},
			"SynthiXMR": {
				"address": "0xf796f60c5feE6dEfC55720aE09a1212D0A1d7707",
				"status": "current",
				"keccak256": "0xd393375ca8061218fa620907c348c95ffbf60e2838e25bc027f8d6fea9c9d983"
			},
			"SynthiADA": {
				"address": "0x75928A56B81876eEfE2cE762E06B939648D775Ec",
				"status": "current",
				"keccak256": "0xd393375ca8061218fa620907c348c95ffbf60e2838e25bc027f8d6fea9c9d983"
			},
			"Liquidations": {
				"address": "0x9880cfA7B81E8841e216ebB32687A2c9551ae333",
				"status": "current",
				"keccak256": "0x1d4e965a08a7e64e2b2cf49d4ee92e84afe1138cbd14517baebaba174585d4f4"
			},
			"BinaryOptionMarketFactory": {
				"address": "0x16Aa67021fdDEa0f7E75bB54998Fa438832e9E5e",
				"status": "current",
				"keccak256": "0x5d2ba3c7638d20ed2e1243dab07bb5319536c92f1547b28768303ec4c25d3d33"
			},
			"BinaryOptionMarketManager": {
				"address": "0x95dCaDDaa40aC726BF4734754e6B75eAe6F5eb9F",
				"status": "current",
				"keccak256": "0x25551bb15e313a47f1768788ee7e4bf6c6dfd140a051e25139b995a306e526c6"
			},
			"SystemSettings": {
				"address": "0x27e886EA9C82980b4351878CF6459043F77126e7",
				"status": "replaced",
				"keccak256": "0x97a7fd23405c2fee666c00568e7326c5afdba1d0703f427357004420b07fe9c0",
				"replaced_in": "v2.36.0-alpha"
			},
			"TradingRewards": {
				"address": "0xBBfAd9112203b943f26320B330B75BABF6e2aF2a",
				"status": "current",
				"keccak256": "0x722763b12f90288629ca5b7a204e19e14d7b3ba75a8c18da91862ebc32578803"
			},
			"DebtCache": {
				"address": "0x2dC79215005767c7A8cF1954586Dd804eA1a8685",
				"status": "replaced",
				"keccak256": "0xbd01509a360de9f0784e2eabd54226d678363f6c32276ab20f5b9d70d65273f6",
				"replaced_in": "v2.35.2-beta"
			},
			"CollateralManagerState": {
				"address": "0x0D69b7f60dc6f26c1b5c0e424cD95A83d9FEFb3a",
				"status": "replaced",
				"keccak256": "0x19e76f6a4819427a6a7f0f8e432218055923892950ca0cace4b7c7cd5c92a829",
				"replaced_in": "v2.35.2-beta"
			},
			"CollateralManager": {
				"address": "0x057ee6230Fe8342ED627D99FB4E5169970f29b42",
				"status": "replaced",
				"keccak256": "0xfb1346ce549b3d2e0d67f328489b712b5cbb63e0a1661e9f872274b6b5fb8a12",
				"replaced_in": "v2.35.2-beta"
			},
			"CollateralStateErc20": {
				"address": "0x8D11865B2EfBeB9f73fa2621167e93690AE599af",
				"status": "replaced",
				"keccak256": "0xc238df01b6845ebf985ef266b8a50321f5410843b04b9de084a771bb5b95459c",
				"replaced_in": "v2.35.2-beta"
			},
			"CollateralStateEth": {
				"address": "0xda2331Aa29486A8d3c2fF448c6B4f1E2194a6664",
				"status": "replaced",
				"keccak256": "0xc238df01b6845ebf985ef266b8a50321f5410843b04b9de084a771bb5b95459c",
				"replaced_in": "v2.35.2-beta"
			},
			"CollateralStateShort": {
				"address": "0x8d08f82A1e76E43b78b0F64F1a9fbcA41f6fCf68",
				"status": "replaced",
				"keccak256": "0xc238df01b6845ebf985ef266b8a50321f5410843b04b9de084a771bb5b95459c",
				"replaced_in": "v2.35.2-beta"
			},
			"CollateralEth": {
				"address": "0x9458436ccd294d0e465f9b4B6C0edC034F68145B",
				"status": "replaced",
				"keccak256": "0x67ae878d2e86acd16cf79af03fc47fa3d8f278b25de4ca145815066d10e76190",
				"replaced_in": "v2.35.2-beta"
			},
			"CollateralErc20": {
				"address": "0xBca433dE144e375034F21e2DDf7e38E0dC820B31",
				"status": "replaced",
				"keccak256": "0xddbc67a64ca2a4ed2dcb4011baf5b6424ec9a2e28e04d87d40d78c1d9b595731",
				"replaced_in": "v2.35.2-beta"
			},
			"CollateralShort": {
				"address": "0x00fAaC0807a9928Bd84bD8958acAf8A2eA5DE14C",
				"status": "replaced",
				"keccak256": "0x4e801d2e9cfc393ea332daeb0a0e944c9466428b1f7184663f463ccc5995f426",
				"replaced_in": "v2.35.2-beta"
			}
		}
	},
	"v2.35.2-beta": {
		"tag": "v2.35.2-beta",
		"fulltag": "v2.35.2-beta",
		"release": "Shaula",
		"network": "kovan",
		"date": "2020-12-23T17:40:26-05:00",
		"commit": "47ecb2a0dd53a6c458bd16f2a4970de951e3f37f",
		"contracts": {
			"DebtCache": {
				"address": "0xDcB48E969E69Df65F72f77b2AAE145509733E5C0",
				"status": "current",
				"keccak256": "0x071d5e77712e76f9ce095244ed31be9ece5efbe76a73b97bde41582f727f91c9"
			},
			"CollateralManagerState": {
				"address": "0x8D65Ed88D6162a2b3B5F71c45D433d4aeAc93065",
				"status": "current",
				"keccak256": "0x614dd98ef6d3ac07a6f11efcf61e17925555e41e6bc964956eeca7c541af4d54"
			},
			"CollateralManager": {
				"address": "0x53baE964339e8A742B5b47F6C10bbfa8Ff138F34",
				"status": "current",
				"keccak256": "0x8a5fc59992f851f8e9e2f08f1561ae9d14c2870748e53e4feb32fb419bcfc5bf"
			},
			"CollateralStateErc20": {
				"address": "0x8e6669A625c92279E137f887c0175de8C47a3622",
				"status": "replaced",
				"keccak256": "0xc238df01b6845ebf985ef266b8a50321f5410843b04b9de084a771bb5b95459c",
				"replaced_in": "v2.36.0-alpha"
			},
			"CollateralStateEth": {
				"address": "0xb0243A27b8c08B78B4d7Ae0730670Cf824345114",
				"status": "replaced",
				"keccak256": "0xc238df01b6845ebf985ef266b8a50321f5410843b04b9de084a771bb5b95459c",
				"replaced_in": "v2.36.0-alpha"
			},
			"CollateralStateShort": {
				"address": "0x153d4BE15626736B9208958d5796EED017aB766c",
				"status": "replaced",
				"keccak256": "0xc238df01b6845ebf985ef266b8a50321f5410843b04b9de084a771bb5b95459c",
				"replaced_in": "v2.36.0-alpha"
			},
			"CollateralEth": {
				"address": "0xbBe35b80B6F82F17Def6Ed6F76AC9DDf5029EC73",
				"status": "replaced",
				"keccak256": "0x1c9a753645e530b04a7d8ac4d394154efe5b4d0c097cd3dcb410ad03d477918d",
				"replaced_in": "v2.36.0-alpha"
			},
			"CollateralErc20": {
				"address": "0x42e1B593178BC75e452e5C88A706C9d4cDeBeAF8",
				"status": "replaced",
				"keccak256": "0xd179858cd8df017e9c0a4313a6d9b2ad2af1a528498a1c1633aaa65b79395c12",
				"replaced_in": "v2.36.0-alpha"
			},
			"CollateralShort": {
				"address": "0x0AC93512426e7D3C346E5a59B87504644f0780d0",
				"status": "replaced",
				"keccak256": "0xcfd4c10190e41e869cd9dfce6881f7f54d106c6a93bea6ea4f242c21608024b4",
				"replaced_in": "v2.36.0-alpha"
			}
		}
	},
	"v2.35.6": {
		"tag": "v2.35.6",
		"fulltag": "v2.35.6",
		"release": "Shaula",
		"network": "kovan",
		"date": "2021-01-09T11:45:41+11:00",
		"commit": "e4adf72676e79ad57e84a66f04fb60b417b1e42b",
		"contracts": {
			"StakingRewardsiBTC": {
				"address": "0x72Bfefac12fAbC2224fE66d7840E8134BEf95e39",
				"status": "current"
			},
			"StakingRewardsiETH2": {
				"address": "0xbd700862ef238028E3C28D0670851eA1230ac7B1",
				"status": "current"
			},
			"StakingRewardsiETH": {
				"address": "0x347E15f035B4645C6E330d758F73eC3AD2bFa5B5",
				"status": "current"
			}
		}
	},
	"v2.36.0-alpha": {
		"tag": "v2.36.0-alpha",
		"fulltag": "v2.36.0-alpha",
		"release": "Castor",
		"network": "kovan",
		"date": "2021-01-14T17:45:09-03:00",
		"commit": "0b9d5c92e7a85aa3b02686b7190e18b30cf7d7c9",
		"contracts": {
			"FeePool": {
				"address": "0xa0354C17832E34dAf2aEae968AF3Dc558d5c6Dc6",
				"status": "current",
				"keccak256": "0xcb489886cfe28bca0bb8ec730c7e66db26a5d2f24aad09bbacc9d57b201093c9"
			},
			"Synthetix": {
				"address": "0x74A729c5EDc84b68c52A9198DDa9293Ca11B241B",
				"status": "replaced",
				"keccak256": "0x9f159ef4bee179bf0d8ae712ee58594846f1ad76aaaf295624b90a91f5f64106",
				"replaced_in": "v2.38.0-alpha"
			},
			"Issuer": {
				"address": "0x2709b3568a79D7E00d6729E96b84a1996CDB89ef",
				"status": "current",
				"keccak256": "0x5081661c90f6d4e491c8a8f44cbd17e23c27f44dbae57c407f3a108cf45e0d27"
			},
			"SystemSettings": {
				"address": "0x596024E2F73532bDb75ff33c0bD515a70e2D11C9",
				"status": "current",
				"keccak256": "0x8f9dd57d480d9ffe5ed1e2501055b47affe94d8dcf63ee7c3b889311d0962330"
			},
			"CollateralStateErc20": {
				"address": "0x04C3f6207BE48De777967eB1886469E4E268FE07",
				"status": "current",
				"keccak256": "0x30ca2798b72c79907035679c274da0e6692b585e6792e7977d70b3b1d966d508"
			},
			"CollateralStateEth": {
				"address": "0x4B58bbB4Ff947315b558904fDcEbbdA65b9523aD",
				"status": "current",
				"keccak256": "0x30ca2798b72c79907035679c274da0e6692b585e6792e7977d70b3b1d966d508"
			},
			"CollateralStateShort": {
				"address": "0xd74E3A605A1a7A8a83D25DF00D4057985E3CAC30",
				"status": "current",
				"keccak256": "0x30ca2798b72c79907035679c274da0e6692b585e6792e7977d70b3b1d966d508"
			},
			"CollateralEth": {
				"address": "0xdFd01d828D34982DFE882B9fDC6DC17fcCA33C25",
				"status": "current",
				"keccak256": "0xa48ff50e2dbdb646cb5933caf7f577a673f7e535eb520e7e9b32ff86e3bc9784"
			},
			"CollateralErc20": {
				"address": "0x5AD5469D8A1Eee2cF7c8B8205CbeD95A032cdff3",
				"status": "current",
				"keccak256": "0xcba65179bf463952f22a9a8d0543d767b233039d0ebcf7721b86cd60b3e8c948"
			},
			"CollateralShort": {
				"address": "0x9712DdCC43F42402acC483e297eeFf650d18D354",
				"status": "current",
				"keccak256": "0x332ba7664d15521a81c57ff5f1f5a8d18216ae4e3843991f25ac9ff524b90758"
			},
			"RewardEscrowV2": {
				"address": "0x64ac15AB583fFfA6a7401B83E3aA5cf4Ad1aA92A",
				"status": "current",
				"keccak256": "0x521f5f888e8833f1f184b6ebb42a62725f8b82a1c181dcb62f0435ba311f230a"
			},
			"SynthetixBridgeToOptimism": {
				"address": "0xE8Bf8fe5ce9e15D30F478E1647A57CB6B0271228",
				"status": "current",
				"keccak256": "0x072ba93f033853347432cd3d6f47d4a4d54cd106185de9382cde9977636a00a7"
			}
		}
	},
	"v2.38.0-alpha": {
		"tag": "v2.38.0-alpha",
		"fulltag": "v2.38.0-alpha",
		"release": "Bellatrix",
		"network": "kovan",
		"date": "2021-02-03T19:25:27-05:00",
		"commit": "1c3ec852c96240e4304ce7a0ef0189387c71ee4d",
		"contracts": {
			"Synthetix": {
				"address": "0x07aCC2B253218535c21a3E57BcB81eB13345a34A",
				"status": "current",
				"keccak256": "0x33cdbd8578a578cf81ba42b1a47fc9af81a7287b9dde01b81115b84851e4c2fe"
			},
			"SystemStatus": {
				"address": "0xcf8B3d452A56Dab495dF84905655047BC1Dc41Bc",
				"status": "current",
				"keccak256": "0xb210589c91f85a692d9e05830f09655739b48d942f32d07c54688b2f7211bc1c"
			},
			"ShortingRewardssETH": {
				"address": "0x945d2dfFEE2d478D3D32E0f42b9649D1cbAe5528",
				"status": "current",
				"keccak256": "0x1dabc74a1d766a3b9d4e4d4621a810e226a306dc2a7d9de9a7f0879e4a197456"
			},
			"ShortingRewardssBTC": {
				"address": "0xCEECB8D9c19Abe84E13a2B6De3F5aD6e2991FE6d",
				"status": "current",
				"keccak256": "0x1dabc74a1d766a3b9d4e4d4621a810e226a306dc2a7d9de9a7f0879e4a197456"
			}
		}
	},
	"v2.39.0-alpha": {
		"tag": "v2.39.0-alpha",
		"fulltag": "v2.39.0-alpha",
		"release": "Elnath",
		"network": "kovan",
		"date": "2021-02-11T12:10:36+11:00",
		"commit": "89453847d76da1572d1c66b1a838b9360b25f3e5",
		"contracts": {
			"TokenStatesTSLA": {
				"address": "0xaf4FE67f2e9f9faBf26691D55D0DB6A694f2f107",
				"status": "current",
				"keccak256": "0xe9a73f8ee5731dad3d6edc8ba982fbde4f3b6185636701fdc0928ee0fec4ee49"
			},
			"ProxysTSLA": {
				"address": "0x53A14CdBCE36F870461Ffc2cB0C9D63b0f4a297a",
				"status": "current",
				"keccak256": "0x067912d947f7e44dc3cc78c50cba795498728b2e8c213acc9a80f317df773762"
			},
			"SynthsTSLA": {
				"address": "0xbf075BF30c5Fc4929785f0E50eC42078B92DF869",
				"status": "current",
				"keccak256": "0x46ea3a53d11e9a3e1dcbb57dc0c282dcd37f3dea3d25fc83d2849d9da9055074"
			}
		}
	},
	"v2.41.0-alpha": {
		"tag": "v2.41.0-alpha",
		"fulltag": "v2.41.0-alpha",
		"release": "Miaplacidus",
		"network": "kovan",
		"date": "2021-03-23T14:09:35-06:00",
		"commit": "79b662388e1da39a2efe36f107ffdbe3ae1d24fe",
		"contracts": {
			"TokenStatesKRW": {
				"address": "0x780476375FEE186824Bdabc9bDA71433017Fd591",
				"status": "current",
				"keccak256": "0xe9a73f8ee5731dad3d6edc8ba982fbde4f3b6185636701fdc0928ee0fec4ee49"
			},
			"ProxysKRW": {
				"address": "0xb02C0F5D8fDAD1242dceca095328dc8213A8349C",
				"status": "current",
				"keccak256": "0x067912d947f7e44dc3cc78c50cba795498728b2e8c213acc9a80f317df773762"
			},
			"SynthsKRW": {
				"address": "0xF7631453c32b8278a5c8bbcC9Fe4c3072d6c25B6",
				"status": "current",
				"keccak256": "0xf4ea326028b47508046125b31813d6dd139e2a4d64ada6009eefaa67cba461c7"
			}
		}
	},
	"v2.42.0": {
		"tag": "v2.42.0",
		"fulltag": "v2.42.0",
		"release": "Alnilam",
		"network": "kovan",
		"date": "2021-04-22T09:54:09+10:00",
		"commit": "9b513710a77fc0a43ce7d2689e273cc2a3dc8a08",
		"contracts": {
			"Exchanger": {
				"address": "0xf1D0Ee19af243bcbC140A2259290B490E4df92A9",
				"status": "current",
				"keccak256": "0x207bf8d21a4651525f8c2b0d90885d64a4c5f51c06ac5c20d842438a8950c5b9"
			},
			"VirtualSynthMastercopy": {
				"address": "0x1f6b96d2e7a5D70777D2A9c52215044FB3f40D37",
				"status": "current",
				"keccak256": "0xac5507c03171e54910218c5da4876e475e129a808af8b3050b81b3990ea73089"
>>>>>>> 74f4d3fc
			}
		}
	}
}<|MERGE_RESOLUTION|>--- conflicted
+++ resolved
@@ -1,23 +1,12 @@
 {
-	"v2.33.3-futures": {
-		"tag": "v2.33.3-futures",
-		"fulltag": "v2.33.3-futures",
-		"release": "Futures-Testnet",
-		"network": "kovan",
-		"date": "2020-11-30T17:02:51+11:00",
-		"commit": "1ee74f534690ca1203da901952b2b4e0b1a48b5c",
-		"contracts": {
-<<<<<<< HEAD
-			"SafeDecimalMath": {
-				"address": "0x4f7A6Bdf40012A9FB8108d79cf4376883d4657C4",
-				"status": "current",
-				"keccak256": "0xa1cb2de3714669f85c812f39e8c884934c241f3a572b70d6531ba8f8a59da467"
-			},
-			"Math": {
-				"address": "0x6365b2B435C75429C477c579d9C6979ebA6a3B24",
-				"status": "current",
-				"keccak256": "0x4a3a0c944028764fc3bbb34c0b2fdfc550e67cae6a2009b8dd005e7b77c8a89d"
-=======
+	"v2.0-19": {
+		"tag": "v2.0-19",
+		"fulltag": "v2.0-19",
+		"release": "",
+		"network": "kovan",
+		"date": "2019-03-11T18:17:52-04:00",
+		"commit": "eeb271f4fdd2e615f9dba90503f42b2cb9f9716e",
+		"contracts": {
 			"Depot": {
 				"address": "0x0ec3c77166C5f42d60Ef7AB8871c50A14A82fb8f",
 				"status": "replaced",
@@ -5342,68 +5331,41 @@
 				"address": "0xD80D64bef374d75a76A71E59e35bDC252d89Da82",
 				"status": "replaced",
 				"replaced_in": "v2.35.1-alpha"
->>>>>>> 74f4d3fc
-			},
-			"AddressResolver": {
-				"address": "0x158b2c141ff4AfFa68d5C541460aa6149108A8E1",
-				"status": "current",
-				"keccak256": "0x2d4bb64040531312173afe6a9e7b81debffb13f964538340b528305ea654e611"
-			},
-			"ReadProxyAddressResolver": {
-				"address": "0x9bd8Ff4EA56145478B1289558Ffe7310a03Ee4bF",
-				"status": "current",
-				"keccak256": "0x1585e44db1b7cab46f8adc990bf2400e96e9b0f46fe60946843b85e91c3a72f5"
-			},
-<<<<<<< HEAD
-			"FlexibleStorage": {
-				"address": "0x6dfDD63e2da1E5Eff963AF4fd5E90df261f6Ca4D",
-				"status": "current",
-				"keccak256": "0xc03a3c643ab187cce2d70278267d2ffb9272de2c09c26401e711bef6e5fc3593"
-=======
+			},
+			"TokenStateiDASH": {
+				"address": "0x8a30035876Ff4e75FE68E9758A7A1ACc0a1f5fF4",
+				"status": "current"
+			},
+			"ProxyiDASH": {
+				"address": "0x7A2354508041246F50d527081937C5CB872468c8",
+				"status": "current"
+			},
 			"SynthiDASH": {
 				"address": "0x0d97D6E191cbBdB5D9d7a757Ebb603022B3776e5",
 				"status": "replaced",
 				"replaced_in": "v2.35.1-alpha"
->>>>>>> 74f4d3fc
-			},
-			"SystemSettings": {
-				"address": "0xB640147AFC16eC4D8FcEFdcff22228de2012E2c5",
-				"status": "current",
-				"keccak256": "0xef89ee9d62fa91e2028d0c6c32db3621352cdc295801fea1ee74a31de64669a4"
-			},
-			"SystemStatus": {
-				"address": "0xD982056eeA35A1ae5997A9614399579669388106",
-				"status": "current",
-				"keccak256": "0xfd1e32447332a85c66738796397aadbf47c3696a38f969ab0605f8b99686ba8a"
-			},
-<<<<<<< HEAD
-			"ExchangeRates": {
-				"address": "0xb8FdB8486C008f73E3e2632679AFA7E345025f3a",
-				"status": "current",
-				"keccak256": "0x35d3589dc64fc3fdebb07b56af53e17425cbadb90b2973851b0098ea8de666c4"
-=======
+			},
+			"TokenStateiXMR": {
+				"address": "0x93D8e930533a58c91729F2a72310748cDBbA2dCC",
+				"status": "current"
+			},
+			"ProxyiXMR": {
+				"address": "0xCE532C4e0de97C43374E0e26D6134Aa33F297dBb",
+				"status": "current"
+			},
 			"SynthiXMR": {
 				"address": "0xa6d10a36fC879D63a8fE1eAa9E22421f60b593d1",
 				"status": "replaced",
 				"replaced_in": "v2.35.1-alpha"
->>>>>>> 74f4d3fc
-			},
-			"RewardEscrow": {
-				"address": "0x7Bc1fDd8d027Fad8d5349d1a83bf7059Bfc8cfBD",
-				"status": "current",
-				"keccak256": "0x498aa64ff75527881aea6c6140b3b73a5670a57325ab7dca2f4ffbf547ae23d8"
-			},
-			"SynthetixEscrow": {
-				"address": "0x79406705A97f2ba1E3b0f6925DDc346273E71127",
-				"status": "current",
-				"keccak256": "0xf10cd928f93480681568b0779c85087255bd6d2d805ff23fbc53a53eefbdbf1e"
-			},
-<<<<<<< HEAD
-			"SynthetixState": {
-				"address": "0xc032b43ef40526a51b886FcCaeAd9F210dA173CC",
-				"status": "current",
-				"keccak256": "0xf3065cbef54b09d23cfdf1901fbc988a26101e992bd502c71752b2fda7625503"
-=======
+			},
+			"TokenStateiADA": {
+				"address": "0xce53Cd0C8A8f1C0E658E524DA3fdd11ea3097965",
+				"status": "current"
+			},
+			"ProxyiADA": {
+				"address": "0x15697a9dc703FfB6dc6AC40f7A144284D3a73bEB",
+				"status": "current"
+			},
 			"SynthiADA": {
 				"address": "0x0Dc2174Bcf9cd8cDAD5c99d51Cf305eF724e5E4E",
 				"status": "replaced",
@@ -5437,87 +5399,101 @@
 				"address": "0x71Ff93Ba9aD81D97A33eC957b4350D641f489410",
 				"status": "replaced",
 				"replaced_in": "v2.23.0-alpha-1"
->>>>>>> 74f4d3fc
-			},
-			"ProxyFeePool": {
-				"address": "0x8FaCD2A174Bb315d0b79b993D75754e21E2e6369",
-				"status": "current",
-				"keccak256": "0x5bf9ceb6fe7a58636aa80f2eaca1f9841722e559697da481d509f749ef18d0ea"
-			},
-			"DelegateApprovalsEternalStorage": {
-				"address": "0x936Fd633Df2Cb972920710B7f56b5c1bFC846BB2",
-				"status": "current",
-				"keccak256": "0xfb2dbe80e5ec78e7ba5f0c9efa08561560bd86986171808530e06ddc8d5af157"
-			},
-			"DelegateApprovals": {
-				"address": "0xD88A00Fb8845Dd7bD6a1CF70fef2337c36A6Fce6",
-				"status": "current",
-				"keccak256": "0xf63ccdd6d928b82435d27a9254e5115bcca88222cd792cddf82acc9d840ae85f"
+			},
+			"Synthetix": {
+				"address": "0x4c7Ce8f2d605B70Abc1485a72891B63940282DD1",
+				"status": "replaced",
+				"replaced_in": "v2.23.0-alpha-1"
+			},
+			"Exchanger": {
+				"address": "0x57d6cfee7ED438AaE74a31a890DF22051EE35d49",
+				"status": "replaced",
+				"replaced_in": "v2.23.0-alpha-1"
+			},
+			"Issuer": {
+				"address": "0xf7AC3835769B8c692Abc305450d4fAb0c4c5698a",
+				"status": "replaced",
+				"replaced_in": "v2.23.0-alpha-1"
 			},
 			"Liquidations": {
-				"address": "0x75ab77E0C221d109bCe2b59c9d6E04352d4cC978",
-				"status": "current",
-				"keccak256": "0x9f5d5e1f76876dc52af412a8f3203a39f99c137bf92f468cbdd86bcc05bc26b8"
+				"address": "0xBde26A97eb38A74F171085fb4B77d524923EFdDB",
+				"status": "replaced",
+				"replaced_in": "v2.27.0-alpha"
 			},
 			"EternalStorageLiquidations": {
-				"address": "0x495fE96E64Fb1CA7D525B22E158A82E3A46075de",
-				"status": "current",
-				"keccak256": "0xfb2dbe80e5ec78e7ba5f0c9efa08561560bd86986171808530e06ddc8d5af157"
-			},
-			"FeePoolEternalStorage": {
-				"address": "0x911504D242cA73E0E705f8dFc48D841F0a55aE97",
-				"status": "current",
-				"keccak256": "0x8da26ef4fafa43dd80d436f36de1f412139a579d2a22af32a2dccfb3c82b0b14"
+				"address": "0x5D4A4B51A824E2dD1C25aD16023Bf8FF3F648602",
+				"status": "current"
+			}
+		}
+	},
+	"v2.23.0-alpha-1": {
+		"tag": "v2.23.0-alpha-1",
+		"fulltag": "v2.23.0-alpha-1",
+		"release": "Acrux",
+		"network": "kovan",
+		"date": "2020-06-18T09:13:17-07:00",
+		"commit": "722c4325cec6e0a8c960d32b1cd770cfc5eb0da0",
+		"contracts": {
+			"ExchangeRates": {
+				"address": "0x60F424d2B2fC49c02DC557105F4f0ec591c15692",
+				"status": "replaced",
+				"replaced_in": "v2.23.1-alpha"
 			},
 			"FeePool": {
-				"address": "0xA4fB98C41d6F53462e84e67cc75eDcdD442c9b4c",
-				"status": "current",
-				"keccak256": "0x8673a546fdff1012e3ac30a52885237143d6308e0db7c38d2f36cfb11441ce30"
-			},
-			"FeePoolState": {
-				"address": "0x9972928dca98D832feeC0C440D63f79C67866AB4",
-				"status": "current",
-				"keccak256": "0x55b140f948a74645760148146805240f58f773ab67304f45507dc415fe105573"
-			},
-<<<<<<< HEAD
-			"RewardsDistribution": {
-				"address": "0x302B3a41E3C3A16a1f1dBacf2E90Bd7E6a310cE9",
-				"status": "current",
-				"keccak256": "0x79b972d8b6c0a6306ba163b35198c926ffee7e58a6f2e971261750a46590a796"
-=======
+				"address": "0xFC7E3D9797036164725623d7226cc791818Fb58e",
+				"status": "replaced",
+				"replaced_in": "v2.27.0-alpha"
+			},
+			"Synthetix": {
+				"address": "0xabab1FbC0Eaea4a8c0d5e7e50246b8aA0a644533",
+				"status": "replaced",
+				"replaced_in": "v2.23.1-alpha"
+			},
 			"AddressResolver": {
 				"address": "0x25ee175d78B22A55982c09e6A03D605aE5B5c17C",
 				"status": "replaced",
 				"replaced_in": "v2.35.1-alpha"
->>>>>>> 74f4d3fc
-			},
-			"ProxyERC20": {
-				"address": "0x64360781Cf6d9786fBfb015fD134b13B6BAad27a",
-				"status": "current",
-				"keccak256": "0xf57882920536d50a381ff2e8395534cabfdd4224df40c4efa8ec25a8c8ab7088"
-			},
-			"TokenStateSynthetix": {
-				"address": "0x67a7Ff2ed462A171A038F4572767F3137D2d5E89",
-				"status": "current",
-				"keccak256": "0x0f7749d534fc2dd7ab5c3b8490967a5792fb132eaeba573e74f6016c383d7701"
+			},
+			"Exchanger": {
+				"address": "0x0FA8d4004d2CFB684EeB81b6f80919ce8d705D7f",
+				"status": "replaced",
+				"replaced_in": "v2.23.1-alpha"
+			},
+			"Issuer": {
+				"address": "0x3c0272bF8D2Bb287918D0fa27f02E8b78457c3EC",
+				"status": "replaced",
+				"replaced_in": "v2.27.0-alpha"
+			}
+		}
+	},
+	"v2.23.1-alpha": {
+		"tag": "v2.23.1-alpha",
+		"fulltag": "v2.23.1-alpha",
+		"release": "Acrux",
+		"network": "kovan",
+		"date": "2020-06-23T00:16:51-07:00",
+		"commit": "42be5c99b084602ff82db38ef1aa3bdb86681b93",
+		"contracts": {
+			"ExchangeRates": {
+				"address": "0xD79c83bd0A7B1e6d63a5394305552d73D1f1F6C7",
+				"status": "replaced",
+				"replaced_in": "v2.27.0-alpha"
 			},
 			"Synthetix": {
-				"address": "0x3c16f8E1E261312A1B10AF8C22051a4f63662F65",
-				"status": "current",
-				"keccak256": "0x1bfcc7247998d65ebfb5c17d978eafdef24825868b4d77df2bb5354d6aaf0e19"
-			},
-			"ProxySynthetix": {
-				"address": "0xe19300C6241dbecb41cee3107015cA0Af97Ce84d",
-				"status": "current",
-				"keccak256": "0x5bf9ceb6fe7a58636aa80f2eaca1f9841722e559697da481d509f749ef18d0ea"
-			},
-<<<<<<< HEAD
-			"DebtCache": {
-				"address": "0x63EA3Be8816F5bDd41b5cad3cA784B2697975620",
-				"status": "current",
-				"keccak256": "0x19c62cc5557c3b841a29729e1a8c2720727e86a718115e4646602ae0beb5791a"
-			},
-=======
+				"address": "0xcBd9a8E4b0d83EF55443f55373F092C23107a7f3",
+				"status": "replaced",
+				"replaced_in": "v2.24.0-alpha"
+			},
+			"Exchanger": {
+				"address": "0x4B0833796E04DeBb063b30c73656eCFA6D5999fe",
+				"status": "replaced",
+				"replaced_in": "v2.26.0-alpha"
+			},
+			"BinaryOptionMarketFactory": {
+				"address": "0xaf0B36698FB7dC5213d3E962A5de44633CAbe158",
+				"status": "replaced",
+				"replaced_in": "v2.23.2-alpha"
+			},
 			"BinaryOptionMarketManager": {
 				"address": "0x9492eac3c8c6F1E768C71Fa2eAf04FB2F42104eC",
 				"status": "replaced",
@@ -5612,81 +5588,148 @@
 		"date": "2020-07-29T13:34:32-06:00",
 		"commit": "b9de0ac84b7eee33e1cf214005e6160443efd687",
 		"contracts": {
->>>>>>> 74f4d3fc
 			"Exchanger": {
-				"address": "0x88ADefcf59a9e3e27FBed94133533e3f533eCe5b",
-				"status": "current",
-				"keccak256": "0xf4db1c350123f8cbeef9c2d1c896a0daea637333e91dc76fce79506fb334da13"
-			},
-			"ExchangeState": {
-				"address": "0x0635B46fd51Cc7B93a4468F3Cc07D142522371c7",
-				"status": "current",
-				"keccak256": "0x9f57daec0683a2ea9b4c4fd5cb3e8de7a6a74f326cd942d63eaee0b771b6f09a"
+				"address": "0xE3b403cc2e6509Bc3Ef5520667A598291DbdA8eC",
+				"status": "replaced",
+				"replaced_in": "v2.27.0-alpha"
+			}
+		}
+	},
+	"v2.26.3": {
+		"tag": "v2.26.3",
+		"fulltag": "v2.26.3",
+		"release": "Spica",
+		"network": "kovan",
+		"date": "2020-08-10T09:49:02+10:00",
+		"commit": "d33265f15cff05eeab06ab4947da6960c834da0d",
+		"contracts": {
+			"BinaryOptionMarketData": {
+				"address": "0xaEA08c2Eb990d5552c327353b310bFeB0a36463C",
+				"status": "current"
+			},
+			"SynthUtil": {
+				"address": "0xC88AE3be40CAa09CD16Db5816e6145E0E929c93c",
+				"status": "current"
+			},
+			"DappMaintenance": {
+				"address": "0x28B624Ef2284749AEBF3dA3c7f5E287F716D1935",
+				"status": "current"
+			}
+		}
+	},
+	"v2.27.0-alpha": {
+		"tag": "v2.27.0-alpha",
+		"fulltag": "v2.27.0-alpha",
+		"release": "Pollux",
+		"network": "kovan",
+		"date": "2020-08-16T12:28:51-06:00",
+		"commit": "513a8248c6d2ffcaa2fd725435eb709d1d80aa3a",
+		"contracts": {
+			"ExchangeRates": {
+				"address": "0xb169f410Da683c9782CCaE8339488c96d4397705",
+				"status": "replaced",
+				"keccak256": "0xe44811f9fb4d39637d4ee215a21dfbba6f5c07f6fb9ebe29a602175dea184eea",
+				"replaced_in": "v2.27.2-alpha"
+			},
+			"FeePool": {
+				"address": "0x597ce21435E593776321a1B124237B40087eBec3",
+				"status": "replaced",
+				"keccak256": "0x3c561a1b52ddf9dc1f3b550380c07a69e03ac4201dde08e6c44b49a82108c9ca",
+				"replaced_in": "v2.27.2-alpha"
+			},
+			"Synthetix": {
+				"address": "0x8F42e36710438F662C7F6212fcb4D3057fbB78bb",
+				"status": "replaced",
+				"keccak256": "0x72529212ae740a169ac424349e0af143506c2fa96b06616153afa3d0810ab5ce",
+				"replaced_in": "v2.27.2-alpha"
+			},
+			"Exchanger": {
+				"address": "0x4E3d90e51979149B09E38A2B5A3F545F64F281B7",
+				"status": "replaced",
+				"keccak256": "0xde353444465c6428e463e23724047acebd99cdb18aa0243f1bd106d35d68541b",
+				"replaced_in": "v2.27.2-alpha"
 			},
 			"Issuer": {
-				"address": "0x03b2d175dcd23F2b70a8608F43Ae3f3865453c1B",
-				"status": "current",
-				"keccak256": "0x3887a2fd32d0d3749fa768e6dae2bd4519f0003a8a2c32c9654303874099145e"
-			},
-			"TradingRewards": {
-				"address": "0xc05461978f0DF00488b32436b0626264e20c3258",
-				"status": "current",
-				"keccak256": "0x87898ed7f7ff6ca54b73733429c7b713170623663160c04a42a9fffd927bce49"
-			},
-			"EscrowChecker": {
-				"address": "0x3390966F7e985BA5490EdF45C6eb1F6A4A8252Ee",
-				"status": "current",
-				"keccak256": "0x2dbfdfe51cd200d89b16d0188351aeac0e49ffc22f17d7018cfe9c8711afc546"
-			},
-			"SupplySchedule": {
-				"address": "0x60A1aC8ae8c0328abAbAA0376D555a41b1a9D994",
-				"status": "current",
-				"keccak256": "0xb5db9466ed7fc5ff3ea544ae17dead66ef64ee99a9de3b2dd3077d47ff804ad4"
-			},
-			"TokenStatesUSD": {
-				"address": "0x89830fa2dDcEf19a12c70BaA4366Dd68B71C6703",
-				"status": "current",
-				"keccak256": "0x0f7749d534fc2dd7ab5c3b8490967a5792fb132eaeba573e74f6016c383d7701"
-			},
-<<<<<<< HEAD
-			"ProxysUSD": {
-				"address": "0xab5CEaD172bAB49c79d9EC47a09dc7dc0a9F8367",
-				"status": "current",
-				"keccak256": "0xf57882920536d50a381ff2e8395534cabfdd4224df40c4efa8ec25a8c8ab7088"
-=======
+				"address": "0x807773e7a5c9b644c690244f30b429fA4B6F384b",
+				"status": "replaced",
+				"keccak256": "0x2b876618b219fe17c280cfa7d1fbb8db35da8d32b3a0f2ddb8ac956163b3ba56",
+				"replaced_in": "v2.27.2-alpha"
+			},
+			"Liquidations": {
+				"address": "0x4A382522BEf4Ca3266eD9FF47ea1f50170D1bd77",
+				"status": "replaced",
+				"keccak256": "0x9f577ffc60ca37ea4765c45c0a00c30c8df4f347cfbf87d049e240c1bd3448c7",
+				"replaced_in": "v2.27.2-alpha"
+			},
+			"FlexibleStorage": {
+				"address": "0xa142f3C819Dc24D5BC15695bC1eF5F9d137bf2cE",
+				"status": "replaced",
+				"keccak256": "0x952f7c2f536ec424f53fc741cb4384b5d9ea94934de777ead382bf84e3c1e757",
+				"replaced_in": "v2.27.2-alpha"
+			},
+			"SystemSettings": {
+				"address": "0xd155408E4D4C525259fB430DE76F4ae24ee22a5b",
+				"status": "replaced",
+				"keccak256": "0x2e09a277c07eeda9ed02dac9bb6684943438869100d14dba24e66fe98ce3fa99",
+				"replaced_in": "v2.27.2-alpha"
+			}
+		}
+	},
+	"v2.27.2-alpha": {
+		"tag": "v2.27.2-alpha",
+		"fulltag": "v2.27.2-alpha",
+		"release": "Pollux",
+		"network": "kovan",
+		"date": "2020-08-27T13:32:56-06:00",
+		"commit": "0bba9e33e540757bc1105764adc2767a554b1127",
+		"contracts": {
+			"ExchangeRates": {
+				"address": "0xD4fC8ac667Edb298B8F421F17d61020Ab610613e",
+				"status": "replaced",
+				"keccak256": "0x01a2b00da817c983b1bd19e0af4d554a690f5cdd8aa54ff6536c76f1728377e0",
+				"replaced_in": "v2.28.2-alpha"
+			},
+			"FeePool": {
+				"address": "0xE3871c056c3779DC19525C675f7dA7F306AEaFB0",
+				"status": "replaced",
+				"keccak256": "0x89fe01b2c0707be51cdfc9d44205efcffb0134ed60a92a9056940dd442fb1908",
+				"replaced_in": "v2.28.2-alpha"
+			},
+			"Synthetix": {
+				"address": "0x5d2399cdA3Daedb92D0b9cde4F7B99Af75Ee408B",
+				"status": "replaced",
+				"keccak256": "0xf92685622f5b8ea9c56041189b6c200314f72f08df4ff073a02896c849eb834f",
+				"replaced_in": "v2.31.0-alpha"
+			},
+			"Exchanger": {
+				"address": "0x4390C5D8591A078eB20c0DdD346bC5071E3c9115",
+				"status": "replaced",
+				"keccak256": "0x737fcda1e8b492524c2a643bca60667f28f6b8107f310b4d5a0f8e3056dddc73",
+				"replaced_in": "v2.29.0-alpha-1"
+			},
+			"Issuer": {
+				"address": "0x99Be578569F4D746377ce13fb7c50dB9d71094f1",
+				"status": "replaced",
+				"keccak256": "0x723b38bb915f02c16cf004d09469b1d3024064f4c9438a01dbe7b2185dc6c236",
+				"replaced_in": "v2.28.2-alpha"
+			},
 			"Liquidations": {
 				"address": "0x155d432847CA737d025438E60FFCCeb3cC4B1Df6",
 				"status": "replaced",
 				"keccak256": "0xf4020bcebac1bd7291e495284dd4a6efa22f5d1c009c04f178b9a4e1304759dc",
 				"replaced_in": "v2.35.1-alpha"
->>>>>>> 74f4d3fc
-			},
-			"ProxyERC20sUSD": {
-				"address": "0x52e6417CEA23975a3Af966e605e24b6D3eF2bE19",
-				"status": "current",
-				"keccak256": "0xf57882920536d50a381ff2e8395534cabfdd4224df40c4efa8ec25a8c8ab7088"
-			},
-			"SynthsUSD": {
-				"address": "0x25392C917CceBEF4CbC5ba9C830F68B13AC23d94",
-				"status": "current",
-				"keccak256": "0xd01ba8f555ef1e5d4dcc1e98528496dabf822118a489954a6887b1d806eadfe0"
-			},
-<<<<<<< HEAD
-			"TokenStatesETH": {
-				"address": "0xdbe8B912bA6FEdf872780Caa2B4cD5B10E7D51a9",
-				"status": "current",
-				"keccak256": "0x0f7749d534fc2dd7ab5c3b8490967a5792fb132eaeba573e74f6016c383d7701"
-			},
-			"ProxysETH": {
-				"address": "0x742c28739B6969Fb4d9B38A0a9a8D3011b16735E",
-				"status": "current",
-				"keccak256": "0xf57882920536d50a381ff2e8395534cabfdd4224df40c4efa8ec25a8c8ab7088"
-			},
-			"SynthsETH": {
-				"address": "0xF87E99fF47C927A688be65a407599FEE95BDC38A",
-				"status": "current",
-				"keccak256": "0xd01ba8f555ef1e5d4dcc1e98528496dabf822118a489954a6887b1d806eadfe0"
-=======
+			},
+			"FlexibleStorage": {
+				"address": "0xB1751e5EdE811288cE2fc4c65aaCA17A955366be",
+				"status": "current",
+				"keccak256": "0x952f7c2f536ec424f53fc741cb4384b5d9ea94934de777ead382bf84e3c1e757"
+			},
+			"SystemSettings": {
+				"address": "0x9E7c3fc61bdDD74E4E6Ba99B7e797EA09bb90253",
+				"status": "replaced",
+				"keccak256": "0x59393d6ea3c81732896d77b91ca890a4e69abe8ff8019bbdd3c09a2b1eb02eef",
+				"replaced_in": "v2.29.0-alpha-1"
+			},
 			"TradingRewards": {
 				"address": "0xC7465779aDA35667515C92Eb8227F6b9f7EA8333",
 				"status": "replaced",
@@ -5720,52 +5763,68 @@
 				"status": "replaced",
 				"keccak256": "0x57656435b5e4802ca27f43c7d08303595636c0d8126a3cf22fabd32b66f8345a",
 				"replaced_in": "v2.35.1-alpha"
->>>>>>> 74f4d3fc
-			},
-			"Depot": {
-				"address": "0xb08c7eC5E762D58e20B243862B0700A8332C4BDf",
-				"status": "current",
-				"keccak256": "0x91dc474b5604ebd2cf2c5a31df58f8b21f574aea8dc73a3afaf87a4f40d5041e"
-			},
-<<<<<<< HEAD
-			"EtherCollateral": {
-				"address": "0x3bDFb14a196f14EC7458EC7A7084151E974D661B",
-				"status": "current",
-				"keccak256": "0x43da3d2cad6104cdffdf66001620e30794a519eb47929c4acc6d8e3ed39d8bad"
-=======
+			},
+			"Issuer": {
+				"address": "0x3EC963b820427F83B4c1F8A8E549C4d50A59519a",
+				"status": "replaced",
+				"keccak256": "0xf6b38cc555bf11c4c5a5b13316a65f4ec59230524ca1b8c969fcdcbc20c2c922",
+				"replaced_in": "v2.29.0-alpha-1"
+			},
 			"SystemStatus": {
 				"address": "0x5EFe8c7C561dEAb6ceC2DB9C40F5d0c7d4b4029E",
 				"status": "replaced",
 				"keccak256": "0x1f8c08501b9ab30111c180b9099b56550459fc7a5179c4c6e2afae2dbf7b4f56",
 				"replaced_in": "v2.38.0-alpha"
->>>>>>> 74f4d3fc
 			},
 			"EtherCollateralsUSD": {
-				"address": "0xd5DEFF30B0143002880def355CC506dc24b3D0Bc",
-				"status": "current",
-				"keccak256": "0xd8ad82860efacb3ad4f73c80b61fa182b47fa93037d68eef324d6e65c75b84ac"
-			},
-			"ProxyFuturesMarketManager": {
-				"address": "0x4634b65420a640c5A88d0ac74685304c052F394f",
-				"status": "current",
-				"keccak256": "0x5bf9ceb6fe7a58636aa80f2eaca1f9841722e559697da481d509f749ef18d0ea"
-			},
-			"FuturesMarketManager": {
-				"address": "0x0106A6A0EeA9415C98AD72302855877ff015c8B9",
-				"status": "current",
-				"keccak256": "0xf2df9a5d87abe7c05bddc8261eedd7181cf4e364566074d912b2d3ae83fbf611"
-			},
-<<<<<<< HEAD
-			"ProxyFuturesMarketBTC": {
-				"address": "0xa4f81967b5E84f424b874482CfAD5F4048d27F7B",
-				"status": "current",
-				"keccak256": "0x5bf9ceb6fe7a58636aa80f2eaca1f9841722e559697da481d509f749ef18d0ea"
-			},
-			"FuturesMarketBTC": {
-				"address": "0x8e55A24297944061e9f5d19a085D7D12D1CA6C93",
-				"status": "current",
-				"keccak256": "0x7ff64c5317f5419913180413793cba99a7bcb6843bc22392e0354a6d16709ea9"
-=======
+				"address": "0x62B66e664d68a0dd2494aE148C6c556d27af885F",
+				"status": "current",
+				"keccak256": "0x85918fcd0515828e0a6698e27e43151d5e0333d936ea6b5a9f6f9341a9b68266"
+			}
+		}
+	},
+	"v2.28.4-alpha": {
+		"tag": "v2.28.4-alpha",
+		"fulltag": "v2.28.4-alpha",
+		"release": "Fomalhaut",
+		"network": "kovan",
+		"date": "2020-09-24T12:56:36+10:00",
+		"commit": "336ba73d330ef1f569eacd13ee8a3602bc7f9d33",
+		"contracts": {
+			"ExchangeRates": {
+				"address": "0xC6484ADCA44c3e524cdf82A3f293C77390272180",
+				"status": "replaced",
+				"keccak256": "0x9b7626bb44a60f17f989367a27bbc71b7b86d63a03033c7ed5c7fb5d3eedc743",
+				"replaced_in": "v2.29.0-alpha-1"
+			}
+		}
+	},
+	"v2.29.0-alpha-1": {
+		"tag": "v2.29.0-alpha-1",
+		"fulltag": "v2.29.0-alpha-1",
+		"release": "Deneb",
+		"network": "kovan",
+		"date": "2020-10-06T16:55:48+11:00",
+		"commit": "031350320a33b97061022f0fba7120d8e6ee724a",
+		"contracts": {
+			"ExchangeRates": {
+				"address": "0xA36f5A656c48EB0b43b63293E690DA746162d40B",
+				"status": "replaced",
+				"keccak256": "0xecc746e9363b1e4d2cda6b3bd5773268540a790a4f1f14909b2eaf441acaf6c4",
+				"replaced_in": "v2.31.0-alpha"
+			},
+			"Exchanger": {
+				"address": "0xa470Bc799c7011B39D32f105685080033Be6413a",
+				"status": "replaced",
+				"keccak256": "0x5d6e11d4c9e1a785a435f44c861da9ed9ef4889db9151265145624a1cf64e512",
+				"replaced_in": "v2.31.0-alpha"
+			},
+			"Issuer": {
+				"address": "0xFC37Ba057EbA689cb19479A77c5d291034E7cF46",
+				"status": "replaced",
+				"keccak256": "0x12677ae405cbb8288caf7ef30acde4b74b62978081c075355fe8e029b0c4fc85",
+				"replaced_in": "v2.30.0-alpha"
+			},
 			"SystemSettings": {
 				"address": "0x55319032b03fA4e93905E5123aff59A3C4980B94",
 				"status": "replaced",
@@ -5803,44 +5862,19 @@
 				"status": "replaced",
 				"keccak256": "0xb00ede4847d8725844e762151714f558e8b5d6fa3b34531cf29fe14d3e052884",
 				"replaced_in": "v2.35.1-alpha"
->>>>>>> 74f4d3fc
-			},
-			"ProxyFuturesMarketETH": {
-				"address": "0x5f8CF32356F4b13A45326BE52fa7589Da2480dD5",
-				"status": "current",
-				"keccak256": "0x5bf9ceb6fe7a58636aa80f2eaca1f9841722e559697da481d509f749ef18d0ea"
-			},
-			"FuturesMarketETH": {
-				"address": "0x2c541fe521E1ebBBc59057ff8B9eCE814a315eF2",
-				"status": "current",
-				"keccak256": "0x7ff64c5317f5419913180413793cba99a7bcb6843bc22392e0354a6d16709ea9"
-			},
-<<<<<<< HEAD
-			"ProxyFuturesMarketLINK": {
-				"address": "0x068819fD3ba3f4022b72C3dc61DCc251A9B68A46",
-				"status": "current",
-				"keccak256": "0x5bf9ceb6fe7a58636aa80f2eaca1f9841722e559697da481d509f749ef18d0ea"
-			},
-			"FuturesMarketLINK": {
-				"address": "0xAfF5Ea01C06CdA96a5AfeF870204760277085c5a",
-				"status": "current",
-				"keccak256": "0x7ff64c5317f5419913180413793cba99a7bcb6843bc22392e0354a6d16709ea9"
-			},
-			"SynthUtil": {
-				"address": "0xbF2905D085E5f2396A9ec33cac8d0A8Bc7fe6a64",
-				"status": "current",
-				"keccak256": "0x40bdec54d396075aa1f8567c39805f5a3af70d567a52a06b1d7e8c82235cc090"
-			},
-			"DappMaintenance": {
-				"address": "0x11a3F3Ca4315e917F737EE4f6d85093CDb8a38C0",
-				"status": "current",
-				"keccak256": "0x279b0d8c37b4eba417f0668941c29afdc4b7ff33bfda255b2fcfd55982c7122d"
-			},
-			"FuturesMarketData": {
-				"address": "0xcd3A06675f584B6Fb1B952FAb3d4bc4C0AdB10Ab",
-				"status": "current",
-				"keccak256": "0x5e40a54db9b851b997796337715f87c8c780193c249e47c4297dd4918660f67f"
-=======
+			},
+			"Synthetix": {
+				"address": "0xBaF7cB0B9640d313A095E4074d874264a3A24B34",
+				"status": "replaced",
+				"keccak256": "0x02c3d358d6a0487f54ac56b33bf9f39f12c7af85564544f3d929a143ca96d9ea",
+				"replaced_in": "v2.32.1-beta"
+			},
+			"Exchanger": {
+				"address": "0x9365b8875Fc4cC72cCb56A5BA16785F14c2436b2",
+				"status": "replaced",
+				"keccak256": "0xb4aec17ec72b273b7013d9042a231b06ed4b4246e8a77bc5f507598ebd77e396",
+				"replaced_in": "v2.32.1-beta"
+			},
 			"Issuer": {
 				"address": "0x6813955a3b7F3951ca60C59A5e78d2Aa7492c92c",
 				"status": "replaced",
@@ -6468,7 +6502,6 @@
 				"address": "0x1f6b96d2e7a5D70777D2A9c52215044FB3f40D37",
 				"status": "current",
 				"keccak256": "0xac5507c03171e54910218c5da4876e475e129a808af8b3050b81b3990ea73089"
->>>>>>> 74f4d3fc
 			}
 		}
 	}
