{
	"AddressResolver": {
		"deploy": false
	},
	"CollateralManager": {
		"deploy": false
	},
	"CollateralManagerState": {
		"deploy": false
	},
	"CollateralEth": {
		"deploy": false
	},
	"CollateralErc20": {
		"deploy": false
	},
	"CollateralShort": {
		"deploy": false
	},
	"CollateralStateErc20": {
		"deploy": false
	},
	"CollateralStateEth": {
		"deploy": false
	},
	"CollateralStateShort": {
		"deploy": false
	},
	"ReadProxyAddressResolver": {
		"deploy": false
	},
	"DelegateApprovals": {
		"deploy": false
	},
	"DelegateApprovalsEternalStorage": {
		"deploy": false
	},
	"DebtCache": {
		"deploy": false
	},
	"Depot": {
		"deploy": false
	},
	"EscrowChecker": {
		"deploy": false
	},
	"ExchangeRates": {
		"deploy": false
	},
	"Exchanger": {
		"deploy": false
	},
	"ExchangeState": {
		"deploy": false
	},
	"FeePool": {
		"deploy": false
	},
	"FeePoolState": {
		"deploy": false
	},
	"FeePoolEternalStorage": {
		"deploy": false
	},
	"FlexibleStorage": {
		"deploy": false
	},
	"Issuer": {
		"deploy": false
	},
	"EternalStorageLiquidator": {
		"deploy": false
	},
<<<<<<< HEAD
	"Liquidator": {
		"deploy": false
	},
	"LiquidatorRewards": {
=======
	"ProxyFuturesMarketBTC": {
		"deploy": false
	},
	"FuturesMarketBTC": {
		"deploy": false
	},
	"ProxyFuturesMarketETH": {
		"deploy": false
	},
	"FuturesMarketETH": {
		"deploy": false
	},
	"ProxyFuturesMarketLINK": {
		"deploy": false
	},
	"FuturesMarketLINK": {
		"deploy": false
	},
	"ProxyFuturesMarketManager": {
		"deploy": false
	},
	"FuturesMarketManager": {
		"deploy": false
	},
	"FuturesMarketData": {
		"deploy": false
	},
	"Liquidations": {
>>>>>>> 17a48ae2
		"deploy": false
	},
	"RewardEscrow": {
		"deploy": false
	},
	"RewardsDistribution": {
		"deploy": false
	},
	"SupplySchedule": {
		"deploy": false
	},
	"Synthetix": {
		"deploy": false
	},
	"SynthetixEscrow": {
		"deploy": false
	},
	"SynthetixState": {
		"deploy": false
	},
	"SystemSettings": {
		"deploy": false
	},
	"SystemStatus": {
		"deploy": false
	},
	"SynthUtil": {
		"deploy": false
	},
	"DappMaintenance": {
		"deploy": false
	},
	"SynthsUSD": {
		"deploy": false
	},
	"SynthsEUR": {
		"deploy": false
	},
	"SynthsJPY": {
		"deploy": false
	},
	"SynthsAUD": {
		"deploy": false
	},
	"SynthsGBP": {
		"deploy": false
	},
	"SynthsCHF": {
		"deploy": false
	},
	"SynthsBTC": {
		"deploy": false
	},
	"ProxyERC20": {
		"deploy": false
	},
	"ProxyFeePool": {
		"deploy": false
	},
	"ProxySynthetix": {
		"deploy": false
	},
	"ProxysUSD": {
		"deploy": false
	},
	"ProxysEUR": {
		"deploy": false
	},
	"ProxysJPY": {
		"deploy": false
	},
	"ProxysAUD": {
		"deploy": false
	},
	"ProxysGBP": {
		"deploy": false
	},
	"ProxysCHF": {
		"deploy": false
	},
	"ProxysBTC": {
		"deploy": false
	},
	"SafeDecimalMath": {
		"deploy": false
	},
	"Math": {
		"deploy": false
	},
	"TokenStateSynthetix": {
		"deploy": false
	},
	"TokenStatesUSD": {
		"deploy": false
	},
	"TokenStatesEUR": {
		"deploy": false
	},
	"TokenStatesJPY": {
		"deploy": false
	},
	"TokenStatesAUD": {
		"deploy": false
	},
	"TokenStatesGBP": {
		"deploy": false
	},
	"TokenStatesCHF": {
		"deploy": false
	},
	"TokenStatesBTC": {
		"deploy": false
	},
	"TokenStatesETH": {
		"deploy": false
	},
	"ProxysETH": {
		"deploy": false
	},
	"SynthsETH": {
		"deploy": false
	},
	"ProxyERC20sUSD": {
		"deploy": false
	},
	"TokenStatesLINK": {
		"deploy": false
	},
	"ProxysLINK": {
		"deploy": false
	},
	"SynthsLINK": {
		"deploy": false
	},
	"TokenStatesDEFI": {
		"deploy": false
	},
	"ProxysDEFI": {
		"deploy": false
	},
	"SynthsDEFI": {
		"deploy": false
	},
	"TradingRewards": {
		"deploy": false
	},
	"RewardEscrowV2": {
		"deploy": false
	},
	"SynthetixBridgeToOptimism": {
		"deploy": false
	},
	"ShortingRewardssETH": {
		"deploy": false
	},
	"ShortingRewardssBTC": {
		"deploy": false
	},
	"TokenStatesKRW": {
		"deploy": false
	},
	"ProxysKRW": {
		"deploy": false
	},
	"SynthsKRW": {
		"deploy": false
	},
	"VirtualSynthMastercopy": {
		"deploy": false
	},
	"SynthetixBridgeEscrow": {
		"deploy": false
	},
	"EtherWrapper": {
		"deploy": false
	},
	"NativeEtherWrapper": {
		"deploy": false
	},
	"SynthRedeemer": {
		"deploy": false
	},
	"WrapperFactory": {
		"deploy": false
	},
	"OwnerRelayOnEthereum": {
		"deploy": false
	},
	"SystemSettingsLib": {
		"deploy": false
	},
	"SynthetixDebtShare": {
		"deploy": false
	}
}<|MERGE_RESOLUTION|>--- conflicted
+++ resolved
@@ -68,15 +68,9 @@
 	"Issuer": {
 		"deploy": false
 	},
-	"EternalStorageLiquidator": {
-		"deploy": false
-	},
-<<<<<<< HEAD
-	"Liquidator": {
-		"deploy": false
-	},
-	"LiquidatorRewards": {
-=======
+	"EternalStorageLiquidations": {
+		"deploy": false
+	},
 	"ProxyFuturesMarketBTC": {
 		"deploy": false
 	},
@@ -105,7 +99,6 @@
 		"deploy": false
 	},
 	"Liquidations": {
->>>>>>> 17a48ae2
 		"deploy": false
 	},
 	"RewardEscrow": {
