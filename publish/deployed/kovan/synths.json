--- conflicted
+++ resolved
@@ -97,65 +97,37 @@
 		"index": [
 			{
 				"asset": "BNB",
-<<<<<<< HEAD
-				"units": 12.88,
-=======
 				"units": 12.98,
->>>>>>> 0e3d79e6
 				"weight": 29.15
 			},
 			{
 				"asset": "CRO",
-<<<<<<< HEAD
-				"units": 1303.31,
-=======
 				"units": 1344.11,
->>>>>>> 0e3d79e6
 				"weight": 24.3
 			},
 			{
 				"asset": "LEO",
-<<<<<<< HEAD
-				"units": 94.54,
-=======
 				"units": 95.02,
->>>>>>> 0e3d79e6
 				"weight": 13.42
 			},
 			{
 				"asset": "HT",
-<<<<<<< HEAD
-				"units": 23.06,
-=======
 				"units": 23.76,
->>>>>>> 0e3d79e6
 				"weight": 11.73
 			},
 			{
 				"asset": "FTT",
-<<<<<<< HEAD
-				"units": 9.36,
-=======
 				"units": 9.43,
->>>>>>> 0e3d79e6
 				"weight": 3.56
 			},
 			{
 				"asset": "OKB",
-<<<<<<< HEAD
-				"units": 25.72,
-=======
 				"units": 25.41,
->>>>>>> 0e3d79e6
 				"weight": 16.97
 			},
 			{
 				"asset": "KCS",
-<<<<<<< HEAD
-				"units": 9.18,
-=======
 				"units": 8.66,
->>>>>>> 0e3d79e6
 				"weight": 0.87
 			}
 		],
@@ -167,110 +139,62 @@
 		"index": [
 			{
 				"asset": "COMP",
-<<<<<<< HEAD
-				"units": 4.14,
-=======
 				"units": 4.01,
->>>>>>> 0e3d79e6
 				"weight": 20.5
 			},
 			{
 				"asset": "MKR",
-<<<<<<< HEAD
-				"units": 0.74,
-=======
 				"units": 0.8,
->>>>>>> 0e3d79e6
 				"weight": 15.0
 			},
 			{
 				"asset": "ZRX",
-<<<<<<< HEAD
-				"units": 668.16,
-=======
 				"units": 708.02,
->>>>>>> 0e3d79e6
 				"weight": 9.7
 			},
 			{
 				"asset": "REP",
-<<<<<<< HEAD
-				"units": 9.52,
-=======
 				"units": 9.45,
->>>>>>> 0e3d79e6
 				"weight": 7.2
 			},
 			{
 				"asset": "LEND",
-<<<<<<< HEAD
-				"units": 581.76,
-=======
 				"units": 666.51,
->>>>>>> 0e3d79e6
 				"weight": 6.7
 			},
 			{
 				"asset": "UMA",
-<<<<<<< HEAD
-				"units": 28.54,
-=======
 				"units": 28.87,
->>>>>>> 0e3d79e6
 				"weight": 4.2
 			},
 			{
 				"asset": "SNX",
-<<<<<<< HEAD
-				"units": 82.84,
-=======
 				"units": 81.63,
->>>>>>> 0e3d79e6
 				"weight": 10.2
 			},
 			{
 				"asset": "REN",
-<<<<<<< HEAD
-				"units": 822.92,
-=======
 				"units": 814.38,
->>>>>>> 0e3d79e6
 				"weight": 5.0
 			},
 			{
 				"asset": "LRC",
-<<<<<<< HEAD
-				"units": 948.31,
-=======
 				"units": 913.1,
->>>>>>> 0e3d79e6
 				"weight": 3.8
 			},
 			{
 				"asset": "KNC",
-<<<<<<< HEAD
-				"units": 224.53,
-=======
 				"units": 213.76,
->>>>>>> 0e3d79e6
 				"weight": 11.8
 			},
 			{
 				"asset": "BNT",
-<<<<<<< HEAD
-				"units": 61.2,
-=======
 				"units": 62.87,
->>>>>>> 0e3d79e6
 				"weight": 3.4
 			},
 			{
 				"asset": "BAL",
-<<<<<<< HEAD
-				"units": 7.09,
-=======
 				"units": 7.06,
->>>>>>> 0e3d79e6
 				"weight": 2.5
 			}
 		],
@@ -311,9 +235,9 @@
 		"asset": "TRX",
 		"subclass": "PurgeableSynth",
 		"inverted": {
-			"entryPoint": 0.0159,
-			"upperLimit": 0.02385,
-			"lowerLimit": 0.00795
+			"entryPoint": 0.0299,
+			"upperLimit": 0.04485,
+			"lowerLimit": 0.01495
 		}
 	},
 	{
@@ -321,9 +245,9 @@
 		"asset": "XTZ",
 		"subclass": "PurgeableSynth",
 		"inverted": {
-			"entryPoint": 2.27,
-			"upperLimit": 3.405,
-			"lowerLimit": 1.135
+			"entryPoint": 4.1915,
+			"upperLimit": 6.28725,
+			"lowerLimit": 2.09575
 		}
 	},
 	{
@@ -331,9 +255,9 @@
 		"asset": "XRP",
 		"subclass": "PurgeableSynth",
 		"inverted": {
-			"entryPoint": 0.1883,
-			"upperLimit": 0.282,
-			"lowerLimit": 0.094
+			"entryPoint": 0.3042,
+			"upperLimit": 0.4563,
+			"lowerLimit": 0.1521
 		}
 	},
 	{
@@ -341,9 +265,9 @@
 		"asset": "LINK",
 		"subclass": "PurgeableSynth",
 		"inverted": {
-			"entryPoint": 7.9,
-			"upperLimit": 11.85,
-			"lowerLimit": 3.95
+			"entryPoint": 19.54,
+			"upperLimit": 29.31,
+			"lowerLimit": 9.77
 		}
 	},
 	{
@@ -361,9 +285,9 @@
 		"asset": "EOS",
 		"subclass": "PurgeableSynth",
 		"inverted": {
-			"entryPoint": 2.22,
-			"upperLimit": 3.33,
-			"lowerLimit": 1.11
+			"entryPoint": 3.8502,
+			"upperLimit": 5.7753,
+			"lowerLimit": 1.9251
 		}
 	},
 	{
@@ -371,9 +295,9 @@
 		"asset": "BCH",
 		"subclass": "PurgeableSynth",
 		"inverted": {
-			"entryPoint": 218.33,
-			"upperLimit": 327.495,
-			"lowerLimit": 109.165
+			"entryPoint": 314.4821,
+			"upperLimit": 471.72315,
+			"lowerLimit": 157.24105
 		}
 	},
 	{
@@ -391,9 +315,9 @@
 		"asset": "DASH",
 		"subclass": "PurgeableSynth",
 		"inverted": {
-			"entryPoint": 64.44,
-			"upperLimit": 96.66,
-			"lowerLimit": 32.22
+			"entryPoint": 98.6231,
+			"upperLimit": 147.93465,
+			"lowerLimit": 49.31155
 		}
 	},
 	{
@@ -401,9 +325,9 @@
 		"asset": "XMR",
 		"subclass": "PurgeableSynth",
 		"inverted": {
-			"entryPoint": 47.24,
-			"upperLimit": 70.86,
-			"lowerLimit": 23.62
+			"entryPoint": 91.2236,
+			"upperLimit": 136.8354,
+			"lowerLimit": 45.6118
 		}
 	},
 	{
@@ -411,9 +335,9 @@
 		"asset": "ADA",
 		"subclass": "PurgeableSynth",
 		"inverted": {
-			"entryPoint": 0.133,
-			"upperLimit": 0.1995,
-			"lowerLimit": 0.0665
+			"entryPoint": 0.08,
+			"upperLimit": 0.12,
+			"lowerLimit": 0.04
 		}
 	},
 	{
@@ -422,9 +346,9 @@
 		"index": "sCEX",
 		"subclass": "PurgeableSynth",
 		"inverted": {
-			"entryPoint": 563.2,
-			"upperLimit": 844.8,
-			"lowerLimit": 281.6
+			"entryPoint": 943.4772,
+			"upperLimit": 1415.2158,
+			"lowerLimit": 471.7386
 		}
 	},
 	{
@@ -433,9 +357,9 @@
 		"index": "sDEFI",
 		"subclass": "PurgeableSynth",
 		"inverted": {
-			"entryPoint": 2757.0,
-			"upperLimit": 4135.5,
-			"lowerLimit": 1378.5
+			"entryPoint": 4249.0685,
+			"upperLimit": 6373.60275,
+			"lowerLimit": 2124.53425
 		}
 	}
 ]