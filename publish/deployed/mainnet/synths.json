--- conflicted
+++ resolved
@@ -134,10 +134,10 @@
 		"asset": "TSLA"
 	},
 	{
-<<<<<<< HEAD
 		"name": "sCRV",
 		"asset": "CRV"
-=======
+	},
+	{
 		"name": "sAAPL",
 		"asset": "AAPL"
 	},
@@ -156,7 +156,6 @@
 	{
 		"name": "sAMZN",
 		"asset": "AMZN"
->>>>>>> f099c29c
 	},
 	{
 		"name": "sCEX",
