--- conflicted
+++ resolved
@@ -402,11 +402,7 @@
 		"desc": "Inverse Chainlink",
 		"subclass": "PurgeableSynth",
 		"inverted": {
-<<<<<<< HEAD
 			"entryPoint": 7.90,
-=======
-			"entryPoint": 7.9,
->>>>>>> d33265f1
 			"upperLimit": 11.85,
 			"lowerLimit": 3.95
 		}
@@ -497,11 +493,7 @@
 		"desc": "Inverse Cardano",
 		"subclass": "PurgeableSynth",
 		"inverted": {
-<<<<<<< HEAD
 			"entryPoint": 0.1330,
-=======
-			"entryPoint": 0.133,
->>>>>>> d33265f1
 			"upperLimit": 0.1995,
 			"lowerLimit": 0.0665
 		}
