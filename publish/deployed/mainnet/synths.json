--- conflicted
+++ resolved
@@ -274,13 +274,8 @@
 		"subclass": "PurgeableSynth",
 		"inverted": {
 			"entryPoint": 253,
-<<<<<<< HEAD
 			"upperLimit": 379.5,
 			"lowerLimit": 126.5
-=======
-			"upperLimit": 379.50,
-			"lowerLimit": 126.50
->>>>>>> b23a8259
 		}
 	},
 	{
@@ -340,11 +335,7 @@
 		"inverted": {
 			"entryPoint": 4.06,
 			"upperLimit": 6.09,
-<<<<<<< HEAD
-			"lowerLimit": 6.09
-=======
 			"lowerLimit": 2.03
->>>>>>> b23a8259
 		}
 	},
 	{
@@ -362,11 +353,7 @@
 		"asset": "DASH",
 		"subclass": "PurgeableSynth",
 		"inverted": {
-<<<<<<< HEAD
 			"entryPoint": 241.5,
-=======
-			"entryPoint": 241.50,
->>>>>>> b23a8259
 			"upperLimit": 362.25,
 			"lowerLimit": 120.75
 		}
@@ -397,15 +384,9 @@
 		"index": "sCEX",
 		"subclass": "PurgeableSynth",
 		"inverted": {
-<<<<<<< HEAD
-			"entryPoint": 4946.0,
-			"upperLimit": 7419.0,
-			"lowerLimit": 2473.0
-=======
 			"entryPoint": 4946,
 			"upperLimit": 7419,
 			"lowerLimit": 2437
->>>>>>> b23a8259
 		}
 	},
 	{
@@ -414,15 +395,9 @@
 		"index": "sDEFI",
 		"subclass": "PurgeableSynth",
 		"inverted": {
-<<<<<<< HEAD
-			"entryPoint": 13382.0,
-			"upperLimit": 20073.0,
-			"lowerLimit": 6691.0
-=======
 			"entryPoint": 13382,
 			"upperLimit": 20073,
 			"lowerLimit": 6691
->>>>>>> b23a8259
 		}
 	},
 	{
@@ -460,15 +435,9 @@
 		"asset": "YFI",
 		"subclass": "PurgeableSynth",
 		"inverted": {
-<<<<<<< HEAD
 			"entryPoint": 35368.0,
 			"upperLimit": 53052.0,
 			"lowerLimit": 17684.0
-=======
-			"entryPoint": 35368.00,
-			"upperLimit": 53052.00,
-			"lowerLimit": 17684.00
->>>>>>> b23a8259
 		}
 	},
 	{
