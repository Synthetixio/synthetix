--- conflicted
+++ resolved
@@ -1,34 +1,27 @@
 {
-<<<<<<< HEAD
 	"SNX": {
 		"asset": "SNX",
-		"feed": "0xDC3EA94CD0AC27d9A86C180091e7f78C683d3699",
-		"standalone": true
+		"feed": "0xDC3EA94CD0AC27d9A86C180091e7f78C683d3699"
 	},
 	"ETH": {
 		"asset": "ETH",
-		"feed": "0x5f4eC3Df9cbd43714FE2740f5E3616155c5b8419",
-		"standalone": true
+		"feed": "0x5f4eC3Df9cbd43714FE2740f5E3616155c5b8419"
 	},
 	"COMP": {
 		"asset": "COMP",
-		"feed": "0xdbd020CAeF83eFd542f4De03e3cF0C28A4428bd5",
-		"standalone": true
+		"feed": "0xdbd020CAeF83eFd542f4De03e3cF0C28A4428bd5"
 	},
 	"KNC": {
 		"asset": "KNC",
-		"feed": "0xf8fF43E991A81e6eC886a3D281A2C6cC19aE70Fc",
-		"standalone": true
+		"feed": "0xf8fF43E991A81e6eC886a3D281A2C6cC19aE70Fc"
 	},
 	"LEND": {
 		"asset": "LEND",
-		"feed": "0x4aB81192BB75474Cf203B56c36D6a13623270A67",
-		"standalone": true
+		"feed": "0x4aB81192BB75474Cf203B56c36D6a13623270A67"
 	},
 	"REN": {
 		"asset": "REN",
-		"feed": "0x0f59666EDE214281e956cb3b2D0d69415AfF4A01",
-		"standalone": true
+		"feed": "0x0f59666EDE214281e956cb3b2D0d69415AfF4A01"
 	},
 	"BTC": {"asset": "BTC", "feed": "0xF4030086522a5bEEa4988F8cA5B36dbC97BeE88c"},
 	"BNB": {"asset": "BNB", "feed": "0x14e613AC84a31f709eadbdF89C6CC390fDc9540A"},
@@ -61,21 +54,6 @@
 	"CHF": {"asset": "CHF", "feed": "0x449d117117838fFA61263B61dA6301AA2a88B13A"},
 	"XAU": {"asset": "XAU", "feed": "0x214eD9Da11D2fbe465a6fc601a91E62EbEc1a0D6"},
 	"XAG": {"asset": "XAG", "feed": "0x379589227b15F1a12195D3f2d90bBc9F31f95235"},
-=======
-	"SNX": {"asset": "SNX"},
-	"ETH": {"asset": "ETH"},
-	"COMP": {"asset": "COMP"},
-	"KNC": {"asset": "KNC"},
-	"LEND": {"asset": "LEND"},
-	"REN": {"asset": "REN"},
-	"EUR": {"asset": "EUR", "feed": "0x25Fa978ea1a7dc9bDc33a2959B9053EaE57169B5"},
-	"JPY": {"asset": "JPY", "feed": "0xe1407BfAa6B5965BAd1C9f38316A3b655A09d8A6"},
-	"AUD": {"asset": "AUD", "feed": "0x05Cf62c4bA0ccEA3Da680f9A8744Ac51116D6231"},
-	"GBP": {"asset": "GBP", "feed": "0x151445852B0cfDf6A4CC81440F2AF99176e8AD08"},
-	"CHF": {"asset": "CHF", "feed": "0x02D5c618DBC591544b19d0bf13543c0728A3c4Ec"},
-	"XAU": {"asset": "XAU", "feed": "0xafcE0c7b7fE3425aDb3871eAe5c0EC6d93E01935"},
-	"XAG": {"asset": "XAG", "feed": "0x8946A183BFaFA95BEcf57c5e08fE5B7654d2807B"},
->>>>>>> a272a681
 	"FTSE100": {
 		"asset": "FTSE100",
 		"feed": "0xE23FA0e8dd05D6f66a6e8c98cab2d9AE82A7550c"
