{
	"v2.0-19": {
		"tag": "v2.0-19",
		"fulltag": "v2.0-19",
		"release": "",
		"network": "mainnet",
		"date": "2019-03-11T18:17:52-04:00",
		"commit": "eeb271f4fdd2e615f9dba90503f42b2cb9f9716e",
		"block": 6834810,
		"contracts": {
			"Depot": {
				"address": "0x172E09691DfBbC035E37c73B62095caa16Ee2388",
				"status": "replaced",
				"replaced_in": "v2.18.1"
			},
			"ExchangeRates": {
				"address": "0x73b172756BD5DDf0110Ba8D7b88816Eb639Eb21c",
				"status": "replaced",
				"replaced_in": "v2.1.11"
			},
			"FeePool": {
				"address": "0xEBdBac38835A1105851e80C7Fa1f1E6e25A86e32",
				"status": "replaced",
				"replaced_in": "v2.4.0"
			},
			"ProxyFeePool": {
				"address": "0xb440DD674e1243644791a4AdfE3A2AbB0A92d309",
				"status": "current"
			},
			"ProxysAUD": {
				"address": "0xED4699f180a14B5974c26f494483F9c327Fd381a",
				"status": "replaced",
				"replaced_in": "v2.10.5"
			},
			"ProxysBRL": {
				"address": "0x5D609C25adAafd856021F92296C66dB602A0fcE8",
				"status": "deleted"
			},
			"ProxysBTC": {
				"address": "0x9073Ee83b6CE96C444547DdCAf777b9352163581",
				"status": "replaced",
				"replaced_in": "v2.10.5"
			},
			"ProxysCAD": {
				"address": "0x0Bc209fB72390AF12bD6Fd775355ea0856864B31",
				"status": "deleted"
			},
			"ProxysCHF": {
				"address": "0x28AF5a2f0cC12F2f19dd946608c945456b52b3F6",
				"status": "replaced",
				"replaced_in": "v2.10.5"
			},
			"ProxysCNY": {
				"address": "0x60feeeD05004476518281D43185fB7F52d9722c0",
				"status": "deleted"
			},
			"ProxysEUR": {
				"address": "0x3EB064766109D150e4362222df80638BcE00e037",
				"status": "replaced",
				"replaced_in": "v2.10.5"
			},
			"ProxysGBP": {
				"address": "0x0C8A7D55ef593A2cAd34894c1523162eE2ffB9aC",
				"status": "replaced",
				"replaced_in": "v2.10.5"
			},
			"ProxysINR": {
				"address": "0x74C80bB51Da1EAc2d40074c647CbD0ab6920063f",
				"status": "deleted"
			},
			"ProxysJPY": {
				"address": "0x559E848A1b6a7AfC69Ee27F8d20280A42628b2cf",
				"status": "replaced",
				"replaced_in": "v2.10.5"
			},
			"ProxysKRW": {
				"address": "0xdCE506b196B0dF677d07e718f872CAc9Bc368A33",
				"status": "deleted"
			},
			"ProxysNZD": {
				"address": "0x26C0cb14470803120321b70aE85405ac298e5A42",
				"status": "deleted"
			},
			"ProxysPLN": {
				"address": "0xD9553f0fDa012224141AeCc1ECa0e29868fF7FE8",
				"status": "deleted"
			},
			"ProxysRUB": {
				"address": "0xDcB5821fcFDAB5553307b8f99591fC9DaA3C4be3",
				"status": "deleted"
			},
			"ProxysSGD": {
				"address": "0x632dB1c25C03dCAc8d23Ff2c9A4cEa34cbEffa1B",
				"status": "deleted"
			},
			"ProxysUSD": {
				"address": "0x57Ab1E02fEE23774580C119740129eAC7081e9D3",
				"status": "replaced",
				"replaced_in": "v2.10.2"
			},
			"ProxysXAG": {
				"address": "0x6e5709515C767c907e43a03388cc816Bd65e797C",
				"status": "replaced",
				"replaced_in": "v2.10.5"
			},
			"ProxysXAU": {
				"address": "0xe05D803fa0c5832Fa2262465290abB25d6C2bFA3",
				"status": "replaced",
				"replaced_in": "v2.10.5"
			},
			"ProxySynthetix": {
				"address": "0xC011A72400E58ecD99Ee497CF89E3775d4bd732F",
				"status": "current"
			},
			"ProxyXDR": {
				"address": "0x62492F15cF60c5847d3053e482cAde8C5c29af88",
				"status": "deleted"
			},
			"SafeDecimalMath": {
				"address": "0x84D626B2BB4D0F064067e4BF80FCe7055d8F3E7B",
				"status": "current"
			},
			"Synthetix": {
				"address": "0x3772f9716Cf6D7a09edE3587738AA2af5577483a",
				"status": "replaced",
				"replaced_in": "v2.4.0"
			},
			"SynthetixEscrow": {
				"address": "0x971e78e0C92392A4E39099835cF7E6aB535b2227",
				"status": "current"
			},
			"SynthetixState": {
				"address": "0x4b9Ca5607f1fF8019c1C6A3c2f0CC8de622D5B82",
				"status": "current"
			},
			"SynthsAUD": {
				"address": "0xB03dFc4b9C9756B6D4Fbc12DAde7732149Fcf00d",
				"status": "replaced",
				"replaced_in": "v2.10.5"
			},
			"SynthsBRL": {
				"address": "0xa5A4ccCCcAa26Cea096F6E493839423F4D66c63F",
				"status": "deleted"
			},
			"SynthsBTC": {
				"address": "0xf8AD89091B2724bdb7528c50B282B565Db4635bb",
				"status": "replaced",
				"replaced_in": "v2.10.5"
			},
			"SynthsCAD": {
				"address": "0x8f69c9Ee79Bf9320E1A5C19e559108E1cb3d002B",
				"status": "deleted"
			},
			"SynthsCHF": {
				"address": "0x9270D9970D6ACA773e2FA01633CDc091a46714c9",
				"status": "replaced",
				"replaced_in": "v2.10.5"
			},
			"SynthsCNY": {
				"address": "0x60C34eB93AFCd1B701fF8C036B128441C68A8A70",
				"status": "deleted"
			},
			"SynthsEUR": {
				"address": "0xC2bb52457D81FBD223CC92b44cd372d36b338A10",
				"status": "replaced",
				"replaced_in": "v2.10.5"
			},
			"SynthsGBP": {
				"address": "0xdB36B8f25bB1f289d97aeE8f87BAcCaC58fA8883",
				"status": "replaced",
				"replaced_in": "v2.6.7"
			},
			"SynthsINR": {
				"address": "0x51671B7556EbEB4c43180e983F5569973e15cAc9",
				"status": "deleted"
			},
			"SynthsJPY": {
				"address": "0xD9E5A009Ec07dE76616d7361Ed713eF434d71325",
				"status": "replaced",
				"replaced_in": "v2.10.5"
			},
			"SynthsKRW": {
				"address": "0xdF846D3ded30A0590319f8A7ECD4e233B0e9188C",
				"status": "deleted"
			},
			"SynthsNZD": {
				"address": "0xCF401f31c63F58DEbfC76F441731dfa945cd0Bde",
				"status": "deleted"
			},
			"SynthsPLN": {
				"address": "0x1943dBd2A793c588B5170188Ee6fb62E02AfdfF7",
				"status": "deleted"
			},
			"SynthsRUB": {
				"address": "0x8a8DcbBa6038c6Fc6D192F5cf5C5dD83B98591bc",
				"status": "deleted"
			},
			"SynthsSGD": {
				"address": "0x2aE393C18b6Aa62D6a2250aF7b803Fa6973bC981",
				"status": "deleted"
			},
			"SynthsUSD": {
				"address": "0x0cBE2dF57CA9191B64a7Af3baa3F946fa7Df2F25",
				"status": "replaced",
				"replaced_in": "v2.10.5"
			},
			"SynthsXAG": {
				"address": "0x4D57A8212BDb8bdca049365BCE8afA0244a0E3FC",
				"status": "replaced",
				"replaced_in": "v2.10.5"
			},
			"SynthsXAU": {
				"address": "0x112D5fA64e4902B6ff1a35495a0f878c210A5601",
				"status": "replaced",
				"replaced_in": "v2.10.5"
			},
			"SynthXDR": {
				"address": "0x2972705AF18c66c14CDd27AD412961E01944A9C3",
				"status": "deleted"
			},
			"TokenStatesAUD": {
				"address": "0xCb29D2cf2C65d3Be1d00F07f3441390432D55203",
				"status": "current"
			},
			"TokenStatesBRL": {
				"address": "0x0985de52896fC4C9A84d108F5582ec02fdF91605",
				"status": "deleted"
			},
			"TokenStatesBTC": {
				"address": "0x4F6296455F8d754c19821cF1EC8FeBF2cD456E67",
				"status": "current"
			},
			"TokenStatesCAD": {
				"address": "0xdDf91Fc27087e076574Df31483Db5C21A85E47b6",
				"status": "deleted"
			},
			"TokenStatesCHF": {
				"address": "0x52496fE8a4feaEFe14d9433E00D48E6929c13deC",
				"status": "current"
			},
			"TokenStatesCNY": {
				"address": "0x5cCA1f0c514C0624d3BA7585d56fD2d72CbeFd80",
				"status": "deleted"
			},
			"TokenStatesEUR": {
				"address": "0x6568D9e750fC44AF00f857885Dfb8281c00529c4",
				"status": "current"
			},
			"TokenStatesGBP": {
				"address": "0x7e88D19A79b291cfE5696d496055f7e57F537A75",
				"status": "current"
			},
			"TokenStatesINR": {
				"address": "0xf8F2f8001fca737eFA2bC26217Fc20C1F8267fbA",
				"status": "deleted"
			},
			"TokenStatesJPY": {
				"address": "0x4dFACfB15514C21c991ff75Bc7Bf6Fb1F98361ed",
				"status": "current"
			},
			"TokenStatesKRW": {
				"address": "0x249A10c68AfA9827571cb73f29ab5Af57Ee5A596",
				"status": "deleted"
			},
			"TokenStatesNZD": {
				"address": "0x3FDa286F354a3318534026dBAcf021c84A71B03c",
				"status": "deleted"
			},
			"TokenStatesPLN": {
				"address": "0xdb957f324Be2dE9BdAB01A3dbb50228569FDEe1B",
				"status": "deleted"
			},
			"TokenStatesRUB": {
				"address": "0xF1eF8ee7DfEE4BD0e06B0fCed1d299387B78Cb09",
				"status": "deleted"
			},
			"TokenStatesSGD": {
				"address": "0x000F49FD739d4023B0A6C87eE8705eF1Ffb55C87",
				"status": "deleted"
			},
			"TokenStatesUSD": {
				"address": "0x05a9CBe762B36632b3594DA4F082340E0e5343e8",
				"status": "current"
			},
			"TokenStatesXAG": {
				"address": "0x53d244Fb46357568DBeF082225cCC87cBD94aAE8",
				"status": "deleted"
			},
			"TokenStatesXAU": {
				"address": "0x20569B49d74c1EDE765382574F7F3fdC2a078A4f",
				"status": "deleted"
			},
			"TokenStateSynthetix": {
				"address": "0x5b1b5fEa1b99D83aD479dF0C222F0492385381dD",
				"status": "current"
			},
			"TokenStateXDR": {
				"status": "deleted"
			}
		}
	},
	"v2.0-22": {
		"tag": "v2.0-22",
		"fulltag": "v2.0-22",
		"release": "",
		"network": "mainnet",
		"date": "2019-04-04T12:14:32-04:00",
		"commit": "f257ac4ffec622f198dfe47e371c625f1fe1bd36",
		"contracts": {
			"EscrowChecker": {
				"address": "0x3b399e00afd8201acf8a5a0eccf1c47d8d5e41da",
				"status": "replaced",
				"replaced_in": "v2.1.11"
			},
			"TokenStateXDR": {
				"address": "0xBF093390d8046ae2d0f5465DEC7001d65DC159d5",
				"status": "deleted"
			}
		}
	},
	"v2.1.11": {
		"tag": "v2.1.11",
		"fulltag": "v2.1.11-3",
		"release": "",
		"network": "mainnet",
		"date": "2019-04-23T19:43:01-04:00",
		"commit": "8d56cf7667de27b294fa3b99b086132f71e1aba4",
		"block": 7626469,
		"contracts": {
			"EscrowChecker": {
				"address": "0x3b399e00AFd8201ACf8A5a0EcCF1C47d8D5E41da",
				"status": "current"
			},
			"ExchangeRates": {
				"address": "0xba34e436C9383aa8FA1e3659D2807ae040592498",
				"status": "replaced",
				"replaced_in": "v2.6.5"
			},
			"TokenStatesETH": {
				"address": "0x34A5ef81d18F3a305aE9C2d7DF42beef4c79031c",
				"status": "current"
			},
			"ProxysETH": {
				"address": "0xaCf5C0101cbBe8476E87c652E0bEF33684Cc94D6",
				"status": "replaced",
				"replaced_in": "v2.9.1"
			},
			"SynthsETH": {
				"address": "0x42456D7084eacF4083f1140d3229471bbA2949A8",
				"status": "replaced",
				"replaced_in": "v2.10.5"
			},
			"TokenStatesBNB": {
				"address": "0xf9bd94C6F93c1FA5F38174c5e424721e1046af07",
				"status": "deleted"
			},
			"ProxysBNB": {
				"address": "0x013AE307648f529aa72c5767A334DDd37aaB43c3",
				"status": "replaced",
				"replaced_in": "v2.10.5"
			},
			"SynthsBNB": {
				"address": "0xC906de7f8b4C1a4787023F50F49CE98F9F67c4b8",
				"status": "replaced",
				"replaced_in": "v2.10.5"
			},
			"TokenStateiBTC": {
				"address": "0xa1652766155D4Debc31D01BF3f748cB46508745b",
				"status": "deleted"
			},
			"ProxyiBTC": {
				"address": "0x2B143041a6F8BE9dCC66E9110178a264A223A3bd",
				"status": "replaced",
				"replaced_in": "v2.10.5"
			},
			"SynthiBTC": {
				"address": "0xd8f6B6b6782632275B2B51230654f687f5b12Cde",
				"status": "replaced",
				"replaced_in": "v2.7.2"
			},
			"TokenStateiETH": {
				"address": "0x7b6ab32Ca02B31485fbf7265437c2853792CC5d9",
				"status": "deleted"
			},
			"ProxyiETH": {
				"address": "0xD4fb1706Ae549FEBeC06bb7175b08010DD1B0C2e",
				"status": "replaced",
				"replaced_in": "v2.10.5"
			},
			"SynthiETH": {
				"address": "0x51Fe40e6292dbC44623b298a4086ffA6f5976ba1",
				"status": "replaced",
				"replaced_in": "v2.7.2"
			},
			"TokenStateiBNB": {
				"address": "0xc4E4c442653fDC78A71401684fd6cF9d67B3B643",
				"status": "deleted"
			},
			"ProxyiBNB": {
				"address": "0x7c8F07Ac5b0a2876ee582a661d53dE2D0BbAd96F",
				"status": "replaced",
				"replaced_in": "v2.10.5"
			},
			"SynthiBNB": {
				"address": "0x56751D5Ac7D2B614C79d22e6b52D3285cFA8a293",
				"status": "replaced",
				"replaced_in": "v2.7.2"
			}
		}
	},
	"v2.4.0": {
		"tag": "v2.4.0",
		"fulltag": "v2.4.0-release-candidate-14",
		"release": "",
		"network": "mainnet",
		"date": "2019-05-02T18:49:57+10:00",
		"commit": "edf5244839cda59bd51c1390a285bae371a477ff",
		"block": 7680400,
		"contracts": {
			"FeePool": {
				"address": "0x9B7E40031f7d4f6AB6e5D36bBF2Fea3bCCcc75a5",
				"status": "replaced",
				"replaced_in": "v2.5.3"
			},
			"Synthetix": {
				"address": "0xEf8a2c1BC94e630463293F71bF5414d13e80F62D",
				"status": "replaced",
				"replaced_in": "v2.5.3"
			},
			"RewardEscrow": {
				"address": "0xb671F2210B1F6621A2607EA63E6B2DC3e2464d1F",
				"status": "current"
			},
			"FeePoolState": {
				"address": "0x11164F6a47C3f8472D19b9aDd516Fc780cb7Ee02",
				"status": "current"
			},
			"SupplySchedule": {
				"address": "0xA3de830b5208851539De8e4FF158D635E8f36FCb",
				"status": "replaced",
				"replaced_in": "v2.16.4"
			}
		}
	},
	"v2.5.3": {
		"tag": "v2.5.3",
		"fulltag": "v2.5.3-beta-2",
		"release": "",
		"network": "mainnet",
		"date": "2019-05-28T18:42:37+10:00",
		"commit": "dc94228312749779a0c4035d8bc7bb3b9a242693",
		"block": 7846908,
		"contracts": {
			"FeePool": {
				"address": "0x3D32f1404deacE2A43B08211E4662275045b495b",
				"status": "replaced",
				"replaced_in": "v2.6.1"
			},
			"Synthetix": {
				"address": "0xD76C5B71ba091C785aEc1A5c1c901b04876d073B",
				"status": "replaced",
				"replaced_in": "v2.5.5"
			},
			"DelegateApprovals": {
				"address": "0x97A853e9536Cf7CF123AA14Da726b71a848290cE",
				"status": "replaced",
				"replaced_in": "v2.20.1"
			},
			"FeePoolEternalStorage": {
				"address": "0xC9DFff5fA5605fd94F8B7927b892F2B57391e8bB",
				"status": "current"
			}
		}
	},
	"v2.5.5": {
		"tag": "v2.5.5",
		"fulltag": "v2.5.5-release-candidate-2",
		"release": "",
		"network": "mainnet",
		"date": "2019-05-29T17:37:35+10:00",
		"commit": "6cf02bed77b9d711efc0b33f643613529f4b92ce",
		"block": 7853007,
		"contracts": {
			"Synthetix": {
				"address": "0x5a4aDe4f3E934a0885f42884F7077261C3F4f66F",
				"status": "replaced",
				"replaced_in": "v2.6.7"
			}
		}
	},
	"v2.6.1": {
		"tag": "v2.6.1",
		"fulltag": "v2.6.1-alpha-1",
		"release": "",
		"network": "mainnet",
		"date": "2019-07-01T16:10:26-04:00",
		"commit": "e8a6445a3096e3b003c429cd6fb2c9a38920f047",
		"block": 8025495,
		"contracts": {
			"FeePool": {
				"address": "0x503e91fc2b9ad7453700130d0825e661565e4c3b",
				"status": "replaced",
				"replaced_in": "v2.6.5"
			}
		}
	},
	"v2.6.5": {
		"tag": "v2.6.5",
		"fulltag": "v2.6.5-release-candidate-4",
		"release": "",
		"network": "mainnet",
		"date": "2019-07-02T22:47:48-04:00",
		"commit": "83a9721950521ff3d0ced2d974d90caa0f011a23",
		"block": 8075694,
		"contracts": {
			"ExchangeRates": {
				"address": "0x5cBB53Ca85A9E52B593Baf8ae90282C4B3dB0b25",
				"status": "replaced",
				"replaced_in": "v2.6.7"
			},
			"FeePool": {
				"address": "0x5e5F5542dAd3E06CC8E1cd2461E83f872835117B",
				"status": "replaced",
				"replaced_in": "v2.9.0"
			},
			"TokenStatesMKR": {
				"address": "0xCEE0A0Dc7f393ED6AC84A3Ac2191C28d6A53AcEf",
				"status": "deleted"
			},
			"ProxysMKR": {
				"address": "0xe88A4976CB7D8898D39E3f317421D625403ecb8C",
				"status": "deleted"
			},
			"SynthsMKR": {
				"address": "0x13586160e4F890D0631c3C08D989f5b7AFe202b0",
				"status": "deleted"
			},
			"TokenStatesTRX": {
				"address": "0x7EC5697C724895DA7f2320bDE063BEF6215a72e2",
				"status": "deleted"
			},
			"ProxysTRX": {
				"address": "0x0944d2C41FEF3088467287e208E5bBB622A0c09C",
				"status": "replaced",
				"replaced_in": "v2.10.5"
			},
			"SynthsTRX": {
				"address": "0xa6e5DA838D3b8338783E0710E1D5F6C8e8E998CE",
				"status": "replaced",
				"replaced_in": "v2.10.5"
			},
			"TokenStatesXTZ": {
				"address": "0x959894a82fbF99d35B12ed1EA81e783296229862",
				"status": "deleted"
			},
			"ProxysXTZ": {
				"address": "0xF45B14ddaBF0F0e275E215b94dD24Ae013a27F12",
				"status": "replaced",
				"replaced_in": "v2.10.5"
			},
			"SynthsXTZ": {
				"address": "0x6E5Bc3e877CFaa06eF97dfA12e63EfbB8FCbb03e",
				"status": "replaced",
				"replaced_in": "v2.10.5"
			}
		}
	},
	"v2.6.7": {
		"tag": "v2.6.7",
		"fulltag": "v2.6.7-1",
		"release": "",
		"network": "mainnet",
		"date": "2019-07-05T23:28:25-04:00",
		"commit": "4fb6450e5629a053b9fa4aa4a40974e0ff9841b6",
		"block": 8120167,
		"contracts": {
			"SynthsGBP": {
				"address": "0x0a24864596C54D79C825e64b281645249C14590C",
				"status": "replaced",
				"replaced_in": "v2.10.5"
			},
			"ExchangeRates": {
				"address": "0x70C629875daDBE702489a5E1E3bAaE60e38924fa",
				"status": "replaced",
				"replaced_in": "v2.10.5"
			},
			"Synthetix": {
				"address": "0x2Dea20405c52Fb477ecCa8Fe622661d316Ac5400",
				"status": "replaced",
				"replaced_in": "v2.8.0"
			}
		}
	},
	"v2.7.2": {
		"tag": "v2.7.2",
		"fulltag": "v2.7.2-release-candidate-1",
		"release": "",
		"network": "mainnet",
		"date": "2019-07-18T20:31:41-04:00",
		"commit": "1eeb4e6519e1eedb7d4692e5d68af417b4afbb49",
		"block": 8177843,
		"contracts": {
			"SynthiBTC": {
				"address": "0xccC395f0eBFAA26dCC2D3BACc23d55614002236b",
				"status": "replaced",
				"replaced_in": "v2.10.5"
			},
			"SynthiETH": {
				"address": "0x9b461df6fc38E1baEC08c06EB9e916093af8d11C",
				"status": "replaced",
				"replaced_in": "v2.10.5"
			},
			"SynthiBNB": {
				"address": "0xED4A3Adffa428fFD126AeD8ba5b8B58bb12c11ca",
				"status": "replaced",
				"replaced_in": "v2.10.5"
			},
			"TokenStateiMKR": {
				"address": "0xa0c19218271F056bc10b1cDd7a5FaB48F757BC86",
				"status": "deleted"
			},
			"ProxyiMKR": {
				"address": "0xEAf60dA0199bE2f62005225248705De774582328",
				"status": "deleted"
			},
			"SynthiMKR": {
				"address": "0x99bcc501d04F400Ba3F78b5375D00B56acE6Ee0D",
				"status": "deleted"
			},
			"TokenStateiTRX": {
				"address": "0xd69EabdF940174cA571A6D71dde9B9A4dbCdBb0f",
				"status": "deleted"
			},
			"ProxyiTRX": {
				"address": "0xCd8D927f2CB03d2eFB7f96CeB66Ec4976843E012",
				"status": "replaced",
				"replaced_in": "v2.10.5"
			},
			"SynthiTRX": {
				"address": "0x87ea2450EaB99A74e55E2B446290011765393AC1",
				"status": "replaced",
				"replaced_in": "v2.10.5"
			},
			"TokenStateiXTZ": {
				"address": "0xca0d3004f5E771A129fB94619f8867A23e8A23de",
				"status": "deleted"
			},
			"ProxyiXTZ": {
				"address": "0xc2992b2C22238F296c2f429ee2f7AfB462Ed1750",
				"status": "replaced",
				"replaced_in": "v2.10.5"
			},
			"SynthiXTZ": {
				"address": "0xFE6Cd6dE459db214818492f532Ec02Ba87319437",
				"status": "replaced",
				"replaced_in": "v2.10.5"
			}
		}
	},
	"v2.8.0": {
		"tag": "v2.8.0",
		"fulltag": "v2.8.0-beta-3",
		"release": "",
		"network": "mainnet",
		"date": "2019-08-08T15:03:34+10:00",
		"commit": "4dbb6e8e1b58796fb033c81a80c51bc2864719e6",
		"block": 8307884,
		"contracts": {
			"Synthetix": {
				"address": "0xbD88D2Ddf55b65BDBbA6f6a5A626B854835d7844",
				"status": "replaced",
				"replaced_in": "v2.9.0"
			},
			"ProxyERC20": {
				"address": "0xC011a73ee8576Fb46F5E1c5751cA3B9Fe0af2a6F",
				"status": "current"
			}
		}
	},
	"v2.8.6": {
		"tag": "v2.8.6",
		"fulltag": "v2.8.6-release-candidate-6",
		"release": "",
		"network": "mainnet",
		"date": "2019-08-19T23:07:45+02:00",
		"commit": "4b50f490bcc79827538c9030af495c410d60d3a0",
		"block": 8382392,
		"contracts": {
			"TokenStatesCEX": {
				"address": "0xc5680d24C3086e10f618b5176A59E90D6284be9f",
				"status": "deleted"
			},
			"ProxysCEX": {
				"address": "0xb91B114a24a1c16834F1217cC3B9eE117b6c817A",
				"status": "replaced",
				"replaced_in": "v2.10.5"
			},
			"SynthsCEX": {
				"address": "0x6aa0f8620614aFe9BD4aBA3148439b08eb2557C0",
				"status": "replaced",
				"replaced_in": "v2.10.5"
			},
			"TokenStateiCEX": {
				"address": "0x3Fb1F228168432688b4E851Fe909907248cf9eCD",
				"status": "deleted"
			},
			"ProxyiCEX": {
				"address": "0xAE7F21C0dFe5481ca77d538b5609938a51850942",
				"status": "replaced",
				"replaced_in": "v2.10.5"
			},
			"SynthiCEX": {
				"address": "0x66B86625ee80b06e94E027e44eA35680a0730233",
				"status": "replaced",
				"replaced_in": "v2.10.5"
			}
		}
	},
	"v2.9.0": {
		"tag": "v2.9.0",
		"fulltag": "v2.9.0-beta-5",
		"release": "",
		"network": "mainnet",
		"date": "2019-08-29T12:12:45+10:00",
		"commit": "ae8c6ae9c2342e247f08bade0d34e51cc8cf61b9",
		"block": 8442231,
		"contracts": {
			"FeePool": {
				"address": "0xA70B3c3DcD4d3CDC55992DC5BEBED33dA92a259A",
				"status": "replaced",
				"replaced_in": "v2.10.5"
			},
			"Synthetix": {
				"address": "0xfFC91F7088BF40F0419B451fB9D85718D8903628",
				"status": "replaced",
				"replaced_in": "v2.10.5"
			},
			"RewardsDistribution": {
				"address": "0xFfA72Fd80d8A84032d855bfb67036BAF45949009",
				"status": "replaced",
				"replaced_in": "v2.18.1"
			}
		}
	},
	"v2.9.1": {
		"tag": "v2.9.1",
		"fulltag": "v2.9.1-1",
		"release": "",
		"network": "mainnet",
		"date": "2019-09-13T16:48:15+10:00",
		"commit": "368d0596e255a3555688cf0114e91eca8830940c",
		"block": 8533639,
		"contracts": {
			"ProxysETH": {
				"address": "0x5e74c9036fb86bd7ecdcb084a0673efc32ea31cb",
				"status": "replaced",
				"replaced_in": "v2.10.5"
			}
		}
	},
	"v2.10.2": {
		"tag": "v2.10.2",
		"fulltag": "v2.10.2-release-candidate-3",
		"release": "Sirius",
		"network": "mainnet",
		"date": "2019-09-26T13:03:00+10:00",
		"commit": "d025db087a41a64a6fa8caee8bd059c19fd3eb1d",
		"block": 8621971,
		"contracts": {
			"ProxysUSD": {
				"address": "0x57Ab1ec28D129707052df4dF418D58a2D46d5f51",
				"status": "current"
			},
			"ProxyERC20sUSD": {
				"address": "0x57Ab1ec28D129707052df4dF418D58a2D46d5f51",
				"status": "current"
			}
		}
	},
	"v2.10.5": {
		"tag": "v2.10.5",
		"fulltag": "v2.10.5-release-candidate-2",
		"release": "Sirius",
		"network": "mainnet",
		"date": "2019-09-26T18:58:44+10:00",
		"commit": "688fd3865c3cdfb3e5451c2b6eef4599e1ae6cc9",
		"block": 8622895,
		"contracts": {
			"ExchangeRates": {
				"address": "0x99a46c42689720d9118FF7aF7ce80C2a92fC4f97",
				"status": "replaced",
				"replaced_in": "v2.12.2"
			},
			"FeePool": {
				"address": "0xc566a81F193626ee88A85fB3dCC82279B96A094E",
				"status": "replaced",
				"replaced_in": "v2.12.2"
			},
			"ProxysAUD": {
				"address": "0xF48e200EAF9906362BB1442fca31e0835773b8B4",
				"status": "current"
			},
			"ProxysBTC": {
				"address": "0xfE18be6b3Bd88A2D2A7f928d00292E7a9963CfC6",
				"status": "current"
			},
			"ProxysCHF": {
				"address": "0x0F83287FF768D1c1e17a42F44d644D7F22e8ee1d",
				"status": "current"
			},
			"ProxysEUR": {
				"address": "0xD71eCFF9342A5Ced620049e616c5035F1dB98620",
				"status": "current"
			},
			"ProxysGBP": {
				"address": "0x97fe22E7341a0Cd8Db6F6C021A24Dc8f4DAD855F",
				"status": "current"
			},
			"ProxysJPY": {
				"address": "0xF6b1C627e95BFc3c1b4c9B825a032Ff0fBf3e07d",
				"status": "current"
			},
			"ProxysXAG": {
				"address": "0x6A22e5e94388464181578Aa7A6B869e00fE27846",
				"status": "deleted"
			},
			"ProxysXAU": {
				"address": "0x261EfCdD24CeA98652B9700800a13DfBca4103fF",
				"status": "deleted"
			},
			"ProxyXDR": {
				"address": "0xb3f67dE9a919476a4c0fE821d67bf5C4637D8429",
				"status": "deleted"
			},
			"Synthetix": {
				"address": "0xA36aC1f924087B7B959592c3D89Cb066D1Cc35D5",
				"status": "replaced",
				"replaced_in": "v2.11.1"
			},
			"SynthsAUD": {
				"address": "0x710882750DDe5DBc64e5a7df23a8cF068dF74910",
				"status": "replaced",
				"replaced_in": "v2.16.4"
			},
			"SynthsBTC": {
				"address": "0x832177F21CCDcc286003faDF4e98fc11dc5C627F",
				"status": "replaced",
				"replaced_in": "v2.16.4"
			},
			"SynthsCHF": {
				"address": "0x296b019E6dF25Ce3b71d4239b8C7CEc1a417d4E9",
				"status": "replaced",
				"replaced_in": "v2.16.4"
			},
			"SynthsEUR": {
				"address": "0x45AA2F706C3d695aCC1DA9698Fb803b8Ef5157ba",
				"status": "replaced",
				"replaced_in": "v2.16.4"
			},
			"SynthsGBP": {
				"address": "0xD8C733Ac0B2Db47BbA7af7716Eb696e62C417D5b",
				"status": "replaced",
				"replaced_in": "v2.16.4"
			},
			"SynthsJPY": {
				"address": "0x11Dfa1Bf994Ea47e361eC474519Afd627e932eb0",
				"status": "replaced",
				"replaced_in": "v2.16.4"
			},
			"SynthsUSD": {
				"address": "0xd8B325e9a95aBc44cEdc90AAb64ec1f231F2Cc8f",
				"status": "replaced",
				"replaced_in": "v2.12.2"
			},
			"SynthsXAG": {
				"address": "0xD6308849094c5E6Eb0EDAba255A06Ca32B0106Bf",
				"status": "replaced",
				"replaced_in": "v2.16.4"
			},
			"SynthsXAU": {
				"address": "0x4a15d9dfC95ba7B9e33CE70e7E0762dc8F7AC237",
				"status": "replaced",
				"replaced_in": "v2.16.4"
			},
			"SynthXDR": {
				"address": "0x6025f88ABB6d99d02c5EEd82C151d52Bac8E444b",
				"status": "deleted"
			},
			"ProxysETH": {
				"address": "0x5e74C9036fb86BD7eCdcb084a0673EFc32eA31cb",
				"status": "current"
			},
			"SynthsETH": {
				"address": "0x8519d1BDb4cC1753DF95C6E98F6Bd0E95dE568D9",
				"status": "replaced",
				"replaced_in": "v2.12.2"
			},
			"ProxysBNB": {
				"address": "0x617aeCB6137B5108D1E7D4918e3725C8cEbdB848",
				"status": "deleted"
			},
			"SynthsBNB": {
				"address": "0x33cE216C10dEA5E724b7A90628ce7853eef127B3",
				"status": "replaced",
				"replaced_in": "v2.16.4"
			},
			"ProxyiBTC": {
				"address": "0xD6014EA05BDe904448B743833dDF07c3C7837481",
				"status": "deleted"
			},
			"SynthiBTC": {
				"address": "0xCe88906100c145522Be3a509683881241aBb3C52",
				"status": "replaced",
				"replaced_in": "v2.16.4"
			},
			"ProxyiETH": {
				"address": "0xA9859874e1743A32409f75bB11549892138BBA1E",
				"status": "deleted"
			},
			"SynthiETH": {
				"address": "0x3f3804176D90640aC6063124afd4bc0636aC85B6",
				"status": "replaced",
				"replaced_in": "v2.16.4"
			},
			"ProxyiBNB": {
				"address": "0xAFD870F32CE54EfdBF677466B612bf8ad164454B",
				"status": "deleted"
			},
			"SynthiBNB": {
				"address": "0x57Ff288dd9D478b046647A5aB917195449F1F6e5",
				"status": "replaced",
				"replaced_in": "v2.16.4"
			},
			"ProxysMKR": {
				"address": "0x4140919DE11fCe58E654cC6038017Af97f810De1",
				"status": "deleted"
			},
			"SynthsMKR": {
				"address": "0xFAc2B3400Df00a348C3118831a45A05255F9004A",
				"status": "deleted"
			},
			"ProxysTRX": {
				"address": "0xf2E08356588EC5cd9E437552Da87C0076b4970B0",
				"status": "deleted"
			},
			"SynthsTRX": {
				"address": "0x0dA04b80e21B344fCFD49C04bEC658E80F1D7428",
				"status": "replaced",
				"replaced_in": "v2.16.4"
			},
			"ProxysXTZ": {
				"address": "0x2e59005c5c0f0a4D77CcA82653d48b46322EE5Cd",
				"status": "deleted"
			},
			"SynthsXTZ": {
				"address": "0xC0b1F43Ee7b0670F7B34e14c4702e54a905A51B5",
				"status": "replaced",
				"replaced_in": "v2.16.4"
			},
			"ProxyiMKR": {
				"address": "0x0794D09be5395f69534ff8151D72613077148b29",
				"status": "deleted"
			},
			"SynthiMKR": {
				"address": "0x047FC84504714d526808Be07BF17Bdd70726ef92",
				"status": "deleted"
			},
			"ProxyiTRX": {
				"address": "0xC5807183a9661A533CB08CbC297594a0B864dc12",
				"status": "deleted"
			},
			"SynthiTRX": {
				"address": "0x80eDAC70ec108a9c5B47972da9924397Ba974Ff9",
				"status": "replaced",
				"replaced_in": "v2.16.4"
			},
			"ProxyiXTZ": {
				"address": "0x8deef89058090ac5655A99EEB451a4f9183D1678",
				"status": "deleted"
			},
			"SynthiXTZ": {
				"address": "0x72661E76475354403838EB04144206f70Ff97d79",
				"status": "replaced",
				"replaced_in": "v2.16.4"
			},
			"ProxysCEX": {
				"address": "0xeABACD844A196D7Faf3CE596edeBF9900341B420",
				"status": "deleted"
			},
			"SynthsCEX": {
				"address": "0x93CfF799F255eDa2089cFB3F05696B5B66873C1A",
				"status": "replaced",
				"replaced_in": "v2.16.4"
			},
			"ProxyiCEX": {
				"address": "0x336213e1DDFC69f4701Fc3F86F4ef4A160c1159d",
				"status": "deleted"
			},
			"SynthiCEX": {
				"address": "0x43e1505E315BE6C8b875a37F7D8753Ba84140A37",
				"status": "replaced",
				"replaced_in": "v2.16.4"
			},
			"ArbRewarder": {
				"address": "0xA6B5E74466eDc95D0b6e65c5CBFcA0a676d893a4",
				"status": "current"
			}
		}
	},
	"v2.11.1": {
		"tag": "v2.11.1",
		"fulltag": "v2.11.1-beta-6",
		"release": "Canopus",
		"network": "mainnet",
		"date": "2019-10-04T11:18:21+10:00",
		"commit": "fbe1c95d833616ce1ffd5cfa5bda2a0ede683204",
		"block": 8672615,
		"contracts": {
			"Synthetix": {
				"address": "0x42D03f506c2308ECd06aE81D8fA22352BC7A8F2b",
				"status": "replaced",
				"replaced_in": "v2.12.2"
			}
		}
	},
	"v2.12.2": {
		"tag": "v2.12.2",
		"fulltag": "v2.12.2-release-candidate-1-3",
		"release": "Rigil",
		"network": "mainnet",
		"date": "2019-11-08T11:49:46+11:00",
		"commit": "03c8bf29545cd6c4a3d5d11171be09151f94bf70",
		"block": 8971463,
		"contracts": {
			"Synthetix": {
				"address": "0x22a67ECd108f7A6Fc52Da9e2655DDfe88ecCd9CA",
				"status": "replaced",
				"replaced_in": "v2.14.0"
			},
			"SynthsUSD": {
				"address": "0x2656a6E566f8e60f444B283bf346fC74A9990c96",
				"status": "replaced",
				"replaced_in": "v2.16.4"
			},
			"SynthsETH": {
				"address": "0x0577d4268ABE6777aE37688D015598819088297B",
				"status": "replaced",
				"replaced_in": "v2.16.4"
			},
			"ExchangeRates": {
				"address": "0x565C9EB432f4AE9633e50e1213AB4f23D8f31f54",
				"status": "replaced",
				"replaced_in": "v2.16.4"
			},
			"FeePool": {
				"address": "0xb211e3b026b6DB2f65F5C5ec03d44Bb97BB69fB8",
				"status": "replaced",
				"replaced_in": "v2.14.0"
			},
			"TokenStatesXRP": {
				"address": "0xb90AafFB61dFC042e7a7AbcE069DDB4BAE9ab192",
				"status": "deleted"
			},
			"ProxysXRP": {
				"address": "0xa2B0fDe6D710e201d0d608e924A484d1A5fEd57c",
				"status": "deleted"
			},
			"SynthsXRP": {
				"address": "0xFf6866FF46c71706DcD5A0A38f12279553bE6233",
				"status": "replaced",
				"replaced_in": "v2.16.4"
			},
			"TokenStatesLTC": {
				"address": "0xe1a2C7957a4771031301f2E25b0f52039aD97270",
				"status": "deleted"
			},
			"ProxysLTC": {
				"address": "0xC14103C2141E842e228FBaC594579e798616ce7A",
				"status": "deleted"
			},
			"SynthsLTC": {
				"address": "0x8e0cC15bBCd10E170AC07982B5D6930502C63784",
				"status": "replaced",
				"replaced_in": "v2.16.4"
			},
			"TokenStatesLINK": {
				"address": "0x577D4a7395c6A5f46d9981a5F83fa7294926aBB0",
				"status": "current"
			},
			"ProxysLINK": {
				"address": "0xbBC455cb4F1B9e4bFC4B73970d360c8f032EfEE6",
				"status": "current"
			},
			"SynthsLINK": {
				"address": "0x34B19046c6657D26B0C9b63d3Fb54C2754Ed4537",
				"status": "replaced",
				"replaced_in": "v2.16.4"
			},
			"TokenStatesDEFI": {
				"address": "0x7Ac2D37098a65B0f711CFfA3be635F1E6aCacFaB",
				"status": "current"
			},
			"ProxysDEFI": {
				"address": "0xe1aFe1Fd76Fd88f78cBf599ea1846231B8bA3B6B",
				"status": "current"
			},
			"SynthsDEFI": {
				"address": "0x4917E9Ef69E3a1C82651c9158cA2c25b3A564760",
				"status": "replaced",
				"replaced_in": "v2.16.4"
			},
			"TokenStateiXRP": {
				"address": "0xa9d6aE0F9E9da6FFC357Cd155CCe18E3491e135D",
				"status": "deleted"
			},
			"ProxyiXRP": {
				"address": "0x27269b3e45A4D3E79A3D6BFeE0C8fB13d0D711A6",
				"status": "deleted"
			},
			"SynthiXRP": {
				"address": "0xcBBb17D9767bD57FBF4Bbf8842E916bCb3826ec1",
				"status": "replaced",
				"replaced_in": "v2.16.4"
			},
			"TokenStateiLINK": {
				"address": "0x3FdF819c3665D6866b5Bb0F56E1EDA0D7f69B714",
				"status": "deleted"
			},
			"ProxyiLINK": {
				"address": "0x2d7aC061fc3db53c39fe1607fB8cec1B2C162B01",
				"status": "deleted"
			},
			"SynthiLINK": {
				"address": "0xEC114001D23eeFE6624Fb42cCbF4b3c793e295f1",
				"status": "replaced",
				"replaced_in": "v2.16.4"
			},
			"TokenStateiLTC": {
				"address": "0x7B1010586F923CbF61e7C314146853675705751F",
				"status": "deleted"
			},
			"ProxyiLTC": {
				"address": "0x79da1431150C9b82D2E5dfc1C68B33216846851e",
				"status": "deleted"
			},
			"SynthiLTC": {
				"address": "0x05DD55C18999b4a2f905978C029B85dA37750170",
				"status": "replaced",
				"replaced_in": "v2.16.4"
			},
			"TokenStateiDEFI": {
				"address": "0x6E9BAC2827dBBa78D11b270115086CC357988928",
				"status": "deleted"
			},
			"ProxyiDEFI": {
				"address": "0x14d10003807AC60d07BB0ba82cAeaC8d2087c157",
				"status": "deleted"
			},
			"SynthiDEFI": {
				"address": "0x8E39e807D9eaE1cED9BCE296F211c38BA5ab2f9B",
				"status": "replaced",
				"replaced_in": "v2.16.4"
			}
		}
	},
	"v2.14.0": {
		"tag": "v2.14.0",
		"fulltag": "v2.14.0-beta-3",
		"release": "Vega",
		"network": "mainnet",
		"date": "2019-11-27T12:18:54+11:00",
		"commit": "8dccf7349f1d2656ecf92b43459f73ff0ad19f7d",
		"contracts": {
			"FeePool": {
				"address": "0xA8CB0B163cEfB21f22c72f6a7d243184bD688A5A",
				"status": "replaced",
				"replaced_in": "v2.17.4"
			},
			"Synthetix": {
				"address": "0x9642c7026822391100a4773d7aA597AE18ECE7dd",
				"status": "replaced",
				"replaced_in": "v2.16.4"
			}
		}
	},
	"v2.15.0": {
		"tag": "v2.15.0",
		"fulltag": "v2.15.0-release-candidate-1",
		"release": "",
		"network": "mainnet",
		"date": "2019-12-09T13:45:19+11:00",
		"commit": "645bc5482bee9b5a8644c54fb645ac8c71d7e819",
		"contracts": {
			"DappMaintenance": {
				"address": "0x778ec2d9B4baE65C57a6436a6c37AFc135baD727",
				"status": "deleted"
			}
		}
	},
	"v2.16.4": {
		"tag": "v2.16.4",
		"fulltag": "v2.16.4-release-candidate-3",
		"release": "Capella",
		"network": "mainnet",
		"date": "2019-12-12T16:03:22+11:00",
		"commit": "ad931ba28b8b2e28166f08db377d1426ca2ee3b0",
		"block": 9123413,
		"contracts": {
			"Synthetix": {
				"address": "0x7cB89c509001D25dA9938999ABFeA6740212E5f0",
				"status": "replaced",
				"replaced_in": "v2.18.1"
			},
			"SupplySchedule": {
				"address": "0xA05e45396703BabAa9C276B5E5A9B6e2c175b521",
				"status": "current"
			},
			"Math": {
				"address": "0x385e1Eb2FF28F4A637DA2C9971F8CAF5F5b1E77c",
				"status": "current"
			},
			"ExchangeRates": {
				"address": "0xE95Ef4e7a04d2fB05cb625c62CA58da10112c605",
				"status": "replaced",
				"replaced_in": "v2.18.1"
			},
			"SynthsAUD": {
				"address": "0xa6FE80c4c4AADb4B33dB7f22dc9AE2C4697cC406",
				"status": "replaced",
				"replaced_in": "v2.18.1"
			},
			"SynthsBTC": {
				"address": "0x6bCd1caE4A3c099c696B51f889bE2120DF62b7c0",
				"status": "replaced",
				"replaced_in": "v2.18.1"
			},
			"SynthsCHF": {
				"address": "0xfF0b8894CC44F300e124bcd39F95555816b8B1d5",
				"status": "replaced",
				"replaced_in": "v2.18.1"
			},
			"SynthsEUR": {
				"address": "0x68473dc4B7A4b0867fd7C5b9A982Fea407DAD320",
				"status": "replaced",
				"replaced_in": "v2.18.1"
			},
			"SynthsGBP": {
				"address": "0x486e27D56c0744970687927728598F8B96451Cc4",
				"status": "replaced",
				"replaced_in": "v2.18.1"
			},
			"SynthsJPY": {
				"address": "0x4B1cE9C42A381CB2d74ffeF20103e502e2fc619C",
				"status": "replaced",
				"replaced_in": "v2.18.1"
			},
			"SynthsUSD": {
				"address": "0x289e9a4674663decEE54f781AaDE5327304A32f8",
				"status": "replaced",
				"replaced_in": "v2.18.1"
			},
			"SynthsXAG": {
				"address": "0x3A412043939d9F7e53373b64f858ecB870a92E50",
				"status": "replaced",
				"replaced_in": "v2.18.1"
			},
			"SynthsXAU": {
				"address": "0x4d96b67f5BDe58A622D9bF2B8a1906C8B084fAf4",
				"status": "replaced",
				"replaced_in": "v2.18.1"
			},
			"SynthXDR": {
				"address": "0x30A46E656CdcA6B401Ff043e1aBb151490a07ab0",
				"status": "deleted"
			},
			"SynthsETH": {
				"address": "0xD81AdA188331e627567BBEF80F91217cd3109592",
				"status": "replaced",
				"replaced_in": "v2.18.1"
			},
			"SynthsBNB": {
				"address": "0xE5787927410b659cc4eA2441cDaa361f9D7b250C",
				"status": "replaced",
				"replaced_in": "v2.18.1"
			},
			"SynthiBTC": {
				"address": "0x83266A95429b903cC5e954bF61c7eddf8a52b971",
				"status": "replaced",
				"replaced_in": "v2.18.1"
			},
			"SynthiETH": {
				"address": "0xf53B56B6Fb98aaF514bcd28f6Fa6fd20C24E5c22",
				"status": "replaced",
				"replaced_in": "v2.18.1"
			},
			"SynthiBNB": {
				"address": "0x09400Ec683F70174E1217d6dcdBf42448E8De5d6",
				"status": "replaced",
				"replaced_in": "v2.18.1"
			},
			"SynthsMKR": {
				"address": "0x84965DCa28c4Eb9dE61d80f80e811eA12BE1c819",
				"status": "deleted"
			},
			"SynthsTRX": {
				"address": "0x1A60E2E2A8BE0BC2B6381dd31Fd3fD5F9A28dE4c",
				"status": "replaced",
				"replaced_in": "v2.18.1"
			},
			"SynthsXTZ": {
				"address": "0xe109da5361299eD96D91146B8Cc12F682D21964e",
				"status": "replaced",
				"replaced_in": "v2.18.1"
			},
			"SynthiMKR": {
				"address": "0xD95e7F80766580634B2E0E49d9F66af317994FC7",
				"status": "deleted"
			},
			"SynthiTRX": {
				"address": "0x406555dbF02e9E4df9AdeAeC9DA76ABeED8C1BC3",
				"status": "replaced",
				"replaced_in": "v2.18.1"
			},
			"SynthiXTZ": {
				"address": "0xAD7258d0054c03112a4f5489A4B24eC34a2fc787",
				"status": "replaced",
				"replaced_in": "v2.18.1"
			},
			"SynthsCEX": {
				"address": "0x8a3ca1d2d9a05683EB4DB447d0e3122Fec09d9ee",
				"status": "replaced",
				"replaced_in": "v2.18.1"
			},
			"SynthiCEX": {
				"address": "0xDa5eD43B9B6E36b4f27cc6D8c1974532cdBd55F9",
				"status": "replaced",
				"replaced_in": "v2.18.1"
			},
			"SynthsXRP": {
				"address": "0xC64CdA66Bc1d026b984D6BEE6aDBf71eAc8A099d",
				"status": "replaced",
				"replaced_in": "v2.18.1"
			},
			"SynthsLTC": {
				"address": "0x088256945480c884C067a8Bc98A72A1C984f826B",
				"status": "replaced",
				"replaced_in": "v2.18.1"
			},
			"SynthsLINK": {
				"address": "0x46824bFAaFd049fB0Af9a45159A88e595Bbbb9f7",
				"status": "replaced",
				"replaced_in": "v2.18.1"
			},
			"SynthsDEFI": {
				"address": "0xF778Ec504245EfE1eA010C5C3E50b6F5f5E117da",
				"status": "replaced",
				"replaced_in": "v2.18.1"
			},
			"SynthiXRP": {
				"address": "0xd7adF1b5E31D1C40E08F16a2095338ce3aA8f2Fc",
				"status": "replaced",
				"replaced_in": "v2.18.1"
			},
			"SynthiLINK": {
				"address": "0x3DdF5dAd59F8F8e8f957709B044eE84e87B42e25",
				"status": "replaced",
				"replaced_in": "v2.18.1"
			},
			"SynthiLTC": {
				"address": "0xec98BB42C8F03485bf659378da694512a16f3482",
				"status": "replaced",
				"replaced_in": "v2.18.1"
			},
			"SynthiDEFI": {
				"address": "0xC5Bfbc63dc8D36E81434e93e0ee097999879d7F4",
				"status": "replaced",
				"replaced_in": "v2.18.1"
			}
		}
	},
	"v2.17.4": {
		"tag": "v2.17.4",
		"fulltag": "v2.17.4-2",
		"release": "Procyon",
		"network": "mainnet",
		"date": "2019-12-18T16:32:38+11:00",
		"commit": "ddd5e765f53e1af5b5910c6079b7df6a240bcb9c",
		"block": 9124116,
		"contracts": {
			"FeePool": {
				"address": "0x94dBa784e87A3F5F12e25EC98bF14233c1e69017",
				"status": "replaced",
				"replaced_in": "v2.18.1"
			}
		}
	},
	"v2.18.1": {
		"tag": "v2.18.1",
		"fulltag": "v2.18.1-release-candidate-3",
		"release": "",
		"network": "mainnet",
		"date": "2020-02-20T17:38:03+11:00",
		"commit": "e0902f6c49fe4edbe2e52c9691ed971f695a17bc",
		"block": 9518289,
		"contracts": {
			"Depot": {
				"address": "0xE1f64079aDa6Ef07b03982Ca34f1dD7152AA3b86",
				"status": "current"
			},
			"ExchangeRates": {
				"address": "0x9D7F70AF5DF5D5CC79780032d47a34615D1F1d77",
				"status": "replaced",
				"replaced_in": "v2.23.3"
			},
			"FeePool": {
				"address": "0x1Be675c50C4cC419517219B88fE84a573cC223fA",
				"status": "replaced",
				"replaced_in": "v2.20.1"
			},
			"Synthetix": {
				"address": "0x153C3148A0a285A6f9F6d1996E1348832249bF7e",
				"status": "replaced",
				"replaced_in": "v2.19.6"
			},
			"SynthsAUD": {
				"address": "0xACa2179a884bAC7C3D0bc4131585E1B7DbDD048e",
				"status": "replaced",
				"replaced_in": "v2.20.1"
			},
			"SynthsBTC": {
				"address": "0xF0ac210915BD88Ea51c9EB800a4078a85927efdF",
				"status": "replaced",
				"replaced_in": "v2.20.1"
			},
			"SynthsCHF": {
				"address": "0x64C73355FBD0274e677609E8fb372427DF975508",
				"status": "replaced",
				"replaced_in": "v2.20.1"
			},
			"SynthsEUR": {
				"address": "0x57e4A2D7D9b759Cf6FA2C937D52E408c66fB6384",
				"status": "replaced",
				"replaced_in": "v2.20.1"
			},
			"SynthsGBP": {
				"address": "0x8FA7FBb0144CeA832a76547aEAB1Ad8d9e4588F1",
				"status": "replaced",
				"replaced_in": "v2.20.1"
			},
			"SynthsJPY": {
				"address": "0x68043c3EAE66Ac1c28341867491E615412fc84FD",
				"status": "replaced",
				"replaced_in": "v2.20.1"
			},
			"SynthsUSD": {
				"address": "0x2A020C1ad728f1C12735bC4877CEECa4491A4a3D",
				"status": "replaced",
				"replaced_in": "v2.20.1"
			},
			"SynthsXAG": {
				"address": "0xd415e342a5C7Ee189D939b4DC17E85880fE1096A",
				"status": "replaced",
				"replaced_in": "v2.20.1"
			},
			"SynthsXAU": {
				"address": "0x00aB7c26A5a6C4C32D0b897E4Af3CB32F92aad34",
				"status": "replaced",
				"replaced_in": "v2.20.1"
			},
			"SynthXDR": {
				"address": "0x96f9D144E55149437640512B82d7Dda065E89773",
				"status": "deleted"
			},
			"SynthsETH": {
				"address": "0x9f71b6596b2C9d357f9F04F8cA772fbD6e2c211C",
				"status": "replaced",
				"replaced_in": "v2.20.1"
			},
			"SynthsBNB": {
				"address": "0xaE3971E603b11dA40aea85d8c2355150c7c47683",
				"status": "replaced",
				"replaced_in": "v2.20.1"
			},
			"SynthiBTC": {
				"address": "0x810425566d1d3078B15A6f035b17886F18F3c54B",
				"status": "replaced",
				"replaced_in": "v2.20.1"
			},
			"SynthiETH": {
				"address": "0xc0bA711B4E128425Be9245ce750D82c90b42D6D2",
				"status": "replaced",
				"replaced_in": "v2.20.1"
			},
			"SynthiBNB": {
				"address": "0xc68b5Eb9e035b2B84568A4C6201e3b200C0236ba",
				"status": "replaced",
				"replaced_in": "v2.20.1"
			},
			"SynthsMKR": {
				"address": "0x54A0326fB698c2CFACa5327550a897FA66d21f07",
				"status": "deleted"
			},
			"SynthsTRX": {
				"address": "0x3d0e7c09242b0cAd4e81cB2f6D2183EF517500EF",
				"status": "replaced",
				"replaced_in": "v2.20.1"
			},
			"SynthsXTZ": {
				"address": "0x2CB1B47fB16013798086f267E04E6579dcb72A74",
				"status": "replaced",
				"replaced_in": "v2.20.1"
			},
			"SynthiMKR": {
				"address": "0x10A0532DE3C86D9cE810F004FaBcf5a1EA464390",
				"status": "deleted"
			},
			"SynthiTRX": {
				"address": "0x2DE37AF5BA64f5CaE3202Bf13dbEDc4D46e8046f",
				"status": "replaced",
				"replaced_in": "v2.20.1"
			},
			"SynthiXTZ": {
				"address": "0x59D39e14cC735b39746c94351E7fbDd92C8D0d3C",
				"status": "replaced",
				"replaced_in": "v2.20.1"
			},
			"SynthsCEX": {
				"address": "0x2420057461bD2fb756e0A610897c51De7fB18311",
				"status": "replaced",
				"replaced_in": "v2.20.1"
			},
			"SynthiCEX": {
				"address": "0xf7011510572d0EFE31d1E90cd6dc1EF84e6B13b8",
				"status": "replaced",
				"replaced_in": "v2.20.1"
			},
			"RewardsDistribution": {
				"address": "0x29C295B046a73Cde593f21f63091B072d407e3F2",
				"status": "replaced",
				"replaced_in": "v2.18.1"
			},
			"SynthsXRP": {
				"address": "0x4dc1E8bAcc26D563941dCB59c72BD9FE58663778",
				"status": "replaced",
				"replaced_in": "v2.20.1"
			},
			"SynthsLTC": {
				"address": "0x79BEf89A63bE04A75F1fA42E8f42ad873B6f43e2",
				"status": "replaced",
				"replaced_in": "v2.20.1"
			},
			"SynthsLINK": {
				"address": "0x3D663Dbe79fA9752815e03e129D6703eDE1C6D71",
				"status": "replaced",
				"replaced_in": "v2.20.1"
			},
			"SynthsDEFI": {
				"address": "0xE725d6Ff29d0679C9Cb6Fa8972a1E8a7FB49610B",
				"status": "replaced",
				"replaced_in": "v2.20.1"
			},
			"SynthiXRP": {
				"address": "0xccda7941aB1AC7a32F49843c0b3EDF618b20F6Ae",
				"status": "replaced",
				"replaced_in": "v2.20.1"
			},
			"SynthiLINK": {
				"address": "0x8c6680412e914932A9abC02B6c7cbf690e583aFA",
				"status": "replaced",
				"replaced_in": "v2.20.1"
			},
			"SynthiLTC": {
				"address": "0xfca2e82E5414c695c81b99D753b0b11c50bDC93D",
				"status": "replaced",
				"replaced_in": "v2.20.1"
			},
			"SynthiDEFI": {
				"address": "0xaE7D62Fb6a305E6d9E9F8c43bbb41093c2bE52f6",
				"status": "replaced",
				"replaced_in": "v2.20.1"
			},
			"AddressResolver": {
				"address": "0xFbB6526ed92DA8915d4843a86166020d0B7bAAd0",
				"status": "replaced",
				"replaced_in": "v2.23.3"
			},
			"Exchanger": {
				"address": "0x6289fd70d3Dce8DE61896959cdEfcFF3cE46A108",
				"status": "replaced",
				"replaced_in": "v2.20.1"
			},
			"ExchangeState": {
				"address": "0x545973f28950f50fc6c7F52AAb4Ad214A27C0564",
				"status": "current"
			},
			"Issuer": {
				"address": "0x23Bf838AF72Ee8F43870A73947d8F4Edb63adAe3",
				"status": "replaced",
				"replaced_in": "v2.19.6"
			},
			"EtherCollateral": {
				"address": "0x0F3d8ad599Be443A54c7934B433A87464Ed0DFdC",
				"status": "replaced",
				"replaced_in": "v2.26.2"
			}
		}
	},
	"v2.19.6": {
		"tag": "v2.19.6",
		"fulltag": "v2.19.6-alpha-38",
		"release": "Achernar",
		"network": "mainnet",
		"date": "2020-02-28T14:01:33+11:00",
		"commit": "176e5a241248b58f6a017553a70328612670cb07",
		"block": 9570402,
		"contracts": {
			"Unipool": {
				"address": "0x48D7f315feDcaD332F68aafa017c7C158BC54760",
				"status": "current"
			},
			"Synthetix": {
				"address": "0x8454190C164e52664Af2c9C24ab58c4e14D6bbE4",
				"status": "replaced",
				"replaced_in": "v2.20.1"
			},
			"Issuer": {
				"address": "0x357b58E0b1Be9d8A944380048fa1080c57c7A362",
				"status": "replaced",
				"replaced_in": "v2.20.1"
			},
			"IssuanceEternalStorage": {
				"address": "0x631E93A0fb06B5eC6d52c0A2D89a3f9672d6Ba64",
				"status": "current"
			}
		}
	},
	"v2.20.1": {
		"tag": "v2.20.1",
		"fulltag": "v2.20.1-1",
		"release": "Betelgeuse",
		"network": "mainnet",
		"date": "2020-03-31T15:11:35+11:00",
		"commit": "5f48ad4d4fe2e59d07de3d064492d2a5cf31a5f2",
		"block": 9776248,
		"contracts": {
			"FeePool": {
				"address": "0x8a34AefF4cDed94aFa786fcf811A6307aA7c656a",
				"status": "replaced",
				"replaced_in": "v2.22.4"
			},
			"Synthetix": {
				"address": "0x2987252148e34863612Ac7f4Ef3260de0C2A68f7",
				"status": "replaced",
				"replaced_in": "v2.22.4"
			},
			"SynthsAUD": {
				"address": "0xe04d8770Dc06135Dd97214ea8bcbf7B1CC057AA3",
				"status": "replaced",
				"replaced_in": "v2.35.2"
			},
			"SynthsBTC": {
				"address": "0x17628A557d1Fc88D1c35989dcBAC3f3e275E2d2B",
				"status": "replaced",
				"replaced_in": "v2.35.2"
			},
			"SynthsCHF": {
				"address": "0x253914cf059f4c3E277c28060C404acFc38FB6e2",
				"status": "replaced",
				"replaced_in": "v2.35.2"
			},
			"SynthsEUR": {
				"address": "0x2fB419E7023b32201e9aB3aba947f5c101a5C30e",
				"status": "replaced",
				"replaced_in": "v2.35.2"
			},
			"SynthsGBP": {
				"address": "0xB3098Ae40f488ffdb979827Fd01597CC20c5a5A0",
				"status": "replaced",
				"replaced_in": "v2.35.2"
			},
			"SynthsJPY": {
				"address": "0x8ed1B71B00DbaB96A6db6DF0C910f749243de6D3",
				"status": "replaced",
				"replaced_in": "v2.35.2"
			},
			"SynthsUSD": {
				"address": "0xAe38b81459d74A8C16eAa968c792207603D84480",
				"status": "replaced",
				"replaced_in": "v2.28.4"
			},
			"SynthsXAG": {
				"address": "0x1B9d6cD65dDC981410cb93Af91B097667E0Bc7eE",
				"status": "replaced",
				"replaced_in": "v2.35.2"
			},
			"SynthsXAU": {
				"address": "0xA408d8e01C8E084B67559226C5B55D6F0B7074e2",
				"status": "replaced",
				"replaced_in": "v2.35.2"
			},
			"SynthsETH": {
				"address": "0xD0DC005d31C2979CC0d38718e23c82D1A50004C0",
				"status": "replaced",
				"replaced_in": "v2.35.2"
			},
			"SynthsBNB": {
				"address": "0xadaD43Be81E2206f6D1aF4299cA2a029e16af7AB",
				"status": "replaced",
				"replaced_in": "v2.35.2"
			},
			"SynthiBTC": {
				"address": "0xc704c9AA89d1ca60F67B3075d05fBb92b3B00B3B",
				"status": "replaced",
				"replaced_in": "v2.35.2"
			},
			"SynthiETH": {
				"address": "0xaE55F163337A2A46733AA66dA9F35299f9A46e9e",
				"status": "replaced",
				"replaced_in": "v2.35.2"
			},
			"SynthiBNB": {
				"address": "0xf86048DFf23cF130107dfB4e6386f574231a5C65",
				"status": "replaced",
				"replaced_in": "v2.35.2"
			},
			"DelegateApprovals": {
				"address": "0x15fd6e554874B9e70F832Ed37f231Ac5E142362f",
				"status": "current"
			},
			"SynthsMKR": {
				"address": "0xD1599E478cC818AFa42A4839a6C665D9279C3E50",
				"status": "deleted"
			},
			"SynthsTRX": {
				"address": "0xC4Be4583bc0307C56CF301975b2B2B1E5f95fcB2",
				"status": "replaced",
				"replaced_in": "v2.35.2"
			},
			"SynthsXTZ": {
				"address": "0x91DBC6f587D043FEfbaAD050AB48696B30F13d89",
				"status": "replaced",
				"replaced_in": "v2.35.2"
			},
			"SynthiMKR": {
				"address": "0x1228c7D8BBc5bC53DB181bD7B1fcE765aa83bF8A",
				"status": "deleted"
			},
			"SynthiTRX": {
				"address": "0xdD87cbDe3C1f8F728C7924c8C9C983Af6dfcfeA8",
				"status": "replaced",
				"replaced_in": "v2.35.2"
			},
			"SynthiXTZ": {
				"address": "0x6dFDFbfB4B180be4482F8b753fb33720C2831a9f",
				"status": "replaced",
				"replaced_in": "v2.35.2"
			},
			"SynthsCEX": {
				"address": "0x5eA2544551448cF6DcC1D853aDdd663D480fd8d3",
				"status": "replaced",
				"replaced_in": "v2.35.2"
			},
			"SynthiCEX": {
				"address": "0x817c39c8825e12eA7752483c85dd2c800b78B357",
				"status": "replaced",
				"replaced_in": "v2.35.2"
			},
			"SynthsXRP": {
				"address": "0xF5d0BFBc617d3969C1AcE93490A76cE80Db1Ed0e",
				"status": "replaced",
				"replaced_in": "v2.35.2"
			},
			"SynthsLTC": {
				"address": "0x6cF29c515A33209c6eCa43c293004ac80c0614f0",
				"status": "replaced",
				"replaced_in": "v2.35.2"
			},
			"SynthsLINK": {
				"address": "0xAf918f4a72BC34E59dFaF65866feC87947F1f590",
				"status": "replaced",
				"replaced_in": "v2.35.2"
			},
			"SynthsDEFI": {
				"address": "0xf5a6115Aa582Fd1BEEa22BC93B7dC7a785F60d03",
				"status": "replaced",
				"replaced_in": "v2.35.2"
			},
			"SynthiXRP": {
				"address": "0x71Cd588eFA3609bc14E7B0c7C57dDDfd3a72E8a2",
				"status": "replaced",
				"replaced_in": "v2.35.2"
			},
			"SynthiLINK": {
				"address": "0x63d630B6D89c21E171E86c51C7243284510DBd79",
				"status": "replaced",
				"replaced_in": "v2.35.2"
			},
			"SynthiLTC": {
				"address": "0x0f5BdfD0958345C2e7Adb1741024aEd6Dd159e6C",
				"status": "replaced",
				"replaced_in": "v2.35.2"
			},
			"SynthiDEFI": {
				"address": "0x489d4D4c4bC781EAab3A36C44d66762Ceb6e1e2D",
				"status": "replaced",
				"replaced_in": "v2.35.2"
			},
			"Exchanger": {
				"address": "0x271d0C1940fE546e787B273A0CCc780ECD8db461",
				"status": "replaced",
				"replaced_in": "v2.22.4"
			},
			"Issuer": {
				"address": "0xdE51788d7113bCf845b62B878bD5Ed971A49CF85",
				"status": "replaced",
				"replaced_in": "v2.22.4"
			},
			"SystemStatus": {
				"address": "0x4534E92eefecc63C6105F53893D355C14aA129cf",
				"status": "replaced",
				"replaced_in": "v2.38.0"
			},
			"DelegateApprovalsEternalStorage": {
				"address": "0x8F586F063ffbb89b186C8e604FC6614766f9C9d1",
				"status": "current"
			}
		}
	},
	"v2.21.6": {
		"tag": "v2.21.6",
		"fulltag": "v2.21.6-1",
		"release": "Hadar",
		"network": "mainnet",
		"date": "2020-04-02T20:34:45+11:00",
		"commit": "749da0208911b419eedc9dd5c6dc8e229e3dd30b",
		"block": 9791518,
		"contracts": {
			"TokenStatesEOS": {
				"address": "0x631443C4121ca7B4c90dC79a37B1DcE8B79aDeEc",
				"status": "deleted"
			},
			"ProxysEOS": {
				"address": "0x88C8Cf3A212c0369698D13FE98Fcb76620389841",
				"status": "deleted"
			},
			"SynthsEOS": {
				"address": "0x31a9c51eEd5282F11ae5CDD061A65A4ce0346C08",
				"status": "replaced",
				"replaced_in": "v2.35.2"
			},
			"TokenStatesBCH": {
				"address": "0xb7ee031093B9578DF124983823330BBe277FD8b4",
				"status": "deleted"
			},
			"ProxysBCH": {
				"address": "0x36a2422a863D5B950882190Ff5433E513413343a",
				"status": "deleted"
			},
			"SynthsBCH": {
				"address": "0x9b68b85c61B082B2495B342F26B20a57cFd73D26",
				"status": "replaced",
				"replaced_in": "v2.35.2"
			},
			"TokenStatesETC": {
				"address": "0xd4DB55Cf39c37BEAa3A47F2555D57B4ea2d9Ff39",
				"status": "deleted"
			},
			"ProxysETC": {
				"address": "0x22602469d704BfFb0936c7A7cfcD18f7aA269375",
				"status": "deleted"
			},
			"SynthsETC": {
				"address": "0x2369D37ae9B30451D859C11CAbAc70df1CE48F78",
				"status": "replaced",
				"replaced_in": "v2.35.2"
			},
			"TokenStatesDASH": {
				"address": "0x136b1EC699c62b0606854056f02dC7Bb80482d63",
				"status": "deleted"
			},
			"ProxysDASH": {
				"address": "0xfE33ae95A9f0DA8A845aF33516EDc240DCD711d6",
				"status": "deleted"
			},
			"SynthsDASH": {
				"address": "0xc66499aCe3B6c6a30c784bE5511E8d338d543913",
				"status": "replaced",
				"replaced_in": "v2.35.2"
			},
			"TokenStatesXMR": {
				"address": "0x23d5381713841724A67B731026b32322228cA3C7",
				"status": "deleted"
			},
			"ProxysXMR": {
				"address": "0x5299d6F7472DCc137D7f3C4BcfBBB514BaBF341A",
				"status": "deleted"
			},
			"SynthsXMR": {
				"address": "0x86FD9c0261E804476bA11056fFD758da2469ed56",
				"status": "replaced",
				"replaced_in": "v2.35.2"
			},
			"TokenStatesADA": {
				"address": "0x9956c5019a24fbd5B506AD070b771577bAc5c343",
				"status": "current"
			},
			"ProxysADA": {
				"address": "0xe36E2D3c7c34281FA3bC737950a68571736880A1",
				"status": "current"
			},
			"SynthsADA": {
				"address": "0x1Cda42C559D2EB137103D9A01d1ae736dEDA3aEF",
				"status": "replaced",
				"replaced_in": "v2.35.2"
			},
			"TokenStatesFTSE": {
				"address": "0xD1B420854527e4b0e489bd37ec8f9DB1E6305515",
				"status": "deleted"
			},
			"ProxysFTSE": {
				"address": "0x23348160D7f5aca21195dF2b70f28Fce2B0be9fC",
				"status": "deleted"
			},
			"SynthsFTSE": {
				"address": "0x8D34924EAe7578692775fDd94Ed27bc355397E4a",
				"status": "replaced",
				"replaced_in": "v2.35.2"
			},
			"TokenStatesNIKKEI": {
				"address": "0xc69D8B688a309FDEa9273DDE1A46bF1e51928a55",
				"status": "deleted"
			},
			"ProxysNIKKEI": {
				"address": "0x757de3ac6B830a931eF178C6634c5C551773155c",
				"status": "deleted"
			},
			"SynthsNIKKEI": {
				"address": "0x4CeB220C5E38E27ef5187F7ab853aC182D233d39",
				"status": "replaced",
				"replaced_in": "v2.35.2"
			},
			"TokenStateiEOS": {
				"address": "0x68a8b098967Ae077dcFf5cC8E29B7cb15f1A3cC8",
				"status": "deleted"
			},
			"ProxyiEOS": {
				"address": "0xF4EebDD0704021eF2a6Bbe993fdf93030Cd784b4",
				"status": "deleted"
			},
			"SynthiEOS": {
				"address": "0xc66a263f2C7C1Af0bD70c6cA4Bff5936F3D6Ef9F",
				"status": "replaced",
				"replaced_in": "v2.35.2"
			},
			"TokenStateiBCH": {
				"address": "0x780a7206313F411db5f32c79B15B1C80FaABED59",
				"status": "deleted"
			},
			"ProxyiBCH": {
				"address": "0xf6E9b246319ea30e8C2fA2d1540AAEBF6f9E1B89",
				"status": "deleted"
			},
			"SynthiBCH": {
				"address": "0x0E87a320daCE86A0b427FA2Bae282dE5c7697278",
				"status": "replaced",
				"replaced_in": "v2.35.2"
			},
			"TokenStateiETC": {
				"address": "0x71892d13BA2b19f196760f619eE9C67534a49E37",
				"status": "deleted"
			},
			"ProxyiETC": {
				"address": "0xd50c1746D835d2770dDA3703B69187bFfeB14126",
				"status": "deleted"
			},
			"SynthiETC": {
				"address": "0xF13f9E75913b352622F8AEEA5Ac32498b1C228d0",
				"status": "replaced",
				"replaced_in": "v2.35.2"
			},
			"TokenStateiDASH": {
				"address": "0x01ADA1140cA795897c45016Dfd296382267b264a",
				"status": "deleted"
			},
			"ProxyiDASH": {
				"address": "0xCB98f42221b2C251A4E74A1609722eE09f0cc08E",
				"status": "deleted"
			},
			"SynthiDASH": {
				"address": "0x5f7A299Be82D8f5A626300c62C477b233F616121",
				"status": "replaced",
				"replaced_in": "v2.35.2"
			},
			"TokenStateiXMR": {
				"address": "0xE20117888AB22ACF65b02C196A9f8423b502876c",
				"status": "deleted"
			},
			"ProxyiXMR": {
				"address": "0x4AdF728E2Df4945082cDD6053869f51278fae196",
				"status": "deleted"
			},
			"SynthiXMR": {
				"address": "0xC5D2b3f5DAf11B6111Af86a72A5938B0fE6c5045",
				"status": "replaced",
				"replaced_in": "v2.35.2"
			},
			"TokenStateiADA": {
				"address": "0xD636802A5b903b23726189D9B89daAD2750177FA",
				"status": "deleted"
			},
			"ProxyiADA": {
				"address": "0x8A8079c7149B8A1611e5C5d978DCA3bE16545F83",
				"status": "deleted"
			},
			"SynthiADA": {
				"address": "0x9D4193187B247a400E8D8ba716F1C18c0dC65528",
				"status": "replaced",
				"replaced_in": "v2.35.2"
			}
		}
	},
	"v2.21.12": {
		"tag": "v2.21.12",
		"fulltag": "v2.21.12-107",
		"release": "Hadar",
		"network": "mainnet",
		"date": "2020-05-08T12:52:06-04:00",
		"commit": "19997724bc7eaceb902c523a6742e0bd74fc75cb",
		"block": 10026694,
		"contracts": {
			"ReadProxyAddressResolver": {
				"address": "0x4E3b31eB0E5CB73641EE1E65E7dCEFe520bA3ef2",
				"status": "current"
			}
		}
	},
	"v2.22.4": {
		"tag": "v2.22.4",
		"fulltag": "v2.22.4",
		"release": "Altair",
		"network": "mainnet",
		"date": "2020-06-05T14:45:28+10:00",
		"commit": "5c7e67ba325f8506c34e163b215ae36a16537a91",
		"block": 10202730,
		"contracts": {
			"FeePool": {
				"address": "0x21bD6b9C3cB3f7E0c6Aa7061D2B02f22CDEbD2aB",
				"status": "replaced",
				"replaced_in": "v2.23.3"
			},
			"Synthetix": {
				"address": "0xc6738ed1Eb79FA23941c75b4f437fC65893b5476",
				"status": "replaced",
				"replaced_in": "v2.23.3"
			},
			"Exchanger": {
				"address": "0x7Dfe5aa8fc36c0Ae788a3a71062728bFc3036216",
				"status": "replaced",
				"replaced_in": "v2.23.3"
			},
			"Issuer": {
				"address": "0xEB4c3266E1b295654EC36F16FFCFD24D3Ef3E735",
				"status": "replaced",
				"replaced_in": "v2.23.3"
			},
			"Liquidations": {
				"address": "0x9f9C7BA80442767e7BeF5E8121cEc53cF8182827",
				"status": "replaced",
				"replaced_in": "v2.27.2"
			},
			"EternalStorageLiquidations": {
				"address": "0x0F7c200C4d3b5570C777764884Ce6DE67F31D3Ba",
				"status": "current"
			}
		}
	},
	"v2.23.3": {
		"tag": "v2.23.3",
		"fulltag": "v2.23.3",
		"release": "Acrux",
		"network": "mainnet",
		"date": "2020-06-30T15:44:41+10:00",
		"commit": "4fd3c1e6ac849f8c43277493e636a2ecc63801e0",
		"block": 10364342,
		"contracts": {
			"ExchangeRates": {
				"address": "0xba727c69636491ecdfE3E6F64cBE9428aD371e48",
				"status": "replaced",
				"replaced_in": "v2.27.2"
			},
			"FeePool": {
				"address": "0x6AAeBDfbf23134eF8d81deB2E253f32394B2857B",
				"status": "replaced",
				"replaced_in": "v2.27.2"
			},
			"Synthetix": {
				"address": "0x4E2f13a347584b17F99521497B987f01660b877d",
				"status": "replaced",
				"replaced_in": "v2.24.0"
			},
			"AddressResolver": {
				"address": "0x61166014E3f04E40C953fe4EAb9D9E40863C83AE",
				"status": "replaced",
				"replaced_in": "v2.35.2"
			},
			"Exchanger": {
				"address": "0xfaDAFb3ece40Eac206404B8dF5aF841F16f60E62",
				"status": "replaced",
				"replaced_in": "v2.26.2"
			},
			"Issuer": {
				"address": "0xb7D018F57b82D1523f15a270d6b942836204310b",
				"status": "replaced",
				"replaced_in": "v2.27.2"
			},
			"BinaryOptionMarketFactory": {
				"address": "0x8EC58faA4c1B693B50B7F1331897AD6B52Dd824A",
				"status": "replaced",
				"replaced_in": "v2.25.0"
			},
			"BinaryOptionMarketManager": {
				"address": "0x673e76631981Cb55783527F744e581ABA8Cf406D",
				"status": "replaced",
				"replaced_in": "v2.25.0"
			}
		}
	},
	"v2.24.0": {
		"tag": "v2.24.0",
		"fulltag": "v2.24.0",
		"release": "Aldebaran",
		"network": "mainnet",
		"date": "2020-07-01T14:54:11+10:00",
		"commit": "280652bae2d971281b8bf96a319c1c8139ec15c3",
		"block": 10371667,
		"contracts": {
			"Synthetix": {
				"address": "0x5eF0de4bd373e435341Cd82311dfb13d5E8fdEf5",
				"status": "replaced",
				"replaced_in": "v2.27.2"
			}
		}
	},
	"v2.25.0": {
		"tag": "v2.25.0",
		"fulltag": "v2.25.0",
		"release": "Antares",
		"network": "mainnet",
		"date": "2020-07-20T13:50:06+10:00",
		"commit": "4833cb929d5af6715112537cac3b04b5d7a8b157",
		"block": 10493729,
		"contracts": {
			"BinaryOptionMarketFactory": {
				"address": "0x72c091691b5cD86fAcD048972157985f74Ea1F07",
				"status": "replaced",
				"replaced_in": "v2.35.2"
			},
			"BinaryOptionMarketManager": {
				"address": "0x8071bA88e58a19176EF007995FB5D9E1Faa73F92",
				"status": "replaced",
				"replaced_in": "v2.35.2"
			}
		}
	},
	"v2.26.0-alpha": {
		"tag": "v2.26.0-alpha",
		"fulltag": "v2.26.0-alpha",
		"release": "Spica",
		"network": "mainnet",
		"date": "2020-07-24T12:27:23+10:00",
		"commit": "c4dd4413cbbd3c0b40dfee2f9119af2dcb6a82e5",
		"contracts": {
			"StakingRewardsSNXBalancer": {
				"address": "0xFBaEdde70732540cE2B11A8AC58Eb2dC0D69dE10",
				"status": "current"
			},
			"StakingRewardsiETH": {
				"address": "0xC746bc860781DC90BBFCD381d6A058Dc16357F8d",
				"status": "replaced",
				"replaced_in": "v2.26.3"
			},
			"StakingRewardssBTCCurve": {
				"address": "0x13C1542A468319688B89E323fe9A3Be3A90EBb27",
				"status": "current"
			},
			"StakingRewardssUSDCurve": {
				"address": "0xDCB6A51eA3CA5d3Fd898Fd6564757c7aAeC3ca92",
				"status": "current"
			},
			"StakingRewardssXAUUniswapV2": {
				"address": "0x8302FE9F0C509a996573D3Cc5B0D5D51e4FDD5eC",
				"status": "current"
			}
		}
	},
	"v2.26.2": {
		"tag": "v2.26.2",
		"fulltag": "v2.26.2",
		"release": "Spica",
		"network": "mainnet",
		"date": "2020-07-30T13:13:50+10:00",
		"commit": "bda26772bfe5f1bcc7c93d653f80deb60fe2e905",
		"block": 10557958,
		"contracts": {
			"Exchanger": {
				"address": "0x439502C922ADA61FE49329248B7A8ecb31C0b329",
				"status": "replaced",
				"replaced_in": "v2.27.2"
			},
			"EtherCollateral": {
				"address": "0x7133afF303539b0A4F60Ab9bd9656598BF49E272",
				"status": "deleted"
			}
		}
	},
	"v2.26.3": {
		"tag": "v2.26.3",
		"fulltag": "v2.26.3",
		"release": "Spica",
		"network": "mainnet",
		"date": "2020-08-14T15:22:27-06:00",
		"commit": "60c8390d525949507f8cf2c952c342a97a0826fe",
		"block": 10602893,
		"contracts": {
			"StakingRewardsiETH": {
				"address": "0x6Dc0b8A7DACe47Bc75D2dDFDF8BF29e363d92693",
				"status": "replaced",
				"replaced_in": "v2.33.1"
			},
			"StakingRewardsiBTC": {
				"address": "0xE5Ea1DDA3299C0b133a93A47eF9F5536C6892AcE",
				"status": "replaced",
				"replaced_in": "v2.32.1-beta"
			},
			"BinaryOptionMarketData": {
				"address": "0xe523184876c97945da45998582526cDb6a3dA260",
				"status": "deleted"
			},
			"SynthUtil": {
				"address": "0x81Aee4EA48f678E172640fB5813cf7A96AFaF6C3",
				"status": "current"
			},
			"DappMaintenance": {
				"address": "0xAb0B2f1Cf979cdbF4676251F35353eC5AF2732Dd",
				"status": "current"
			}
		}
	},
	"v2.27.2": {
		"tag": "v2.27.2",
		"fulltag": "v2.27.2",
		"release": "Pollux",
		"network": "mainnet",
		"date": "2020-09-01T18:32:44+12:00",
		"commit": "62408a24161f041e1e484af92e1dbb232dfc4065",
		"block": 10773786,
		"contracts": {
			"ExchangeRates": {
				"address": "0xbCc4ac49b8f57079df1029dD3146C8ECD805acd0",
				"status": "replaced",
				"keccak256": "0x01a2b00da817c983b1bd19e0af4d554a690f5cdd8aa54ff6536c76f1728377e0",
				"replaced_in": "v2.28.4"
			},
			"FeePool": {
				"address": "0x17eC614dB5db8C6917BA7Be639507d3CEb95a4D2",
				"status": "replaced",
				"keccak256": "0x89fe01b2c0707be51cdfc9d44205efcffb0134ed60a92a9056940dd442fb1908",
				"replaced_in": "v2.28.4"
			},
			"Synthetix": {
				"address": "0x6eB3aC83701f624bAEfBc50db654b53d1F51dC94",
				"status": "replaced",
				"keccak256": "0xf92685622f5b8ea9c56041189b6c200314f72f08df4ff073a02896c849eb834f",
				"replaced_in": "v2.31.1"
			},
			"Exchanger": {
				"address": "0x1d53a13D78766C0Db6eF73eC0ae1138eA2b6f5D4",
				"status": "replaced",
				"keccak256": "0x737fcda1e8b492524c2a643bca60667f28f6b8107f310b4d5a0f8e3056dddc73",
				"replaced_in": "v2.30.0"
			},
			"Issuer": {
				"address": "0x62D6c67b2c06e9d7b889cc1d1b3a24F3370f241A",
				"status": "replaced",
				"keccak256": "0x723b38bb915f02c16cf004d09469b1d3024064f4c9438a01dbe7b2185dc6c236",
				"replaced_in": "v2.28.4"
			},
			"Liquidations": {
				"address": "0x46338723022deF2c5151e83BE759796A988754a2",
				"status": "replaced",
				"keccak256": "0xf4020bcebac1bd7291e495284dd4a6efa22f5d1c009c04f178b9a4e1304759dc",
				"replaced_in": "v2.35.2"
			},
			"FlexibleStorage": {
				"address": "0xc757aCBa3c0506218b3022266a9DC7F3612d85f5",
				"status": "current",
				"keccak256": "0x952f7c2f536ec424f53fc741cb4384b5d9ea94934de777ead382bf84e3c1e757"
			},
			"SystemSettings": {
				"address": "0x26C6C7F10e271Eef0011d07319622F31d22D139c",
				"status": "replaced",
				"keccak256": "0x59393d6ea3c81732896d77b91ca890a4e69abe8ff8019bbdd3c09a2b1eb02eef",
				"replaced_in": "v2.30.0"
			},
			"TradingRewards": {
				"address": "0xfF535F02CE0Df35D52c7A1bdace447101D2514D3",
				"status": "replaced",
				"keccak256": "0xee0b5025064a29a55fa474b59f7c646f08dd4820d259cf134b3f26fe5b2e0941",
				"replaced_in": "v2.35.2"
			}
		}
	},
	"v2.28.4": {
		"tag": "v2.28.4",
		"fulltag": "v2.28.4",
		"release": "Fomalhaut",
		"network": "mainnet",
		"date": "2020-09-24T18:50:48+10:00",
		"commit": "5f0eba4171a7f5db98fdf6129e9794f443116b92",
		"block": 10924759,
		"contracts": {
			"ExchangeRates": {
				"address": "0xdB2Ae36C2e9C00070e5bF752Be1FA2d477E98BDa",
				"status": "replaced",
				"keccak256": "0x9b7626bb44a60f17f989367a27bbc71b7b86d63a03033c7ed5c7fb5d3eedc743",
				"replaced_in": "v2.30.0"
			},
			"FeePool": {
				"address": "0x013D16CB1Bd493bBB89D45b43254842FadC169C8",
				"status": "replaced",
				"keccak256": "0x1b5c5a7be8072e6d9e89d218345a7692365a4236fd3d82ea85476d0fad9c30c1",
				"replaced_in": "v2.35.2"
			},
			"SynthsUSD": {
				"address": "0x705142E6f3970F004721bdf05b696B45Fc4aD6d7",
				"status": "replaced",
				"keccak256": "0x153f392299fac48cc06ca86dd544a0d67fb9056f588e0f63609461d457787804",
				"replaced_in": "v2.35.2"
			},
			"Issuer": {
				"address": "0xB9c9B2D4A514d0c00266FBbCBd2f471da984861a",
				"status": "replaced",
				"keccak256": "0xf6b38cc555bf11c4c5a5b13316a65f4ec59230524ca1b8c969fcdcbc20c2c922",
				"replaced_in": "v2.30.0"
			},
			"EtherCollateralsUSD": {
				"address": "0xfED77055B40d63DCf17ab250FFD6948FBFF57B82",
				"status": "deleted",
				"keccak256": "0x85918fcd0515828e0a6698e27e43151d5e0333d936ea6b5a9f6f9341a9b68266"
			}
		}
	},
	"v2.30.0": {
		"tag": "v2.30.0",
		"fulltag": "v2.30.0",
		"release": "Deneb",
		"network": "mainnet",
		"date": "2020-10-08T19:34:02+11:00",
		"commit": "6e6b68ae14eee0c6246b5bbe6bdd0b181ba7df94",
		"block": 11014103,
		"contracts": {
			"ExchangeRates": {
				"address": "0xda80E6024bC82C9fe9e4e6760a9769CF0D231E80",
				"status": "replaced",
				"keccak256": "0xecc746e9363b1e4d2cda6b3bd5773268540a790a4f1f14909b2eaf441acaf6c4",
				"replaced_in": "v2.31.1"
			},
			"Exchanger": {
				"address": "0xc4942df0d3c561c71417BBA09d2DEA7a3CC676Fb",
				"status": "replaced",
				"keccak256": "0x5d6e11d4c9e1a785a435f44c861da9ed9ef4889db9151265145624a1cf64e512",
				"replaced_in": "v2.31.1"
			},
			"Issuer": {
				"address": "0x2BA226A6134516457471583AE172457b189187C0",
				"status": "replaced",
				"keccak256": "0xd75e68a23fef19a0e8604bebe92baa040bfb590ae5259333aeb63ac413c94da1",
				"replaced_in": "v2.31.1"
			},
			"SystemSettings": {
				"address": "0x703D37fb776A4C905e28f7Ff23C73102ce36E08B",
				"status": "replaced",
				"keccak256": "0x0119b6d98214114e4c7c41b10e0cd5b58903143e6556156917772b4019c44335",
				"replaced_in": "v2.35.2"
			}
		}
	},
	"v2.31.1": {
		"tag": "v2.31.1",
		"fulltag": "v2.31.1",
		"release": "Mimosa",
		"network": "mainnet",
		"date": "2020-11-11T22:10:58-05:00",
		"commit": "29919ec289317f6441c89df4852620ebb6983285",
		"block": 11240446,
		"contracts": {
			"ExchangeRates": {
				"address": "0xA68C6020fF9Ea79F05345cDd2CE37DF4b89478ed",
				"status": "replaced",
				"keccak256": "0xb00ede4847d8725844e762151714f558e8b5d6fa3b34531cf29fe14d3e052884",
				"replaced_in": "v2.35.2"
			},
			"Synthetix": {
				"address": "0x7e6ab054070599ca7B1552aEa7962b6B344A9950",
				"status": "replaced",
				"keccak256": "0x02c3d358d6a0487f54ac56b33bf9f39f12c7af85564544f3d929a143ca96d9ea",
				"replaced_in": "v2.32.2"
			},
			"Exchanger": {
				"address": "0x300F0f100389282b51F1Bc486D8c2ad22B6C4E42",
				"status": "replaced",
				"keccak256": "0xb4aec17ec72b273b7013d9042a231b06ed4b4246e8a77bc5f507598ebd77e396",
				"replaced_in": "v2.32.2"
			},
			"Issuer": {
				"address": "0xdd692195b3b632B196FE33eB274CCBE91b8D849f",
				"status": "replaced",
				"keccak256": "0xffc3175744de9a11cf1cc91ca6aad118b539e8ccad902d409ce853619f7168d4",
				"replaced_in": "v2.35.2"
			},
			"DebtCache": {
				"address": "0x198A560EA4842c8E64Dd7cF445C5fBC5903B2736",
				"status": "replaced",
				"keccak256": "0x35d36fdd6fa8ff932a8733f9583afaf396e33a59b1febc8b68a60d65f731a8a9",
				"replaced_in": "v2.35.2"
			},
			"TokenStatesOIL": {
				"address": "0x98d7CcF403B8BD2F6DC3F3cA4161f1E8db3dD080",
				"status": "deleted",
				"keccak256": "0x0f7749d534fc2dd7ab5c3b8490967a5792fb132eaeba573e74f6016c383d7701"
			},
			"ProxysOIL": {
				"address": "0x6d16cF3EC5F763d4d99cB0B0b110eefD93B11B56",
				"status": "deleted",
				"keccak256": "0xf57882920536d50a381ff2e8395534cabfdd4224df40c4efa8ec25a8c8ab7088"
			},
			"SynthsOIL": {
				"address": "0xDE3Eaa39875d0528A575dBcC436b2C6ae9fc353c",
				"status": "replaced",
				"keccak256": "0x268ff01dc0d6236517d11269cb667a5600eb62633953148d78921900688e30cb",
				"replaced_in": "v2.35.2"
			},
			"TokenStateiOIL": {
				"address": "0xF92BE89BF1aebA61AC48D90CF7C9Ac2b3616c4Da",
				"status": "deleted",
				"keccak256": "0x0f7749d534fc2dd7ab5c3b8490967a5792fb132eaeba573e74f6016c383d7701"
			},
			"ProxyiOIL": {
				"address": "0xA5a5DF41883Cdc00c4cCC6E8097130535399d9a3",
				"status": "deleted",
				"keccak256": "0xf57882920536d50a381ff2e8395534cabfdd4224df40c4efa8ec25a8c8ab7088"
			},
			"SynthiOIL": {
				"address": "0x54EA32890a1bDB1C1aE106C921bE010F2C7faaC2",
				"status": "replaced",
				"keccak256": "0xa334bb44b69f6f2cbd66738d110ac1cf455cb8f8b7c98a960fbaea9d9a4f2b72",
				"replaced_in": "v2.35.2"
			}
		}
	},
	"v2.32.1-beta": {
		"tag": "v2.32.1-beta",
		"fulltag": "v2.32.1-beta",
		"release": "Regulus",
		"network": "mainnet",
		"date": "2020-11-13T13:47:31+11:00",
		"commit": "dde4e3194c42863e9f313df986b01e0dc9838541",
		"contracts": {
			"StakingRewardsiBTC": {
				"address": "0x32C9F03490A9F560EccC9f107e71560C1b0A2535",
				"status": "replaced",
				"replaced_in": "v2.35.4"
			}
		}
	},
	"v2.32.2": {
		"tag": "v2.32.2",
		"fulltag": "v2.32.2",
		"release": "Regulus",
		"network": "mainnet",
		"date": "2020-11-12T23:51:24-05:00",
		"commit": "cd889471d05c29510af0cb082fed6c03b8638981",
		"block": 11247749,
		"contracts": {
			"Synthetix": {
				"address": "0xf87A0587Fe48Ca05dd68a514Ce387C0d4d3AE31C",
				"status": "replaced",
				"keccak256": "0x1bfcc7247998d65ebfb5c17d978eafdef24825868b4d77df2bb5354d6aaf0e19",
				"replaced_in": "v2.35.2"
			},
			"Exchanger": {
				"address": "0xd3970a9D35d2Be3aaf62D2b5B2be3Ee303aC4228",
				"status": "replaced",
				"keccak256": "0xee1b7e9552a2b8e7da01a7932c36340a6a1e667b8b37f6eefd7a59ef6bbc5361",
				"replaced_in": "v2.34.0"
			}
		}
	},
	"v2.33.1": {
		"tag": "v2.33.1",
		"fulltag": "v2.33.1",
		"release": "Regulus",
		"network": "mainnet",
		"date": "2020-11-24T12:48:26+11:00",
		"commit": "1925c97723ce0b4871ac4864f1e63f5f12990c5a",
		"block": 11311695,
		"contracts": {
			"StakingRewardsiETH": {
				"address": "0x3fdbbbd81b0962fdf486d74f94a68c70ba87c6c7",
				"status": "replaced",
				"replaced_in": "v2.35.5"
			}
		}
	},
	"v2.34.0": {
		"tag": "v2.34.0",
		"fulltag": "v2.34.0",
		"release": "Adhara",
		"network": "mainnet",
		"date": "2020-12-01T03:01:54+00:00",
		"commit": "12576807a21a7efa6b2cbb47c5a9082a956edc64",
		"block": 11363952,
		"contracts": {
			"Exchanger": {
				"address": "0x93b434b2e21d0F4E3ed1e9efa3Aa254A6D863B2A",
				"status": "replaced",
				"keccak256": "0x09fa1faaf859aae12a0424acc41b0e80c285f1af4b495a4659ac2b140afd8bdf",
				"replaced_in": "v2.35.2"
			}
		}
	},
	"v2.35.2": {
		"tag": "v2.35.2",
		"fulltag": "v2.35.2",
		"release": "Shaula",
		"network": "mainnet",
		"date": "2020-12-23T23:30:50-05:00",
		"commit": "ec70aac92af3387b45f7667130fb910fd0a8456c",
		"block": 11514332,
		"contracts": {
			"ExchangeRates": {
				"address": "0xd69b189020EF614796578AfE4d10378c5e7e1138",
				"status": "replaced",
				"keccak256": "0x6c13c44ff3c52644f0b7006484742be9349727f83ab458189e89834055016dad",
				"replaced_in": "v2.53.0"
			},
			"FeePool": {
				"address": "0x28d8458C76C7029257BAA10F86E9dA7481C513fb",
				"status": "replaced",
				"keccak256": "0x51bd2b8ffcf3d7131b99f486d9cf061a606d39edeaeccff6b74c6500a32a14f3",
				"replaced_in": "v2.36.0"
			},
			"Synthetix": {
				"address": "0x6e6a43A8148B5c54A94C044a835476D3f3f4D59A",
				"status": "replaced",
				"keccak256": "0x41941b8dd270efe6fad9ff32810eaad189b55acc1455158e6b4258442d9d8af4",
				"replaced_in": "v2.36.0"
			},
			"SynthsAUD": {
				"address": "0x37B648a07476F4941D3D647f81118AFd55fa8a04",
				"status": "replaced",
				"keccak256": "0x3d820f5a98d5766a8a1269f33a9036e9475eac34e8e4fa2b73e74ec6b2246b37",
				"replaced_in": "v2.53.0"
			},
			"SynthsBTC": {
				"address": "0xDB91E4B3b6E19bF22E810C43273eae48C9037e74",
				"status": "replaced",
				"keccak256": "0x14571b22f2a34a60434c0954c2dd071b0bf65aec24a5869d2b5017ab8b7dd9a8",
				"replaced_in": "v2.48.0"
			},
			"SynthsCHF": {
				"address": "0xcf9bB94b5d65589039607BA66e3DAC686d3eFf01",
				"status": "replaced",
				"keccak256": "0x3d820f5a98d5766a8a1269f33a9036e9475eac34e8e4fa2b73e74ec6b2246b37",
				"replaced_in": "v2.53.0"
			},
			"SynthsEUR": {
				"address": "0xC61b352fCc311Ae6B0301459A970150005e74b3E",
				"status": "replaced",
				"keccak256": "0x3d820f5a98d5766a8a1269f33a9036e9475eac34e8e4fa2b73e74ec6b2246b37",
				"replaced_in": "v2.53.0"
			},
			"SynthsGBP": {
				"address": "0xEF285D339c91aDf1dD7DE0aEAa6250805FD68258",
				"status": "replaced",
				"keccak256": "0x3d820f5a98d5766a8a1269f33a9036e9475eac34e8e4fa2b73e74ec6b2246b37",
				"replaced_in": "v2.53.0"
			},
			"SynthsJPY": {
				"address": "0x388fD1A8a7d36e03eFA1ab100a1c5159a3A3d427",
				"status": "replaced",
				"keccak256": "0x3d820f5a98d5766a8a1269f33a9036e9475eac34e8e4fa2b73e74ec6b2246b37",
				"replaced_in": "v2.53.0"
			},
			"SynthsUSD": {
				"address": "0x6C85C5198C3CC4dB1b87Cb43b2674241a30f4845",
				"status": "replaced",
				"keccak256": "0x14571b22f2a34a60434c0954c2dd071b0bf65aec24a5869d2b5017ab8b7dd9a8",
				"replaced_in": "v2.45.0"
			},
			"SynthsXAG": {
				"address": "0x9745606DA6e162866DAD7bF80f2AbF145EDD7571",
				"status": "deleted",
				"keccak256": "0x3d820f5a98d5766a8a1269f33a9036e9475eac34e8e4fa2b73e74ec6b2246b37"
			},
			"SynthsXAU": {
				"address": "0x5eDf7dd83fE2889D264fa9D3b93d0a6e6A45D6C6",
				"status": "deleted",
				"keccak256": "0x3d820f5a98d5766a8a1269f33a9036e9475eac34e8e4fa2b73e74ec6b2246b37"
			},
			"SynthsETH": {
				"address": "0x87641989057242Bff28D0D6108d007C79774D06f",
				"status": "replaced",
				"keccak256": "0x14571b22f2a34a60434c0954c2dd071b0bf65aec24a5869d2b5017ab8b7dd9a8",
				"replaced_in": "v2.45.0"
			},
			"SynthsBNB": {
				"address": "0xda3c83750b1FA31Fda838136ef3f853b41cb7a5a",
				"status": "deleted",
				"keccak256": "0x8eba20fb0acca6ab8f2186ec8180cc072e41d70fef7589a27738e968b3351e18"
			},
			"SynthiBTC": {
				"address": "0x8350d1b2d6EF5289179fe49E5b0F208165B4e32e",
				"status": "deleted",
				"keccak256": "0x8eba20fb0acca6ab8f2186ec8180cc072e41d70fef7589a27738e968b3351e18"
			},
			"SynthiETH": {
				"address": "0x29DD4A59F4D339226867e77aF211724eaBb45c02",
				"status": "deleted",
				"keccak256": "0x8eba20fb0acca6ab8f2186ec8180cc072e41d70fef7589a27738e968b3351e18"
			},
			"SynthiBNB": {
				"address": "0xf7B8dF8b16dA302d85603B8e7F95111a768458Cc",
				"status": "deleted",
				"keccak256": "0x8eba20fb0acca6ab8f2186ec8180cc072e41d70fef7589a27738e968b3351e18"
			},
			"SynthsTRX": {
				"address": "0x47bD14817d7684082E04934878EE2Dd3576Ae19d",
				"status": "deleted",
				"keccak256": "0x3d820f5a98d5766a8a1269f33a9036e9475eac34e8e4fa2b73e74ec6b2246b37"
			},
			"SynthsXTZ": {
				"address": "0x6F927644d55E32318629198081923894FbFe5c07",
				"status": "deleted",
				"keccak256": "0x8eba20fb0acca6ab8f2186ec8180cc072e41d70fef7589a27738e968b3351e18"
			},
			"SynthiTRX": {
				"address": "0x0517A56da8A517e3b2D484Cc5F1Da4BDCfE68ec3",
				"status": "deleted",
				"keccak256": "0x8eba20fb0acca6ab8f2186ec8180cc072e41d70fef7589a27738e968b3351e18"
			},
			"SynthiXTZ": {
				"address": "0x099CfAd1640fc7EA686ab1D83F0A285Ba0470882",
				"status": "deleted",
				"keccak256": "0x8eba20fb0acca6ab8f2186ec8180cc072e41d70fef7589a27738e968b3351e18"
			},
			"SynthsCEX": {
				"address": "0x2acfe6265D358d982cB1c3B521199973CD443C71",
				"status": "deleted",
				"keccak256": "0x8eba20fb0acca6ab8f2186ec8180cc072e41d70fef7589a27738e968b3351e18"
			},
			"SynthiCEX": {
				"address": "0x6Dc6a64724399524184C2c44a526A2cff1BaA507",
				"status": "deleted",
				"keccak256": "0x8eba20fb0acca6ab8f2186ec8180cc072e41d70fef7589a27738e968b3351e18"
			},
			"SynthsXRP": {
				"address": "0xe3D5E1c1bA874C0fF3BA31b999967F24d5ca04e5",
				"status": "deleted",
				"keccak256": "0x3d820f5a98d5766a8a1269f33a9036e9475eac34e8e4fa2b73e74ec6b2246b37"
			},
			"SynthsLTC": {
				"address": "0xA962208CDC8588F9238fae169d0F63306c353F4F",
				"status": "deleted",
				"keccak256": "0x8eba20fb0acca6ab8f2186ec8180cc072e41d70fef7589a27738e968b3351e18"
			},
			"SynthsLINK": {
				"address": "0xcd980Fc5CcdAe62B18A52b83eC64200121A929db",
				"status": "replaced",
				"keccak256": "0x3d820f5a98d5766a8a1269f33a9036e9475eac34e8e4fa2b73e74ec6b2246b37",
				"replaced_in": "v2.53.0"
			},
			"SynthsDEFI": {
				"address": "0x46A7Af405093B27DA6DeF193C508Bd9240A255FA",
				"status": "replaced",
				"keccak256": "0x8eba20fb0acca6ab8f2186ec8180cc072e41d70fef7589a27738e968b3351e18",
				"replaced_in": "v2.53.0"
			},
			"SynthiXRP": {
				"address": "0x19cC1f63e344D74A87D955E3F3E95B28DDDc61d8",
				"status": "deleted",
				"keccak256": "0x8eba20fb0acca6ab8f2186ec8180cc072e41d70fef7589a27738e968b3351e18"
			},
			"SynthiLINK": {
				"address": "0x4D50A0e5f068ACdC80A1da2dd1f0Ad48845df2F8",
				"status": "deleted",
				"keccak256": "0x8eba20fb0acca6ab8f2186ec8180cc072e41d70fef7589a27738e968b3351e18"
			},
			"SynthiLTC": {
				"address": "0xb73c665825dAa926D6ef09417FbE5654473c1b49",
				"status": "deleted",
				"keccak256": "0x8eba20fb0acca6ab8f2186ec8180cc072e41d70fef7589a27738e968b3351e18"
			},
			"SynthiDEFI": {
				"address": "0x87eb6e935e3C7E3E3A0E31a5658498bC87dE646E",
				"status": "deleted",
				"keccak256": "0x8eba20fb0acca6ab8f2186ec8180cc072e41d70fef7589a27738e968b3351e18"
			},
			"AddressResolver": {
				"address": "0x823bE81bbF96BEc0e25CA13170F5AaCb5B79ba83",
				"status": "current",
				"keccak256": "0x08ec0f694f3303c567cc46ab5bf96aaf3851fd6a19648ad1918b5782429cc81a"
			},
			"Exchanger": {
				"address": "0x0bfDc04B38251394542586969E2356d0D731f7DE",
				"status": "replaced",
				"keccak256": "0xd754d5cdbdb4e6203dcc39bdaed00532478313e8883c9b4b6c6207e0b9cb805b",
				"replaced_in": "v2.42.0"
			},
			"Issuer": {
				"address": "0x611Abc0e066A01AFf63910fC8935D164267eC6CF",
				"status": "replaced",
				"keccak256": "0x0df620a435ec41cafde34c49b7de45034cb5ad61218f262f26a7f6c7dd358184",
				"replaced_in": "v2.36.0"
			},
			"SynthsEOS": {
				"address": "0xAf090d6E583C082f2011908cf95c2518BE7A53ac",
				"status": "deleted",
				"keccak256": "0x3d820f5a98d5766a8a1269f33a9036e9475eac34e8e4fa2b73e74ec6b2246b37"
			},
			"SynthsBCH": {
				"address": "0x7DA860eF331D22518C28E475af08a77e8599393A",
				"status": "deleted",
				"keccak256": "0x3d820f5a98d5766a8a1269f33a9036e9475eac34e8e4fa2b73e74ec6b2246b37"
			},
			"SynthsETC": {
				"address": "0x21ee4afBd6c151fD9A69c1389598170B1d45E0e3",
				"status": "deleted",
				"keccak256": "0x3d820f5a98d5766a8a1269f33a9036e9475eac34e8e4fa2b73e74ec6b2246b37"
			},
			"SynthsDASH": {
				"address": "0xcb6Cb218D558ae7fF6415f95BDA6616FCFF669Cb",
				"status": "deleted",
				"keccak256": "0x3d820f5a98d5766a8a1269f33a9036e9475eac34e8e4fa2b73e74ec6b2246b37"
			},
			"SynthsXMR": {
				"address": "0x7B29C9e188De18563B19d162374ce6836F31415a",
				"status": "deleted",
				"keccak256": "0x3d820f5a98d5766a8a1269f33a9036e9475eac34e8e4fa2b73e74ec6b2246b37"
			},
			"SynthsADA": {
				"address": "0xC22e51FA362654ea453B4018B616ef6f6ab3b779",
				"status": "replaced",
				"keccak256": "0x3d820f5a98d5766a8a1269f33a9036e9475eac34e8e4fa2b73e74ec6b2246b37",
				"replaced_in": "v2.53.0"
			},
			"SynthsFTSE": {
				"address": "0x3E2dA260B4A85782A629320EB027A3B7c28eA9f1",
				"status": "deleted",
				"keccak256": "0x3d820f5a98d5766a8a1269f33a9036e9475eac34e8e4fa2b73e74ec6b2246b37"
			},
			"SynthsNIKKEI": {
				"address": "0xc02DD182Ce029E6d7f78F37492DFd39E4FEB1f8b",
				"status": "deleted",
				"keccak256": "0x3d820f5a98d5766a8a1269f33a9036e9475eac34e8e4fa2b73e74ec6b2246b37"
			},
			"SynthiEOS": {
				"address": "0x806A599d60B2FdBda379D5890287D2fba1026cC0",
				"status": "deleted",
				"keccak256": "0x8eba20fb0acca6ab8f2186ec8180cc072e41d70fef7589a27738e968b3351e18"
			},
			"SynthiBCH": {
				"address": "0x13Fae0E7E85ba720078038bea5011C2957cDcef2",
				"status": "deleted",
				"keccak256": "0x8eba20fb0acca6ab8f2186ec8180cc072e41d70fef7589a27738e968b3351e18"
			},
			"SynthiETC": {
				"address": "0xCea42504874586a718954746A564B72bc7eba3E3",
				"status": "deleted",
				"keccak256": "0x8eba20fb0acca6ab8f2186ec8180cc072e41d70fef7589a27738e968b3351e18"
			},
			"SynthiDASH": {
				"address": "0x947d5656725fB9A8f9c826A91b6082b07E2745B7",
				"status": "deleted",
				"keccak256": "0x8eba20fb0acca6ab8f2186ec8180cc072e41d70fef7589a27738e968b3351e18"
			},
			"SynthiXMR": {
				"address": "0x186E56A62E7caCE1308f1A1B0dbb27f33F80f16f",
				"status": "deleted",
				"keccak256": "0x8eba20fb0acca6ab8f2186ec8180cc072e41d70fef7589a27738e968b3351e18"
			},
			"SynthiADA": {
				"address": "0x931c5516EE121a177bD2B60e0122Da5B27630ABc",
				"status": "deleted",
				"keccak256": "0x8eba20fb0acca6ab8f2186ec8180cc072e41d70fef7589a27738e968b3351e18"
			},
			"Liquidations": {
				"address": "0xAD95C918af576c82Df740878C3E983CBD175daB6",
				"status": "current",
				"keccak256": "0x000d9a0ec698e3988b41d0ba80b2232ccd83dbdd1f065d4ff9ae43754a701bae"
			},
			"BinaryOptionMarketFactory": {
				"address": "0x211bA925B35b82246a3CCfa3A991a39A840f025C",
				"status": "deleted",
				"keccak256": "0x19c02d5083547f83f7498763553980d79e887fc93fa434da292b66a456443759"
			},
			"BinaryOptionMarketManager": {
				"address": "0x915D1c9dF12142B535F6a7437F0196D80bCCC1BD",
				"status": "deleted",
				"keccak256": "0x2e5c533119e027ff1083ea3845643d65379a51ac6c22e4dca1399f32938f024d"
			},
			"SystemSettings": {
				"address": "0x4751775867ebB3b5aa436a2F33D1e1ccA4157F35",
				"status": "replaced",
				"keccak256": "0x148c7aaaab9c0789a47a345111b41e8d646e2c56ca1ad7880c0e766aa178cdd0",
				"replaced_in": "v2.36.0"
			},
			"TradingRewards": {
				"address": "0x62922670313bf6b41C580143d1f6C173C5C20019",
				"status": "current",
				"keccak256": "0xbd78e356e87ea7ca505e365a1a21c5f84511c231a3531d61e7f0c4341ea80530"
			},
			"DebtCache": {
				"address": "0x12c815b0c404D66Dd0491f4EC62839904cec25e7",
				"status": "replaced",
				"keccak256": "0x071d5e77712e76f9ce095244ed31be9ece5efbe76a73b97bde41582f727f91c9",
				"replaced_in": "v2.45.0"
			},
			"SynthsOIL": {
				"address": "0x2962EA4E749e54b10CFA557770D597027BA67cB3",
				"status": "deleted",
				"keccak256": "0x3d820f5a98d5766a8a1269f33a9036e9475eac34e8e4fa2b73e74ec6b2246b37"
			},
			"SynthiOIL": {
				"address": "0x53869BDa4b8d85aEDCC9C6cAcf015AF9447Cade7",
				"status": "deleted",
				"keccak256": "0x8eba20fb0acca6ab8f2186ec8180cc072e41d70fef7589a27738e968b3351e18"
			},
			"CollateralManagerState": {
				"address": "0x573E5105c4B92416D1544A188F1bf77d442Bb52d",
				"status": "current",
				"keccak256": "0x614dd98ef6d3ac07a6f11efcf61e17925555e41e6bc964956eeca7c541af4d54"
			},
			"CollateralManager": {
				"address": "0x067e398605E84F2D0aEEC1806e62768C5110DCc6",
				"status": "current",
				"keccak256": "0x20ccb7af61701bb647d44055355ec93371d8897c459f70079cab337a5d8696b9"
			},
			"CollateralStateEth": {
				"address": "0x04D9231B1fff88464a3d26Fd91A1bA0b24796107",
				"status": "replaced",
				"keccak256": "0xc238df01b6845ebf985ef266b8a50321f5410843b04b9de084a771bb5b95459c",
				"replaced_in": "v2.36.0"
			},
			"CollateralEth": {
				"address": "0x3FF5c0A14121Ca39211C95f6cEB221b86A90729E",
				"status": "replaced",
				"keccak256": "0x1c9a753645e530b04a7d8ac4d394154efe5b4d0c097cd3dcb410ad03d477918d",
				"replaced_in": "v2.36.0"
			},
			"CollateralStateErc20": {
				"address": "0x54277B3a7A4aEe0fdF279E16aBF9D5Dad87828D6",
				"status": "replaced",
				"keccak256": "0xc238df01b6845ebf985ef266b8a50321f5410843b04b9de084a771bb5b95459c",
				"replaced_in": "v2.36.0"
			},
			"CollateralErc20": {
				"address": "0x3B3812BB9f6151bEb6fa10783F1ae848a77a0d46",
				"status": "replaced",
				"keccak256": "0xd179858cd8df017e9c0a4313a6d9b2ad2af1a528498a1c1633aaa65b79395c12",
				"replaced_in": "v2.36.0"
			},
			"CollateralStateShort": {
				"address": "0xd322259B4D93F81a2a59f6010BEC166F6f5E870c",
				"status": "replaced",
				"keccak256": "0xc238df01b6845ebf985ef266b8a50321f5410843b04b9de084a771bb5b95459c",
				"replaced_in": "v2.36.0"
			},
			"CollateralShort": {
				"address": "0x188C2274B04Ea392B21487b5De299e382Ff84246",
				"status": "replaced",
				"keccak256": "0xcfd4c10190e41e869cd9dfce6881f7f54d106c6a93bea6ea4f242c21608024b4",
				"replaced_in": "v2.36.0"
			}
		}
	},
	"v2.35.4": {
		"tag": "v2.35.4",
		"fulltag": "v2.35.4",
		"release": "Shaula",
		"network": "mainnet",
		"date": "2020-12-27T23:33:03+11:00",
		"commit": "6adcdf4643199987cd86839891016f6c066cb7cc",
		"block": 11534500,
		"contracts": {
			"StakingRewardsiBTC": {
				"address": "0xDcdD9e45FA94cf50eCd3251dd8f8157B2D492DD9",
				"status": "replaced",
				"replaced_in": "v2.35.6"
			}
		}
	},
	"v2.35.5": {
		"tag": "v2.35.5",
		"fulltag": "v2.35.5",
		"release": "Shaula",
		"network": "mainnet",
		"date": "2021-01-04T13:14:53+11:00",
		"commit": "fcc5b6dc68ea17e24230f6862819f04a8a3ab994",
		"block": 11584931,
		"contracts": {
			"StakingRewardsiETH": {
				"address": "0x6d4F135aF7DFCd4BDF6dCb9D7911F5d243872a52",
				"status": "replaced",
				"replaced_in": "v2.37.2"
			}
		}
	},
	"v2.35.6": {
		"tag": "v2.35.6",
		"fulltag": "v2.35.6",
		"release": "Shaula",
		"network": "mainnet",
		"date": "2021-01-09T12:21:05+11:00",
		"commit": "488095084f580528bb515eadf875804ca5510c0c",
		"contracts": {
			"StakingRewardsiBTC": {
				"address": "0x167009dcDA2e49930a71712D956f02cc980DcC1b",
				"status": "current",
				"keccak256": "0x887fbc76ddd8d83f704e96ada13cdc7f01adf45c2bff445a83b721780bfe1479"
			}
		}
	},
	"v2.36.0-alpha": {
		"tag": "v2.36.0-alpha",
		"fulltag": "v2.36.0-alpha",
		"release": "Castor",
		"network": "mainnet",
		"date": "2021-01-14T06:03:45+11:00",
		"commit": "e0b70b7f704771c45e3ab3fefc9850ee21baa1f0",
		"contracts": {
			"StakingRewardssEURCurve": {
				"address": "0xc0d8994Cd78eE1980885DF1A0C5470fC977b5cFe",
				"status": "current",
				"keccak256": "0x887fbc76ddd8d83f704e96ada13cdc7f01adf45c2bff445a83b721780bfe1479"
			}
		}
	},
	"v2.36.0": {
		"tag": "v2.36.0",
		"fulltag": "v2.36.0",
		"release": "Castor",
		"network": "mainnet",
		"date": "2021-01-15T14:54:58+11:00",
		"commit": "ecb71301348176b76432b85968cb0f8cfe5829a8",
		"contracts": {
			"FeePool": {
				"address": "0x778D2d3E3515e42573EB1e6a8d8915D4a22D9d54",
				"status": "replaced",
				"keccak256": "0xf90645ee31653436f05b2ddec17be15e1fa5e66d926e33966d80b1440c8aed89",
				"replaced_in": "v2.45.0"
			},
			"Synthetix": {
				"address": "0x273cA27361CbF5169fCb7C1391968b6371294420",
				"status": "replaced",
				"keccak256": "0x5510e2a4a8c3c5fc1f6069b0754d5c4cd73414c8105b40dba8fe67734dc64741",
				"replaced_in": "v2.38.0"
			},
			"Issuer": {
				"address": "0x0DecF74C966438C3b4578b46Dcc64C907141f670",
				"status": "replaced",
				"keccak256": "0x5081661c90f6d4e491c8a8f44cbd17e23c27f44dbae57c407f3a108cf45e0d27",
				"replaced_in": "v2.45.0"
			},
			"SystemSettings": {
				"address": "0xaC87648CA3b88b6CE566aaC9d7f3c0eB635b3a1e",
				"status": "replaced",
				"keccak256": "0x8f9dd57d480d9ffe5ed1e2501055b47affe94d8dcf63ee7c3b889311d0962330",
				"replaced_in": "v2.45.0"
			},
			"CollateralStateEth": {
				"address": "0xbe5B5a7c198bC156474ed5c33CBf2F3F604F8fF8",
				"status": "current",
				"keccak256": "0x30ca2798b72c79907035679c274da0e6692b585e6792e7977d70b3b1d966d508"
			},
			"CollateralEth": {
				"address": "0x5c8344bcdC38F1aB5EB5C1d4a35DdEeA522B5DfA",
				"status": "current",
				"keccak256": "0xa48ff50e2dbdb646cb5933caf7f577a673f7e535eb520e7e9b32ff86e3bc9784"
			},
			"CollateralStateErc20": {
				"address": "0x8A1A00Df7aA0102497C7591912bA8301e8dB8CdB",
				"status": "current",
				"keccak256": "0x30ca2798b72c79907035679c274da0e6692b585e6792e7977d70b3b1d966d508"
			},
			"CollateralErc20": {
				"address": "0xaa03aB31b55DceEeF845C8d17890CC61cD98eD04",
				"status": "current",
				"keccak256": "0xcba65179bf463952f22a9a8d0543d767b233039d0ebcf7721b86cd60b3e8c948"
			},
			"CollateralStateShort": {
				"address": "0x13A114a3Fa8A6CE03a0C5488BE9e614d78eDdb0c",
				"status": "current",
				"keccak256": "0x30ca2798b72c79907035679c274da0e6692b585e6792e7977d70b3b1d966d508"
			},
			"CollateralShort": {
				"address": "0x1F2c3a1046c32729862fcB038369696e3273a516",
				"status": "current",
				"keccak256": "0x332ba7664d15521a81c57ff5f1f5a8d18216ae4e3843991f25ac9ff524b90758"
			},
			"RewardEscrowV2": {
				"address": "0xDA4eF8520b1A57D7d63f1E249606D1A459698876",
				"status": "current",
				"keccak256": "0xd6153f08b1517a31caa3c5a3b2035a553d8e62dc1c578a97b30fbb7bbf7c4d43"
			},
			"SynthetixBridgeToOptimism": {
				"address": "0x045e507925d2e05D114534D0810a1abD94aca8d6",
				"status": "replaced",
				"keccak256": "0x072ba93f033853347432cd3d6f47d4a4d54cd106185de9382cde9977636a00a7",
				"replaced_in": "v2.44.0"
			}
		}
	},
	"v2.37.2": {
		"tag": "v2.37.2",
		"fulltag": "v2.37.2",
		"release": "Gacrux",
		"network": "mainnet",
		"date": "2021-02-03T20:51:49+11:00",
		"commit": "2dbefe270db60cfce32c7be5042f6b21210b59ec",
		"contracts": {
			"StakingRewardsiETH": {
				"address": "0x3f27c540ADaE3a9E8c875C61e3B970b559d7F65d",
				"status": "current",
				"keccak256": "0x3e6a3472be447625ea5b31cfbf61920dd3f68d77a9cb29c9c996f3d14923e4e9"
			}
		}
	},
	"v2.38.0": {
		"tag": "v2.38.0",
		"fulltag": "v2.38.0",
		"release": "Bellatrix",
		"network": "mainnet",
		"date": "2021-02-04T01:43:31-05:00",
		"commit": "3ae713e07049d2a18f360f21c8681c67176f706b",
		"contracts": {
			"Synthetix": {
				"address": "0x97767D7D04Fd0dB0A1a2478DCd4BA85290556B48",
				"status": "replaced",
				"keccak256": "0x33cdbd8578a578cf81ba42b1a47fc9af81a7287b9dde01b81115b84851e4c2fe",
				"replaced_in": "v2.46.0"
			},
			"SystemStatus": {
				"address": "0x1c86B3CDF2a60Ae3a574f7f71d44E2C50BDdB87E",
				"status": "current",
				"keccak256": "0xb210589c91f85a692d9e05830f09655739b48d942f32d07c54688b2f7211bc1c"
			},
			"ShortingRewardssETH": {
				"address": "0x12DC1273915A16ab8BD47bA7866B240c253e4c12",
				"status": "current",
				"keccak256": "0xff9b3bd33ceece6255032e9becb94e0ac28d6c7b7e5310f6329a86dc5b380fae"
			},
			"ShortingRewardssBTC": {
				"address": "0xCed4055b47cfD0421f3727a35F69CE659c8bAF7a",
				"status": "current",
				"keccak256": "0xff9b3bd33ceece6255032e9becb94e0ac28d6c7b7e5310f6329a86dc5b380fae"
			},
			"TokenStatesAAVE": {
				"address": "0x9BcED8A8E3Ad81c9b146FFC880358f734A06f7c0",
				"status": "current",
				"keccak256": "0xe9a73f8ee5731dad3d6edc8ba982fbde4f3b6185636701fdc0928ee0fec4ee49"
			},
			"ProxysAAVE": {
				"address": "0xd2dF355C19471c8bd7D8A3aa27Ff4e26A21b4076",
				"status": "current",
				"keccak256": "0x067912d947f7e44dc3cc78c50cba795498728b2e8c213acc9a80f317df773762"
			},
			"SynthsAAVE": {
				"address": "0xaB38249f4f56Ef868F6b5E01D9cFa26B952c1270",
				"status": "replaced",
				"keccak256": "0xf4ea326028b47508046125b31813d6dd139e2a4d64ada6009eefaa67cba461c7",
				"replaced_in": "v2.53.0"
			},
			"TokenStatesUNI": {
				"address": "0x9234733bD0F3E227e431BBE7B09CEB0E3E9755e3",
				"status": "deleted",
				"keccak256": "0xe9a73f8ee5731dad3d6edc8ba982fbde4f3b6185636701fdc0928ee0fec4ee49"
			},
			"ProxysUNI": {
				"address": "0x30635297E450b930f8693297eBa160D9e6c8eBcf",
				"status": "deleted",
				"keccak256": "0x067912d947f7e44dc3cc78c50cba795498728b2e8c213acc9a80f317df773762"
			},
			"SynthsUNI": {
				"address": "0xAa1b12E3e5F70aBCcd1714F4260A74ca21e7B17b",
				"status": "deleted",
				"keccak256": "0xf4ea326028b47508046125b31813d6dd139e2a4d64ada6009eefaa67cba461c7"
			},
			"TokenStatesYFI": {
				"address": "0xF61F4A57C63340ac1Fd75578ae878c8a263aeC06",
				"status": "deleted",
				"keccak256": "0xe9a73f8ee5731dad3d6edc8ba982fbde4f3b6185636701fdc0928ee0fec4ee49"
			},
			"ProxysYFI": {
				"address": "0x992058B7DB08F9734d84485bfbC243C4ee6954A7",
				"status": "deleted",
				"keccak256": "0x067912d947f7e44dc3cc78c50cba795498728b2e8c213acc9a80f317df773762"
			},
			"SynthsYFI": {
				"address": "0x0F393ce493d8FB0b83915248a21a3104932ed97c",
				"status": "deleted",
				"keccak256": "0xf4ea326028b47508046125b31813d6dd139e2a4d64ada6009eefaa67cba461c7"
			},
			"TokenStatesDOT": {
				"address": "0x73B1a2643507Cd30F11Dfcf2D974f4373E5BC077",
				"status": "current",
				"keccak256": "0xe9a73f8ee5731dad3d6edc8ba982fbde4f3b6185636701fdc0928ee0fec4ee49"
			},
			"ProxysDOT": {
				"address": "0x1715AC0743102BF5Cd58EfBB6Cf2dC2685d967b6",
				"status": "current",
				"keccak256": "0x067912d947f7e44dc3cc78c50cba795498728b2e8c213acc9a80f317df773762"
			},
			"SynthsDOT": {
				"address": "0xfD0435A588BF5c5a6974BA19Fa627b772833d4eb",
				"status": "replaced",
				"keccak256": "0xf4ea326028b47508046125b31813d6dd139e2a4d64ada6009eefaa67cba461c7",
				"replaced_in": "v2.53.0"
			},
			"TokenStatesREN": {
				"address": "0x6e6d86D88d2Ce382918EB4F062F0fff82B8c9b99",
				"status": "deleted",
				"keccak256": "0xe9a73f8ee5731dad3d6edc8ba982fbde4f3b6185636701fdc0928ee0fec4ee49"
			},
			"ProxysREN": {
				"address": "0xD31533E8d0f3DF62060e94B3F1318137bB6E3525",
				"status": "deleted",
				"keccak256": "0x067912d947f7e44dc3cc78c50cba795498728b2e8c213acc9a80f317df773762"
			},
			"SynthsREN": {
				"address": "0x4287dac1cC7434991119Eba7413189A66fFE65cF",
				"status": "deleted",
				"keccak256": "0xf4ea326028b47508046125b31813d6dd139e2a4d64ada6009eefaa67cba461c7"
			},
			"TokenStatesCOMP": {
				"address": "0x5f298BD4391d32Af25368FA78dc210A56c7Ccc9c",
				"status": "deleted",
				"keccak256": "0xe9a73f8ee5731dad3d6edc8ba982fbde4f3b6185636701fdc0928ee0fec4ee49"
			},
			"ProxysCOMP": {
				"address": "0xEb029507d3e043DD6C87F2917C4E82B902c35618",
				"status": "deleted",
				"keccak256": "0x067912d947f7e44dc3cc78c50cba795498728b2e8c213acc9a80f317df773762"
			},
			"SynthsCOMP": {
				"address": "0x34c76BC146b759E58886e821D62548AC1e0BA7Bc",
				"status": "deleted",
				"keccak256": "0xf4ea326028b47508046125b31813d6dd139e2a4d64ada6009eefaa67cba461c7"
			},
			"TokenStateiAAVE": {
				"address": "0xC43c0D8b2A3509d193974695568164C190af2AAF",
				"status": "deleted",
				"keccak256": "0xe9a73f8ee5731dad3d6edc8ba982fbde4f3b6185636701fdc0928ee0fec4ee49"
			},
			"ProxyiAAVE": {
				"address": "0x176C674Ee533C6139B0dc8b458D72A93dCB3e705",
				"status": "deleted",
				"keccak256": "0x067912d947f7e44dc3cc78c50cba795498728b2e8c213acc9a80f317df773762"
			},
			"SynthiAAVE": {
				"address": "0x1cB27Ac646afAE192dF9928A2808C0f7f586Af7d",
				"status": "deleted",
				"keccak256": "0xd55f1ee36f3d25266ddda32beb676cde402f8b98862dc07077b8c3028a13a855"
			},
			"TokenStateiUNI": {
				"address": "0x13caB49E4484C2E0624d2bdF3dADfAD43e5611f9",
				"status": "deleted",
				"keccak256": "0xe9a73f8ee5731dad3d6edc8ba982fbde4f3b6185636701fdc0928ee0fec4ee49"
			},
			"ProxyiUNI": {
				"address": "0x36A00FF9072570eF4B9292117850B8FE08d96cce",
				"status": "deleted",
				"keccak256": "0x067912d947f7e44dc3cc78c50cba795498728b2e8c213acc9a80f317df773762"
			},
			"SynthiUNI": {
				"address": "0x3dD7b893c25025CabFBd290A5E06BaFF3DE335b8",
				"status": "deleted",
				"keccak256": "0xd55f1ee36f3d25266ddda32beb676cde402f8b98862dc07077b8c3028a13a855"
			},
			"TokenStateiYFI": {
				"address": "0x643088Ad7A6CEB1ec95be0E7B382438399CA8e7C",
				"status": "deleted",
				"keccak256": "0xe9a73f8ee5731dad3d6edc8ba982fbde4f3b6185636701fdc0928ee0fec4ee49"
			},
			"ProxyiYFI": {
				"address": "0x592244301CeA952d6daB2fdC1fE6bd9E53917306",
				"status": "deleted",
				"keccak256": "0x067912d947f7e44dc3cc78c50cba795498728b2e8c213acc9a80f317df773762"
			},
			"SynthiYFI": {
				"address": "0x1A4505543C92084bE57ED80113eaB7241171e7a8",
				"status": "deleted",
				"keccak256": "0xd55f1ee36f3d25266ddda32beb676cde402f8b98862dc07077b8c3028a13a855"
			},
			"TokenStateiDOT": {
				"address": "0x41d85Df6513A86eb2eA186e2cf4ec0fE5dD16754",
				"status": "deleted",
				"keccak256": "0xe9a73f8ee5731dad3d6edc8ba982fbde4f3b6185636701fdc0928ee0fec4ee49"
			},
			"ProxyiDOT": {
				"address": "0x46a97629C9C1F58De6EC18C7F536e7E6d6A6ecDe",
				"status": "deleted",
				"keccak256": "0x067912d947f7e44dc3cc78c50cba795498728b2e8c213acc9a80f317df773762"
			},
			"SynthiDOT": {
				"address": "0xF6ce55E09De0F9F97210aAf6DB88Ed6b6792Ca1f",
				"status": "deleted",
				"keccak256": "0xd55f1ee36f3d25266ddda32beb676cde402f8b98862dc07077b8c3028a13a855"
			},
			"TokenStateiREN": {
				"address": "0x348C3c80c4F23574BC8cDF669A0Dc106a4E32BFf",
				"status": "deleted",
				"keccak256": "0xe9a73f8ee5731dad3d6edc8ba982fbde4f3b6185636701fdc0928ee0fec4ee49"
			},
			"ProxyiREN": {
				"address": "0x0fEd38108bdb8e62ef7b5680E8E0726E2F29e0De",
				"status": "deleted",
				"keccak256": "0x067912d947f7e44dc3cc78c50cba795498728b2e8c213acc9a80f317df773762"
			},
			"SynthiREN": {
				"address": "0xacAAB69C2BA65A2DB415605F309007e18D4F5E8C",
				"status": "deleted",
				"keccak256": "0xd55f1ee36f3d25266ddda32beb676cde402f8b98862dc07077b8c3028a13a855"
			},
			"TokenStateiCOMP": {
				"address": "0x673Be1f8b8e1F2AB64C475b44060EE39163423f0",
				"status": "deleted",
				"keccak256": "0xe9a73f8ee5731dad3d6edc8ba982fbde4f3b6185636701fdc0928ee0fec4ee49"
			},
			"ProxyiCOMP": {
				"address": "0x6345728B1ccE16E6f8C509950b5c84FFF88530d9",
				"status": "deleted",
				"keccak256": "0x067912d947f7e44dc3cc78c50cba795498728b2e8c213acc9a80f317df773762"
			},
			"SynthiCOMP": {
				"address": "0x9A5Ea0D8786B8d17a70410A905Aed1443fae5A38",
				"status": "deleted",
				"keccak256": "0xd55f1ee36f3d25266ddda32beb676cde402f8b98862dc07077b8c3028a13a855"
			}
		}
	},
	"v2.39.0-alpha": {
		"tag": "v2.39.0-alpha",
		"fulltag": "v2.39.0-alpha",
		"release": "Elnath",
		"network": "mainnet",
		"date": "2021-02-11T12:10:36+11:00",
		"commit": "89453847d76da1572d1c66b1a838b9360b25f3e5",
		"contracts": {
			"TokenStatesTSLA": {
				"address": "0x259F2584E8A672DA3773F91D66567a3229Dee93d",
				"status": "deleted",
				"keccak256": "0xe9a73f8ee5731dad3d6edc8ba982fbde4f3b6185636701fdc0928ee0fec4ee49"
			},
			"ProxysTSLA": {
				"address": "0x918dA91Ccbc32B7a6A0cc4eCd5987bbab6E31e6D",
				"status": "deleted",
				"keccak256": "0x067912d947f7e44dc3cc78c50cba795498728b2e8c213acc9a80f317df773762"
			},
			"SynthsTSLA": {
				"address": "0x0d1c4e5C07B071aa4E6A14A604D4F6478cAAC7B4",
				"status": "deleted",
				"keccak256": "0xf4ea326028b47508046125b31813d6dd139e2a4d64ada6009eefaa67cba461c7"
			}
		}
	},
	"v2.39.1": {
		"tag": "v2.39.1",
		"fulltag": "v2.39.1",
		"release": "Elnath",
		"network": "mainnet",
		"date": "2021-02-11T15:27:40-05:00",
		"commit": "f8043e4f25f6b806b47c713bd7ef8e7abb0256ce",
		"contracts": {
			"StakingRewardssTSLABalancer": {
				"address": "0xF0de877F2F9E7A60767f9BA662F10751566AD01c",
				"status": "current",
				"keccak256": "0x0c1b57cb46f37ca9ffd36bbc5cd02433219539106c33a9937724e682f6fc3516"
			}
		}
	},
	"v2.41.0": {
		"tag": "v2.41.0",
		"fulltag": "v2.41.0",
		"release": "Miaplacidus",
		"network": "mainnet",
		"date": "2021-03-25T07:06:27+11:00",
		"commit": "d0e83584eeb6fe18957a8203e7afae667ab8117d",
		"contracts": {
			"TokenStatesKRW": {
				"address": "0x93B6e9FbBd2c32a0DC3C2B943B7C3CBC2fE23730",
				"status": "current",
				"keccak256": "0xe9a73f8ee5731dad3d6edc8ba982fbde4f3b6185636701fdc0928ee0fec4ee49"
			},
			"ProxysKRW": {
				"address": "0x269895a3dF4D73b077Fc823dD6dA1B95f72Aaf9B",
				"status": "current",
				"keccak256": "0x067912d947f7e44dc3cc78c50cba795498728b2e8c213acc9a80f317df773762"
			},
			"SynthsKRW": {
				"address": "0xCeC4e038371d32212C6Dcdf36Fdbcb6F8a34C6d8",
				"status": "replaced",
				"keccak256": "0xf4ea326028b47508046125b31813d6dd139e2a4d64ada6009eefaa67cba461c7",
				"replaced_in": "v2.53.0"
			}
		}
	},
	"v2.42.0": {
		"tag": "v2.42.0",
		"fulltag": "v2.42.0",
		"release": "Alnilam",
		"network": "mainnet",
		"date": "2021-04-21T20:18:07-06:00",
		"commit": "865b794b9cd5cd9e0f649dc568ef24821536bfb7",
		"contracts": {
			"Exchanger": {
				"address": "0x585fD19eBa8F1a81F37C5eb322FD4b8D911367e8",
				"status": "replaced",
				"keccak256": "0x207bf8d21a4651525f8c2b0d90885d64a4c5f51c06ac5c20d842438a8950c5b9",
				"replaced_in": "v2.46.0"
			},
			"TokenStates1INCH": {
				"address": "0xeD1EfD716C7E2e821BBD4EC1480D649df7fb2279",
				"status": "deleted",
				"keccak256": "0x10a63d041fa9899b429b12dddcf047b55c23fe62019c08abbba9fa1f603738d3"
			},
			"Proxys1INCH": {
				"address": "0xcD39b5434a0A92cf47D1F567a7dF84bE356814F0",
				"status": "deleted",
				"keccak256": "0xfb133acce922041ba6b061ee7a8ce32c7908b0cbb37f343dd9fd81d532999bd8"
			},
			"Synths1INCH": {
				"address": "0x0E8Fa2339314AB7E164818F26207897bBe29C3af",
				"status": "deleted",
				"keccak256": "0x3dcf8d0942b70d9bccd1f8ba0d5e16d55ea76bcf5c56a69201ef784630652751"
			},
			"TokenStatesRUNE": {
				"address": "0x860C5f944b098cE28CF9f2Da099913F01c9364D8",
				"status": "deleted",
				"keccak256": "0x10a63d041fa9899b429b12dddcf047b55c23fe62019c08abbba9fa1f603738d3"
			},
			"ProxysRUNE": {
				"address": "0x0352557B007A4Aae1511C114409b932F06F9E2f4",
				"status": "deleted",
				"keccak256": "0xfb133acce922041ba6b061ee7a8ce32c7908b0cbb37f343dd9fd81d532999bd8"
			},
			"SynthsRUNE": {
				"address": "0xe615Df79AC987193561f37E77465bEC2aEfe9aDb",
				"status": "deleted",
				"keccak256": "0x3dcf8d0942b70d9bccd1f8ba0d5e16d55ea76bcf5c56a69201ef784630652751"
			},
			"TokenStatesCRV": {
				"address": "0x602590F2aa35B71ccB1Ca72E673A75b26eC7f4E8",
				"status": "deleted",
				"keccak256": "0x10a63d041fa9899b429b12dddcf047b55c23fe62019c08abbba9fa1f603738d3"
			},
			"ProxysCRV": {
				"address": "0xD38aEb759891882e78E957c80656572503D8c1B1",
				"status": "deleted",
				"keccak256": "0xfb133acce922041ba6b061ee7a8ce32c7908b0cbb37f343dd9fd81d532999bd8"
			},
			"SynthsCRV": {
				"address": "0x13D0F5B8630520eA04f694F17A001fb95eaFD30E",
				"status": "deleted",
				"keccak256": "0x3dcf8d0942b70d9bccd1f8ba0d5e16d55ea76bcf5c56a69201ef784630652751"
			},
			"TokenStatesAAPL": {
				"address": "0x830B48539D82a4D34dD670bfE163f9eF84B6c2f1",
				"status": "deleted",
				"keccak256": "0x10a63d041fa9899b429b12dddcf047b55c23fe62019c08abbba9fa1f603738d3"
			},
			"ProxysAAPL": {
				"address": "0x7537AAe01f3B218DAE75e10d952473823F961B87",
				"status": "deleted",
				"keccak256": "0xfb133acce922041ba6b061ee7a8ce32c7908b0cbb37f343dd9fd81d532999bd8"
			},
			"SynthsAAPL": {
				"address": "0x815CeF3b7773f35428B4353073B086ecB658f73C",
				"status": "deleted",
				"keccak256": "0x3dcf8d0942b70d9bccd1f8ba0d5e16d55ea76bcf5c56a69201ef784630652751"
			},
			"TokenStatesFB": {
				"address": "0xBF416bdf37b1590A3A37A1504865354Bf5D90b34",
				"status": "deleted",
				"keccak256": "0x10a63d041fa9899b429b12dddcf047b55c23fe62019c08abbba9fa1f603738d3"
			},
			"ProxysFB": {
				"address": "0xf50B5e535F62a56A9BD2d8e2434204E726c027Fa",
				"status": "deleted",
				"keccak256": "0xfb133acce922041ba6b061ee7a8ce32c7908b0cbb37f343dd9fd81d532999bd8"
			},
			"SynthsFB": {
				"address": "0xb0e0BA880775B7F2ba813b3800b3979d719F0379",
				"status": "deleted",
				"keccak256": "0x3dcf8d0942b70d9bccd1f8ba0d5e16d55ea76bcf5c56a69201ef784630652751"
			},
			"TokenStatesGOOG": {
				"address": "0x272BbF5eEf131A3eb4a3078A58cFcD0978585F98",
				"status": "deleted",
				"keccak256": "0x10a63d041fa9899b429b12dddcf047b55c23fe62019c08abbba9fa1f603738d3"
			},
			"ProxysGOOG": {
				"address": "0xC63B8ECCE56aB9C46184eC6aB85e4771fEa4c8AD",
				"status": "deleted",
				"keccak256": "0xfb133acce922041ba6b061ee7a8ce32c7908b0cbb37f343dd9fd81d532999bd8"
			},
			"SynthsGOOG": {
				"address": "0x8e082925e78538955bC0e2F363FC5d1Ab3be739b",
				"status": "deleted",
				"keccak256": "0x3dcf8d0942b70d9bccd1f8ba0d5e16d55ea76bcf5c56a69201ef784630652751"
			},
			"TokenStatesNFLX": {
				"address": "0x438D8701892AB7578ea34F8cDCdCAdc93e48D443",
				"status": "deleted",
				"keccak256": "0x10a63d041fa9899b429b12dddcf047b55c23fe62019c08abbba9fa1f603738d3"
			},
			"ProxysNFLX": {
				"address": "0x5A7E3c07604EB515C16b36cd51906a65f021F609",
				"status": "deleted",
				"keccak256": "0xfb133acce922041ba6b061ee7a8ce32c7908b0cbb37f343dd9fd81d532999bd8"
			},
			"SynthsNFLX": {
				"address": "0x399BA516a6d68d6Ad4D5f3999902D0DeAcaACDdd",
				"status": "deleted",
				"keccak256": "0x3dcf8d0942b70d9bccd1f8ba0d5e16d55ea76bcf5c56a69201ef784630652751"
			},
			"TokenStatesAMZN": {
				"address": "0xc341BD8d6BB064FdD94b5142513027A01c1716C9",
				"status": "deleted",
				"keccak256": "0x10a63d041fa9899b429b12dddcf047b55c23fe62019c08abbba9fa1f603738d3"
			},
			"ProxysAMZN": {
				"address": "0x9CF7E61853ea30A41b02169391b393B901eac457",
				"status": "deleted",
				"keccak256": "0xfb133acce922041ba6b061ee7a8ce32c7908b0cbb37f343dd9fd81d532999bd8"
			},
			"SynthsAMZN": {
				"address": "0x9530FA32a3059114AC20A5812870Da12D97d1174",
				"status": "deleted",
				"keccak256": "0x3dcf8d0942b70d9bccd1f8ba0d5e16d55ea76bcf5c56a69201ef784630652751"
			},
			"VirtualSynthMastercopy": {
				"address": "0xf02ce48fD47D7FA1B7a45a0444805d320D035775",
				"status": "current",
				"keccak256": "0xac5507c03171e54910218c5da4876e475e129a808af8b3050b81b3990ea73089"
			}
		}
	},
	"v2.42.1": {
		"tag": "v2.42.1",
		"fulltag": "v2.42.1",
		"release": "Alnilam",
		"network": "mainnet",
		"date": "2021-04-22T10:21:26-06:00",
		"commit": "36f0c0feeab994046cd77dd0bc784ca4c0567ecf",
		"contracts": {
			"StakingRewardssFBBalancer": {
				"address": "0x26Fa0665660c1D3a3666584669511d3c66Ad37Cb",
				"status": "current",
				"keccak256": "0x0c1b57cb46f37ca9ffd36bbc5cd02433219539106c33a9937724e682f6fc3516"
			},
			"StakingRewardssAAPLBalancer": {
				"address": "0x7af65f1740c0eB816A27FD808EaF6Ab09F6Fa646",
				"status": "current",
				"keccak256": "0x0c1b57cb46f37ca9ffd36bbc5cd02433219539106c33a9937724e682f6fc3516"
			},
			"StakingRewardssAMZNBalancer": {
				"address": "0xDC338C7544654c7dadFEb7E44076E457963113B0",
				"status": "current",
				"keccak256": "0x0c1b57cb46f37ca9ffd36bbc5cd02433219539106c33a9937724e682f6fc3516"
			},
			"StakingRewardssNFLXBalancer": {
				"address": "0x8Ef8cA2AcAaAfEc19fB366C11561718357F780F2",
				"status": "current",
				"keccak256": "0x0c1b57cb46f37ca9ffd36bbc5cd02433219539106c33a9937724e682f6fc3516"
			},
			"StakingRewardssGOOGBalancer": {
				"address": "0x6fB7F0E78582746bd01BcB6dfbFE62cA5F4F9175",
				"status": "current",
				"keccak256": "0x0c1b57cb46f37ca9ffd36bbc5cd02433219539106c33a9937724e682f6fc3516"
			}
		}
	},
	"v2.43.0": {
		"tag": "v2.43.0",
		"fulltag": "v2.43.0",
		"release": "Regora",
		"network": "mainnet",
		"date": "2021-04-29T10:23:38+10:00",
		"commit": "019d3f259e1b0f6f6576248d9098ba780bdbfd94",
		"contracts": {
			"TokenStatesCOIN": {
				"address": "0x102e541a34AA7e7205c32ddF58308395d733Ce1f",
				"status": "deleted",
				"keccak256": "0x10a63d041fa9899b429b12dddcf047b55c23fe62019c08abbba9fa1f603738d3"
			},
			"ProxysCOIN": {
				"address": "0x9EeF4CA7aB9fa8bc0650127341C2d3F707a40f8A",
				"status": "deleted",
				"keccak256": "0xfb133acce922041ba6b061ee7a8ce32c7908b0cbb37f343dd9fd81d532999bd8"
			},
			"SynthsCOIN": {
				"address": "0x249612F641111022f2f48769f3Df5D85cb3E26a2",
				"status": "deleted",
				"keccak256": "0x3dcf8d0942b70d9bccd1f8ba0d5e16d55ea76bcf5c56a69201ef784630652751"
			},
			"TokenStatesMSFT": {
				"address": "0x7EbeEa83591c048a40502985254A3Df19Ea90067",
				"status": "deleted",
				"keccak256": "0x10a63d041fa9899b429b12dddcf047b55c23fe62019c08abbba9fa1f603738d3"
			},
			"ProxysMSFT": {
				"address": "0x745a824D6aBBD236AA794b5530062778A6Ad7523",
				"status": "deleted",
				"keccak256": "0xfb133acce922041ba6b061ee7a8ce32c7908b0cbb37f343dd9fd81d532999bd8"
			},
			"SynthsMSFT": {
				"address": "0x04720DbBD4599aD26811545595d97fB813E84964",
				"status": "deleted",
				"keccak256": "0x3dcf8d0942b70d9bccd1f8ba0d5e16d55ea76bcf5c56a69201ef784630652751"
			}
		}
	},
	"v2.43.1": {
		"tag": "v2.43.1",
		"fulltag": "v2.43.1",
		"release": "Regora",
		"network": "mainnet",
		"date": "2021-04-29T08:53:16-06:00",
		"commit": "a018924f08c2b39d6e2607b0b3cea2e099583bc4",
		"contracts": {
			"StakingRewardssCOINBalancer": {
				"address": "0x1C1D97f6338759AB814a5A717aE359573Ab5D5d4",
				"status": "current",
				"keccak256": "0x0c1b57cb46f37ca9ffd36bbc5cd02433219539106c33a9937724e682f6fc3516"
			},
			"StakingRewardssMSFTBalancer": {
				"address": "0x9D003Cc298E7Ea141A809C241C0a703176DA3ba3",
				"status": "current",
				"keccak256": "0x0c1b57cb46f37ca9ffd36bbc5cd02433219539106c33a9937724e682f6fc3516"
			}
		}
	},
	"v2.44.0": {
		"tag": "v2.44.0",
		"fulltag": "v2.44.0",
		"release": "Alnair",
		"network": "mainnet",
		"date": "2021-05-10T17:06:47-06:00",
		"commit": "94677e58bd520b16b8abaa9ca7cbf505b44d1d25",
		"contracts": {
			"SynthetixBridgeToOptimism": {
				"address": "0xCd9D4988C0AE61887B075bA77f08cbFAd2b65068",
				"status": "current",
				"keccak256": "0x1b2c09f527d84cd2ab5fb24e0e8360773ab6acc86093d94b055d25603dd89af7"
			},
			"SynthetixBridgeEscrow": {
				"address": "0x5Fd79D46EBA7F351fe49BFF9E87cdeA6c821eF9f",
				"status": "current",
				"keccak256": "0xb2c7f7c807bc4783ed66f959cb3335f1b77727bf4d074e3319992842eca64235"
			}
		}
	},
	"v2.45.0": {
		"tag": "v2.45.0",
		"fulltag": "v2.45.0",
		"release": "Alioth",
		"network": "mainnet",
		"date": "2021-05-13T23:17:06+10:00",
		"commit": "92341590ea05dcbe389531d66050aea55b6cde25",
		"contracts": {
			"FeePool": {
				"address": "0xcf9E60005C9aca983caf65d3669a24fDd0775fc0",
				"status": "replaced",
				"keccak256": "0xd443eddc5b999da689239836ac3a79c09c32bba640079e4fc9845969f1eba4e4",
				"replaced_in": "v2.48.0"
			},
			"SynthsUSD": {
				"address": "0x4D8dBD193d89b7B506BE5dC9Db75B91dA00D6a1d",
				"status": "replaced",
				"keccak256": "0x1702a8b622628a65be6ec32ecb892fa0597cce26c30a95f80e658e490c253bb9",
				"replaced_in": "v2.48.0"
			},
			"SynthsETH": {
				"address": "0xab4e760fEEe20C5c2509061b995e06b542D3112B",
				"status": "replaced",
				"keccak256": "0x1702a8b622628a65be6ec32ecb892fa0597cce26c30a95f80e658e490c253bb9",
				"replaced_in": "v2.48.0"
			},
			"Issuer": {
				"address": "0xB774711F0BC1306ce892ef8C02D0476dCccB46B7",
				"status": "replaced",
				"keccak256": "0xe54f580f0eeca3cee7fa150c7bcbf40d825e2fae89e5f180ab6467552351a1d1",
				"replaced_in": "v2.48.0"
			},
			"SystemSettings": {
				"address": "0xD3C8d372bFCd36c2B452639a7ED6ef7dbFDC56F8",
				"status": "replaced",
				"keccak256": "0x0f69f9445094d33ec2f09f8dbb5f64a53e977f95460907100f5350ce9db41b93",
				"replaced_in": "v2.53.0"
			},
			"DebtCache": {
				"address": "0x9bB05EF2cA7DBAafFC3da1939D1492e6b00F39b8",
				"status": "replaced",
				"keccak256": "0x1fad72ca0e932ce207acc285a609b103b68b23d9d4aba7b280feec5537fd8916",
				"replaced_in": "v2.48.0"
			},
			"EtherWrapper": {
				"address": "0xC1AAE9d18bBe386B102435a8632C8063d31e747C",
				"status": "current",
				"keccak256": "0xff636098ad63aae110ba03238e110f0b991e74fe2204664f9a17df2b131ab469"
			},
			"NativeEtherWrapper": {
				"address": "0x7A3d898b717e50a96fd8b232E9d15F0A547A7eeb",
				"status": "current",
				"keccak256": "0x0a6a96be15d65a9a904c514508fcf6b832c52675d8331f5427535616586d47c4"
			}
		}
	},
	"v2.46.0": {
		"tag": "v2.46.0",
		"fulltag": "v2.46.0",
		"release": "Alnitak",
		"network": "mainnet",
		"date": "2021-06-30T19:26:47-06:00",
		"commit": "19a7f66fe2da3f5dd9158f714d7ed84a729f176b",
		"contracts": {
			"Synthetix": {
				"address": "0x43AE8037179a5746D618DA077A38DdeEa9640cBa",
				"status": "replaced",
				"keccak256": "0xfe96c3e453d25fd481a0ecec72538b1559b8fc15af09f695dfb643df219dddfb",
				"replaced_in": "v2.48.0"
			},
			"Exchanger": {
				"address": "0x613c773c7a1D85D2F1DCC051B0573D33470762Eb",
				"status": "replaced",
				"keccak256": "0x9007ad2f17c461a4cbc1532752b486825861822644e4f9b3e35382a7940d4acf",
				"replaced_in": "v2.48.0"
			}
		}
	},
	"v2.48.0": {
		"tag": "v2.48.0",
		"fulltag": "v2.48.0",
		"release": "Mirfak",
		"network": "mainnet",
		"date": "2021-09-14T12:57:40+02:00",
		"commit": "a23655d803b14770fec942476e6cbe801eeb81b3",
		"contracts": {
			"FeePool": {
				"address": "0x510adfDF6E7554C571b7Cd9305Ce91473610015e",
<<<<<<< HEAD
				"status": "current",
				"keccak256": "0xd89c6712f340c7d732ae4d72522fdeb7c0abe590d8a7919b775a7a328f00853e"
			},
			"Synthetix": {
				"address": "0x54f25546260C7539088982bcF4b7dC8EDEF19f21",
				"status": "current",
				"keccak256": "0x108639f645916f5c522136377c190889269946e1042dfd4bf9d86ed226bb2443"
			},
			"SynthsBTC": {
				"address": "0xC8a5f06858a1B49A7F703EacD433A1444a5e5bd9",
				"status": "current",
				"keccak256": "0x76c4e4393a6210843be7153bb9582c26d23860bd286e471b4e4eee9959f9edfd"
			},
			"SynthsUSD": {
				"address": "0x967968963517AFDC9b8Ccc9AD6649bC507E83a7b",
				"status": "current",
				"keccak256": "0x76c4e4393a6210843be7153bb9582c26d23860bd286e471b4e4eee9959f9edfd"
			},
			"SynthsETH": {
				"address": "0xCFA46B4923c0E75B7b84E9FBde70ED26feFefBf6",
				"status": "current",
				"keccak256": "0x76c4e4393a6210843be7153bb9582c26d23860bd286e471b4e4eee9959f9edfd"
			},
			"Exchanger": {
				"address": "0x7634F2A1741a683ccda37Dce864c187F990D7B4b",
				"status": "current",
				"keccak256": "0x059aa9b7964b0808f8cd484d5f281c3d13141a379af7c58b781c4b62839e79d2"
			},
			"Issuer": {
				"address": "0x922C84B3894298296C34842D866BfC0d36C54778",
				"status": "current",
				"keccak256": "0x7bb8720e81ffb9193b8e2565e3b3a4824a210ed26fca933f063125e21ce796a3"
			},
			"DebtCache": {
				"address": "0xe92B4c7428152052B0930c81F4c687a5F1A12292",
				"status": "current",
				"keccak256": "0x97562d4d9a115f3c4d4233faae0c98120dd816737ddcef529c9723f35de09225"
			},
			"SynthRedeemer": {
				"address": "0xe533139Af961c9747356D947838c98451015e234",
				"status": "current",
				"keccak256": "0x4d31499235bb64ab5975313a6c9208fad376de17a3d78f8f11e530b6d0f4af0b"
=======
				"status": "replaced",
				"keccak256": "0xd89c6712f340c7d732ae4d72522fdeb7c0abe590d8a7919b775a7a328f00853e",
				"replaced_in": "v2.53.0"
			},
			"Synthetix": {
				"address": "0x54f25546260C7539088982bcF4b7dC8EDEF19f21",
				"status": "replaced",
				"keccak256": "0x108639f645916f5c522136377c190889269946e1042dfd4bf9d86ed226bb2443",
				"replaced_in": "v2.53.0"
			},
			"SynthsBTC": {
				"address": "0xC8a5f06858a1B49A7F703EacD433A1444a5e5bd9",
				"status": "replaced",
				"keccak256": "0x76c4e4393a6210843be7153bb9582c26d23860bd286e471b4e4eee9959f9edfd",
				"replaced_in": "v2.53.0"
			},
			"SynthsUSD": {
				"address": "0x967968963517AFDC9b8Ccc9AD6649bC507E83a7b",
				"status": "replaced",
				"keccak256": "0x76c4e4393a6210843be7153bb9582c26d23860bd286e471b4e4eee9959f9edfd",
				"replaced_in": "v2.53.0"
			},
			"SynthsETH": {
				"address": "0xCFA46B4923c0E75B7b84E9FBde70ED26feFefBf6",
				"status": "replaced",
				"keccak256": "0x76c4e4393a6210843be7153bb9582c26d23860bd286e471b4e4eee9959f9edfd",
				"replaced_in": "v2.53.0"
			},
			"Exchanger": {
				"address": "0x7634F2A1741a683ccda37Dce864c187F990D7B4b",
				"status": "replaced",
				"keccak256": "0x059aa9b7964b0808f8cd484d5f281c3d13141a379af7c58b781c4b62839e79d2",
				"replaced_in": "v2.53.0"
			},
			"Issuer": {
				"address": "0x922C84B3894298296C34842D866BfC0d36C54778",
				"status": "replaced",
				"keccak256": "0x7bb8720e81ffb9193b8e2565e3b3a4824a210ed26fca933f063125e21ce796a3",
				"replaced_in": "v2.51.0"
			},
			"DebtCache": {
				"address": "0xe92B4c7428152052B0930c81F4c687a5F1A12292",
				"status": "replaced",
				"keccak256": "0x97562d4d9a115f3c4d4233faae0c98120dd816737ddcef529c9723f35de09225",
				"replaced_in": "v2.51.0"
			},
			"SynthRedeemer": {
				"address": "0xe533139Af961c9747356D947838c98451015e234",
				"status": "current",
				"keccak256": "0x4d31499235bb64ab5975313a6c9208fad376de17a3d78f8f11e530b6d0f4af0b"
			}
		}
	},
	"v2.51.0": {
		"tag": "v2.51.0",
		"fulltag": "v2.51.0",
		"release": "“Kaus”",
		"network": "mainnet",
		"date": "2021-10-19T18:44:22-05:00",
		"commit": "ef4dd876f9b0af7172a08a106ef59d9b7f584969",
		"contracts": {
			"Issuer": {
				"address": "0xF67998902EBc37d885ad310C2430C822Ca981E1E",
				"status": "replaced",
				"keccak256": "0xe87fb6220cb9fb6abbce67a9489ee10f97d30e7e681acd533616a6983774d6cc",
				"replaced_in": "v2.53.0"
			},
			"DebtCache": {
				"address": "0x08118E04F58d7863b4fCF1de0e07c83a2541b89e",
				"status": "replaced",
				"keccak256": "0x94dba5769ba43b0dcf0f8c1ce13d8fff6b9461bb16f3513b56255c702fe8b1f4",
				"replaced_in": "v2.53.0"
			}
		}
	},
	"v2.53.0": {
		"tag": "v2.53.0",
		"fulltag": "v2.53.0",
		"release": "Alkaid",
		"network": "mainnet",
		"date": "2021-11-17T09:57:24-06:00",
		"commit": "0286bcef24b0c211875d17875fb5cc7eb4d0b78f",
		"contracts": {
			"ExchangeRates": {
				"address": "0x6d9296Df2ad52F174bF671f555d78628bEBa7752",
				"status": "current",
				"keccak256": "0x3f925ac902cb770ebff3c804f5805b572670f0e68cea0d08d614dd8bdec804d0"
			},
			"FeePool": {
				"address": "0xc398406FFfBEd5B0680e706634490062CB1DB579",
				"status": "current",
				"keccak256": "0x9e381069cb34a10eb54ca9fb651d514a2cbcdcb328adfe943956b9d759c5ebac"
			},
			"Synthetix": {
				"address": "0xDC01020857afbaE65224CfCeDb265d1216064c59",
				"status": "current",
				"keccak256": "0x03e31608338a6e1fd532135e44d62d151aea7bc01d187255b08b92e698670a5d"
			},
			"SynthsAUD": {
				"address": "0x005d19CA7ff9D79a5Bdf0805Fc01D9D7c53B6827",
				"status": "current",
				"keccak256": "0x77d6d75f0faee02ff7a6bae37e0aa47e6afb849484a1f4ea6794131ffc5c77b8"
			},
			"SynthsBTC": {
				"address": "0x2B3eb5eF0EF06f2E02ef60B3F36Be4793d321353",
				"status": "current",
				"keccak256": "0x77d6d75f0faee02ff7a6bae37e0aa47e6afb849484a1f4ea6794131ffc5c77b8"
			},
			"SynthsCHF": {
				"address": "0x39DDbbb113AF3434048b9d8018a3e99d67C6eE0D",
				"status": "current",
				"keccak256": "0x77d6d75f0faee02ff7a6bae37e0aa47e6afb849484a1f4ea6794131ffc5c77b8"
			},
			"SynthsEUR": {
				"address": "0xe301da3d2D3e96e57D05b8E557656629cDdbe7A0",
				"status": "current",
				"keccak256": "0x77d6d75f0faee02ff7a6bae37e0aa47e6afb849484a1f4ea6794131ffc5c77b8"
			},
			"SynthsGBP": {
				"address": "0xde3892383965FBa6eC434bE6350F85f140098708",
				"status": "current",
				"keccak256": "0x77d6d75f0faee02ff7a6bae37e0aa47e6afb849484a1f4ea6794131ffc5c77b8"
			},
			"SynthsJPY": {
				"address": "0x4ed5c5D5793f86c8a85E1a96E37b6d374DE0E85A",
				"status": "current",
				"keccak256": "0x77d6d75f0faee02ff7a6bae37e0aa47e6afb849484a1f4ea6794131ffc5c77b8"
			},
			"SynthsUSD": {
				"address": "0xAFDd6B5A8aB32156dBFb4060ff87F6d9E31191bA",
				"status": "current",
				"keccak256": "0x77d6d75f0faee02ff7a6bae37e0aa47e6afb849484a1f4ea6794131ffc5c77b8"
			},
			"SynthsETH": {
				"address": "0xc70B42930BD8D30A79B55415deC3be60827559f7",
				"status": "current",
				"keccak256": "0x77d6d75f0faee02ff7a6bae37e0aa47e6afb849484a1f4ea6794131ffc5c77b8"
			},
			"SynthsLINK": {
				"address": "0x3FFE35c3d412150C3B91d3E22eBA60E16030C608",
				"status": "current",
				"keccak256": "0x77d6d75f0faee02ff7a6bae37e0aa47e6afb849484a1f4ea6794131ffc5c77b8"
			},
			"SynthsDEFI": {
				"address": "0xe59dFC746D566EB40F92ed0B162004e24E3AC932",
				"status": "current",
				"keccak256": "0x77d6d75f0faee02ff7a6bae37e0aa47e6afb849484a1f4ea6794131ffc5c77b8"
			},
			"Exchanger": {
				"address": "0x2A417C61B8062363e4ff50900779463b45d235f6",
				"status": "current",
				"keccak256": "0x6267f046f21eeeb147a87e59aa1922ad8e56c637b2099c5d0c624bfaf64dced3"
			},
			"Issuer": {
				"address": "0xC2F1F551bfAd1E9A3b4816513bFd41d77f40F915",
				"status": "current",
				"keccak256": "0xa7d5bbfb32937dafae586741b53606254b2e6c9260188f764e88d31f879df67c"
			},
			"SynthsADA": {
				"address": "0x8f9fa817200F5B95f9572c8Acf2b31410C00335a",
				"status": "current",
				"keccak256": "0x77d6d75f0faee02ff7a6bae37e0aa47e6afb849484a1f4ea6794131ffc5c77b8"
			},
			"SystemSettings": {
				"address": "0xb6B476C41Ea01930e6abE1f44b96800de0404c98",
				"status": "replaced",
				"keccak256": "0xf55f2ffecb24404a42b4476f7cfbf8d7c0043387deec84eb37eddccc01598cbf",
				"replaced_in": "v2.54.0"
			},
			"DebtCache": {
				"address": "0x9D5551Cd3425Dd4585c3E7Eb7E4B98902222521E",
				"status": "current",
				"keccak256": "0x00d3ce717a9a374b9f0acf98fff2fd513f0b71e79d7b1336151e786858b74e76"
			},
			"SynthsAAVE": {
				"address": "0x0705F0716b12a703d4F8832Ec7b97C61771f0361",
				"status": "current",
				"keccak256": "0x77d6d75f0faee02ff7a6bae37e0aa47e6afb849484a1f4ea6794131ffc5c77b8"
			},
			"SynthsDOT": {
				"address": "0xfA60918C4417b64E722ca15d79C751c1f24Ab995",
				"status": "current",
				"keccak256": "0x77d6d75f0faee02ff7a6bae37e0aa47e6afb849484a1f4ea6794131ffc5c77b8"
			},
			"SynthsKRW": {
				"address": "0xe2f532c389deb5E42DCe53e78A9762949A885455",
				"status": "current",
				"keccak256": "0x77d6d75f0faee02ff7a6bae37e0aa47e6afb849484a1f4ea6794131ffc5c77b8"
			},
			"WrapperFactory": {
				"address": "0x0a6956d554485a43494D69Eca78C5103511a8fEb",
				"status": "replaced",
				"keccak256": "0x0b16131f068641f79c66eb17f5504abe5e2df3a7c2acb097c8db05de3113c7af",
				"replaced_in": "v2.55.0"
			}
		}
	},
	"v2.54.0": {
		"tag": "v2.54.0",
		"fulltag": "v2.54.0",
		"release": "Menkalinan",
		"network": "mainnet",
		"date": "2021-11-23T17:28:16-06:00",
		"commit": "dbd184ae46ed79f94fba5cc23560964b30ae00e3",
		"contracts": {
			"SystemSettings": {
				"address": "0x4D3AF899DF121751422c49Ec3fDe29bE485d220c",
				"status": "current",
				"keccak256": "0x5174a68c4015495adf1108cd375b0fe17870dad06237fef60ccfa728e8ad79b7"
			},
			"OwnerRelayOnEthereum": {
				"address": "0x0e16A6876210841577b233C4165d7B7EdF640b8a",
				"status": "current",
				"keccak256": "0xa1449f609b4427b695977ed157cfe46414a16d902590507338c7d5fb00c40206"
			}
		}
	},
	"v2.55.0": {
		"tag": "v2.55.0",
		"fulltag": "v2.55.0",
		"release": "Atria",
		"network": "mainnet",
		"date": "2021-12-03T00:55:48-05:00",
		"commit": "36df74f7de3157ed962cca4a285e7e3c78134b7a",
		"contracts": {
			"WrapperFactory": {
				"address": "0x02f9bC46beD33acdB9cb002fe346734CeF8a9480",
				"status": "current",
				"keccak256": "0x582cac91f50cfefc154d67097081d0dd0d4877333df51c3cfe19485f80ef7e74"
>>>>>>> af2813c6
			}
		}
	}
}<|MERGE_RESOLUTION|>--- conflicted
+++ resolved
@@ -3659,50 +3659,6 @@
 		"contracts": {
 			"FeePool": {
 				"address": "0x510adfDF6E7554C571b7Cd9305Ce91473610015e",
-<<<<<<< HEAD
-				"status": "current",
-				"keccak256": "0xd89c6712f340c7d732ae4d72522fdeb7c0abe590d8a7919b775a7a328f00853e"
-			},
-			"Synthetix": {
-				"address": "0x54f25546260C7539088982bcF4b7dC8EDEF19f21",
-				"status": "current",
-				"keccak256": "0x108639f645916f5c522136377c190889269946e1042dfd4bf9d86ed226bb2443"
-			},
-			"SynthsBTC": {
-				"address": "0xC8a5f06858a1B49A7F703EacD433A1444a5e5bd9",
-				"status": "current",
-				"keccak256": "0x76c4e4393a6210843be7153bb9582c26d23860bd286e471b4e4eee9959f9edfd"
-			},
-			"SynthsUSD": {
-				"address": "0x967968963517AFDC9b8Ccc9AD6649bC507E83a7b",
-				"status": "current",
-				"keccak256": "0x76c4e4393a6210843be7153bb9582c26d23860bd286e471b4e4eee9959f9edfd"
-			},
-			"SynthsETH": {
-				"address": "0xCFA46B4923c0E75B7b84E9FBde70ED26feFefBf6",
-				"status": "current",
-				"keccak256": "0x76c4e4393a6210843be7153bb9582c26d23860bd286e471b4e4eee9959f9edfd"
-			},
-			"Exchanger": {
-				"address": "0x7634F2A1741a683ccda37Dce864c187F990D7B4b",
-				"status": "current",
-				"keccak256": "0x059aa9b7964b0808f8cd484d5f281c3d13141a379af7c58b781c4b62839e79d2"
-			},
-			"Issuer": {
-				"address": "0x922C84B3894298296C34842D866BfC0d36C54778",
-				"status": "current",
-				"keccak256": "0x7bb8720e81ffb9193b8e2565e3b3a4824a210ed26fca933f063125e21ce796a3"
-			},
-			"DebtCache": {
-				"address": "0xe92B4c7428152052B0930c81F4c687a5F1A12292",
-				"status": "current",
-				"keccak256": "0x97562d4d9a115f3c4d4233faae0c98120dd816737ddcef529c9723f35de09225"
-			},
-			"SynthRedeemer": {
-				"address": "0xe533139Af961c9747356D947838c98451015e234",
-				"status": "current",
-				"keccak256": "0x4d31499235bb64ab5975313a6c9208fad376de17a3d78f8f11e530b6d0f4af0b"
-=======
 				"status": "replaced",
 				"keccak256": "0xd89c6712f340c7d732ae4d72522fdeb7c0abe590d8a7919b775a7a328f00853e",
 				"replaced_in": "v2.53.0"
@@ -3932,7 +3888,6 @@
 				"address": "0x02f9bC46beD33acdB9cb002fe346734CeF8a9480",
 				"status": "current",
 				"keccak256": "0x582cac91f50cfefc154d67097081d0dd0d4877333df51c3cfe19485f80ef7e74"
->>>>>>> af2813c6
 			}
 		}
 	}
