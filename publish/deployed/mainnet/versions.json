{
	"v2.0-19": {
		"tag": "v2.0-19",
		"fulltag": "v2.0-19",
		"release": "",
		"network": "mainnet",
		"date": "2019-03-11T18:17:52-04:00",
		"commit": "eeb271f4fdd2e615f9dba90503f42b2cb9f9716e",
		"block": 6834810,
		"contracts": {
			"Depot": {
				"address": "0x172E09691DfBbC035E37c73B62095caa16Ee2388",
				"status": "replaced",
				"replaced_in": "v2.18.1"
			},
			"ExchangeRates": {
				"address": "0x73b172756BD5DDf0110Ba8D7b88816Eb639Eb21c",
				"status": "replaced",
				"replaced_in": "v2.1.11"
			},
			"FeePool": {
				"address": "0xEBdBac38835A1105851e80C7Fa1f1E6e25A86e32",
				"status": "replaced",
				"replaced_in": "v2.4.0"
			},
			"ProxyFeePool": {
				"address": "0xb440DD674e1243644791a4AdfE3A2AbB0A92d309",
				"status": "current"
			},
			"ProxysAUD": {
				"address": "0xED4699f180a14B5974c26f494483F9c327Fd381a",
				"status": "replaced",
				"replaced_in": "v2.10.5"
			},
			"ProxysBRL": {
				"address": "0x5D609C25adAafd856021F92296C66dB602A0fcE8",
				"status": "deleted"
			},
			"ProxysBTC": {
				"address": "0x9073Ee83b6CE96C444547DdCAf777b9352163581",
				"status": "replaced",
				"replaced_in": "v2.10.5"
			},
			"ProxysCAD": {
				"address": "0x0Bc209fB72390AF12bD6Fd775355ea0856864B31",
				"status": "deleted"
			},
			"ProxysCHF": {
				"address": "0x28AF5a2f0cC12F2f19dd946608c945456b52b3F6",
				"status": "replaced",
				"replaced_in": "v2.10.5"
			},
			"ProxysCNY": {
				"address": "0x60feeeD05004476518281D43185fB7F52d9722c0",
				"status": "deleted"
			},
			"ProxysEUR": {
				"address": "0x3EB064766109D150e4362222df80638BcE00e037",
				"status": "replaced",
				"replaced_in": "v2.10.5"
			},
			"ProxysGBP": {
				"address": "0x0C8A7D55ef593A2cAd34894c1523162eE2ffB9aC",
				"status": "replaced",
				"replaced_in": "v2.10.5"
			},
			"ProxysINR": {
				"address": "0x74C80bB51Da1EAc2d40074c647CbD0ab6920063f",
				"status": "deleted"
			},
			"ProxysJPY": {
				"address": "0x559E848A1b6a7AfC69Ee27F8d20280A42628b2cf",
				"status": "replaced",
				"replaced_in": "v2.10.5"
			},
			"ProxysKRW": {
				"address": "0xdCE506b196B0dF677d07e718f872CAc9Bc368A33",
				"status": "deleted"
			},
			"ProxysNZD": {
				"address": "0x26C0cb14470803120321b70aE85405ac298e5A42",
				"status": "deleted"
			},
			"ProxysPLN": {
				"address": "0xD9553f0fDa012224141AeCc1ECa0e29868fF7FE8",
				"status": "deleted"
			},
			"ProxysRUB": {
				"address": "0xDcB5821fcFDAB5553307b8f99591fC9DaA3C4be3",
				"status": "deleted"
			},
			"ProxysSGD": {
				"address": "0x632dB1c25C03dCAc8d23Ff2c9A4cEa34cbEffa1B",
				"status": "deleted"
			},
			"ProxysUSD": {
				"address": "0x57Ab1E02fEE23774580C119740129eAC7081e9D3",
				"status": "replaced",
				"replaced_in": "v2.10.2"
			},
			"ProxysXAG": {
				"address": "0x6e5709515C767c907e43a03388cc816Bd65e797C",
				"status": "replaced",
				"replaced_in": "v2.10.5"
			},
			"ProxysXAU": {
				"address": "0xe05D803fa0c5832Fa2262465290abB25d6C2bFA3",
				"status": "replaced",
				"replaced_in": "v2.10.5"
			},
			"ProxySynthetix": {
				"address": "0xC011A72400E58ecD99Ee497CF89E3775d4bd732F",
				"status": "current"
			},
			"ProxyXDR": {
				"address": "0x62492F15cF60c5847d3053e482cAde8C5c29af88",
				"status": "deleted"
			},
			"SafeDecimalMath": {
				"address": "0x84D626B2BB4D0F064067e4BF80FCe7055d8F3E7B",
				"status": "current"
			},
			"Synthetix": {
				"address": "0x3772f9716Cf6D7a09edE3587738AA2af5577483a",
				"status": "replaced",
				"replaced_in": "v2.4.0"
			},
			"SynthetixEscrow": {
				"address": "0x971e78e0C92392A4E39099835cF7E6aB535b2227",
				"status": "current"
			},
			"SynthetixState": {
				"address": "0x4b9Ca5607f1fF8019c1C6A3c2f0CC8de622D5B82",
				"status": "current"
			},
			"SynthsAUD": {
				"address": "0xB03dFc4b9C9756B6D4Fbc12DAde7732149Fcf00d",
				"status": "replaced",
				"replaced_in": "v2.10.5"
			},
			"SynthsBRL": {
				"address": "0xa5A4ccCCcAa26Cea096F6E493839423F4D66c63F",
				"status": "deleted"
			},
			"SynthsBTC": {
				"address": "0xf8AD89091B2724bdb7528c50B282B565Db4635bb",
				"status": "replaced",
				"replaced_in": "v2.10.5"
			},
			"SynthsCAD": {
				"address": "0x8f69c9Ee79Bf9320E1A5C19e559108E1cb3d002B",
				"status": "deleted"
			},
			"SynthsCHF": {
				"address": "0x9270D9970D6ACA773e2FA01633CDc091a46714c9",
				"status": "replaced",
				"replaced_in": "v2.10.5"
			},
			"SynthsCNY": {
				"address": "0x60C34eB93AFCd1B701fF8C036B128441C68A8A70",
				"status": "deleted"
			},
			"SynthsEUR": {
				"address": "0xC2bb52457D81FBD223CC92b44cd372d36b338A10",
				"status": "replaced",
				"replaced_in": "v2.10.5"
			},
			"SynthsGBP": {
				"address": "0xdB36B8f25bB1f289d97aeE8f87BAcCaC58fA8883",
				"status": "replaced",
				"replaced_in": "v2.6.7"
			},
			"SynthsINR": {
				"address": "0x51671B7556EbEB4c43180e983F5569973e15cAc9",
				"status": "deleted"
			},
			"SynthsJPY": {
				"address": "0xD9E5A009Ec07dE76616d7361Ed713eF434d71325",
				"status": "replaced",
				"replaced_in": "v2.10.5"
			},
			"SynthsKRW": {
				"address": "0xdF846D3ded30A0590319f8A7ECD4e233B0e9188C",
				"status": "deleted"
			},
			"SynthsNZD": {
				"address": "0xCF401f31c63F58DEbfC76F441731dfa945cd0Bde",
				"status": "deleted"
			},
			"SynthsPLN": {
				"address": "0x1943dBd2A793c588B5170188Ee6fb62E02AfdfF7",
				"status": "deleted"
			},
			"SynthsRUB": {
				"address": "0x8a8DcbBa6038c6Fc6D192F5cf5C5dD83B98591bc",
				"status": "deleted"
			},
			"SynthsSGD": {
				"address": "0x2aE393C18b6Aa62D6a2250aF7b803Fa6973bC981",
				"status": "deleted"
			},
			"SynthsUSD": {
				"address": "0x0cBE2dF57CA9191B64a7Af3baa3F946fa7Df2F25",
				"status": "replaced",
				"replaced_in": "v2.10.5"
			},
			"SynthsXAG": {
				"address": "0x4D57A8212BDb8bdca049365BCE8afA0244a0E3FC",
				"status": "replaced",
				"replaced_in": "v2.10.5"
			},
			"SynthsXAU": {
				"address": "0x112D5fA64e4902B6ff1a35495a0f878c210A5601",
				"status": "replaced",
				"replaced_in": "v2.10.5"
			},
			"SynthXDR": {
				"address": "0x2972705AF18c66c14CDd27AD412961E01944A9C3",
				"status": "deleted"
			},
			"TokenStatesAUD": {
				"address": "0xCb29D2cf2C65d3Be1d00F07f3441390432D55203",
				"status": "current"
			},
			"TokenStatesBRL": {
				"address": "0x0985de52896fC4C9A84d108F5582ec02fdF91605",
				"status": "deleted"
			},
			"TokenStatesBTC": {
				"address": "0x4F6296455F8d754c19821cF1EC8FeBF2cD456E67",
				"status": "current"
			},
			"TokenStatesCAD": {
				"address": "0xdDf91Fc27087e076574Df31483Db5C21A85E47b6",
				"status": "deleted"
			},
			"TokenStatesCHF": {
				"address": "0x52496fE8a4feaEFe14d9433E00D48E6929c13deC",
				"status": "current"
			},
			"TokenStatesCNY": {
				"address": "0x5cCA1f0c514C0624d3BA7585d56fD2d72CbeFd80",
				"status": "deleted"
			},
			"TokenStatesEUR": {
				"address": "0x6568D9e750fC44AF00f857885Dfb8281c00529c4",
				"status": "current"
			},
			"TokenStatesGBP": {
				"address": "0x7e88D19A79b291cfE5696d496055f7e57F537A75",
				"status": "current"
			},
			"TokenStatesINR": {
				"address": "0xf8F2f8001fca737eFA2bC26217Fc20C1F8267fbA",
				"status": "deleted"
			},
			"TokenStatesJPY": {
				"address": "0x4dFACfB15514C21c991ff75Bc7Bf6Fb1F98361ed",
				"status": "current"
			},
			"TokenStatesKRW": {
				"address": "0x249A10c68AfA9827571cb73f29ab5Af57Ee5A596",
				"status": "deleted"
			},
			"TokenStatesNZD": {
				"address": "0x3FDa286F354a3318534026dBAcf021c84A71B03c",
				"status": "deleted"
			},
			"TokenStatesPLN": {
				"address": "0xdb957f324Be2dE9BdAB01A3dbb50228569FDEe1B",
				"status": "deleted"
			},
			"TokenStatesRUB": {
				"address": "0xF1eF8ee7DfEE4BD0e06B0fCed1d299387B78Cb09",
				"status": "deleted"
			},
			"TokenStatesSGD": {
				"address": "0x000F49FD739d4023B0A6C87eE8705eF1Ffb55C87",
				"status": "deleted"
			},
			"TokenStatesUSD": {
				"address": "0x05a9CBe762B36632b3594DA4F082340E0e5343e8",
				"status": "current"
			},
			"TokenStatesXAG": {
				"address": "0x53d244Fb46357568DBeF082225cCC87cBD94aAE8",
				"status": "deleted"
			},
			"TokenStatesXAU": {
				"address": "0x20569B49d74c1EDE765382574F7F3fdC2a078A4f",
				"status": "deleted"
			},
			"TokenStateSynthetix": {
				"address": "0x5b1b5fEa1b99D83aD479dF0C222F0492385381dD",
				"status": "current"
			},
			"TokenStateXDR": {
				"status": "deleted"
			}
		}
	},
	"v2.0-22": {
		"tag": "v2.0-22",
		"fulltag": "v2.0-22",
		"release": "",
		"network": "mainnet",
		"date": "2019-04-04T12:14:32-04:00",
		"commit": "f257ac4ffec622f198dfe47e371c625f1fe1bd36",
		"contracts": {
			"EscrowChecker": {
				"address": "0x3b399e00afd8201acf8a5a0eccf1c47d8d5e41da",
				"status": "replaced",
				"replaced_in": "v2.1.11"
			},
			"TokenStateXDR": {
				"address": "0xBF093390d8046ae2d0f5465DEC7001d65DC159d5",
				"status": "deleted"
			}
		}
	},
	"v2.1.11": {
		"tag": "v2.1.11",
		"fulltag": "v2.1.11-3",
		"release": "",
		"network": "mainnet",
		"date": "2019-04-23T19:43:01-04:00",
		"commit": "8d56cf7667de27b294fa3b99b086132f71e1aba4",
		"block": 7626469,
		"contracts": {
			"EscrowChecker": {
				"address": "0x3b399e00AFd8201ACf8A5a0EcCF1C47d8D5E41da",
				"status": "current"
			},
			"ExchangeRates": {
				"address": "0xba34e436C9383aa8FA1e3659D2807ae040592498",
				"status": "replaced",
				"replaced_in": "v2.6.5"
			},
			"TokenStatesETH": {
				"address": "0x34A5ef81d18F3a305aE9C2d7DF42beef4c79031c",
				"status": "current"
			},
			"ProxysETH": {
				"address": "0xaCf5C0101cbBe8476E87c652E0bEF33684Cc94D6",
				"status": "replaced",
				"replaced_in": "v2.9.1"
			},
			"SynthsETH": {
				"address": "0x42456D7084eacF4083f1140d3229471bbA2949A8",
				"status": "replaced",
				"replaced_in": "v2.10.5"
			},
			"TokenStatesBNB": {
				"address": "0xf9bd94C6F93c1FA5F38174c5e424721e1046af07",
				"status": "deleted"
			},
			"ProxysBNB": {
				"address": "0x013AE307648f529aa72c5767A334DDd37aaB43c3",
				"status": "replaced",
				"replaced_in": "v2.10.5"
			},
			"SynthsBNB": {
				"address": "0xC906de7f8b4C1a4787023F50F49CE98F9F67c4b8",
				"status": "replaced",
				"replaced_in": "v2.10.5"
			},
			"TokenStateiBTC": {
				"address": "0xa1652766155D4Debc31D01BF3f748cB46508745b",
				"status": "deleted"
			},
			"ProxyiBTC": {
				"address": "0x2B143041a6F8BE9dCC66E9110178a264A223A3bd",
				"status": "replaced",
				"replaced_in": "v2.10.5"
			},
			"SynthiBTC": {
				"address": "0xd8f6B6b6782632275B2B51230654f687f5b12Cde",
				"status": "replaced",
				"replaced_in": "v2.7.2"
			},
			"TokenStateiETH": {
				"address": "0x7b6ab32Ca02B31485fbf7265437c2853792CC5d9",
				"status": "deleted"
			},
			"ProxyiETH": {
				"address": "0xD4fb1706Ae549FEBeC06bb7175b08010DD1B0C2e",
				"status": "replaced",
				"replaced_in": "v2.10.5"
			},
			"SynthiETH": {
				"address": "0x51Fe40e6292dbC44623b298a4086ffA6f5976ba1",
				"status": "replaced",
				"replaced_in": "v2.7.2"
			},
			"TokenStateiBNB": {
				"address": "0xc4E4c442653fDC78A71401684fd6cF9d67B3B643",
				"status": "deleted"
			},
			"ProxyiBNB": {
				"address": "0x7c8F07Ac5b0a2876ee582a661d53dE2D0BbAd96F",
				"status": "replaced",
				"replaced_in": "v2.10.5"
			},
			"SynthiBNB": {
				"address": "0x56751D5Ac7D2B614C79d22e6b52D3285cFA8a293",
				"status": "replaced",
				"replaced_in": "v2.7.2"
			}
		}
	},
	"v2.4.0": {
		"tag": "v2.4.0",
		"fulltag": "v2.4.0-release-candidate-14",
		"release": "",
		"network": "mainnet",
		"date": "2019-05-02T18:49:57+10:00",
		"commit": "edf5244839cda59bd51c1390a285bae371a477ff",
		"block": 7680400,
		"contracts": {
			"FeePool": {
				"address": "0x9B7E40031f7d4f6AB6e5D36bBF2Fea3bCCcc75a5",
				"status": "replaced",
				"replaced_in": "v2.5.3"
			},
			"Synthetix": {
				"address": "0xEf8a2c1BC94e630463293F71bF5414d13e80F62D",
				"status": "replaced",
				"replaced_in": "v2.5.3"
			},
			"RewardEscrow": {
				"address": "0xb671F2210B1F6621A2607EA63E6B2DC3e2464d1F",
				"status": "current"
			},
			"FeePoolState": {
				"address": "0x11164F6a47C3f8472D19b9aDd516Fc780cb7Ee02",
				"status": "current"
			},
			"SupplySchedule": {
				"address": "0xA3de830b5208851539De8e4FF158D635E8f36FCb",
				"status": "replaced",
				"replaced_in": "v2.16.4"
			}
		}
	},
	"v2.5.3": {
		"tag": "v2.5.3",
		"fulltag": "v2.5.3-beta-2",
		"release": "",
		"network": "mainnet",
		"date": "2019-05-28T18:42:37+10:00",
		"commit": "dc94228312749779a0c4035d8bc7bb3b9a242693",
		"block": 7846908,
		"contracts": {
			"FeePool": {
				"address": "0x3D32f1404deacE2A43B08211E4662275045b495b",
				"status": "replaced",
				"replaced_in": "v2.6.1"
			},
			"Synthetix": {
				"address": "0xD76C5B71ba091C785aEc1A5c1c901b04876d073B",
				"status": "replaced",
				"replaced_in": "v2.5.5"
			},
			"DelegateApprovals": {
				"address": "0x97A853e9536Cf7CF123AA14Da726b71a848290cE",
				"status": "replaced",
				"replaced_in": "v2.20.1"
			},
			"FeePoolEternalStorage": {
				"address": "0xC9DFff5fA5605fd94F8B7927b892F2B57391e8bB",
				"status": "current"
			}
		}
	},
	"v2.5.5": {
		"tag": "v2.5.5",
		"fulltag": "v2.5.5-release-candidate-2",
		"release": "",
		"network": "mainnet",
		"date": "2019-05-29T17:37:35+10:00",
		"commit": "6cf02bed77b9d711efc0b33f643613529f4b92ce",
		"block": 7853007,
		"contracts": {
			"Synthetix": {
				"address": "0x5a4aDe4f3E934a0885f42884F7077261C3F4f66F",
				"status": "replaced",
				"replaced_in": "v2.6.7"
			}
		}
	},
	"v2.6.1": {
		"tag": "v2.6.1",
		"fulltag": "v2.6.1-alpha-1",
		"release": "",
		"network": "mainnet",
		"date": "2019-07-01T16:10:26-04:00",
		"commit": "e8a6445a3096e3b003c429cd6fb2c9a38920f047",
		"block": 8025495,
		"contracts": {
			"FeePool": {
				"address": "0x503e91fc2b9ad7453700130d0825e661565e4c3b",
				"status": "replaced",
				"replaced_in": "v2.6.5"
			}
		}
	},
	"v2.6.5": {
		"tag": "v2.6.5",
		"fulltag": "v2.6.5-release-candidate-4",
		"release": "",
		"network": "mainnet",
		"date": "2019-07-02T22:47:48-04:00",
		"commit": "83a9721950521ff3d0ced2d974d90caa0f011a23",
		"block": 8075694,
		"contracts": {
			"ExchangeRates": {
				"address": "0x5cBB53Ca85A9E52B593Baf8ae90282C4B3dB0b25",
				"status": "replaced",
				"replaced_in": "v2.6.7"
			},
			"FeePool": {
				"address": "0x5e5F5542dAd3E06CC8E1cd2461E83f872835117B",
				"status": "replaced",
				"replaced_in": "v2.9.0"
			},
			"TokenStatesMKR": {
				"address": "0xCEE0A0Dc7f393ED6AC84A3Ac2191C28d6A53AcEf",
				"status": "deleted"
			},
			"ProxysMKR": {
				"address": "0xe88A4976CB7D8898D39E3f317421D625403ecb8C",
				"status": "deleted"
			},
			"SynthsMKR": {
				"address": "0x13586160e4F890D0631c3C08D989f5b7AFe202b0",
				"status": "deleted"
			},
			"TokenStatesTRX": {
				"address": "0x7EC5697C724895DA7f2320bDE063BEF6215a72e2",
				"status": "deleted"
			},
			"ProxysTRX": {
				"address": "0x0944d2C41FEF3088467287e208E5bBB622A0c09C",
				"status": "replaced",
				"replaced_in": "v2.10.5"
			},
			"SynthsTRX": {
				"address": "0xa6e5DA838D3b8338783E0710E1D5F6C8e8E998CE",
				"status": "replaced",
				"replaced_in": "v2.10.5"
			},
			"TokenStatesXTZ": {
				"address": "0x959894a82fbF99d35B12ed1EA81e783296229862",
				"status": "deleted"
			},
			"ProxysXTZ": {
				"address": "0xF45B14ddaBF0F0e275E215b94dD24Ae013a27F12",
				"status": "replaced",
				"replaced_in": "v2.10.5"
			},
			"SynthsXTZ": {
				"address": "0x6E5Bc3e877CFaa06eF97dfA12e63EfbB8FCbb03e",
				"status": "replaced",
				"replaced_in": "v2.10.5"
			}
		}
	},
	"v2.6.7": {
		"tag": "v2.6.7",
		"fulltag": "v2.6.7-1",
		"release": "",
		"network": "mainnet",
		"date": "2019-07-05T23:28:25-04:00",
		"commit": "4fb6450e5629a053b9fa4aa4a40974e0ff9841b6",
		"block": 8120167,
		"contracts": {
			"SynthsGBP": {
				"address": "0x0a24864596C54D79C825e64b281645249C14590C",
				"status": "replaced",
				"replaced_in": "v2.10.5"
			},
			"ExchangeRates": {
				"address": "0x70C629875daDBE702489a5E1E3bAaE60e38924fa",
				"status": "replaced",
				"replaced_in": "v2.10.5"
			},
			"Synthetix": {
				"address": "0x2Dea20405c52Fb477ecCa8Fe622661d316Ac5400",
				"status": "replaced",
				"replaced_in": "v2.8.0"
			}
		}
	},
	"v2.7.2": {
		"tag": "v2.7.2",
		"fulltag": "v2.7.2-release-candidate-1",
		"release": "",
		"network": "mainnet",
		"date": "2019-07-18T20:31:41-04:00",
		"commit": "1eeb4e6519e1eedb7d4692e5d68af417b4afbb49",
		"block": 8177843,
		"contracts": {
			"SynthiBTC": {
				"address": "0xccC395f0eBFAA26dCC2D3BACc23d55614002236b",
				"status": "replaced",
				"replaced_in": "v2.10.5"
			},
			"SynthiETH": {
				"address": "0x9b461df6fc38E1baEC08c06EB9e916093af8d11C",
				"status": "replaced",
				"replaced_in": "v2.10.5"
			},
			"SynthiBNB": {
				"address": "0xED4A3Adffa428fFD126AeD8ba5b8B58bb12c11ca",
				"status": "replaced",
				"replaced_in": "v2.10.5"
			},
			"TokenStateiMKR": {
				"address": "0xa0c19218271F056bc10b1cDd7a5FaB48F757BC86",
				"status": "deleted"
			},
			"ProxyiMKR": {
				"address": "0xEAf60dA0199bE2f62005225248705De774582328",
				"status": "deleted"
			},
			"SynthiMKR": {
				"address": "0x99bcc501d04F400Ba3F78b5375D00B56acE6Ee0D",
				"status": "deleted"
			},
			"TokenStateiTRX": {
				"address": "0xd69EabdF940174cA571A6D71dde9B9A4dbCdBb0f",
				"status": "deleted"
			},
			"ProxyiTRX": {
				"address": "0xCd8D927f2CB03d2eFB7f96CeB66Ec4976843E012",
				"status": "replaced",
				"replaced_in": "v2.10.5"
			},
			"SynthiTRX": {
				"address": "0x87ea2450EaB99A74e55E2B446290011765393AC1",
				"status": "replaced",
				"replaced_in": "v2.10.5"
			},
			"TokenStateiXTZ": {
				"address": "0xca0d3004f5E771A129fB94619f8867A23e8A23de",
				"status": "deleted"
			},
			"ProxyiXTZ": {
				"address": "0xc2992b2C22238F296c2f429ee2f7AfB462Ed1750",
				"status": "replaced",
				"replaced_in": "v2.10.5"
			},
			"SynthiXTZ": {
				"address": "0xFE6Cd6dE459db214818492f532Ec02Ba87319437",
				"status": "replaced",
				"replaced_in": "v2.10.5"
			}
		}
	},
	"v2.8.0": {
		"tag": "v2.8.0",
		"fulltag": "v2.8.0-beta-3",
		"release": "",
		"network": "mainnet",
		"date": "2019-08-08T15:03:34+10:00",
		"commit": "4dbb6e8e1b58796fb033c81a80c51bc2864719e6",
		"block": 8307884,
		"contracts": {
			"Synthetix": {
				"address": "0xbD88D2Ddf55b65BDBbA6f6a5A626B854835d7844",
				"status": "replaced",
				"replaced_in": "v2.9.0"
			},
			"ProxyERC20": {
				"address": "0xC011a73ee8576Fb46F5E1c5751cA3B9Fe0af2a6F",
				"status": "current"
			}
		}
	},
	"v2.8.6": {
		"tag": "v2.8.6",
		"fulltag": "v2.8.6-release-candidate-6",
		"release": "",
		"network": "mainnet",
		"date": "2019-08-19T23:07:45+02:00",
		"commit": "4b50f490bcc79827538c9030af495c410d60d3a0",
		"block": 8382392,
		"contracts": {
			"TokenStatesCEX": {
				"address": "0xc5680d24C3086e10f618b5176A59E90D6284be9f",
				"status": "deleted"
			},
			"ProxysCEX": {
				"address": "0xb91B114a24a1c16834F1217cC3B9eE117b6c817A",
				"status": "replaced",
				"replaced_in": "v2.10.5"
			},
			"SynthsCEX": {
				"address": "0x6aa0f8620614aFe9BD4aBA3148439b08eb2557C0",
				"status": "replaced",
				"replaced_in": "v2.10.5"
			},
			"TokenStateiCEX": {
				"address": "0x3Fb1F228168432688b4E851Fe909907248cf9eCD",
				"status": "deleted"
			},
			"ProxyiCEX": {
				"address": "0xAE7F21C0dFe5481ca77d538b5609938a51850942",
				"status": "replaced",
				"replaced_in": "v2.10.5"
			},
			"SynthiCEX": {
				"address": "0x66B86625ee80b06e94E027e44eA35680a0730233",
				"status": "replaced",
				"replaced_in": "v2.10.5"
			}
		}
	},
	"v2.9.0": {
		"tag": "v2.9.0",
		"fulltag": "v2.9.0-beta-5",
		"release": "",
		"network": "mainnet",
		"date": "2019-08-29T12:12:45+10:00",
		"commit": "ae8c6ae9c2342e247f08bade0d34e51cc8cf61b9",
		"block": 8442231,
		"contracts": {
			"FeePool": {
				"address": "0xA70B3c3DcD4d3CDC55992DC5BEBED33dA92a259A",
				"status": "replaced",
				"replaced_in": "v2.10.5"
			},
			"Synthetix": {
				"address": "0xfFC91F7088BF40F0419B451fB9D85718D8903628",
				"status": "replaced",
				"replaced_in": "v2.10.5"
			},
			"RewardsDistribution": {
				"address": "0xFfA72Fd80d8A84032d855bfb67036BAF45949009",
				"status": "replaced",
				"replaced_in": "v2.18.1"
			}
		}
	},
	"v2.9.1": {
		"tag": "v2.9.1",
		"fulltag": "v2.9.1-1",
		"release": "",
		"network": "mainnet",
		"date": "2019-09-13T16:48:15+10:00",
		"commit": "368d0596e255a3555688cf0114e91eca8830940c",
		"block": 8533639,
		"contracts": {
			"ProxysETH": {
				"address": "0x5e74c9036fb86bd7ecdcb084a0673efc32ea31cb",
				"status": "replaced",
				"replaced_in": "v2.10.5"
			}
		}
	},
	"v2.10.2": {
		"tag": "v2.10.2",
		"fulltag": "v2.10.2-release-candidate-3",
		"release": "Sirius",
		"network": "mainnet",
		"date": "2019-09-26T13:03:00+10:00",
		"commit": "d025db087a41a64a6fa8caee8bd059c19fd3eb1d",
		"block": 8621971,
		"contracts": {
			"ProxysUSD": {
				"address": "0x57Ab1ec28D129707052df4dF418D58a2D46d5f51",
				"status": "current"
			},
			"ProxyERC20sUSD": {
				"address": "0x57Ab1ec28D129707052df4dF418D58a2D46d5f51",
				"status": "current"
			}
		}
	},
	"v2.10.5": {
		"tag": "v2.10.5",
		"fulltag": "v2.10.5-release-candidate-2",
		"release": "Sirius",
		"network": "mainnet",
		"date": "2019-09-26T18:58:44+10:00",
		"commit": "688fd3865c3cdfb3e5451c2b6eef4599e1ae6cc9",
		"block": 8622895,
		"contracts": {
			"ExchangeRates": {
				"address": "0x99a46c42689720d9118FF7aF7ce80C2a92fC4f97",
				"status": "replaced",
				"replaced_in": "v2.12.2"
			},
			"FeePool": {
				"address": "0xc566a81F193626ee88A85fB3dCC82279B96A094E",
				"status": "replaced",
				"replaced_in": "v2.12.2"
			},
			"ProxysAUD": {
				"address": "0xF48e200EAF9906362BB1442fca31e0835773b8B4",
				"status": "current"
			},
			"ProxysBTC": {
				"address": "0xfE18be6b3Bd88A2D2A7f928d00292E7a9963CfC6",
				"status": "current"
			},
			"ProxysCHF": {
				"address": "0x0F83287FF768D1c1e17a42F44d644D7F22e8ee1d",
				"status": "current"
			},
			"ProxysEUR": {
				"address": "0xD71eCFF9342A5Ced620049e616c5035F1dB98620",
				"status": "current"
			},
			"ProxysGBP": {
				"address": "0x97fe22E7341a0Cd8Db6F6C021A24Dc8f4DAD855F",
				"status": "current"
			},
			"ProxysJPY": {
				"address": "0xF6b1C627e95BFc3c1b4c9B825a032Ff0fBf3e07d",
				"status": "current"
			},
			"ProxysXAG": {
				"address": "0x6A22e5e94388464181578Aa7A6B869e00fE27846",
				"status": "deleted"
			},
			"ProxysXAU": {
				"address": "0x261EfCdD24CeA98652B9700800a13DfBca4103fF",
				"status": "deleted"
			},
			"ProxyXDR": {
				"address": "0xb3f67dE9a919476a4c0fE821d67bf5C4637D8429",
				"status": "deleted"
			},
			"Synthetix": {
				"address": "0xA36aC1f924087B7B959592c3D89Cb066D1Cc35D5",
				"status": "replaced",
				"replaced_in": "v2.11.1"
			},
			"SynthsAUD": {
				"address": "0x710882750DDe5DBc64e5a7df23a8cF068dF74910",
				"status": "replaced",
				"replaced_in": "v2.16.4"
			},
			"SynthsBTC": {
				"address": "0x832177F21CCDcc286003faDF4e98fc11dc5C627F",
				"status": "replaced",
				"replaced_in": "v2.16.4"
			},
			"SynthsCHF": {
				"address": "0x296b019E6dF25Ce3b71d4239b8C7CEc1a417d4E9",
				"status": "replaced",
				"replaced_in": "v2.16.4"
			},
			"SynthsEUR": {
				"address": "0x45AA2F706C3d695aCC1DA9698Fb803b8Ef5157ba",
				"status": "replaced",
				"replaced_in": "v2.16.4"
			},
			"SynthsGBP": {
				"address": "0xD8C733Ac0B2Db47BbA7af7716Eb696e62C417D5b",
				"status": "replaced",
				"replaced_in": "v2.16.4"
			},
			"SynthsJPY": {
				"address": "0x11Dfa1Bf994Ea47e361eC474519Afd627e932eb0",
				"status": "replaced",
				"replaced_in": "v2.16.4"
			},
			"SynthsUSD": {
				"address": "0xd8B325e9a95aBc44cEdc90AAb64ec1f231F2Cc8f",
				"status": "replaced",
				"replaced_in": "v2.12.2"
			},
			"SynthsXAG": {
				"address": "0xD6308849094c5E6Eb0EDAba255A06Ca32B0106Bf",
				"status": "replaced",
				"replaced_in": "v2.16.4"
			},
			"SynthsXAU": {
				"address": "0x4a15d9dfC95ba7B9e33CE70e7E0762dc8F7AC237",
				"status": "replaced",
				"replaced_in": "v2.16.4"
			},
			"SynthXDR": {
				"address": "0x6025f88ABB6d99d02c5EEd82C151d52Bac8E444b",
				"status": "deleted"
			},
			"ProxysETH": {
				"address": "0x5e74C9036fb86BD7eCdcb084a0673EFc32eA31cb",
				"status": "current"
			},
			"SynthsETH": {
				"address": "0x8519d1BDb4cC1753DF95C6E98F6Bd0E95dE568D9",
				"status": "replaced",
				"replaced_in": "v2.12.2"
			},
			"ProxysBNB": {
				"address": "0x617aeCB6137B5108D1E7D4918e3725C8cEbdB848",
				"status": "deleted"
			},
			"SynthsBNB": {
				"address": "0x33cE216C10dEA5E724b7A90628ce7853eef127B3",
				"status": "replaced",
				"replaced_in": "v2.16.4"
			},
			"ProxyiBTC": {
				"address": "0xD6014EA05BDe904448B743833dDF07c3C7837481",
				"status": "deleted"
			},
			"SynthiBTC": {
				"address": "0xCe88906100c145522Be3a509683881241aBb3C52",
				"status": "replaced",
				"replaced_in": "v2.16.4"
			},
			"ProxyiETH": {
				"address": "0xA9859874e1743A32409f75bB11549892138BBA1E",
				"status": "deleted"
			},
			"SynthiETH": {
				"address": "0x3f3804176D90640aC6063124afd4bc0636aC85B6",
				"status": "replaced",
				"replaced_in": "v2.16.4"
			},
			"ProxyiBNB": {
				"address": "0xAFD870F32CE54EfdBF677466B612bf8ad164454B",
				"status": "deleted"
			},
			"SynthiBNB": {
				"address": "0x57Ff288dd9D478b046647A5aB917195449F1F6e5",
				"status": "replaced",
				"replaced_in": "v2.16.4"
			},
			"ProxysMKR": {
				"address": "0x4140919DE11fCe58E654cC6038017Af97f810De1",
				"status": "deleted"
			},
			"SynthsMKR": {
				"address": "0xFAc2B3400Df00a348C3118831a45A05255F9004A",
				"status": "deleted"
			},
			"ProxysTRX": {
				"address": "0xf2E08356588EC5cd9E437552Da87C0076b4970B0",
				"status": "deleted"
			},
			"SynthsTRX": {
				"address": "0x0dA04b80e21B344fCFD49C04bEC658E80F1D7428",
				"status": "replaced",
				"replaced_in": "v2.16.4"
			},
			"ProxysXTZ": {
				"address": "0x2e59005c5c0f0a4D77CcA82653d48b46322EE5Cd",
				"status": "deleted"
			},
			"SynthsXTZ": {
				"address": "0xC0b1F43Ee7b0670F7B34e14c4702e54a905A51B5",
				"status": "replaced",
				"replaced_in": "v2.16.4"
			},
			"ProxyiMKR": {
				"address": "0x0794D09be5395f69534ff8151D72613077148b29",
				"status": "deleted"
			},
			"SynthiMKR": {
				"address": "0x047FC84504714d526808Be07BF17Bdd70726ef92",
				"status": "deleted"
			},
			"ProxyiTRX": {
				"address": "0xC5807183a9661A533CB08CbC297594a0B864dc12",
				"status": "deleted"
			},
			"SynthiTRX": {
				"address": "0x80eDAC70ec108a9c5B47972da9924397Ba974Ff9",
				"status": "replaced",
				"replaced_in": "v2.16.4"
			},
			"ProxyiXTZ": {
				"address": "0x8deef89058090ac5655A99EEB451a4f9183D1678",
				"status": "deleted"
			},
			"SynthiXTZ": {
				"address": "0x72661E76475354403838EB04144206f70Ff97d79",
				"status": "replaced",
				"replaced_in": "v2.16.4"
			},
			"ProxysCEX": {
				"address": "0xeABACD844A196D7Faf3CE596edeBF9900341B420",
				"status": "deleted"
			},
			"SynthsCEX": {
				"address": "0x93CfF799F255eDa2089cFB3F05696B5B66873C1A",
				"status": "replaced",
				"replaced_in": "v2.16.4"
			},
			"ProxyiCEX": {
				"address": "0x336213e1DDFC69f4701Fc3F86F4ef4A160c1159d",
				"status": "deleted"
			},
			"SynthiCEX": {
				"address": "0x43e1505E315BE6C8b875a37F7D8753Ba84140A37",
				"status": "replaced",
				"replaced_in": "v2.16.4"
			},
			"ArbRewarder": {
				"address": "0xA6B5E74466eDc95D0b6e65c5CBFcA0a676d893a4",
				"status": "current"
			}
		}
	},
	"v2.11.1": {
		"tag": "v2.11.1",
		"fulltag": "v2.11.1-beta-6",
		"release": "Canopus",
		"network": "mainnet",
		"date": "2019-10-04T11:18:21+10:00",
		"commit": "fbe1c95d833616ce1ffd5cfa5bda2a0ede683204",
		"block": 8672615,
		"contracts": {
			"Synthetix": {
				"address": "0x42D03f506c2308ECd06aE81D8fA22352BC7A8F2b",
				"status": "replaced",
				"replaced_in": "v2.12.2"
			}
		}
	},
	"v2.12.2": {
		"tag": "v2.12.2",
		"fulltag": "v2.12.2-release-candidate-1-3",
		"release": "Rigil",
		"network": "mainnet",
		"date": "2019-11-08T11:49:46+11:00",
		"commit": "03c8bf29545cd6c4a3d5d11171be09151f94bf70",
		"block": 8971463,
		"contracts": {
			"Synthetix": {
				"address": "0x22a67ECd108f7A6Fc52Da9e2655DDfe88ecCd9CA",
				"status": "replaced",
				"replaced_in": "v2.14.0"
			},
			"SynthsUSD": {
				"address": "0x2656a6E566f8e60f444B283bf346fC74A9990c96",
				"status": "replaced",
				"replaced_in": "v2.16.4"
			},
			"SynthsETH": {
				"address": "0x0577d4268ABE6777aE37688D015598819088297B",
				"status": "replaced",
				"replaced_in": "v2.16.4"
			},
			"ExchangeRates": {
				"address": "0x565C9EB432f4AE9633e50e1213AB4f23D8f31f54",
				"status": "replaced",
				"replaced_in": "v2.16.4"
			},
			"FeePool": {
				"address": "0xb211e3b026b6DB2f65F5C5ec03d44Bb97BB69fB8",
				"status": "replaced",
				"replaced_in": "v2.14.0"
			},
			"TokenStatesXRP": {
				"address": "0xb90AafFB61dFC042e7a7AbcE069DDB4BAE9ab192",
				"status": "deleted"
			},
			"ProxysXRP": {
				"address": "0xa2B0fDe6D710e201d0d608e924A484d1A5fEd57c",
				"status": "deleted"
			},
			"SynthsXRP": {
				"address": "0xFf6866FF46c71706DcD5A0A38f12279553bE6233",
				"status": "replaced",
				"replaced_in": "v2.16.4"
			},
			"TokenStatesLTC": {
				"address": "0xe1a2C7957a4771031301f2E25b0f52039aD97270",
				"status": "deleted"
			},
			"ProxysLTC": {
				"address": "0xC14103C2141E842e228FBaC594579e798616ce7A",
				"status": "deleted"
			},
			"SynthsLTC": {
				"address": "0x8e0cC15bBCd10E170AC07982B5D6930502C63784",
				"status": "replaced",
				"replaced_in": "v2.16.4"
			},
			"TokenStatesLINK": {
				"address": "0x577D4a7395c6A5f46d9981a5F83fa7294926aBB0",
				"status": "current"
			},
			"ProxysLINK": {
				"address": "0xbBC455cb4F1B9e4bFC4B73970d360c8f032EfEE6",
				"status": "current"
			},
			"SynthsLINK": {
				"address": "0x34B19046c6657D26B0C9b63d3Fb54C2754Ed4537",
				"status": "replaced",
				"replaced_in": "v2.16.4"
			},
			"TokenStatesDEFI": {
				"address": "0x7Ac2D37098a65B0f711CFfA3be635F1E6aCacFaB",
				"status": "current"
			},
			"ProxysDEFI": {
				"address": "0xe1aFe1Fd76Fd88f78cBf599ea1846231B8bA3B6B",
				"status": "current"
			},
			"SynthsDEFI": {
				"address": "0x4917E9Ef69E3a1C82651c9158cA2c25b3A564760",
				"status": "replaced",
				"replaced_in": "v2.16.4"
			},
			"TokenStateiXRP": {
				"address": "0xa9d6aE0F9E9da6FFC357Cd155CCe18E3491e135D",
				"status": "deleted"
			},
			"ProxyiXRP": {
				"address": "0x27269b3e45A4D3E79A3D6BFeE0C8fB13d0D711A6",
				"status": "deleted"
			},
			"SynthiXRP": {
				"address": "0xcBBb17D9767bD57FBF4Bbf8842E916bCb3826ec1",
				"status": "replaced",
				"replaced_in": "v2.16.4"
			},
			"TokenStateiLINK": {
				"address": "0x3FdF819c3665D6866b5Bb0F56E1EDA0D7f69B714",
				"status": "deleted"
			},
			"ProxyiLINK": {
				"address": "0x2d7aC061fc3db53c39fe1607fB8cec1B2C162B01",
				"status": "deleted"
			},
			"SynthiLINK": {
				"address": "0xEC114001D23eeFE6624Fb42cCbF4b3c793e295f1",
				"status": "replaced",
				"replaced_in": "v2.16.4"
			},
			"TokenStateiLTC": {
				"address": "0x7B1010586F923CbF61e7C314146853675705751F",
				"status": "deleted"
			},
			"ProxyiLTC": {
				"address": "0x79da1431150C9b82D2E5dfc1C68B33216846851e",
				"status": "deleted"
			},
			"SynthiLTC": {
				"address": "0x05DD55C18999b4a2f905978C029B85dA37750170",
				"status": "replaced",
				"replaced_in": "v2.16.4"
			},
			"TokenStateiDEFI": {
				"address": "0x6E9BAC2827dBBa78D11b270115086CC357988928",
				"status": "deleted"
			},
			"ProxyiDEFI": {
				"address": "0x14d10003807AC60d07BB0ba82cAeaC8d2087c157",
				"status": "deleted"
			},
			"SynthiDEFI": {
				"address": "0x8E39e807D9eaE1cED9BCE296F211c38BA5ab2f9B",
				"status": "replaced",
				"replaced_in": "v2.16.4"
			}
		}
	},
	"v2.14.0": {
		"tag": "v2.14.0",
		"fulltag": "v2.14.0-beta-3",
		"release": "Vega",
		"network": "mainnet",
		"date": "2019-11-27T12:18:54+11:00",
		"commit": "8dccf7349f1d2656ecf92b43459f73ff0ad19f7d",
		"contracts": {
			"FeePool": {
				"address": "0xA8CB0B163cEfB21f22c72f6a7d243184bD688A5A",
				"status": "replaced",
				"replaced_in": "v2.17.4"
			},
			"Synthetix": {
				"address": "0x9642c7026822391100a4773d7aA597AE18ECE7dd",
				"status": "replaced",
				"replaced_in": "v2.16.4"
			}
		}
	},
	"v2.15.0": {
		"tag": "v2.15.0",
		"fulltag": "v2.15.0-release-candidate-1",
		"release": "",
		"network": "mainnet",
		"date": "2019-12-09T13:45:19+11:00",
		"commit": "645bc5482bee9b5a8644c54fb645ac8c71d7e819",
		"contracts": {
			"DappMaintenance": {
				"address": "0x778ec2d9B4baE65C57a6436a6c37AFc135baD727",
				"status": "deleted"
			}
		}
	},
	"v2.16.4": {
		"tag": "v2.16.4",
		"fulltag": "v2.16.4-release-candidate-3",
		"release": "Capella",
		"network": "mainnet",
		"date": "2019-12-12T16:03:22+11:00",
		"commit": "ad931ba28b8b2e28166f08db377d1426ca2ee3b0",
		"block": 9123413,
		"contracts": {
			"Synthetix": {
				"address": "0x7cB89c509001D25dA9938999ABFeA6740212E5f0",
				"status": "replaced",
				"replaced_in": "v2.18.1"
			},
			"SupplySchedule": {
				"address": "0xA05e45396703BabAa9C276B5E5A9B6e2c175b521",
				"status": "current"
			},
			"Math": {
				"address": "0x385e1Eb2FF28F4A637DA2C9971F8CAF5F5b1E77c",
				"status": "current"
			},
			"ExchangeRates": {
				"address": "0xE95Ef4e7a04d2fB05cb625c62CA58da10112c605",
				"status": "replaced",
				"replaced_in": "v2.18.1"
			},
			"SynthsAUD": {
				"address": "0xa6FE80c4c4AADb4B33dB7f22dc9AE2C4697cC406",
				"status": "replaced",
				"replaced_in": "v2.18.1"
			},
			"SynthsBTC": {
				"address": "0x6bCd1caE4A3c099c696B51f889bE2120DF62b7c0",
				"status": "replaced",
				"replaced_in": "v2.18.1"
			},
			"SynthsCHF": {
				"address": "0xfF0b8894CC44F300e124bcd39F95555816b8B1d5",
				"status": "replaced",
				"replaced_in": "v2.18.1"
			},
			"SynthsEUR": {
				"address": "0x68473dc4B7A4b0867fd7C5b9A982Fea407DAD320",
				"status": "replaced",
				"replaced_in": "v2.18.1"
			},
			"SynthsGBP": {
				"address": "0x486e27D56c0744970687927728598F8B96451Cc4",
				"status": "replaced",
				"replaced_in": "v2.18.1"
			},
			"SynthsJPY": {
				"address": "0x4B1cE9C42A381CB2d74ffeF20103e502e2fc619C",
				"status": "replaced",
				"replaced_in": "v2.18.1"
			},
			"SynthsUSD": {
				"address": "0x289e9a4674663decEE54f781AaDE5327304A32f8",
				"status": "replaced",
				"replaced_in": "v2.18.1"
			},
			"SynthsXAG": {
				"address": "0x3A412043939d9F7e53373b64f858ecB870a92E50",
				"status": "replaced",
				"replaced_in": "v2.18.1"
			},
			"SynthsXAU": {
				"address": "0x4d96b67f5BDe58A622D9bF2B8a1906C8B084fAf4",
				"status": "replaced",
				"replaced_in": "v2.18.1"
			},
			"SynthXDR": {
				"address": "0x30A46E656CdcA6B401Ff043e1aBb151490a07ab0",
				"status": "deleted"
			},
			"SynthsETH": {
				"address": "0xD81AdA188331e627567BBEF80F91217cd3109592",
				"status": "replaced",
				"replaced_in": "v2.18.1"
			},
			"SynthsBNB": {
				"address": "0xE5787927410b659cc4eA2441cDaa361f9D7b250C",
				"status": "replaced",
				"replaced_in": "v2.18.1"
			},
			"SynthiBTC": {
				"address": "0x83266A95429b903cC5e954bF61c7eddf8a52b971",
				"status": "replaced",
				"replaced_in": "v2.18.1"
			},
			"SynthiETH": {
				"address": "0xf53B56B6Fb98aaF514bcd28f6Fa6fd20C24E5c22",
				"status": "replaced",
				"replaced_in": "v2.18.1"
			},
			"SynthiBNB": {
				"address": "0x09400Ec683F70174E1217d6dcdBf42448E8De5d6",
				"status": "replaced",
				"replaced_in": "v2.18.1"
			},
			"SynthsMKR": {
				"address": "0x84965DCa28c4Eb9dE61d80f80e811eA12BE1c819",
				"status": "deleted"
			},
			"SynthsTRX": {
				"address": "0x1A60E2E2A8BE0BC2B6381dd31Fd3fD5F9A28dE4c",
				"status": "replaced",
				"replaced_in": "v2.18.1"
			},
			"SynthsXTZ": {
				"address": "0xe109da5361299eD96D91146B8Cc12F682D21964e",
				"status": "replaced",
				"replaced_in": "v2.18.1"
			},
			"SynthiMKR": {
				"address": "0xD95e7F80766580634B2E0E49d9F66af317994FC7",
				"status": "deleted"
			},
			"SynthiTRX": {
				"address": "0x406555dbF02e9E4df9AdeAeC9DA76ABeED8C1BC3",
				"status": "replaced",
				"replaced_in": "v2.18.1"
			},
			"SynthiXTZ": {
				"address": "0xAD7258d0054c03112a4f5489A4B24eC34a2fc787",
				"status": "replaced",
				"replaced_in": "v2.18.1"
			},
			"SynthsCEX": {
				"address": "0x8a3ca1d2d9a05683EB4DB447d0e3122Fec09d9ee",
				"status": "replaced",
				"replaced_in": "v2.18.1"
			},
			"SynthiCEX": {
				"address": "0xDa5eD43B9B6E36b4f27cc6D8c1974532cdBd55F9",
				"status": "replaced",
				"replaced_in": "v2.18.1"
			},
			"SynthsXRP": {
				"address": "0xC64CdA66Bc1d026b984D6BEE6aDBf71eAc8A099d",
				"status": "replaced",
				"replaced_in": "v2.18.1"
			},
			"SynthsLTC": {
				"address": "0x088256945480c884C067a8Bc98A72A1C984f826B",
				"status": "replaced",
				"replaced_in": "v2.18.1"
			},
			"SynthsLINK": {
				"address": "0x46824bFAaFd049fB0Af9a45159A88e595Bbbb9f7",
				"status": "replaced",
				"replaced_in": "v2.18.1"
			},
			"SynthsDEFI": {
				"address": "0xF778Ec504245EfE1eA010C5C3E50b6F5f5E117da",
				"status": "replaced",
				"replaced_in": "v2.18.1"
			},
			"SynthiXRP": {
				"address": "0xd7adF1b5E31D1C40E08F16a2095338ce3aA8f2Fc",
				"status": "replaced",
				"replaced_in": "v2.18.1"
			},
			"SynthiLINK": {
				"address": "0x3DdF5dAd59F8F8e8f957709B044eE84e87B42e25",
				"status": "replaced",
				"replaced_in": "v2.18.1"
			},
			"SynthiLTC": {
				"address": "0xec98BB42C8F03485bf659378da694512a16f3482",
				"status": "replaced",
				"replaced_in": "v2.18.1"
			},
			"SynthiDEFI": {
				"address": "0xC5Bfbc63dc8D36E81434e93e0ee097999879d7F4",
				"status": "replaced",
				"replaced_in": "v2.18.1"
			}
		}
	},
	"v2.17.4": {
		"tag": "v2.17.4",
		"fulltag": "v2.17.4-2",
		"release": "Procyon",
		"network": "mainnet",
		"date": "2019-12-18T16:32:38+11:00",
		"commit": "ddd5e765f53e1af5b5910c6079b7df6a240bcb9c",
		"block": 9124116,
		"contracts": {
			"FeePool": {
				"address": "0x94dBa784e87A3F5F12e25EC98bF14233c1e69017",
				"status": "replaced",
				"replaced_in": "v2.18.1"
			}
		}
	},
	"v2.18.1": {
		"tag": "v2.18.1",
		"fulltag": "v2.18.1-release-candidate-3",
		"release": "",
		"network": "mainnet",
		"date": "2020-02-20T17:38:03+11:00",
		"commit": "e0902f6c49fe4edbe2e52c9691ed971f695a17bc",
		"block": 9518289,
		"contracts": {
			"Depot": {
				"address": "0xE1f64079aDa6Ef07b03982Ca34f1dD7152AA3b86",
				"status": "current"
			},
			"ExchangeRates": {
				"address": "0x9D7F70AF5DF5D5CC79780032d47a34615D1F1d77",
				"status": "replaced",
				"replaced_in": "v2.23.3"
			},
			"FeePool": {
				"address": "0x1Be675c50C4cC419517219B88fE84a573cC223fA",
				"status": "replaced",
				"replaced_in": "v2.20.1"
			},
			"Synthetix": {
				"address": "0x153C3148A0a285A6f9F6d1996E1348832249bF7e",
				"status": "replaced",
				"replaced_in": "v2.19.6"
			},
			"SynthsAUD": {
				"address": "0xACa2179a884bAC7C3D0bc4131585E1B7DbDD048e",
				"status": "replaced",
				"replaced_in": "v2.20.1"
			},
			"SynthsBTC": {
				"address": "0xF0ac210915BD88Ea51c9EB800a4078a85927efdF",
				"status": "replaced",
				"replaced_in": "v2.20.1"
			},
			"SynthsCHF": {
				"address": "0x64C73355FBD0274e677609E8fb372427DF975508",
				"status": "replaced",
				"replaced_in": "v2.20.1"
			},
			"SynthsEUR": {
				"address": "0x57e4A2D7D9b759Cf6FA2C937D52E408c66fB6384",
				"status": "replaced",
				"replaced_in": "v2.20.1"
			},
			"SynthsGBP": {
				"address": "0x8FA7FBb0144CeA832a76547aEAB1Ad8d9e4588F1",
				"status": "replaced",
				"replaced_in": "v2.20.1"
			},
			"SynthsJPY": {
				"address": "0x68043c3EAE66Ac1c28341867491E615412fc84FD",
				"status": "replaced",
				"replaced_in": "v2.20.1"
			},
			"SynthsUSD": {
				"address": "0x2A020C1ad728f1C12735bC4877CEECa4491A4a3D",
				"status": "replaced",
				"replaced_in": "v2.20.1"
			},
			"SynthsXAG": {
				"address": "0xd415e342a5C7Ee189D939b4DC17E85880fE1096A",
				"status": "replaced",
				"replaced_in": "v2.20.1"
			},
			"SynthsXAU": {
				"address": "0x00aB7c26A5a6C4C32D0b897E4Af3CB32F92aad34",
				"status": "replaced",
				"replaced_in": "v2.20.1"
			},
			"SynthXDR": {
				"address": "0x96f9D144E55149437640512B82d7Dda065E89773",
				"status": "deleted"
			},
			"SynthsETH": {
				"address": "0x9f71b6596b2C9d357f9F04F8cA772fbD6e2c211C",
				"status": "replaced",
				"replaced_in": "v2.20.1"
			},
			"SynthsBNB": {
				"address": "0xaE3971E603b11dA40aea85d8c2355150c7c47683",
				"status": "replaced",
				"replaced_in": "v2.20.1"
			},
			"SynthiBTC": {
				"address": "0x810425566d1d3078B15A6f035b17886F18F3c54B",
				"status": "replaced",
				"replaced_in": "v2.20.1"
			},
			"SynthiETH": {
				"address": "0xc0bA711B4E128425Be9245ce750D82c90b42D6D2",
				"status": "replaced",
				"replaced_in": "v2.20.1"
			},
			"SynthiBNB": {
				"address": "0xc68b5Eb9e035b2B84568A4C6201e3b200C0236ba",
				"status": "replaced",
				"replaced_in": "v2.20.1"
			},
			"SynthsMKR": {
				"address": "0x54A0326fB698c2CFACa5327550a897FA66d21f07",
				"status": "deleted"
			},
			"SynthsTRX": {
				"address": "0x3d0e7c09242b0cAd4e81cB2f6D2183EF517500EF",
				"status": "replaced",
				"replaced_in": "v2.20.1"
			},
			"SynthsXTZ": {
				"address": "0x2CB1B47fB16013798086f267E04E6579dcb72A74",
				"status": "replaced",
				"replaced_in": "v2.20.1"
			},
			"SynthiMKR": {
				"address": "0x10A0532DE3C86D9cE810F004FaBcf5a1EA464390",
				"status": "deleted"
			},
			"SynthiTRX": {
				"address": "0x2DE37AF5BA64f5CaE3202Bf13dbEDc4D46e8046f",
				"status": "replaced",
				"replaced_in": "v2.20.1"
			},
			"SynthiXTZ": {
				"address": "0x59D39e14cC735b39746c94351E7fbDd92C8D0d3C",
				"status": "replaced",
				"replaced_in": "v2.20.1"
			},
			"SynthsCEX": {
				"address": "0x2420057461bD2fb756e0A610897c51De7fB18311",
				"status": "replaced",
				"replaced_in": "v2.20.1"
			},
			"SynthiCEX": {
				"address": "0xf7011510572d0EFE31d1E90cd6dc1EF84e6B13b8",
				"status": "replaced",
				"replaced_in": "v2.20.1"
			},
			"RewardsDistribution": {
				"address": "0x29C295B046a73Cde593f21f63091B072d407e3F2",
				"status": "replaced",
				"replaced_in": "v2.18.1"
			},
			"SynthsXRP": {
				"address": "0x4dc1E8bAcc26D563941dCB59c72BD9FE58663778",
				"status": "replaced",
				"replaced_in": "v2.20.1"
			},
			"SynthsLTC": {
				"address": "0x79BEf89A63bE04A75F1fA42E8f42ad873B6f43e2",
				"status": "replaced",
				"replaced_in": "v2.20.1"
			},
			"SynthsLINK": {
				"address": "0x3D663Dbe79fA9752815e03e129D6703eDE1C6D71",
				"status": "replaced",
				"replaced_in": "v2.20.1"
			},
			"SynthsDEFI": {
				"address": "0xE725d6Ff29d0679C9Cb6Fa8972a1E8a7FB49610B",
				"status": "replaced",
				"replaced_in": "v2.20.1"
			},
			"SynthiXRP": {
				"address": "0xccda7941aB1AC7a32F49843c0b3EDF618b20F6Ae",
				"status": "replaced",
				"replaced_in": "v2.20.1"
			},
			"SynthiLINK": {
				"address": "0x8c6680412e914932A9abC02B6c7cbf690e583aFA",
				"status": "replaced",
				"replaced_in": "v2.20.1"
			},
			"SynthiLTC": {
				"address": "0xfca2e82E5414c695c81b99D753b0b11c50bDC93D",
				"status": "replaced",
				"replaced_in": "v2.20.1"
			},
			"SynthiDEFI": {
				"address": "0xaE7D62Fb6a305E6d9E9F8c43bbb41093c2bE52f6",
				"status": "replaced",
				"replaced_in": "v2.20.1"
			},
			"AddressResolver": {
				"address": "0xFbB6526ed92DA8915d4843a86166020d0B7bAAd0",
				"status": "replaced",
				"replaced_in": "v2.23.3"
			},
			"Exchanger": {
				"address": "0x6289fd70d3Dce8DE61896959cdEfcFF3cE46A108",
				"status": "replaced",
				"replaced_in": "v2.20.1"
			},
			"ExchangeState": {
				"address": "0x545973f28950f50fc6c7F52AAb4Ad214A27C0564",
				"status": "current"
			},
			"Issuer": {
				"address": "0x23Bf838AF72Ee8F43870A73947d8F4Edb63adAe3",
				"status": "replaced",
				"replaced_in": "v2.19.6"
			},
			"EtherCollateral": {
				"address": "0x0F3d8ad599Be443A54c7934B433A87464Ed0DFdC",
				"status": "replaced",
				"replaced_in": "v2.26.2"
			}
		}
	},
	"v2.19.6": {
		"tag": "v2.19.6",
		"fulltag": "v2.19.6-alpha-38",
		"release": "Achernar",
		"network": "mainnet",
		"date": "2020-02-28T14:01:33+11:00",
		"commit": "176e5a241248b58f6a017553a70328612670cb07",
		"block": 9570402,
		"contracts": {
			"Unipool": {
				"address": "0x48D7f315feDcaD332F68aafa017c7C158BC54760",
				"status": "current"
			},
			"Synthetix": {
				"address": "0x8454190C164e52664Af2c9C24ab58c4e14D6bbE4",
				"status": "replaced",
				"replaced_in": "v2.20.1"
			},
			"Issuer": {
				"address": "0x357b58E0b1Be9d8A944380048fa1080c57c7A362",
				"status": "replaced",
				"replaced_in": "v2.20.1"
			},
			"IssuanceEternalStorage": {
				"address": "0x631E93A0fb06B5eC6d52c0A2D89a3f9672d6Ba64",
				"status": "current"
			}
		}
	},
	"v2.20.1": {
		"tag": "v2.20.1",
		"fulltag": "v2.20.1-1",
		"release": "Betelgeuse",
		"network": "mainnet",
		"date": "2020-03-31T15:11:35+11:00",
		"commit": "5f48ad4d4fe2e59d07de3d064492d2a5cf31a5f2",
		"block": 9776248,
		"contracts": {
			"FeePool": {
				"address": "0x8a34AefF4cDed94aFa786fcf811A6307aA7c656a",
				"status": "replaced",
				"replaced_in": "v2.22.4"
			},
			"Synthetix": {
				"address": "0x2987252148e34863612Ac7f4Ef3260de0C2A68f7",
				"status": "replaced",
				"replaced_in": "v2.22.4"
			},
			"SynthsAUD": {
				"address": "0xe04d8770Dc06135Dd97214ea8bcbf7B1CC057AA3",
				"status": "replaced",
				"replaced_in": "v2.35.2"
			},
			"SynthsBTC": {
				"address": "0x17628A557d1Fc88D1c35989dcBAC3f3e275E2d2B",
				"status": "replaced",
				"replaced_in": "v2.35.2"
			},
			"SynthsCHF": {
				"address": "0x253914cf059f4c3E277c28060C404acFc38FB6e2",
				"status": "replaced",
				"replaced_in": "v2.35.2"
			},
			"SynthsEUR": {
				"address": "0x2fB419E7023b32201e9aB3aba947f5c101a5C30e",
				"status": "replaced",
				"replaced_in": "v2.35.2"
			},
			"SynthsGBP": {
				"address": "0xB3098Ae40f488ffdb979827Fd01597CC20c5a5A0",
				"status": "replaced",
				"replaced_in": "v2.35.2"
			},
			"SynthsJPY": {
				"address": "0x8ed1B71B00DbaB96A6db6DF0C910f749243de6D3",
				"status": "replaced",
				"replaced_in": "v2.35.2"
			},
			"SynthsUSD": {
				"address": "0xAe38b81459d74A8C16eAa968c792207603D84480",
				"status": "replaced",
				"replaced_in": "v2.28.4"
			},
			"SynthsXAG": {
				"address": "0x1B9d6cD65dDC981410cb93Af91B097667E0Bc7eE",
				"status": "replaced",
				"replaced_in": "v2.35.2"
			},
			"SynthsXAU": {
				"address": "0xA408d8e01C8E084B67559226C5B55D6F0B7074e2",
				"status": "replaced",
				"replaced_in": "v2.35.2"
			},
			"SynthsETH": {
				"address": "0xD0DC005d31C2979CC0d38718e23c82D1A50004C0",
				"status": "replaced",
				"replaced_in": "v2.35.2"
			},
			"SynthsBNB": {
				"address": "0xadaD43Be81E2206f6D1aF4299cA2a029e16af7AB",
				"status": "replaced",
				"replaced_in": "v2.35.2"
			},
			"SynthiBTC": {
				"address": "0xc704c9AA89d1ca60F67B3075d05fBb92b3B00B3B",
				"status": "replaced",
				"replaced_in": "v2.35.2"
			},
			"SynthiETH": {
				"address": "0xaE55F163337A2A46733AA66dA9F35299f9A46e9e",
				"status": "replaced",
				"replaced_in": "v2.35.2"
			},
			"SynthiBNB": {
				"address": "0xf86048DFf23cF130107dfB4e6386f574231a5C65",
				"status": "replaced",
				"replaced_in": "v2.35.2"
			},
			"DelegateApprovals": {
				"address": "0x15fd6e554874B9e70F832Ed37f231Ac5E142362f",
				"status": "current"
			},
			"SynthsMKR": {
				"address": "0xD1599E478cC818AFa42A4839a6C665D9279C3E50",
				"status": "deleted"
			},
			"SynthsTRX": {
				"address": "0xC4Be4583bc0307C56CF301975b2B2B1E5f95fcB2",
				"status": "replaced",
				"replaced_in": "v2.35.2"
			},
			"SynthsXTZ": {
				"address": "0x91DBC6f587D043FEfbaAD050AB48696B30F13d89",
				"status": "replaced",
				"replaced_in": "v2.35.2"
			},
			"SynthiMKR": {
				"address": "0x1228c7D8BBc5bC53DB181bD7B1fcE765aa83bF8A",
				"status": "deleted"
			},
			"SynthiTRX": {
				"address": "0xdD87cbDe3C1f8F728C7924c8C9C983Af6dfcfeA8",
				"status": "replaced",
				"replaced_in": "v2.35.2"
			},
			"SynthiXTZ": {
				"address": "0x6dFDFbfB4B180be4482F8b753fb33720C2831a9f",
				"status": "replaced",
				"replaced_in": "v2.35.2"
			},
			"SynthsCEX": {
				"address": "0x5eA2544551448cF6DcC1D853aDdd663D480fd8d3",
				"status": "replaced",
				"replaced_in": "v2.35.2"
			},
			"SynthiCEX": {
				"address": "0x817c39c8825e12eA7752483c85dd2c800b78B357",
				"status": "replaced",
				"replaced_in": "v2.35.2"
			},
			"SynthsXRP": {
				"address": "0xF5d0BFBc617d3969C1AcE93490A76cE80Db1Ed0e",
				"status": "replaced",
				"replaced_in": "v2.35.2"
			},
			"SynthsLTC": {
				"address": "0x6cF29c515A33209c6eCa43c293004ac80c0614f0",
				"status": "replaced",
				"replaced_in": "v2.35.2"
			},
			"SynthsLINK": {
				"address": "0xAf918f4a72BC34E59dFaF65866feC87947F1f590",
				"status": "replaced",
				"replaced_in": "v2.35.2"
			},
			"SynthsDEFI": {
				"address": "0xf5a6115Aa582Fd1BEEa22BC93B7dC7a785F60d03",
				"status": "replaced",
				"replaced_in": "v2.35.2"
			},
			"SynthiXRP": {
				"address": "0x71Cd588eFA3609bc14E7B0c7C57dDDfd3a72E8a2",
				"status": "replaced",
				"replaced_in": "v2.35.2"
			},
			"SynthiLINK": {
				"address": "0x63d630B6D89c21E171E86c51C7243284510DBd79",
				"status": "replaced",
				"replaced_in": "v2.35.2"
			},
			"SynthiLTC": {
				"address": "0x0f5BdfD0958345C2e7Adb1741024aEd6Dd159e6C",
				"status": "replaced",
				"replaced_in": "v2.35.2"
			},
			"SynthiDEFI": {
				"address": "0x489d4D4c4bC781EAab3A36C44d66762Ceb6e1e2D",
				"status": "replaced",
				"replaced_in": "v2.35.2"
			},
			"Exchanger": {
				"address": "0x271d0C1940fE546e787B273A0CCc780ECD8db461",
				"status": "replaced",
				"replaced_in": "v2.22.4"
			},
			"Issuer": {
				"address": "0xdE51788d7113bCf845b62B878bD5Ed971A49CF85",
				"status": "replaced",
				"replaced_in": "v2.22.4"
			},
			"SystemStatus": {
				"address": "0x4534E92eefecc63C6105F53893D355C14aA129cf",
				"status": "replaced",
				"replaced_in": "v2.38.0"
			},
			"DelegateApprovalsEternalStorage": {
				"address": "0x8F586F063ffbb89b186C8e604FC6614766f9C9d1",
				"status": "current"
			}
		}
	},
	"v2.21.6": {
		"tag": "v2.21.6",
		"fulltag": "v2.21.6-1",
		"release": "Hadar",
		"network": "mainnet",
		"date": "2020-04-02T20:34:45+11:00",
		"commit": "749da0208911b419eedc9dd5c6dc8e229e3dd30b",
		"block": 9791518,
		"contracts": {
			"TokenStatesEOS": {
				"address": "0x631443C4121ca7B4c90dC79a37B1DcE8B79aDeEc",
				"status": "deleted"
			},
			"ProxysEOS": {
				"address": "0x88C8Cf3A212c0369698D13FE98Fcb76620389841",
				"status": "deleted"
			},
			"SynthsEOS": {
				"address": "0x31a9c51eEd5282F11ae5CDD061A65A4ce0346C08",
				"status": "replaced",
				"replaced_in": "v2.35.2"
			},
			"TokenStatesBCH": {
				"address": "0xb7ee031093B9578DF124983823330BBe277FD8b4",
				"status": "deleted"
			},
			"ProxysBCH": {
				"address": "0x36a2422a863D5B950882190Ff5433E513413343a",
				"status": "deleted"
			},
			"SynthsBCH": {
				"address": "0x9b68b85c61B082B2495B342F26B20a57cFd73D26",
				"status": "replaced",
				"replaced_in": "v2.35.2"
			},
			"TokenStatesETC": {
				"address": "0xd4DB55Cf39c37BEAa3A47F2555D57B4ea2d9Ff39",
				"status": "deleted"
			},
			"ProxysETC": {
				"address": "0x22602469d704BfFb0936c7A7cfcD18f7aA269375",
				"status": "deleted"
			},
			"SynthsETC": {
				"address": "0x2369D37ae9B30451D859C11CAbAc70df1CE48F78",
				"status": "replaced",
				"replaced_in": "v2.35.2"
			},
			"TokenStatesDASH": {
				"address": "0x136b1EC699c62b0606854056f02dC7Bb80482d63",
				"status": "deleted"
			},
			"ProxysDASH": {
				"address": "0xfE33ae95A9f0DA8A845aF33516EDc240DCD711d6",
				"status": "deleted"
			},
			"SynthsDASH": {
				"address": "0xc66499aCe3B6c6a30c784bE5511E8d338d543913",
				"status": "replaced",
				"replaced_in": "v2.35.2"
			},
			"TokenStatesXMR": {
				"address": "0x23d5381713841724A67B731026b32322228cA3C7",
				"status": "deleted"
			},
			"ProxysXMR": {
				"address": "0x5299d6F7472DCc137D7f3C4BcfBBB514BaBF341A",
				"status": "deleted"
			},
			"SynthsXMR": {
				"address": "0x86FD9c0261E804476bA11056fFD758da2469ed56",
				"status": "replaced",
				"replaced_in": "v2.35.2"
			},
			"TokenStatesADA": {
				"address": "0x9956c5019a24fbd5B506AD070b771577bAc5c343",
				"status": "current"
			},
			"ProxysADA": {
				"address": "0xe36E2D3c7c34281FA3bC737950a68571736880A1",
				"status": "current"
			},
			"SynthsADA": {
				"address": "0x1Cda42C559D2EB137103D9A01d1ae736dEDA3aEF",
				"status": "replaced",
				"replaced_in": "v2.35.2"
			},
			"TokenStatesFTSE": {
				"address": "0xD1B420854527e4b0e489bd37ec8f9DB1E6305515",
				"status": "deleted"
			},
			"ProxysFTSE": {
				"address": "0x23348160D7f5aca21195dF2b70f28Fce2B0be9fC",
				"status": "deleted"
			},
			"SynthsFTSE": {
				"address": "0x8D34924EAe7578692775fDd94Ed27bc355397E4a",
				"status": "replaced",
				"replaced_in": "v2.35.2"
			},
			"TokenStatesNIKKEI": {
				"address": "0xc69D8B688a309FDEa9273DDE1A46bF1e51928a55",
				"status": "deleted"
			},
			"ProxysNIKKEI": {
				"address": "0x757de3ac6B830a931eF178C6634c5C551773155c",
				"status": "deleted"
			},
			"SynthsNIKKEI": {
				"address": "0x4CeB220C5E38E27ef5187F7ab853aC182D233d39",
				"status": "replaced",
				"replaced_in": "v2.35.2"
			},
			"TokenStateiEOS": {
				"address": "0x68a8b098967Ae077dcFf5cC8E29B7cb15f1A3cC8",
				"status": "deleted"
			},
			"ProxyiEOS": {
				"address": "0xF4EebDD0704021eF2a6Bbe993fdf93030Cd784b4",
				"status": "deleted"
			},
			"SynthiEOS": {
				"address": "0xc66a263f2C7C1Af0bD70c6cA4Bff5936F3D6Ef9F",
				"status": "replaced",
				"replaced_in": "v2.35.2"
			},
			"TokenStateiBCH": {
				"address": "0x780a7206313F411db5f32c79B15B1C80FaABED59",
				"status": "deleted"
			},
			"ProxyiBCH": {
				"address": "0xf6E9b246319ea30e8C2fA2d1540AAEBF6f9E1B89",
				"status": "deleted"
			},
			"SynthiBCH": {
				"address": "0x0E87a320daCE86A0b427FA2Bae282dE5c7697278",
				"status": "replaced",
				"replaced_in": "v2.35.2"
			},
			"TokenStateiETC": {
				"address": "0x71892d13BA2b19f196760f619eE9C67534a49E37",
				"status": "deleted"
			},
			"ProxyiETC": {
				"address": "0xd50c1746D835d2770dDA3703B69187bFfeB14126",
				"status": "deleted"
			},
			"SynthiETC": {
				"address": "0xF13f9E75913b352622F8AEEA5Ac32498b1C228d0",
				"status": "replaced",
				"replaced_in": "v2.35.2"
			},
			"TokenStateiDASH": {
				"address": "0x01ADA1140cA795897c45016Dfd296382267b264a",
				"status": "deleted"
			},
			"ProxyiDASH": {
				"address": "0xCB98f42221b2C251A4E74A1609722eE09f0cc08E",
				"status": "deleted"
			},
			"SynthiDASH": {
				"address": "0x5f7A299Be82D8f5A626300c62C477b233F616121",
				"status": "replaced",
				"replaced_in": "v2.35.2"
			},
			"TokenStateiXMR": {
				"address": "0xE20117888AB22ACF65b02C196A9f8423b502876c",
				"status": "deleted"
			},
			"ProxyiXMR": {
				"address": "0x4AdF728E2Df4945082cDD6053869f51278fae196",
				"status": "deleted"
			},
			"SynthiXMR": {
				"address": "0xC5D2b3f5DAf11B6111Af86a72A5938B0fE6c5045",
				"status": "replaced",
				"replaced_in": "v2.35.2"
			},
			"TokenStateiADA": {
				"address": "0xD636802A5b903b23726189D9B89daAD2750177FA",
				"status": "deleted"
			},
			"ProxyiADA": {
				"address": "0x8A8079c7149B8A1611e5C5d978DCA3bE16545F83",
				"status": "deleted"
			},
			"SynthiADA": {
				"address": "0x9D4193187B247a400E8D8ba716F1C18c0dC65528",
				"status": "replaced",
				"replaced_in": "v2.35.2"
			}
		}
	},
	"v2.21.12": {
		"tag": "v2.21.12",
		"fulltag": "v2.21.12-107",
		"release": "Hadar",
		"network": "mainnet",
		"date": "2020-05-08T12:52:06-04:00",
		"commit": "19997724bc7eaceb902c523a6742e0bd74fc75cb",
		"block": 10026694,
		"contracts": {
			"ReadProxyAddressResolver": {
				"address": "0x4E3b31eB0E5CB73641EE1E65E7dCEFe520bA3ef2",
				"status": "current"
			}
		}
	},
	"v2.22.4": {
		"tag": "v2.22.4",
		"fulltag": "v2.22.4",
		"release": "Altair",
		"network": "mainnet",
		"date": "2020-06-05T14:45:28+10:00",
		"commit": "5c7e67ba325f8506c34e163b215ae36a16537a91",
		"block": 10202730,
		"contracts": {
			"FeePool": {
				"address": "0x21bD6b9C3cB3f7E0c6Aa7061D2B02f22CDEbD2aB",
				"status": "replaced",
				"replaced_in": "v2.23.3"
			},
			"Synthetix": {
				"address": "0xc6738ed1Eb79FA23941c75b4f437fC65893b5476",
				"status": "replaced",
				"replaced_in": "v2.23.3"
			},
			"Exchanger": {
				"address": "0x7Dfe5aa8fc36c0Ae788a3a71062728bFc3036216",
				"status": "replaced",
				"replaced_in": "v2.23.3"
			},
			"Issuer": {
				"address": "0xEB4c3266E1b295654EC36F16FFCFD24D3Ef3E735",
				"status": "replaced",
				"replaced_in": "v2.23.3"
			},
			"Liquidations": {
				"address": "0x9f9C7BA80442767e7BeF5E8121cEc53cF8182827",
				"status": "replaced",
				"replaced_in": "v2.27.2"
			},
			"EternalStorageLiquidations": {
				"address": "0x0F7c200C4d3b5570C777764884Ce6DE67F31D3Ba",
				"status": "current"
			}
		}
	},
	"v2.23.3": {
		"tag": "v2.23.3",
		"fulltag": "v2.23.3",
		"release": "Acrux",
		"network": "mainnet",
		"date": "2020-06-30T15:44:41+10:00",
		"commit": "4fd3c1e6ac849f8c43277493e636a2ecc63801e0",
		"block": 10364342,
		"contracts": {
			"ExchangeRates": {
				"address": "0xba727c69636491ecdfE3E6F64cBE9428aD371e48",
				"status": "replaced",
				"replaced_in": "v2.27.2"
			},
			"FeePool": {
				"address": "0x6AAeBDfbf23134eF8d81deB2E253f32394B2857B",
				"status": "replaced",
				"replaced_in": "v2.27.2"
			},
			"Synthetix": {
				"address": "0x4E2f13a347584b17F99521497B987f01660b877d",
				"status": "replaced",
				"replaced_in": "v2.24.0"
			},
			"AddressResolver": {
				"address": "0x61166014E3f04E40C953fe4EAb9D9E40863C83AE",
				"status": "replaced",
				"replaced_in": "v2.35.2"
			},
			"Exchanger": {
				"address": "0xfaDAFb3ece40Eac206404B8dF5aF841F16f60E62",
				"status": "replaced",
				"replaced_in": "v2.26.2"
			},
			"Issuer": {
				"address": "0xb7D018F57b82D1523f15a270d6b942836204310b",
				"status": "replaced",
				"replaced_in": "v2.27.2"
			},
			"BinaryOptionMarketFactory": {
				"address": "0x8EC58faA4c1B693B50B7F1331897AD6B52Dd824A",
				"status": "replaced",
				"replaced_in": "v2.25.0"
			},
			"BinaryOptionMarketManager": {
				"address": "0x673e76631981Cb55783527F744e581ABA8Cf406D",
				"status": "replaced",
				"replaced_in": "v2.25.0"
			}
		}
	},
	"v2.24.0": {
		"tag": "v2.24.0",
		"fulltag": "v2.24.0",
		"release": "Aldebaran",
		"network": "mainnet",
		"date": "2020-07-01T14:54:11+10:00",
		"commit": "280652bae2d971281b8bf96a319c1c8139ec15c3",
		"block": 10371667,
		"contracts": {
			"Synthetix": {
				"address": "0x5eF0de4bd373e435341Cd82311dfb13d5E8fdEf5",
				"status": "replaced",
				"replaced_in": "v2.27.2"
			}
		}
	},
	"v2.25.0": {
		"tag": "v2.25.0",
		"fulltag": "v2.25.0",
		"release": "Antares",
		"network": "mainnet",
		"date": "2020-07-20T13:50:06+10:00",
		"commit": "4833cb929d5af6715112537cac3b04b5d7a8b157",
		"block": 10493729,
		"contracts": {
			"BinaryOptionMarketFactory": {
				"address": "0x72c091691b5cD86fAcD048972157985f74Ea1F07",
				"status": "replaced",
				"replaced_in": "v2.35.2"
			},
			"BinaryOptionMarketManager": {
				"address": "0x8071bA88e58a19176EF007995FB5D9E1Faa73F92",
				"status": "replaced",
				"replaced_in": "v2.35.2"
			}
		}
	},
	"v2.26.0-alpha": {
		"tag": "v2.26.0-alpha",
		"fulltag": "v2.26.0-alpha",
		"release": "Spica",
		"network": "mainnet",
		"date": "2020-07-24T12:27:23+10:00",
		"commit": "c4dd4413cbbd3c0b40dfee2f9119af2dcb6a82e5",
		"contracts": {
			"StakingRewardsSNXBalancer": {
				"address": "0xFBaEdde70732540cE2B11A8AC58Eb2dC0D69dE10",
				"status": "current"
			},
			"StakingRewardsiETH": {
				"address": "0xC746bc860781DC90BBFCD381d6A058Dc16357F8d",
				"status": "replaced",
				"replaced_in": "v2.26.3"
			},
			"StakingRewardssBTCCurve": {
				"address": "0x13C1542A468319688B89E323fe9A3Be3A90EBb27",
				"status": "current"
			},
			"StakingRewardssUSDCurve": {
				"address": "0xDCB6A51eA3CA5d3Fd898Fd6564757c7aAeC3ca92",
				"status": "current"
			},
			"StakingRewardssXAUUniswapV2": {
				"address": "0x8302FE9F0C509a996573D3Cc5B0D5D51e4FDD5eC",
				"status": "current"
			}
		}
	},
	"v2.26.2": {
		"tag": "v2.26.2",
		"fulltag": "v2.26.2",
		"release": "Spica",
		"network": "mainnet",
		"date": "2020-07-30T13:13:50+10:00",
		"commit": "bda26772bfe5f1bcc7c93d653f80deb60fe2e905",
		"block": 10557958,
		"contracts": {
			"Exchanger": {
				"address": "0x439502C922ADA61FE49329248B7A8ecb31C0b329",
				"status": "replaced",
				"replaced_in": "v2.27.2"
			},
			"EtherCollateral": {
				"address": "0x7133afF303539b0A4F60Ab9bd9656598BF49E272",
				"status": "deleted"
			}
		}
	},
	"v2.26.3": {
		"tag": "v2.26.3",
		"fulltag": "v2.26.3",
		"release": "Spica",
		"network": "mainnet",
		"date": "2020-08-14T15:22:27-06:00",
		"commit": "60c8390d525949507f8cf2c952c342a97a0826fe",
		"block": 10602893,
		"contracts": {
			"StakingRewardsiETH": {
				"address": "0x6Dc0b8A7DACe47Bc75D2dDFDF8BF29e363d92693",
				"status": "replaced",
				"replaced_in": "v2.33.1"
			},
			"StakingRewardsiBTC": {
				"address": "0xE5Ea1DDA3299C0b133a93A47eF9F5536C6892AcE",
				"status": "replaced",
				"replaced_in": "v2.32.1-beta"
			},
			"BinaryOptionMarketData": {
				"address": "0xe523184876c97945da45998582526cDb6a3dA260",
				"status": "deleted"
			},
			"SynthUtil": {
				"address": "0x81Aee4EA48f678E172640fB5813cf7A96AFaF6C3",
				"status": "current"
			},
			"DappMaintenance": {
				"address": "0xAb0B2f1Cf979cdbF4676251F35353eC5AF2732Dd",
				"status": "current"
			}
		}
	},
	"v2.27.2": {
		"tag": "v2.27.2",
		"fulltag": "v2.27.2",
		"release": "Pollux",
		"network": "mainnet",
		"date": "2020-09-01T18:32:44+12:00",
		"commit": "62408a24161f041e1e484af92e1dbb232dfc4065",
		"block": 10773786,
		"contracts": {
			"ExchangeRates": {
				"address": "0xbCc4ac49b8f57079df1029dD3146C8ECD805acd0",
				"status": "replaced",
				"keccak256": "0x01a2b00da817c983b1bd19e0af4d554a690f5cdd8aa54ff6536c76f1728377e0",
				"replaced_in": "v2.28.4"
			},
			"FeePool": {
				"address": "0x17eC614dB5db8C6917BA7Be639507d3CEb95a4D2",
				"status": "replaced",
				"keccak256": "0x89fe01b2c0707be51cdfc9d44205efcffb0134ed60a92a9056940dd442fb1908",
				"replaced_in": "v2.28.4"
			},
			"Synthetix": {
				"address": "0x6eB3aC83701f624bAEfBc50db654b53d1F51dC94",
				"status": "replaced",
				"keccak256": "0xf92685622f5b8ea9c56041189b6c200314f72f08df4ff073a02896c849eb834f",
				"replaced_in": "v2.31.1"
			},
			"Exchanger": {
				"address": "0x1d53a13D78766C0Db6eF73eC0ae1138eA2b6f5D4",
				"status": "replaced",
				"keccak256": "0x737fcda1e8b492524c2a643bca60667f28f6b8107f310b4d5a0f8e3056dddc73",
				"replaced_in": "v2.30.0"
			},
			"Issuer": {
				"address": "0x62D6c67b2c06e9d7b889cc1d1b3a24F3370f241A",
				"status": "replaced",
				"keccak256": "0x723b38bb915f02c16cf004d09469b1d3024064f4c9438a01dbe7b2185dc6c236",
				"replaced_in": "v2.28.4"
			},
			"Liquidations": {
				"address": "0x46338723022deF2c5151e83BE759796A988754a2",
				"status": "replaced",
				"keccak256": "0xf4020bcebac1bd7291e495284dd4a6efa22f5d1c009c04f178b9a4e1304759dc",
				"replaced_in": "v2.35.2"
			},
			"FlexibleStorage": {
				"address": "0xc757aCBa3c0506218b3022266a9DC7F3612d85f5",
				"status": "current",
				"keccak256": "0x952f7c2f536ec424f53fc741cb4384b5d9ea94934de777ead382bf84e3c1e757"
			},
			"SystemSettings": {
				"address": "0x26C6C7F10e271Eef0011d07319622F31d22D139c",
				"status": "replaced",
				"keccak256": "0x59393d6ea3c81732896d77b91ca890a4e69abe8ff8019bbdd3c09a2b1eb02eef",
				"replaced_in": "v2.30.0"
			},
			"TradingRewards": {
				"address": "0xfF535F02CE0Df35D52c7A1bdace447101D2514D3",
				"status": "replaced",
				"keccak256": "0xee0b5025064a29a55fa474b59f7c646f08dd4820d259cf134b3f26fe5b2e0941",
				"replaced_in": "v2.35.2"
			}
		}
	},
	"v2.28.4": {
		"tag": "v2.28.4",
		"fulltag": "v2.28.4",
		"release": "Fomalhaut",
		"network": "mainnet",
		"date": "2020-09-24T18:50:48+10:00",
		"commit": "5f0eba4171a7f5db98fdf6129e9794f443116b92",
		"block": 10924759,
		"contracts": {
			"ExchangeRates": {
				"address": "0xdB2Ae36C2e9C00070e5bF752Be1FA2d477E98BDa",
				"status": "replaced",
				"keccak256": "0x9b7626bb44a60f17f989367a27bbc71b7b86d63a03033c7ed5c7fb5d3eedc743",
				"replaced_in": "v2.30.0"
			},
			"FeePool": {
				"address": "0x013D16CB1Bd493bBB89D45b43254842FadC169C8",
				"status": "replaced",
				"keccak256": "0x1b5c5a7be8072e6d9e89d218345a7692365a4236fd3d82ea85476d0fad9c30c1",
				"replaced_in": "v2.35.2"
			},
			"SynthsUSD": {
				"address": "0x705142E6f3970F004721bdf05b696B45Fc4aD6d7",
				"status": "replaced",
				"keccak256": "0x153f392299fac48cc06ca86dd544a0d67fb9056f588e0f63609461d457787804",
				"replaced_in": "v2.35.2"
			},
			"Issuer": {
				"address": "0xB9c9B2D4A514d0c00266FBbCBd2f471da984861a",
				"status": "replaced",
				"keccak256": "0xf6b38cc555bf11c4c5a5b13316a65f4ec59230524ca1b8c969fcdcbc20c2c922",
				"replaced_in": "v2.30.0"
			},
			"EtherCollateralsUSD": {
				"address": "0xfED77055B40d63DCf17ab250FFD6948FBFF57B82",
				"status": "deleted",
				"keccak256": "0x85918fcd0515828e0a6698e27e43151d5e0333d936ea6b5a9f6f9341a9b68266"
			}
		}
	},
	"v2.30.0": {
		"tag": "v2.30.0",
		"fulltag": "v2.30.0",
		"release": "Deneb",
		"network": "mainnet",
		"date": "2020-10-08T19:34:02+11:00",
		"commit": "6e6b68ae14eee0c6246b5bbe6bdd0b181ba7df94",
		"block": 11014103,
		"contracts": {
			"ExchangeRates": {
				"address": "0xda80E6024bC82C9fe9e4e6760a9769CF0D231E80",
				"status": "replaced",
				"keccak256": "0xecc746e9363b1e4d2cda6b3bd5773268540a790a4f1f14909b2eaf441acaf6c4",
				"replaced_in": "v2.31.1"
			},
			"Exchanger": {
				"address": "0xc4942df0d3c561c71417BBA09d2DEA7a3CC676Fb",
				"status": "replaced",
				"keccak256": "0x5d6e11d4c9e1a785a435f44c861da9ed9ef4889db9151265145624a1cf64e512",
				"replaced_in": "v2.31.1"
			},
			"Issuer": {
				"address": "0x2BA226A6134516457471583AE172457b189187C0",
				"status": "replaced",
				"keccak256": "0xd75e68a23fef19a0e8604bebe92baa040bfb590ae5259333aeb63ac413c94da1",
				"replaced_in": "v2.31.1"
			},
			"SystemSettings": {
				"address": "0x703D37fb776A4C905e28f7Ff23C73102ce36E08B",
				"status": "replaced",
				"keccak256": "0x0119b6d98214114e4c7c41b10e0cd5b58903143e6556156917772b4019c44335",
				"replaced_in": "v2.35.2"
			}
		}
	},
	"v2.31.1": {
		"tag": "v2.31.1",
		"fulltag": "v2.31.1",
		"release": "Mimosa",
		"network": "mainnet",
		"date": "2020-11-11T22:10:58-05:00",
		"commit": "29919ec289317f6441c89df4852620ebb6983285",
		"block": 11240446,
		"contracts": {
			"ExchangeRates": {
				"address": "0xA68C6020fF9Ea79F05345cDd2CE37DF4b89478ed",
				"status": "replaced",
				"keccak256": "0xb00ede4847d8725844e762151714f558e8b5d6fa3b34531cf29fe14d3e052884",
				"replaced_in": "v2.35.2"
			},
			"Synthetix": {
				"address": "0x7e6ab054070599ca7B1552aEa7962b6B344A9950",
				"status": "replaced",
				"keccak256": "0x02c3d358d6a0487f54ac56b33bf9f39f12c7af85564544f3d929a143ca96d9ea",
				"replaced_in": "v2.32.2"
			},
			"Exchanger": {
				"address": "0x300F0f100389282b51F1Bc486D8c2ad22B6C4E42",
				"status": "replaced",
				"keccak256": "0xb4aec17ec72b273b7013d9042a231b06ed4b4246e8a77bc5f507598ebd77e396",
				"replaced_in": "v2.32.2"
			},
			"Issuer": {
				"address": "0xdd692195b3b632B196FE33eB274CCBE91b8D849f",
				"status": "replaced",
				"keccak256": "0xffc3175744de9a11cf1cc91ca6aad118b539e8ccad902d409ce853619f7168d4",
				"replaced_in": "v2.35.2"
			},
			"DebtCache": {
				"address": "0x198A560EA4842c8E64Dd7cF445C5fBC5903B2736",
				"status": "replaced",
				"keccak256": "0x35d36fdd6fa8ff932a8733f9583afaf396e33a59b1febc8b68a60d65f731a8a9",
				"replaced_in": "v2.35.2"
			},
			"TokenStatesOIL": {
				"address": "0x98d7CcF403B8BD2F6DC3F3cA4161f1E8db3dD080",
				"status": "deleted",
				"keccak256": "0x0f7749d534fc2dd7ab5c3b8490967a5792fb132eaeba573e74f6016c383d7701"
			},
			"ProxysOIL": {
				"address": "0x6d16cF3EC5F763d4d99cB0B0b110eefD93B11B56",
				"status": "deleted",
				"keccak256": "0xf57882920536d50a381ff2e8395534cabfdd4224df40c4efa8ec25a8c8ab7088"
			},
			"SynthsOIL": {
				"address": "0xDE3Eaa39875d0528A575dBcC436b2C6ae9fc353c",
				"status": "replaced",
				"keccak256": "0x268ff01dc0d6236517d11269cb667a5600eb62633953148d78921900688e30cb",
				"replaced_in": "v2.35.2"
			},
			"TokenStateiOIL": {
				"address": "0xF92BE89BF1aebA61AC48D90CF7C9Ac2b3616c4Da",
				"status": "deleted",
				"keccak256": "0x0f7749d534fc2dd7ab5c3b8490967a5792fb132eaeba573e74f6016c383d7701"
			},
			"ProxyiOIL": {
				"address": "0xA5a5DF41883Cdc00c4cCC6E8097130535399d9a3",
				"status": "deleted",
				"keccak256": "0xf57882920536d50a381ff2e8395534cabfdd4224df40c4efa8ec25a8c8ab7088"
			},
			"SynthiOIL": {
				"address": "0x54EA32890a1bDB1C1aE106C921bE010F2C7faaC2",
				"status": "replaced",
				"keccak256": "0xa334bb44b69f6f2cbd66738d110ac1cf455cb8f8b7c98a960fbaea9d9a4f2b72",
				"replaced_in": "v2.35.2"
			}
		}
	},
	"v2.32.1-beta": {
		"tag": "v2.32.1-beta",
		"fulltag": "v2.32.1-beta",
		"release": "Regulus",
		"network": "mainnet",
		"date": "2020-11-13T13:47:31+11:00",
		"commit": "dde4e3194c42863e9f313df986b01e0dc9838541",
		"contracts": {
			"StakingRewardsiBTC": {
				"address": "0x32C9F03490A9F560EccC9f107e71560C1b0A2535",
				"status": "replaced",
				"replaced_in": "v2.35.4"
			}
		}
	},
	"v2.32.2": {
		"tag": "v2.32.2",
		"fulltag": "v2.32.2",
		"release": "Regulus",
		"network": "mainnet",
		"date": "2020-11-12T23:51:24-05:00",
		"commit": "cd889471d05c29510af0cb082fed6c03b8638981",
		"block": 11247749,
		"contracts": {
			"Synthetix": {
				"address": "0xf87A0587Fe48Ca05dd68a514Ce387C0d4d3AE31C",
				"status": "replaced",
				"keccak256": "0x1bfcc7247998d65ebfb5c17d978eafdef24825868b4d77df2bb5354d6aaf0e19",
				"replaced_in": "v2.35.2"
			},
			"Exchanger": {
				"address": "0xd3970a9D35d2Be3aaf62D2b5B2be3Ee303aC4228",
				"status": "replaced",
				"keccak256": "0xee1b7e9552a2b8e7da01a7932c36340a6a1e667b8b37f6eefd7a59ef6bbc5361",
				"replaced_in": "v2.34.0"
			}
		}
	},
	"v2.33.1": {
		"tag": "v2.33.1",
		"fulltag": "v2.33.1",
		"release": "Regulus",
		"network": "mainnet",
		"date": "2020-11-24T12:48:26+11:00",
		"commit": "1925c97723ce0b4871ac4864f1e63f5f12990c5a",
		"block": 11311695,
		"contracts": {
			"StakingRewardsiETH": {
				"address": "0x3fdbbbd81b0962fdf486d74f94a68c70ba87c6c7",
				"status": "replaced",
				"replaced_in": "v2.35.5"
			}
		}
	},
	"v2.34.0": {
		"tag": "v2.34.0",
		"fulltag": "v2.34.0",
		"release": "Adhara",
		"network": "mainnet",
		"date": "2020-12-01T03:01:54+00:00",
		"commit": "12576807a21a7efa6b2cbb47c5a9082a956edc64",
		"block": 11363952,
		"contracts": {
			"Exchanger": {
				"address": "0x93b434b2e21d0F4E3ed1e9efa3Aa254A6D863B2A",
				"status": "replaced",
				"keccak256": "0x09fa1faaf859aae12a0424acc41b0e80c285f1af4b495a4659ac2b140afd8bdf",
				"replaced_in": "v2.35.2"
			}
		}
	},
	"v2.35.2": {
		"tag": "v2.35.2",
		"fulltag": "v2.35.2",
		"release": "Shaula",
		"network": "mainnet",
		"date": "2020-12-23T23:30:50-05:00",
		"commit": "ec70aac92af3387b45f7667130fb910fd0a8456c",
		"block": 11514332,
		"contracts": {
			"ExchangeRates": {
				"address": "0xd69b189020EF614796578AfE4d10378c5e7e1138",
				"status": "replaced",
				"keccak256": "0x6c13c44ff3c52644f0b7006484742be9349727f83ab458189e89834055016dad",
				"replaced_in": "v2.53.0"
			},
			"FeePool": {
				"address": "0x28d8458C76C7029257BAA10F86E9dA7481C513fb",
				"status": "replaced",
				"keccak256": "0x51bd2b8ffcf3d7131b99f486d9cf061a606d39edeaeccff6b74c6500a32a14f3",
				"replaced_in": "v2.36.0"
			},
			"Synthetix": {
				"address": "0x6e6a43A8148B5c54A94C044a835476D3f3f4D59A",
				"status": "replaced",
				"keccak256": "0x41941b8dd270efe6fad9ff32810eaad189b55acc1455158e6b4258442d9d8af4",
				"replaced_in": "v2.36.0"
			},
			"SynthsAUD": {
				"address": "0x37B648a07476F4941D3D647f81118AFd55fa8a04",
				"status": "replaced",
				"keccak256": "0x3d820f5a98d5766a8a1269f33a9036e9475eac34e8e4fa2b73e74ec6b2246b37",
				"replaced_in": "v2.53.0"
			},
			"SynthsBTC": {
				"address": "0xDB91E4B3b6E19bF22E810C43273eae48C9037e74",
				"status": "replaced",
				"keccak256": "0x14571b22f2a34a60434c0954c2dd071b0bf65aec24a5869d2b5017ab8b7dd9a8",
				"replaced_in": "v2.48.0"
			},
			"SynthsCHF": {
				"address": "0xcf9bB94b5d65589039607BA66e3DAC686d3eFf01",
				"status": "replaced",
				"keccak256": "0x3d820f5a98d5766a8a1269f33a9036e9475eac34e8e4fa2b73e74ec6b2246b37",
				"replaced_in": "v2.53.0"
			},
			"SynthsEUR": {
				"address": "0xC61b352fCc311Ae6B0301459A970150005e74b3E",
				"status": "replaced",
				"keccak256": "0x3d820f5a98d5766a8a1269f33a9036e9475eac34e8e4fa2b73e74ec6b2246b37",
				"replaced_in": "v2.53.0"
			},
			"SynthsGBP": {
				"address": "0xEF285D339c91aDf1dD7DE0aEAa6250805FD68258",
				"status": "replaced",
				"keccak256": "0x3d820f5a98d5766a8a1269f33a9036e9475eac34e8e4fa2b73e74ec6b2246b37",
				"replaced_in": "v2.53.0"
			},
			"SynthsJPY": {
				"address": "0x388fD1A8a7d36e03eFA1ab100a1c5159a3A3d427",
				"status": "replaced",
				"keccak256": "0x3d820f5a98d5766a8a1269f33a9036e9475eac34e8e4fa2b73e74ec6b2246b37",
				"replaced_in": "v2.53.0"
			},
			"SynthsUSD": {
				"address": "0x6C85C5198C3CC4dB1b87Cb43b2674241a30f4845",
				"status": "replaced",
				"keccak256": "0x14571b22f2a34a60434c0954c2dd071b0bf65aec24a5869d2b5017ab8b7dd9a8",
				"replaced_in": "v2.45.0"
			},
			"SynthsXAG": {
				"address": "0x9745606DA6e162866DAD7bF80f2AbF145EDD7571",
				"status": "deleted",
				"keccak256": "0x3d820f5a98d5766a8a1269f33a9036e9475eac34e8e4fa2b73e74ec6b2246b37"
			},
			"SynthsXAU": {
				"address": "0x5eDf7dd83fE2889D264fa9D3b93d0a6e6A45D6C6",
				"status": "deleted",
				"keccak256": "0x3d820f5a98d5766a8a1269f33a9036e9475eac34e8e4fa2b73e74ec6b2246b37"
			},
			"SynthsETH": {
				"address": "0x87641989057242Bff28D0D6108d007C79774D06f",
				"status": "replaced",
				"keccak256": "0x14571b22f2a34a60434c0954c2dd071b0bf65aec24a5869d2b5017ab8b7dd9a8",
				"replaced_in": "v2.45.0"
			},
			"SynthsBNB": {
				"address": "0xda3c83750b1FA31Fda838136ef3f853b41cb7a5a",
				"status": "deleted",
				"keccak256": "0x8eba20fb0acca6ab8f2186ec8180cc072e41d70fef7589a27738e968b3351e18"
			},
			"SynthiBTC": {
				"address": "0x8350d1b2d6EF5289179fe49E5b0F208165B4e32e",
				"status": "deleted",
				"keccak256": "0x8eba20fb0acca6ab8f2186ec8180cc072e41d70fef7589a27738e968b3351e18"
			},
			"SynthiETH": {
				"address": "0x29DD4A59F4D339226867e77aF211724eaBb45c02",
				"status": "deleted",
				"keccak256": "0x8eba20fb0acca6ab8f2186ec8180cc072e41d70fef7589a27738e968b3351e18"
			},
			"SynthiBNB": {
				"address": "0xf7B8dF8b16dA302d85603B8e7F95111a768458Cc",
				"status": "deleted",
				"keccak256": "0x8eba20fb0acca6ab8f2186ec8180cc072e41d70fef7589a27738e968b3351e18"
			},
			"SynthsTRX": {
				"address": "0x47bD14817d7684082E04934878EE2Dd3576Ae19d",
				"status": "deleted",
				"keccak256": "0x3d820f5a98d5766a8a1269f33a9036e9475eac34e8e4fa2b73e74ec6b2246b37"
			},
			"SynthsXTZ": {
				"address": "0x6F927644d55E32318629198081923894FbFe5c07",
				"status": "deleted",
				"keccak256": "0x8eba20fb0acca6ab8f2186ec8180cc072e41d70fef7589a27738e968b3351e18"
			},
			"SynthiTRX": {
				"address": "0x0517A56da8A517e3b2D484Cc5F1Da4BDCfE68ec3",
				"status": "deleted",
				"keccak256": "0x8eba20fb0acca6ab8f2186ec8180cc072e41d70fef7589a27738e968b3351e18"
			},
			"SynthiXTZ": {
				"address": "0x099CfAd1640fc7EA686ab1D83F0A285Ba0470882",
				"status": "deleted",
				"keccak256": "0x8eba20fb0acca6ab8f2186ec8180cc072e41d70fef7589a27738e968b3351e18"
			},
			"SynthsCEX": {
				"address": "0x2acfe6265D358d982cB1c3B521199973CD443C71",
				"status": "deleted",
				"keccak256": "0x8eba20fb0acca6ab8f2186ec8180cc072e41d70fef7589a27738e968b3351e18"
			},
			"SynthiCEX": {
				"address": "0x6Dc6a64724399524184C2c44a526A2cff1BaA507",
				"status": "deleted",
				"keccak256": "0x8eba20fb0acca6ab8f2186ec8180cc072e41d70fef7589a27738e968b3351e18"
			},
			"SynthsXRP": {
				"address": "0xe3D5E1c1bA874C0fF3BA31b999967F24d5ca04e5",
				"status": "deleted",
				"keccak256": "0x3d820f5a98d5766a8a1269f33a9036e9475eac34e8e4fa2b73e74ec6b2246b37"
			},
			"SynthsLTC": {
				"address": "0xA962208CDC8588F9238fae169d0F63306c353F4F",
				"status": "deleted",
				"keccak256": "0x8eba20fb0acca6ab8f2186ec8180cc072e41d70fef7589a27738e968b3351e18"
			},
			"SynthsLINK": {
				"address": "0xcd980Fc5CcdAe62B18A52b83eC64200121A929db",
				"status": "replaced",
				"keccak256": "0x3d820f5a98d5766a8a1269f33a9036e9475eac34e8e4fa2b73e74ec6b2246b37",
				"replaced_in": "v2.53.0"
			},
			"SynthsDEFI": {
				"address": "0x46A7Af405093B27DA6DeF193C508Bd9240A255FA",
				"status": "replaced",
				"keccak256": "0x8eba20fb0acca6ab8f2186ec8180cc072e41d70fef7589a27738e968b3351e18",
				"replaced_in": "v2.53.0"
			},
			"SynthiXRP": {
				"address": "0x19cC1f63e344D74A87D955E3F3E95B28DDDc61d8",
				"status": "deleted",
				"keccak256": "0x8eba20fb0acca6ab8f2186ec8180cc072e41d70fef7589a27738e968b3351e18"
			},
			"SynthiLINK": {
				"address": "0x4D50A0e5f068ACdC80A1da2dd1f0Ad48845df2F8",
				"status": "deleted",
				"keccak256": "0x8eba20fb0acca6ab8f2186ec8180cc072e41d70fef7589a27738e968b3351e18"
			},
			"SynthiLTC": {
				"address": "0xb73c665825dAa926D6ef09417FbE5654473c1b49",
				"status": "deleted",
				"keccak256": "0x8eba20fb0acca6ab8f2186ec8180cc072e41d70fef7589a27738e968b3351e18"
			},
			"SynthiDEFI": {
				"address": "0x87eb6e935e3C7E3E3A0E31a5658498bC87dE646E",
				"status": "deleted",
				"keccak256": "0x8eba20fb0acca6ab8f2186ec8180cc072e41d70fef7589a27738e968b3351e18"
			},
			"AddressResolver": {
				"address": "0x823bE81bbF96BEc0e25CA13170F5AaCb5B79ba83",
				"status": "current",
				"keccak256": "0x08ec0f694f3303c567cc46ab5bf96aaf3851fd6a19648ad1918b5782429cc81a"
			},
			"Exchanger": {
				"address": "0x0bfDc04B38251394542586969E2356d0D731f7DE",
				"status": "replaced",
				"keccak256": "0xd754d5cdbdb4e6203dcc39bdaed00532478313e8883c9b4b6c6207e0b9cb805b",
				"replaced_in": "v2.42.0"
			},
			"Issuer": {
				"address": "0x611Abc0e066A01AFf63910fC8935D164267eC6CF",
				"status": "replaced",
				"keccak256": "0x0df620a435ec41cafde34c49b7de45034cb5ad61218f262f26a7f6c7dd358184",
				"replaced_in": "v2.36.0"
			},
			"SynthsEOS": {
				"address": "0xAf090d6E583C082f2011908cf95c2518BE7A53ac",
				"status": "deleted",
				"keccak256": "0x3d820f5a98d5766a8a1269f33a9036e9475eac34e8e4fa2b73e74ec6b2246b37"
			},
			"SynthsBCH": {
				"address": "0x7DA860eF331D22518C28E475af08a77e8599393A",
				"status": "deleted",
				"keccak256": "0x3d820f5a98d5766a8a1269f33a9036e9475eac34e8e4fa2b73e74ec6b2246b37"
			},
			"SynthsETC": {
				"address": "0x21ee4afBd6c151fD9A69c1389598170B1d45E0e3",
				"status": "deleted",
				"keccak256": "0x3d820f5a98d5766a8a1269f33a9036e9475eac34e8e4fa2b73e74ec6b2246b37"
			},
			"SynthsDASH": {
				"address": "0xcb6Cb218D558ae7fF6415f95BDA6616FCFF669Cb",
				"status": "deleted",
				"keccak256": "0x3d820f5a98d5766a8a1269f33a9036e9475eac34e8e4fa2b73e74ec6b2246b37"
			},
			"SynthsXMR": {
				"address": "0x7B29C9e188De18563B19d162374ce6836F31415a",
				"status": "deleted",
				"keccak256": "0x3d820f5a98d5766a8a1269f33a9036e9475eac34e8e4fa2b73e74ec6b2246b37"
			},
			"SynthsADA": {
				"address": "0xC22e51FA362654ea453B4018B616ef6f6ab3b779",
				"status": "replaced",
				"keccak256": "0x3d820f5a98d5766a8a1269f33a9036e9475eac34e8e4fa2b73e74ec6b2246b37",
				"replaced_in": "v2.53.0"
			},
			"SynthsFTSE": {
				"address": "0x3E2dA260B4A85782A629320EB027A3B7c28eA9f1",
				"status": "deleted",
				"keccak256": "0x3d820f5a98d5766a8a1269f33a9036e9475eac34e8e4fa2b73e74ec6b2246b37"
			},
			"SynthsNIKKEI": {
				"address": "0xc02DD182Ce029E6d7f78F37492DFd39E4FEB1f8b",
				"status": "deleted",
				"keccak256": "0x3d820f5a98d5766a8a1269f33a9036e9475eac34e8e4fa2b73e74ec6b2246b37"
			},
			"SynthiEOS": {
				"address": "0x806A599d60B2FdBda379D5890287D2fba1026cC0",
				"status": "deleted",
				"keccak256": "0x8eba20fb0acca6ab8f2186ec8180cc072e41d70fef7589a27738e968b3351e18"
			},
			"SynthiBCH": {
				"address": "0x13Fae0E7E85ba720078038bea5011C2957cDcef2",
				"status": "deleted",
				"keccak256": "0x8eba20fb0acca6ab8f2186ec8180cc072e41d70fef7589a27738e968b3351e18"
			},
			"SynthiETC": {
				"address": "0xCea42504874586a718954746A564B72bc7eba3E3",
				"status": "deleted",
				"keccak256": "0x8eba20fb0acca6ab8f2186ec8180cc072e41d70fef7589a27738e968b3351e18"
			},
			"SynthiDASH": {
				"address": "0x947d5656725fB9A8f9c826A91b6082b07E2745B7",
				"status": "deleted",
				"keccak256": "0x8eba20fb0acca6ab8f2186ec8180cc072e41d70fef7589a27738e968b3351e18"
			},
			"SynthiXMR": {
				"address": "0x186E56A62E7caCE1308f1A1B0dbb27f33F80f16f",
				"status": "deleted",
				"keccak256": "0x8eba20fb0acca6ab8f2186ec8180cc072e41d70fef7589a27738e968b3351e18"
			},
			"SynthiADA": {
				"address": "0x931c5516EE121a177bD2B60e0122Da5B27630ABc",
				"status": "deleted",
				"keccak256": "0x8eba20fb0acca6ab8f2186ec8180cc072e41d70fef7589a27738e968b3351e18"
			},
			"Liquidations": {
				"address": "0xAD95C918af576c82Df740878C3E983CBD175daB6",
				"status": "current",
				"keccak256": "0x000d9a0ec698e3988b41d0ba80b2232ccd83dbdd1f065d4ff9ae43754a701bae"
			},
			"BinaryOptionMarketFactory": {
				"address": "0x211bA925B35b82246a3CCfa3A991a39A840f025C",
				"status": "deleted",
				"keccak256": "0x19c02d5083547f83f7498763553980d79e887fc93fa434da292b66a456443759"
			},
			"BinaryOptionMarketManager": {
				"address": "0x915D1c9dF12142B535F6a7437F0196D80bCCC1BD",
				"status": "deleted",
				"keccak256": "0x2e5c533119e027ff1083ea3845643d65379a51ac6c22e4dca1399f32938f024d"
			},
			"SystemSettings": {
				"address": "0x4751775867ebB3b5aa436a2F33D1e1ccA4157F35",
				"status": "replaced",
				"keccak256": "0x148c7aaaab9c0789a47a345111b41e8d646e2c56ca1ad7880c0e766aa178cdd0",
				"replaced_in": "v2.36.0"
			},
			"TradingRewards": {
				"address": "0x62922670313bf6b41C580143d1f6C173C5C20019",
				"status": "current",
				"keccak256": "0xbd78e356e87ea7ca505e365a1a21c5f84511c231a3531d61e7f0c4341ea80530"
			},
			"DebtCache": {
				"address": "0x12c815b0c404D66Dd0491f4EC62839904cec25e7",
				"status": "replaced",
				"keccak256": "0x071d5e77712e76f9ce095244ed31be9ece5efbe76a73b97bde41582f727f91c9",
				"replaced_in": "v2.45.0"
			},
			"SynthsOIL": {
				"address": "0x2962EA4E749e54b10CFA557770D597027BA67cB3",
				"status": "deleted",
				"keccak256": "0x3d820f5a98d5766a8a1269f33a9036e9475eac34e8e4fa2b73e74ec6b2246b37"
			},
			"SynthiOIL": {
				"address": "0x53869BDa4b8d85aEDCC9C6cAcf015AF9447Cade7",
				"status": "deleted",
				"keccak256": "0x8eba20fb0acca6ab8f2186ec8180cc072e41d70fef7589a27738e968b3351e18"
			},
			"CollateralManagerState": {
				"address": "0x573E5105c4B92416D1544A188F1bf77d442Bb52d",
				"status": "current",
				"keccak256": "0x614dd98ef6d3ac07a6f11efcf61e17925555e41e6bc964956eeca7c541af4d54"
			},
			"CollateralManager": {
				"address": "0x067e398605E84F2D0aEEC1806e62768C5110DCc6",
				"status": "current",
				"keccak256": "0x20ccb7af61701bb647d44055355ec93371d8897c459f70079cab337a5d8696b9"
			},
			"CollateralStateEth": {
				"address": "0x04D9231B1fff88464a3d26Fd91A1bA0b24796107",
				"status": "replaced",
				"keccak256": "0xc238df01b6845ebf985ef266b8a50321f5410843b04b9de084a771bb5b95459c",
				"replaced_in": "v2.36.0"
			},
			"CollateralEth": {
				"address": "0x3FF5c0A14121Ca39211C95f6cEB221b86A90729E",
				"status": "replaced",
				"keccak256": "0x1c9a753645e530b04a7d8ac4d394154efe5b4d0c097cd3dcb410ad03d477918d",
				"replaced_in": "v2.36.0"
			},
			"CollateralStateErc20": {
				"address": "0x54277B3a7A4aEe0fdF279E16aBF9D5Dad87828D6",
				"status": "replaced",
				"keccak256": "0xc238df01b6845ebf985ef266b8a50321f5410843b04b9de084a771bb5b95459c",
				"replaced_in": "v2.36.0"
			},
			"CollateralErc20": {
				"address": "0x3B3812BB9f6151bEb6fa10783F1ae848a77a0d46",
				"status": "replaced",
				"keccak256": "0xd179858cd8df017e9c0a4313a6d9b2ad2af1a528498a1c1633aaa65b79395c12",
				"replaced_in": "v2.36.0"
			},
			"CollateralStateShort": {
				"address": "0xd322259B4D93F81a2a59f6010BEC166F6f5E870c",
				"status": "replaced",
				"keccak256": "0xc238df01b6845ebf985ef266b8a50321f5410843b04b9de084a771bb5b95459c",
				"replaced_in": "v2.36.0"
			},
			"CollateralShort": {
				"address": "0x188C2274B04Ea392B21487b5De299e382Ff84246",
				"status": "replaced",
				"keccak256": "0xcfd4c10190e41e869cd9dfce6881f7f54d106c6a93bea6ea4f242c21608024b4",
				"replaced_in": "v2.36.0"
			}
		}
	},
	"v2.35.4": {
		"tag": "v2.35.4",
		"fulltag": "v2.35.4",
		"release": "Shaula",
		"network": "mainnet",
		"date": "2020-12-27T23:33:03+11:00",
		"commit": "6adcdf4643199987cd86839891016f6c066cb7cc",
		"block": 11534500,
		"contracts": {
			"StakingRewardsiBTC": {
				"address": "0xDcdD9e45FA94cf50eCd3251dd8f8157B2D492DD9",
				"status": "replaced",
				"replaced_in": "v2.35.6"
			}
		}
	},
	"v2.35.5": {
		"tag": "v2.35.5",
		"fulltag": "v2.35.5",
		"release": "Shaula",
		"network": "mainnet",
		"date": "2021-01-04T13:14:53+11:00",
		"commit": "fcc5b6dc68ea17e24230f6862819f04a8a3ab994",
		"block": 11584931,
		"contracts": {
			"StakingRewardsiETH": {
				"address": "0x6d4F135aF7DFCd4BDF6dCb9D7911F5d243872a52",
				"status": "replaced",
				"replaced_in": "v2.37.2"
			}
		}
	},
	"v2.35.6": {
		"tag": "v2.35.6",
		"fulltag": "v2.35.6",
		"release": "Shaula",
		"network": "mainnet",
		"date": "2021-01-09T12:21:05+11:00",
		"commit": "488095084f580528bb515eadf875804ca5510c0c",
		"contracts": {
			"StakingRewardsiBTC": {
				"address": "0x167009dcDA2e49930a71712D956f02cc980DcC1b",
				"status": "current",
				"keccak256": "0x887fbc76ddd8d83f704e96ada13cdc7f01adf45c2bff445a83b721780bfe1479"
			}
		}
	},
	"v2.36.0-alpha": {
		"tag": "v2.36.0-alpha",
		"fulltag": "v2.36.0-alpha",
		"release": "Castor",
		"network": "mainnet",
		"date": "2021-01-14T06:03:45+11:00",
		"commit": "e0b70b7f704771c45e3ab3fefc9850ee21baa1f0",
		"contracts": {
			"StakingRewardssEURCurve": {
				"address": "0xc0d8994Cd78eE1980885DF1A0C5470fC977b5cFe",
				"status": "current",
				"keccak256": "0x887fbc76ddd8d83f704e96ada13cdc7f01adf45c2bff445a83b721780bfe1479"
			}
		}
	},
	"v2.36.0": {
		"tag": "v2.36.0",
		"fulltag": "v2.36.0",
		"release": "Castor",
		"network": "mainnet",
		"date": "2021-01-15T14:54:58+11:00",
		"commit": "ecb71301348176b76432b85968cb0f8cfe5829a8",
		"contracts": {
			"FeePool": {
				"address": "0x778D2d3E3515e42573EB1e6a8d8915D4a22D9d54",
				"status": "replaced",
				"keccak256": "0xf90645ee31653436f05b2ddec17be15e1fa5e66d926e33966d80b1440c8aed89",
				"replaced_in": "v2.45.0"
			},
			"Synthetix": {
				"address": "0x273cA27361CbF5169fCb7C1391968b6371294420",
				"status": "replaced",
				"keccak256": "0x5510e2a4a8c3c5fc1f6069b0754d5c4cd73414c8105b40dba8fe67734dc64741",
				"replaced_in": "v2.38.0"
			},
			"Issuer": {
				"address": "0x0DecF74C966438C3b4578b46Dcc64C907141f670",
				"status": "replaced",
				"keccak256": "0x5081661c90f6d4e491c8a8f44cbd17e23c27f44dbae57c407f3a108cf45e0d27",
				"replaced_in": "v2.45.0"
			},
			"SystemSettings": {
				"address": "0xaC87648CA3b88b6CE566aaC9d7f3c0eB635b3a1e",
				"status": "replaced",
				"keccak256": "0x8f9dd57d480d9ffe5ed1e2501055b47affe94d8dcf63ee7c3b889311d0962330",
				"replaced_in": "v2.45.0"
			},
			"CollateralStateEth": {
				"address": "0xbe5B5a7c198bC156474ed5c33CBf2F3F604F8fF8",
				"status": "current",
				"keccak256": "0x30ca2798b72c79907035679c274da0e6692b585e6792e7977d70b3b1d966d508"
			},
			"CollateralEth": {
				"address": "0x5c8344bcdC38F1aB5EB5C1d4a35DdEeA522B5DfA",
				"status": "current",
				"keccak256": "0xa48ff50e2dbdb646cb5933caf7f577a673f7e535eb520e7e9b32ff86e3bc9784"
			},
			"CollateralStateErc20": {
				"address": "0x8A1A00Df7aA0102497C7591912bA8301e8dB8CdB",
				"status": "current",
				"keccak256": "0x30ca2798b72c79907035679c274da0e6692b585e6792e7977d70b3b1d966d508"
			},
			"CollateralErc20": {
				"address": "0xaa03aB31b55DceEeF845C8d17890CC61cD98eD04",
				"status": "current",
				"keccak256": "0xcba65179bf463952f22a9a8d0543d767b233039d0ebcf7721b86cd60b3e8c948"
			},
			"CollateralStateShort": {
				"address": "0x13A114a3Fa8A6CE03a0C5488BE9e614d78eDdb0c",
				"status": "current",
				"keccak256": "0x30ca2798b72c79907035679c274da0e6692b585e6792e7977d70b3b1d966d508"
			},
			"CollateralShort": {
				"address": "0x1F2c3a1046c32729862fcB038369696e3273a516",
				"status": "current",
				"keccak256": "0x332ba7664d15521a81c57ff5f1f5a8d18216ae4e3843991f25ac9ff524b90758"
			},
			"RewardEscrowV2": {
				"address": "0xDA4eF8520b1A57D7d63f1E249606D1A459698876",
				"status": "current",
				"keccak256": "0xd6153f08b1517a31caa3c5a3b2035a553d8e62dc1c578a97b30fbb7bbf7c4d43"
			},
			"SynthetixBridgeToOptimism": {
				"address": "0x045e507925d2e05D114534D0810a1abD94aca8d6",
				"status": "replaced",
				"keccak256": "0x072ba93f033853347432cd3d6f47d4a4d54cd106185de9382cde9977636a00a7",
				"replaced_in": "v2.44.0"
			}
		}
	},
	"v2.37.2": {
		"tag": "v2.37.2",
		"fulltag": "v2.37.2",
		"release": "Gacrux",
		"network": "mainnet",
		"date": "2021-02-03T20:51:49+11:00",
		"commit": "2dbefe270db60cfce32c7be5042f6b21210b59ec",
		"contracts": {
			"StakingRewardsiETH": {
				"address": "0x3f27c540ADaE3a9E8c875C61e3B970b559d7F65d",
				"status": "current",
				"keccak256": "0x3e6a3472be447625ea5b31cfbf61920dd3f68d77a9cb29c9c996f3d14923e4e9"
			}
		}
	},
	"v2.38.0": {
		"tag": "v2.38.0",
		"fulltag": "v2.38.0",
		"release": "Bellatrix",
		"network": "mainnet",
		"date": "2021-02-04T01:43:31-05:00",
		"commit": "3ae713e07049d2a18f360f21c8681c67176f706b",
		"contracts": {
			"Synthetix": {
				"address": "0x97767D7D04Fd0dB0A1a2478DCd4BA85290556B48",
				"status": "replaced",
				"keccak256": "0x33cdbd8578a578cf81ba42b1a47fc9af81a7287b9dde01b81115b84851e4c2fe",
				"replaced_in": "v2.46.0"
			},
			"SystemStatus": {
				"address": "0x1c86B3CDF2a60Ae3a574f7f71d44E2C50BDdB87E",
				"status": "current",
				"keccak256": "0xb210589c91f85a692d9e05830f09655739b48d942f32d07c54688b2f7211bc1c"
			},
			"ShortingRewardssETH": {
				"address": "0x12DC1273915A16ab8BD47bA7866B240c253e4c12",
				"status": "current",
				"keccak256": "0xff9b3bd33ceece6255032e9becb94e0ac28d6c7b7e5310f6329a86dc5b380fae"
			},
			"ShortingRewardssBTC": {
				"address": "0xCed4055b47cfD0421f3727a35F69CE659c8bAF7a",
				"status": "current",
				"keccak256": "0xff9b3bd33ceece6255032e9becb94e0ac28d6c7b7e5310f6329a86dc5b380fae"
			},
			"TokenStatesAAVE": {
				"address": "0x9BcED8A8E3Ad81c9b146FFC880358f734A06f7c0",
				"status": "current",
				"keccak256": "0xe9a73f8ee5731dad3d6edc8ba982fbde4f3b6185636701fdc0928ee0fec4ee49"
			},
			"ProxysAAVE": {
				"address": "0xd2dF355C19471c8bd7D8A3aa27Ff4e26A21b4076",
				"status": "current",
				"keccak256": "0x067912d947f7e44dc3cc78c50cba795498728b2e8c213acc9a80f317df773762"
			},
			"SynthsAAVE": {
				"address": "0xaB38249f4f56Ef868F6b5E01D9cFa26B952c1270",
				"status": "replaced",
				"keccak256": "0xf4ea326028b47508046125b31813d6dd139e2a4d64ada6009eefaa67cba461c7",
				"replaced_in": "v2.53.0"
			},
			"TokenStatesUNI": {
				"address": "0x9234733bD0F3E227e431BBE7B09CEB0E3E9755e3",
				"status": "deleted",
				"keccak256": "0xe9a73f8ee5731dad3d6edc8ba982fbde4f3b6185636701fdc0928ee0fec4ee49"
			},
			"ProxysUNI": {
				"address": "0x30635297E450b930f8693297eBa160D9e6c8eBcf",
				"status": "deleted",
				"keccak256": "0x067912d947f7e44dc3cc78c50cba795498728b2e8c213acc9a80f317df773762"
			},
			"SynthsUNI": {
				"address": "0xAa1b12E3e5F70aBCcd1714F4260A74ca21e7B17b",
				"status": "deleted",
				"keccak256": "0xf4ea326028b47508046125b31813d6dd139e2a4d64ada6009eefaa67cba461c7"
			},
			"TokenStatesYFI": {
				"address": "0xF61F4A57C63340ac1Fd75578ae878c8a263aeC06",
				"status": "deleted",
				"keccak256": "0xe9a73f8ee5731dad3d6edc8ba982fbde4f3b6185636701fdc0928ee0fec4ee49"
			},
			"ProxysYFI": {
				"address": "0x992058B7DB08F9734d84485bfbC243C4ee6954A7",
				"status": "deleted",
				"keccak256": "0x067912d947f7e44dc3cc78c50cba795498728b2e8c213acc9a80f317df773762"
			},
			"SynthsYFI": {
				"address": "0x0F393ce493d8FB0b83915248a21a3104932ed97c",
				"status": "deleted",
				"keccak256": "0xf4ea326028b47508046125b31813d6dd139e2a4d64ada6009eefaa67cba461c7"
			},
			"TokenStatesDOT": {
				"address": "0x73B1a2643507Cd30F11Dfcf2D974f4373E5BC077",
				"status": "current",
				"keccak256": "0xe9a73f8ee5731dad3d6edc8ba982fbde4f3b6185636701fdc0928ee0fec4ee49"
			},
			"ProxysDOT": {
				"address": "0x1715AC0743102BF5Cd58EfBB6Cf2dC2685d967b6",
				"status": "current",
				"keccak256": "0x067912d947f7e44dc3cc78c50cba795498728b2e8c213acc9a80f317df773762"
			},
			"SynthsDOT": {
				"address": "0xfD0435A588BF5c5a6974BA19Fa627b772833d4eb",
				"status": "replaced",
				"keccak256": "0xf4ea326028b47508046125b31813d6dd139e2a4d64ada6009eefaa67cba461c7",
				"replaced_in": "v2.53.0"
			},
			"TokenStatesREN": {
				"address": "0x6e6d86D88d2Ce382918EB4F062F0fff82B8c9b99",
				"status": "deleted",
				"keccak256": "0xe9a73f8ee5731dad3d6edc8ba982fbde4f3b6185636701fdc0928ee0fec4ee49"
			},
			"ProxysREN": {
				"address": "0xD31533E8d0f3DF62060e94B3F1318137bB6E3525",
				"status": "deleted",
				"keccak256": "0x067912d947f7e44dc3cc78c50cba795498728b2e8c213acc9a80f317df773762"
			},
			"SynthsREN": {
				"address": "0x4287dac1cC7434991119Eba7413189A66fFE65cF",
				"status": "deleted",
				"keccak256": "0xf4ea326028b47508046125b31813d6dd139e2a4d64ada6009eefaa67cba461c7"
			},
			"TokenStatesCOMP": {
				"address": "0x5f298BD4391d32Af25368FA78dc210A56c7Ccc9c",
				"status": "deleted",
				"keccak256": "0xe9a73f8ee5731dad3d6edc8ba982fbde4f3b6185636701fdc0928ee0fec4ee49"
			},
			"ProxysCOMP": {
				"address": "0xEb029507d3e043DD6C87F2917C4E82B902c35618",
				"status": "deleted",
				"keccak256": "0x067912d947f7e44dc3cc78c50cba795498728b2e8c213acc9a80f317df773762"
			},
			"SynthsCOMP": {
				"address": "0x34c76BC146b759E58886e821D62548AC1e0BA7Bc",
				"status": "deleted",
				"keccak256": "0xf4ea326028b47508046125b31813d6dd139e2a4d64ada6009eefaa67cba461c7"
			},
			"TokenStateiAAVE": {
				"address": "0xC43c0D8b2A3509d193974695568164C190af2AAF",
				"status": "deleted",
				"keccak256": "0xe9a73f8ee5731dad3d6edc8ba982fbde4f3b6185636701fdc0928ee0fec4ee49"
			},
			"ProxyiAAVE": {
				"address": "0x176C674Ee533C6139B0dc8b458D72A93dCB3e705",
				"status": "deleted",
				"keccak256": "0x067912d947f7e44dc3cc78c50cba795498728b2e8c213acc9a80f317df773762"
			},
			"SynthiAAVE": {
				"address": "0x1cB27Ac646afAE192dF9928A2808C0f7f586Af7d",
				"status": "deleted",
				"keccak256": "0xd55f1ee36f3d25266ddda32beb676cde402f8b98862dc07077b8c3028a13a855"
			},
			"TokenStateiUNI": {
				"address": "0x13caB49E4484C2E0624d2bdF3dADfAD43e5611f9",
				"status": "deleted",
				"keccak256": "0xe9a73f8ee5731dad3d6edc8ba982fbde4f3b6185636701fdc0928ee0fec4ee49"
			},
			"ProxyiUNI": {
				"address": "0x36A00FF9072570eF4B9292117850B8FE08d96cce",
				"status": "deleted",
				"keccak256": "0x067912d947f7e44dc3cc78c50cba795498728b2e8c213acc9a80f317df773762"
			},
			"SynthiUNI": {
				"address": "0x3dD7b893c25025CabFBd290A5E06BaFF3DE335b8",
				"status": "deleted",
				"keccak256": "0xd55f1ee36f3d25266ddda32beb676cde402f8b98862dc07077b8c3028a13a855"
			},
			"TokenStateiYFI": {
				"address": "0x643088Ad7A6CEB1ec95be0E7B382438399CA8e7C",
				"status": "deleted",
				"keccak256": "0xe9a73f8ee5731dad3d6edc8ba982fbde4f3b6185636701fdc0928ee0fec4ee49"
			},
			"ProxyiYFI": {
				"address": "0x592244301CeA952d6daB2fdC1fE6bd9E53917306",
				"status": "deleted",
				"keccak256": "0x067912d947f7e44dc3cc78c50cba795498728b2e8c213acc9a80f317df773762"
			},
			"SynthiYFI": {
				"address": "0x1A4505543C92084bE57ED80113eaB7241171e7a8",
				"status": "deleted",
				"keccak256": "0xd55f1ee36f3d25266ddda32beb676cde402f8b98862dc07077b8c3028a13a855"
			},
			"TokenStateiDOT": {
				"address": "0x41d85Df6513A86eb2eA186e2cf4ec0fE5dD16754",
				"status": "deleted",
				"keccak256": "0xe9a73f8ee5731dad3d6edc8ba982fbde4f3b6185636701fdc0928ee0fec4ee49"
			},
			"ProxyiDOT": {
				"address": "0x46a97629C9C1F58De6EC18C7F536e7E6d6A6ecDe",
				"status": "deleted",
				"keccak256": "0x067912d947f7e44dc3cc78c50cba795498728b2e8c213acc9a80f317df773762"
			},
			"SynthiDOT": {
				"address": "0xF6ce55E09De0F9F97210aAf6DB88Ed6b6792Ca1f",
				"status": "deleted",
				"keccak256": "0xd55f1ee36f3d25266ddda32beb676cde402f8b98862dc07077b8c3028a13a855"
			},
			"TokenStateiREN": {
				"address": "0x348C3c80c4F23574BC8cDF669A0Dc106a4E32BFf",
				"status": "deleted",
				"keccak256": "0xe9a73f8ee5731dad3d6edc8ba982fbde4f3b6185636701fdc0928ee0fec4ee49"
			},
			"ProxyiREN": {
				"address": "0x0fEd38108bdb8e62ef7b5680E8E0726E2F29e0De",
				"status": "deleted",
				"keccak256": "0x067912d947f7e44dc3cc78c50cba795498728b2e8c213acc9a80f317df773762"
			},
			"SynthiREN": {
				"address": "0xacAAB69C2BA65A2DB415605F309007e18D4F5E8C",
				"status": "deleted",
				"keccak256": "0xd55f1ee36f3d25266ddda32beb676cde402f8b98862dc07077b8c3028a13a855"
			},
			"TokenStateiCOMP": {
				"address": "0x673Be1f8b8e1F2AB64C475b44060EE39163423f0",
				"status": "deleted",
				"keccak256": "0xe9a73f8ee5731dad3d6edc8ba982fbde4f3b6185636701fdc0928ee0fec4ee49"
			},
			"ProxyiCOMP": {
				"address": "0x6345728B1ccE16E6f8C509950b5c84FFF88530d9",
				"status": "deleted",
				"keccak256": "0x067912d947f7e44dc3cc78c50cba795498728b2e8c213acc9a80f317df773762"
			},
			"SynthiCOMP": {
				"address": "0x9A5Ea0D8786B8d17a70410A905Aed1443fae5A38",
				"status": "deleted",
				"keccak256": "0xd55f1ee36f3d25266ddda32beb676cde402f8b98862dc07077b8c3028a13a855"
			}
		}
	},
	"v2.39.0-alpha": {
		"tag": "v2.39.0-alpha",
		"fulltag": "v2.39.0-alpha",
		"release": "Elnath",
		"network": "mainnet",
		"date": "2021-02-11T12:10:36+11:00",
		"commit": "89453847d76da1572d1c66b1a838b9360b25f3e5",
		"contracts": {
			"TokenStatesTSLA": {
				"address": "0x259F2584E8A672DA3773F91D66567a3229Dee93d",
				"status": "deleted",
				"keccak256": "0xe9a73f8ee5731dad3d6edc8ba982fbde4f3b6185636701fdc0928ee0fec4ee49"
			},
			"ProxysTSLA": {
				"address": "0x918dA91Ccbc32B7a6A0cc4eCd5987bbab6E31e6D",
				"status": "deleted",
				"keccak256": "0x067912d947f7e44dc3cc78c50cba795498728b2e8c213acc9a80f317df773762"
			},
			"SynthsTSLA": {
				"address": "0x0d1c4e5C07B071aa4E6A14A604D4F6478cAAC7B4",
				"status": "deleted",
				"keccak256": "0xf4ea326028b47508046125b31813d6dd139e2a4d64ada6009eefaa67cba461c7"
			}
		}
	},
	"v2.39.1": {
		"tag": "v2.39.1",
		"fulltag": "v2.39.1",
		"release": "Elnath",
		"network": "mainnet",
		"date": "2021-02-11T15:27:40-05:00",
		"commit": "f8043e4f25f6b806b47c713bd7ef8e7abb0256ce",
		"contracts": {
			"StakingRewardssTSLABalancer": {
				"address": "0xF0de877F2F9E7A60767f9BA662F10751566AD01c",
				"status": "current",
				"keccak256": "0x0c1b57cb46f37ca9ffd36bbc5cd02433219539106c33a9937724e682f6fc3516"
			}
		}
	},
	"v2.41.0": {
		"tag": "v2.41.0",
		"fulltag": "v2.41.0",
		"release": "Miaplacidus",
		"network": "mainnet",
		"date": "2021-03-25T07:06:27+11:00",
		"commit": "d0e83584eeb6fe18957a8203e7afae667ab8117d",
		"contracts": {
			"TokenStatesKRW": {
				"address": "0x93B6e9FbBd2c32a0DC3C2B943B7C3CBC2fE23730",
				"status": "current",
				"keccak256": "0xe9a73f8ee5731dad3d6edc8ba982fbde4f3b6185636701fdc0928ee0fec4ee49"
			},
			"ProxysKRW": {
				"address": "0x269895a3dF4D73b077Fc823dD6dA1B95f72Aaf9B",
				"status": "current",
				"keccak256": "0x067912d947f7e44dc3cc78c50cba795498728b2e8c213acc9a80f317df773762"
			},
			"SynthsKRW": {
				"address": "0xCeC4e038371d32212C6Dcdf36Fdbcb6F8a34C6d8",
				"status": "replaced",
				"keccak256": "0xf4ea326028b47508046125b31813d6dd139e2a4d64ada6009eefaa67cba461c7",
				"replaced_in": "v2.53.0"
			}
		}
	},
	"v2.42.0": {
		"tag": "v2.42.0",
		"fulltag": "v2.42.0",
		"release": "Alnilam",
		"network": "mainnet",
		"date": "2021-04-21T20:18:07-06:00",
		"commit": "865b794b9cd5cd9e0f649dc568ef24821536bfb7",
		"contracts": {
			"Exchanger": {
				"address": "0x585fD19eBa8F1a81F37C5eb322FD4b8D911367e8",
				"status": "replaced",
				"keccak256": "0x207bf8d21a4651525f8c2b0d90885d64a4c5f51c06ac5c20d842438a8950c5b9",
				"replaced_in": "v2.46.0"
			},
			"TokenStates1INCH": {
				"address": "0xeD1EfD716C7E2e821BBD4EC1480D649df7fb2279",
				"status": "deleted",
				"keccak256": "0x10a63d041fa9899b429b12dddcf047b55c23fe62019c08abbba9fa1f603738d3"
			},
			"Proxys1INCH": {
				"address": "0xcD39b5434a0A92cf47D1F567a7dF84bE356814F0",
				"status": "deleted",
				"keccak256": "0xfb133acce922041ba6b061ee7a8ce32c7908b0cbb37f343dd9fd81d532999bd8"
			},
			"Synths1INCH": {
				"address": "0x0E8Fa2339314AB7E164818F26207897bBe29C3af",
				"status": "deleted",
				"keccak256": "0x3dcf8d0942b70d9bccd1f8ba0d5e16d55ea76bcf5c56a69201ef784630652751"
			},
			"TokenStatesRUNE": {
				"address": "0x860C5f944b098cE28CF9f2Da099913F01c9364D8",
				"status": "deleted",
				"keccak256": "0x10a63d041fa9899b429b12dddcf047b55c23fe62019c08abbba9fa1f603738d3"
			},
			"ProxysRUNE": {
				"address": "0x0352557B007A4Aae1511C114409b932F06F9E2f4",
				"status": "deleted",
				"keccak256": "0xfb133acce922041ba6b061ee7a8ce32c7908b0cbb37f343dd9fd81d532999bd8"
			},
			"SynthsRUNE": {
				"address": "0xe615Df79AC987193561f37E77465bEC2aEfe9aDb",
				"status": "deleted",
				"keccak256": "0x3dcf8d0942b70d9bccd1f8ba0d5e16d55ea76bcf5c56a69201ef784630652751"
			},
			"TokenStatesCRV": {
				"address": "0x602590F2aa35B71ccB1Ca72E673A75b26eC7f4E8",
				"status": "deleted",
				"keccak256": "0x10a63d041fa9899b429b12dddcf047b55c23fe62019c08abbba9fa1f603738d3"
			},
			"ProxysCRV": {
				"address": "0xD38aEb759891882e78E957c80656572503D8c1B1",
				"status": "deleted",
				"keccak256": "0xfb133acce922041ba6b061ee7a8ce32c7908b0cbb37f343dd9fd81d532999bd8"
			},
			"SynthsCRV": {
				"address": "0x13D0F5B8630520eA04f694F17A001fb95eaFD30E",
				"status": "deleted",
				"keccak256": "0x3dcf8d0942b70d9bccd1f8ba0d5e16d55ea76bcf5c56a69201ef784630652751"
			},
			"TokenStatesAAPL": {
				"address": "0x830B48539D82a4D34dD670bfE163f9eF84B6c2f1",
				"status": "deleted",
				"keccak256": "0x10a63d041fa9899b429b12dddcf047b55c23fe62019c08abbba9fa1f603738d3"
			},
			"ProxysAAPL": {
				"address": "0x7537AAe01f3B218DAE75e10d952473823F961B87",
				"status": "deleted",
				"keccak256": "0xfb133acce922041ba6b061ee7a8ce32c7908b0cbb37f343dd9fd81d532999bd8"
			},
			"SynthsAAPL": {
				"address": "0x815CeF3b7773f35428B4353073B086ecB658f73C",
				"status": "deleted",
				"keccak256": "0x3dcf8d0942b70d9bccd1f8ba0d5e16d55ea76bcf5c56a69201ef784630652751"
			},
			"TokenStatesFB": {
				"address": "0xBF416bdf37b1590A3A37A1504865354Bf5D90b34",
				"status": "deleted",
				"keccak256": "0x10a63d041fa9899b429b12dddcf047b55c23fe62019c08abbba9fa1f603738d3"
			},
			"ProxysFB": {
				"address": "0xf50B5e535F62a56A9BD2d8e2434204E726c027Fa",
				"status": "deleted",
				"keccak256": "0xfb133acce922041ba6b061ee7a8ce32c7908b0cbb37f343dd9fd81d532999bd8"
			},
			"SynthsFB": {
				"address": "0xb0e0BA880775B7F2ba813b3800b3979d719F0379",
				"status": "deleted",
				"keccak256": "0x3dcf8d0942b70d9bccd1f8ba0d5e16d55ea76bcf5c56a69201ef784630652751"
			},
			"TokenStatesGOOG": {
				"address": "0x272BbF5eEf131A3eb4a3078A58cFcD0978585F98",
				"status": "deleted",
				"keccak256": "0x10a63d041fa9899b429b12dddcf047b55c23fe62019c08abbba9fa1f603738d3"
			},
			"ProxysGOOG": {
				"address": "0xC63B8ECCE56aB9C46184eC6aB85e4771fEa4c8AD",
				"status": "deleted",
				"keccak256": "0xfb133acce922041ba6b061ee7a8ce32c7908b0cbb37f343dd9fd81d532999bd8"
			},
			"SynthsGOOG": {
				"address": "0x8e082925e78538955bC0e2F363FC5d1Ab3be739b",
				"status": "deleted",
				"keccak256": "0x3dcf8d0942b70d9bccd1f8ba0d5e16d55ea76bcf5c56a69201ef784630652751"
			},
			"TokenStatesNFLX": {
				"address": "0x438D8701892AB7578ea34F8cDCdCAdc93e48D443",
				"status": "deleted",
				"keccak256": "0x10a63d041fa9899b429b12dddcf047b55c23fe62019c08abbba9fa1f603738d3"
			},
			"ProxysNFLX": {
				"address": "0x5A7E3c07604EB515C16b36cd51906a65f021F609",
				"status": "deleted",
				"keccak256": "0xfb133acce922041ba6b061ee7a8ce32c7908b0cbb37f343dd9fd81d532999bd8"
			},
			"SynthsNFLX": {
				"address": "0x399BA516a6d68d6Ad4D5f3999902D0DeAcaACDdd",
				"status": "deleted",
				"keccak256": "0x3dcf8d0942b70d9bccd1f8ba0d5e16d55ea76bcf5c56a69201ef784630652751"
			},
			"TokenStatesAMZN": {
				"address": "0xc341BD8d6BB064FdD94b5142513027A01c1716C9",
				"status": "deleted",
				"keccak256": "0x10a63d041fa9899b429b12dddcf047b55c23fe62019c08abbba9fa1f603738d3"
			},
			"ProxysAMZN": {
				"address": "0x9CF7E61853ea30A41b02169391b393B901eac457",
				"status": "deleted",
				"keccak256": "0xfb133acce922041ba6b061ee7a8ce32c7908b0cbb37f343dd9fd81d532999bd8"
			},
			"SynthsAMZN": {
				"address": "0x9530FA32a3059114AC20A5812870Da12D97d1174",
				"status": "deleted",
				"keccak256": "0x3dcf8d0942b70d9bccd1f8ba0d5e16d55ea76bcf5c56a69201ef784630652751"
			},
			"VirtualSynthMastercopy": {
				"address": "0xf02ce48fD47D7FA1B7a45a0444805d320D035775",
				"status": "current",
				"keccak256": "0xac5507c03171e54910218c5da4876e475e129a808af8b3050b81b3990ea73089"
			}
		}
	},
	"v2.42.1": {
		"tag": "v2.42.1",
		"fulltag": "v2.42.1",
		"release": "Alnilam",
		"network": "mainnet",
		"date": "2021-04-22T10:21:26-06:00",
		"commit": "36f0c0feeab994046cd77dd0bc784ca4c0567ecf",
		"contracts": {
			"StakingRewardssFBBalancer": {
				"address": "0x26Fa0665660c1D3a3666584669511d3c66Ad37Cb",
				"status": "current",
				"keccak256": "0x0c1b57cb46f37ca9ffd36bbc5cd02433219539106c33a9937724e682f6fc3516"
			},
			"StakingRewardssAAPLBalancer": {
				"address": "0x7af65f1740c0eB816A27FD808EaF6Ab09F6Fa646",
				"status": "current",
				"keccak256": "0x0c1b57cb46f37ca9ffd36bbc5cd02433219539106c33a9937724e682f6fc3516"
			},
			"StakingRewardssAMZNBalancer": {
				"address": "0xDC338C7544654c7dadFEb7E44076E457963113B0",
				"status": "current",
				"keccak256": "0x0c1b57cb46f37ca9ffd36bbc5cd02433219539106c33a9937724e682f6fc3516"
			},
			"StakingRewardssNFLXBalancer": {
				"address": "0x8Ef8cA2AcAaAfEc19fB366C11561718357F780F2",
				"status": "current",
				"keccak256": "0x0c1b57cb46f37ca9ffd36bbc5cd02433219539106c33a9937724e682f6fc3516"
			},
			"StakingRewardssGOOGBalancer": {
				"address": "0x6fB7F0E78582746bd01BcB6dfbFE62cA5F4F9175",
				"status": "current",
				"keccak256": "0x0c1b57cb46f37ca9ffd36bbc5cd02433219539106c33a9937724e682f6fc3516"
			}
		}
	},
	"v2.43.0": {
		"tag": "v2.43.0",
		"fulltag": "v2.43.0",
		"release": "Regora",
		"network": "mainnet",
		"date": "2021-04-29T10:23:38+10:00",
		"commit": "019d3f259e1b0f6f6576248d9098ba780bdbfd94",
		"contracts": {
			"TokenStatesCOIN": {
				"address": "0x102e541a34AA7e7205c32ddF58308395d733Ce1f",
				"status": "deleted",
				"keccak256": "0x10a63d041fa9899b429b12dddcf047b55c23fe62019c08abbba9fa1f603738d3"
			},
			"ProxysCOIN": {
				"address": "0x9EeF4CA7aB9fa8bc0650127341C2d3F707a40f8A",
				"status": "deleted",
				"keccak256": "0xfb133acce922041ba6b061ee7a8ce32c7908b0cbb37f343dd9fd81d532999bd8"
			},
			"SynthsCOIN": {
				"address": "0x249612F641111022f2f48769f3Df5D85cb3E26a2",
				"status": "deleted",
				"keccak256": "0x3dcf8d0942b70d9bccd1f8ba0d5e16d55ea76bcf5c56a69201ef784630652751"
			},
			"TokenStatesMSFT": {
				"address": "0x7EbeEa83591c048a40502985254A3Df19Ea90067",
				"status": "deleted",
				"keccak256": "0x10a63d041fa9899b429b12dddcf047b55c23fe62019c08abbba9fa1f603738d3"
			},
			"ProxysMSFT": {
				"address": "0x745a824D6aBBD236AA794b5530062778A6Ad7523",
				"status": "deleted",
				"keccak256": "0xfb133acce922041ba6b061ee7a8ce32c7908b0cbb37f343dd9fd81d532999bd8"
			},
			"SynthsMSFT": {
				"address": "0x04720DbBD4599aD26811545595d97fB813E84964",
				"status": "deleted",
				"keccak256": "0x3dcf8d0942b70d9bccd1f8ba0d5e16d55ea76bcf5c56a69201ef784630652751"
			}
		}
	},
	"v2.43.1": {
		"tag": "v2.43.1",
		"fulltag": "v2.43.1",
		"release": "Regora",
		"network": "mainnet",
		"date": "2021-04-29T08:53:16-06:00",
		"commit": "a018924f08c2b39d6e2607b0b3cea2e099583bc4",
		"contracts": {
			"StakingRewardssCOINBalancer": {
				"address": "0x1C1D97f6338759AB814a5A717aE359573Ab5D5d4",
				"status": "current",
				"keccak256": "0x0c1b57cb46f37ca9ffd36bbc5cd02433219539106c33a9937724e682f6fc3516"
			},
			"StakingRewardssMSFTBalancer": {
				"address": "0x9D003Cc298E7Ea141A809C241C0a703176DA3ba3",
				"status": "current",
				"keccak256": "0x0c1b57cb46f37ca9ffd36bbc5cd02433219539106c33a9937724e682f6fc3516"
			}
		}
	},
	"v2.44.0": {
		"tag": "v2.44.0",
		"fulltag": "v2.44.0",
		"release": "Alnair",
		"network": "mainnet",
		"date": "2021-05-10T17:06:47-06:00",
		"commit": "94677e58bd520b16b8abaa9ca7cbf505b44d1d25",
		"contracts": {
			"SynthetixBridgeToOptimism": {
				"address": "0xCd9D4988C0AE61887B075bA77f08cbFAd2b65068",
				"status": "current",
				"keccak256": "0x1b2c09f527d84cd2ab5fb24e0e8360773ab6acc86093d94b055d25603dd89af7"
			},
			"SynthetixBridgeEscrow": {
				"address": "0x5Fd79D46EBA7F351fe49BFF9E87cdeA6c821eF9f",
				"status": "current",
				"keccak256": "0xb2c7f7c807bc4783ed66f959cb3335f1b77727bf4d074e3319992842eca64235"
			}
		}
	},
	"v2.45.0": {
		"tag": "v2.45.0",
		"fulltag": "v2.45.0",
		"release": "Alioth",
		"network": "mainnet",
		"date": "2021-05-13T23:17:06+10:00",
		"commit": "92341590ea05dcbe389531d66050aea55b6cde25",
		"contracts": {
			"FeePool": {
				"address": "0xcf9E60005C9aca983caf65d3669a24fDd0775fc0",
				"status": "replaced",
				"keccak256": "0xd443eddc5b999da689239836ac3a79c09c32bba640079e4fc9845969f1eba4e4",
				"replaced_in": "v2.48.0"
			},
			"SynthsUSD": {
				"address": "0x4D8dBD193d89b7B506BE5dC9Db75B91dA00D6a1d",
				"status": "replaced",
				"keccak256": "0x1702a8b622628a65be6ec32ecb892fa0597cce26c30a95f80e658e490c253bb9",
				"replaced_in": "v2.48.0"
			},
			"SynthsETH": {
				"address": "0xab4e760fEEe20C5c2509061b995e06b542D3112B",
				"status": "replaced",
				"keccak256": "0x1702a8b622628a65be6ec32ecb892fa0597cce26c30a95f80e658e490c253bb9",
				"replaced_in": "v2.48.0"
			},
			"Issuer": {
				"address": "0xB774711F0BC1306ce892ef8C02D0476dCccB46B7",
				"status": "replaced",
				"keccak256": "0xe54f580f0eeca3cee7fa150c7bcbf40d825e2fae89e5f180ab6467552351a1d1",
				"replaced_in": "v2.48.0"
			},
			"SystemSettings": {
				"address": "0xD3C8d372bFCd36c2B452639a7ED6ef7dbFDC56F8",
				"status": "replaced",
				"keccak256": "0x0f69f9445094d33ec2f09f8dbb5f64a53e977f95460907100f5350ce9db41b93",
				"replaced_in": "v2.53.0"
			},
			"DebtCache": {
				"address": "0x9bB05EF2cA7DBAafFC3da1939D1492e6b00F39b8",
				"status": "replaced",
				"keccak256": "0x1fad72ca0e932ce207acc285a609b103b68b23d9d4aba7b280feec5537fd8916",
				"replaced_in": "v2.48.0"
			},
			"EtherWrapper": {
				"address": "0xC1AAE9d18bBe386B102435a8632C8063d31e747C",
				"status": "current",
				"keccak256": "0xff636098ad63aae110ba03238e110f0b991e74fe2204664f9a17df2b131ab469"
			},
			"NativeEtherWrapper": {
				"address": "0x7A3d898b717e50a96fd8b232E9d15F0A547A7eeb",
				"status": "current",
				"keccak256": "0x0a6a96be15d65a9a904c514508fcf6b832c52675d8331f5427535616586d47c4"
			}
		}
	},
	"v2.46.0": {
		"tag": "v2.46.0",
		"fulltag": "v2.46.0",
		"release": "Alnitak",
		"network": "mainnet",
		"date": "2021-06-30T19:26:47-06:00",
		"commit": "19a7f66fe2da3f5dd9158f714d7ed84a729f176b",
		"contracts": {
			"Synthetix": {
				"address": "0x43AE8037179a5746D618DA077A38DdeEa9640cBa",
				"status": "replaced",
				"keccak256": "0xfe96c3e453d25fd481a0ecec72538b1559b8fc15af09f695dfb643df219dddfb",
				"replaced_in": "v2.48.0"
			},
			"Exchanger": {
				"address": "0x613c773c7a1D85D2F1DCC051B0573D33470762Eb",
				"status": "replaced",
				"keccak256": "0x9007ad2f17c461a4cbc1532752b486825861822644e4f9b3e35382a7940d4acf",
				"replaced_in": "v2.48.0"
			}
		}
	},
	"v2.48.0": {
		"tag": "v2.48.0",
		"fulltag": "v2.48.0",
		"release": "Mirfak",
		"network": "mainnet",
		"date": "2021-09-14T12:57:40+02:00",
		"commit": "a23655d803b14770fec942476e6cbe801eeb81b3",
		"contracts": {
			"FeePool": {
				"address": "0x510adfDF6E7554C571b7Cd9305Ce91473610015e",
				"status": "replaced",
				"keccak256": "0xd89c6712f340c7d732ae4d72522fdeb7c0abe590d8a7919b775a7a328f00853e",
				"replaced_in": "v2.53.0"
			},
			"Synthetix": {
				"address": "0x54f25546260C7539088982bcF4b7dC8EDEF19f21",
				"status": "replaced",
				"keccak256": "0x108639f645916f5c522136377c190889269946e1042dfd4bf9d86ed226bb2443",
				"replaced_in": "v2.53.0"
			},
			"SynthsBTC": {
				"address": "0xC8a5f06858a1B49A7F703EacD433A1444a5e5bd9",
				"status": "replaced",
				"keccak256": "0x76c4e4393a6210843be7153bb9582c26d23860bd286e471b4e4eee9959f9edfd",
				"replaced_in": "v2.53.0"
			},
			"SynthsUSD": {
				"address": "0x967968963517AFDC9b8Ccc9AD6649bC507E83a7b",
				"status": "replaced",
				"keccak256": "0x76c4e4393a6210843be7153bb9582c26d23860bd286e471b4e4eee9959f9edfd",
				"replaced_in": "v2.53.0"
			},
			"SynthsETH": {
				"address": "0xCFA46B4923c0E75B7b84E9FBde70ED26feFefBf6",
				"status": "replaced",
				"keccak256": "0x76c4e4393a6210843be7153bb9582c26d23860bd286e471b4e4eee9959f9edfd",
				"replaced_in": "v2.53.0"
			},
			"Exchanger": {
				"address": "0x7634F2A1741a683ccda37Dce864c187F990D7B4b",
				"status": "replaced",
				"keccak256": "0x059aa9b7964b0808f8cd484d5f281c3d13141a379af7c58b781c4b62839e79d2",
				"replaced_in": "v2.53.0"
			},
			"Issuer": {
				"address": "0x922C84B3894298296C34842D866BfC0d36C54778",
				"status": "replaced",
				"keccak256": "0x7bb8720e81ffb9193b8e2565e3b3a4824a210ed26fca933f063125e21ce796a3",
				"replaced_in": "v2.51.0"
			},
			"DebtCache": {
				"address": "0xe92B4c7428152052B0930c81F4c687a5F1A12292",
				"status": "replaced",
				"keccak256": "0x97562d4d9a115f3c4d4233faae0c98120dd816737ddcef529c9723f35de09225",
				"replaced_in": "v2.51.0"
			},
			"SynthRedeemer": {
				"address": "0xe533139Af961c9747356D947838c98451015e234",
				"status": "current",
				"keccak256": "0x4d31499235bb64ab5975313a6c9208fad376de17a3d78f8f11e530b6d0f4af0b"
			}
		}
	},
	"v2.51.0": {
		"tag": "v2.51.0",
		"fulltag": "v2.51.0",
		"release": "“Kaus”",
		"network": "mainnet",
		"date": "2021-10-19T18:44:22-05:00",
		"commit": "ef4dd876f9b0af7172a08a106ef59d9b7f584969",
		"contracts": {
			"Issuer": {
				"address": "0xF67998902EBc37d885ad310C2430C822Ca981E1E",
				"status": "replaced",
				"keccak256": "0xe87fb6220cb9fb6abbce67a9489ee10f97d30e7e681acd533616a6983774d6cc",
				"replaced_in": "v2.53.0"
			},
			"DebtCache": {
				"address": "0x08118E04F58d7863b4fCF1de0e07c83a2541b89e",
				"status": "replaced",
				"keccak256": "0x94dba5769ba43b0dcf0f8c1ce13d8fff6b9461bb16f3513b56255c702fe8b1f4",
				"replaced_in": "v2.53.0"
			}
		}
	},
	"v2.53.0": {
		"tag": "v2.53.0",
		"fulltag": "v2.53.0",
		"release": "Alkaid",
		"network": "mainnet",
		"date": "2021-11-17T09:57:24-06:00",
		"commit": "0286bcef24b0c211875d17875fb5cc7eb4d0b78f",
		"contracts": {
			"ExchangeRates": {
				"address": "0x6d9296Df2ad52F174bF671f555d78628bEBa7752",
				"status": "replaced",
				"keccak256": "0x3f925ac902cb770ebff3c804f5805b572670f0e68cea0d08d614dd8bdec804d0",
				"replaced_in": "v2.58.0"
			},
			"FeePool": {
				"address": "0xc398406FFfBEd5B0680e706634490062CB1DB579",
				"status": "replaced",
				"keccak256": "0x9e381069cb34a10eb54ca9fb651d514a2cbcdcb328adfe943956b9d759c5ebac",
				"replaced_in": "v2.57.1"
			},
			"Synthetix": {
				"address": "0xDC01020857afbaE65224CfCeDb265d1216064c59",
				"status": "replaced",
				"keccak256": "0x03e31608338a6e1fd532135e44d62d151aea7bc01d187255b08b92e698670a5d",
				"replaced_in": "v2.60.0"
			},
			"SynthsAUD": {
				"address": "0x005d19CA7ff9D79a5Bdf0805Fc01D9D7c53B6827",
				"status": "current",
				"keccak256": "0x77d6d75f0faee02ff7a6bae37e0aa47e6afb849484a1f4ea6794131ffc5c77b8"
			},
			"SynthsBTC": {
				"address": "0x2B3eb5eF0EF06f2E02ef60B3F36Be4793d321353",
				"status": "current",
				"keccak256": "0x77d6d75f0faee02ff7a6bae37e0aa47e6afb849484a1f4ea6794131ffc5c77b8"
			},
			"SynthsCHF": {
				"address": "0x39DDbbb113AF3434048b9d8018a3e99d67C6eE0D",
				"status": "current",
				"keccak256": "0x77d6d75f0faee02ff7a6bae37e0aa47e6afb849484a1f4ea6794131ffc5c77b8"
			},
			"SynthsEUR": {
				"address": "0xe301da3d2D3e96e57D05b8E557656629cDdbe7A0",
				"status": "current",
				"keccak256": "0x77d6d75f0faee02ff7a6bae37e0aa47e6afb849484a1f4ea6794131ffc5c77b8"
			},
			"SynthsGBP": {
				"address": "0xde3892383965FBa6eC434bE6350F85f140098708",
				"status": "current",
				"keccak256": "0x77d6d75f0faee02ff7a6bae37e0aa47e6afb849484a1f4ea6794131ffc5c77b8"
			},
			"SynthsJPY": {
				"address": "0x4ed5c5D5793f86c8a85E1a96E37b6d374DE0E85A",
				"status": "current",
				"keccak256": "0x77d6d75f0faee02ff7a6bae37e0aa47e6afb849484a1f4ea6794131ffc5c77b8"
			},
			"SynthsUSD": {
				"address": "0xAFDd6B5A8aB32156dBFb4060ff87F6d9E31191bA",
				"status": "current",
				"keccak256": "0x77d6d75f0faee02ff7a6bae37e0aa47e6afb849484a1f4ea6794131ffc5c77b8"
			},
			"SynthsETH": {
				"address": "0xc70B42930BD8D30A79B55415deC3be60827559f7",
				"status": "current",
				"keccak256": "0x77d6d75f0faee02ff7a6bae37e0aa47e6afb849484a1f4ea6794131ffc5c77b8"
			},
			"SynthsLINK": {
				"address": "0x3FFE35c3d412150C3B91d3E22eBA60E16030C608",
				"status": "current",
				"keccak256": "0x77d6d75f0faee02ff7a6bae37e0aa47e6afb849484a1f4ea6794131ffc5c77b8"
			},
			"SynthsDEFI": {
				"address": "0xe59dFC746D566EB40F92ed0B162004e24E3AC932",
				"status": "current",
				"keccak256": "0x77d6d75f0faee02ff7a6bae37e0aa47e6afb849484a1f4ea6794131ffc5c77b8"
			},
			"Exchanger": {
				"address": "0x2A417C61B8062363e4ff50900779463b45d235f6",
				"status": "replaced",
				"keccak256": "0x6267f046f21eeeb147a87e59aa1922ad8e56c637b2099c5d0c624bfaf64dced3",
				"replaced_in": "v2.58.0"
			},
			"Issuer": {
				"address": "0xC2F1F551bfAd1E9A3b4816513bFd41d77f40F915",
				"status": "replaced",
				"keccak256": "0xa7d5bbfb32937dafae586741b53606254b2e6c9260188f764e88d31f879df67c",
				"replaced_in": "v2.60.0"
			},
			"SynthsADA": {
				"address": "0x8f9fa817200F5B95f9572c8Acf2b31410C00335a",
				"status": "current",
				"keccak256": "0x77d6d75f0faee02ff7a6bae37e0aa47e6afb849484a1f4ea6794131ffc5c77b8"
			},
			"SystemSettings": {
				"address": "0xb6B476C41Ea01930e6abE1f44b96800de0404c98",
				"status": "replaced",
				"keccak256": "0xf55f2ffecb24404a42b4476f7cfbf8d7c0043387deec84eb37eddccc01598cbf",
				"replaced_in": "v2.54.0"
			},
			"DebtCache": {
				"address": "0x9D5551Cd3425Dd4585c3E7Eb7E4B98902222521E",
				"status": "current",
				"keccak256": "0x00d3ce717a9a374b9f0acf98fff2fd513f0b71e79d7b1336151e786858b74e76"
			},
			"SynthsAAVE": {
				"address": "0x0705F0716b12a703d4F8832Ec7b97C61771f0361",
				"status": "current",
				"keccak256": "0x77d6d75f0faee02ff7a6bae37e0aa47e6afb849484a1f4ea6794131ffc5c77b8"
			},
			"SynthsDOT": {
				"address": "0xfA60918C4417b64E722ca15d79C751c1f24Ab995",
				"status": "current",
				"keccak256": "0x77d6d75f0faee02ff7a6bae37e0aa47e6afb849484a1f4ea6794131ffc5c77b8"
			},
			"SynthsKRW": {
				"address": "0xe2f532c389deb5E42DCe53e78A9762949A885455",
				"status": "current",
				"keccak256": "0x77d6d75f0faee02ff7a6bae37e0aa47e6afb849484a1f4ea6794131ffc5c77b8"
			},
			"WrapperFactory": {
				"address": "0x0a6956d554485a43494D69Eca78C5103511a8fEb",
				"status": "replaced",
				"keccak256": "0x0b16131f068641f79c66eb17f5504abe5e2df3a7c2acb097c8db05de3113c7af",
				"replaced_in": "v2.55.0"
			}
		}
	},
	"v2.54.0": {
		"tag": "v2.54.0",
		"fulltag": "v2.54.0",
		"release": "Menkalinan",
		"network": "mainnet",
		"date": "2021-11-23T17:28:16-06:00",
		"commit": "dbd184ae46ed79f94fba5cc23560964b30ae00e3",
		"contracts": {
			"SystemSettings": {
				"address": "0x4D3AF899DF121751422c49Ec3fDe29bE485d220c",
				"status": "replaced",
				"keccak256": "0x5174a68c4015495adf1108cd375b0fe17870dad06237fef60ccfa728e8ad79b7",
				"replaced_in": "v2.58.0"
			},
			"OwnerRelayOnEthereum": {
				"address": "0x0e16A6876210841577b233C4165d7B7EdF640b8a",
				"status": "current",
				"keccak256": "0xa1449f609b4427b695977ed157cfe46414a16d902590507338c7d5fb00c40206"
			}
		}
	},
	"v2.55.0": {
		"tag": "v2.55.0",
		"fulltag": "v2.55.0",
		"release": "Atria",
		"network": "mainnet",
		"date": "2021-12-03T00:55:48-05:00",
		"commit": "36df74f7de3157ed962cca4a285e7e3c78134b7a",
		"contracts": {
			"WrapperFactory": {
				"address": "0x02f9bC46beD33acdB9cb002fe346734CeF8a9480",
				"status": "current",
				"keccak256": "0x582cac91f50cfefc154d67097081d0dd0d4877333df51c3cfe19485f80ef7e74"
			}
		}
	},
	"v2.56.1": {
		"tag": "v2.56.1",
		"fulltag": "v2.56.1",
		"release": "Alhena",
		"network": "mainnet",
		"date": "2021-12-15T18:16:59-05:00",
		"commit": "324105690195d2c0925ffbfffe5d0bba8e98fad7",
		"contracts": {
			"TokenStatesETHBTC": {
				"address": "0x042A7A0022A7695454ac5Be77a4860e50c9683fC",
				"status": "current",
				"keccak256": "0x10a63d041fa9899b429b12dddcf047b55c23fe62019c08abbba9fa1f603738d3"
			},
			"ProxysETHBTC": {
				"address": "0x104eDF1da359506548BFc7c25bA1E28C16a70235",
				"status": "current",
				"keccak256": "0xa4731706c3292ed368ded616be2fcf28877d8a853cbce27be7d78e6a57636e9f"
			},
			"SynthsETHBTC": {
				"address": "0xcc3aab773e2171b2E257Ee17001400eE378aa52B",
				"status": "current",
				"keccak256": "0x77d6d75f0faee02ff7a6bae37e0aa47e6afb849484a1f4ea6794131ffc5c77b8"
			}
		}
	},
	"v2.57.1": {
		"tag": "v2.57.1",
		"fulltag": "v2.57.1",
		"release": "Peacock",
		"network": "mainnet",
		"date": "2022-01-19T13:57:54-08:00",
		"commit": "a13d8b6fc913901b542a7db01729930930495543",
		"contracts": {
			"FeePool": {
				"address": "0xF66d34426C10CE91cDBcd86F8e9594AfB83049bd",
				"status": "replaced",
				"keccak256": "0xdb500335962961757d10ccbded7e9de457824b4c2d428c8c9aa63f18a5ca3914",
				"replaced_in": "v2.60.0"
			}
		}
	},
	"v2.58.0": {
		"tag": "v2.58.0",
		"fulltag": "v2.58.0",
		"release": "Alsephina",
		"network": "mainnet",
		"date": "2022-02-03T10:43:13+11:00",
		"commit": "5c35281cf80605933b71f32a70a4f5a62a0a0336",
		"contracts": {
			"ExchangeRates": {
				"address": "0xF68ECd50de7733015318361295547D8E939F93E6",
				"status": "current",
				"keccak256": "0x7482d5b965014c8ba6062d078c99822c9e09ca174a41d0130bebcd7f280186d1"
			},
			"Exchanger": {
				"address": "0x3e343E89F4fF8057806F54F2208940B1Cd5C40ca",
				"status": "current",
				"keccak256": "0x56b78b843c7799d50e8f605021af227bee40cca2098e23b490a7927d092c91aa"
			},
			"SystemSettings": {
				"address": "0x80d65Bb7b9436A86c1928F93D6E7cc186987Ac54",
				"status": "current",
				"keccak256": "0x305a91266ac645a86ebb79b7617bdc7307053f933d843cd1bfafe35cd420d008"
			},
			"SystemSettingsLib": {
				"address": "0xa62F71D599Ec6179B4f6569adD69ffC7E1A7a1c5",
				"status": "current",
				"keccak256": "0x371f31315fadd13809d51123c75dcc31e199ae69b8df9c968cb46aca50831d1f"
			}
		}
<<<<<<< HEAD
=======
	},
	"v2.59.0": {
		"tag": "v2.59.0",
		"fulltag": "v2.59.0",
		"release": "Mirzam",
		"network": "mainnet",
		"date": "2022-02-07T15:02:06-05:00",
		"commit": "515481b3502b3b3cab6eb7cb525a01f45090eb98",
		"contracts": {
			"Exchanger": {
				"address": "0x426Be4cC70066b2C42Edb1aE838c741069b1972c",
				"status": "current",
				"keccak256": "0x4c78d2e4e3ddc980b1de8babc52ce9d06155ae2f5a4fbc2a7d4b868ac6088b41"
			}
		}
	},
	"v2.60.0": {
		"tag": "v2.60.0",
		"fulltag": "v2.60.0",
		"release": "Alphard",
		"network": "mainnet",
		"date": "2022-02-09T00:09:40-08:00",
		"commit": "8a0ccef3651cebdbbdd6554456f7b43d953f6e55",
		"contracts": {
			"FeePool": {
				"address": "0xBE02A2C22a581D796b90b200CF530Fdd1e6f54ec",
				"status": "current",
				"keccak256": "0x14ebcfb8ccfe17097696f95a65a132c09061ede8c698d1fc2e35c2f0490b111e"
			},
			"Synthetix": {
				"address": "0x97607b048aEa97A821C3EdC881aF7743f8868950",
				"status": "current",
				"keccak256": "0xf2acabbae9e72a59b3d52690314006594f84913de0dc2e428e28b0ea06b071f0"
			},
			"Issuer": {
				"address": "0x16e5ACe2B8a9DE5c42fCFd85d6EC5992a43C0837",
				"status": "current",
				"keccak256": "0x9685abe545d427f94360201304dca44e60697b507b86e9f379a1c90b3b24a8b5"
			},
			"SynthetixDebtShare": {
				"address": "0x89FCb32F29e509cc42d0C8b6f058C993013A843F",
				"status": "current",
				"keccak256": "0x403192bc309d6eee98ddbfaeed166b50c2665df94167c6970e785a65b71dd0e3"
			}
		}
>>>>>>> cb4d4958
	}
}<|MERGE_RESOLUTION|>--- conflicted
+++ resolved
@@ -3967,8 +3967,6 @@
 				"keccak256": "0x371f31315fadd13809d51123c75dcc31e199ae69b8df9c968cb46aca50831d1f"
 			}
 		}
-<<<<<<< HEAD
-=======
 	},
 	"v2.59.0": {
 		"tag": "v2.59.0",
@@ -4014,6 +4012,5 @@
 				"keccak256": "0x403192bc309d6eee98ddbfaeed166b50c2665df94167c6970e785a65b71dd0e3"
 			}
 		}
->>>>>>> cb4d4958
 	}
 }