{
	"v2.0-19": {
		"tag": "v2.0-19",
		"fulltag": "v2.0-19",
		"release": "",
		"network": "mainnet",
		"date": "2019-03-11T18:17:52-04:00",
		"commit": "eeb271f4fdd2e615f9dba90503f42b2cb9f9716e",
		"contracts": {
			"Depot": {
				"address": "0x172E09691DfBbC035E37c73B62095caa16Ee2388",
				"status": "replaced",
				"replaced_in": "v2.18.1"
			},
			"ExchangeRates": {
				"address": "0x73b172756BD5DDf0110Ba8D7b88816Eb639Eb21c",
				"status": "replaced",
				"replaced_in": "v2.1.11"
			},
			"FeePool": {
				"address": "0xEBdBac38835A1105851e80C7Fa1f1E6e25A86e32",
				"status": "replaced",
				"replaced_in": "v2.4.0"
			},
			"ProxyFeePool": {
				"address": "0xb440DD674e1243644791a4AdfE3A2AbB0A92d309",
				"status": "current"
			},
			"ProxysAUD": {
				"address": "0xED4699f180a14B5974c26f494483F9c327Fd381a",
				"status": "replaced",
				"replaced_in": "v2.10.5"
			},
			"ProxysBRL": {
				"address": "0x5D609C25adAafd856021F92296C66dB602A0fcE8",
				"status": "deleted"
			},
			"ProxysBTC": {
				"address": "0x9073Ee83b6CE96C444547DdCAf777b9352163581",
				"status": "replaced",
				"replaced_in": "v2.10.5"
			},
			"ProxysCAD": {
				"address": "0x0Bc209fB72390AF12bD6Fd775355ea0856864B31",
				"status": "deleted"
			},
			"ProxysCHF": {
				"address": "0x28AF5a2f0cC12F2f19dd946608c945456b52b3F6",
				"status": "replaced",
				"replaced_in": "v2.10.5"
			},
			"ProxysCNY": {
				"address": "0x60feeeD05004476518281D43185fB7F52d9722c0",
				"status": "deleted"
			},
			"ProxysEUR": {
				"address": "0x3EB064766109D150e4362222df80638BcE00e037",
				"status": "replaced",
				"replaced_in": "v2.10.5"
			},
			"ProxysGBP": {
				"address": "0x0C8A7D55ef593A2cAd34894c1523162eE2ffB9aC",
				"status": "replaced",
				"replaced_in": "v2.10.5"
			},
			"ProxysINR": {
				"address": "0x74C80bB51Da1EAc2d40074c647CbD0ab6920063f",
				"status": "deleted"
			},
			"ProxysJPY": {
				"address": "0x559E848A1b6a7AfC69Ee27F8d20280A42628b2cf",
				"status": "replaced",
				"replaced_in": "v2.10.5"
			},
			"ProxysKRW": {
				"address": "0xdCE506b196B0dF677d07e718f872CAc9Bc368A33",
				"status": "deleted"
			},
			"ProxysNZD": {
				"address": "0x26C0cb14470803120321b70aE85405ac298e5A42",
				"status": "deleted"
			},
			"ProxysPLN": {
				"address": "0xD9553f0fDa012224141AeCc1ECa0e29868fF7FE8",
				"status": "deleted"
			},
			"ProxysRUB": {
				"address": "0xDcB5821fcFDAB5553307b8f99591fC9DaA3C4be3",
				"status": "deleted"
			},
			"ProxysSGD": {
				"address": "0x632dB1c25C03dCAc8d23Ff2c9A4cEa34cbEffa1B",
				"status": "deleted"
			},
			"ProxysUSD": {
				"address": "0x57Ab1E02fEE23774580C119740129eAC7081e9D3",
				"status": "replaced",
				"replaced_in": "v2.10.2"
			},
			"ProxysXAG": {
				"address": "0x6e5709515C767c907e43a03388cc816Bd65e797C",
				"status": "replaced",
				"replaced_in": "v2.10.5"
			},
			"ProxysXAU": {
				"address": "0xe05D803fa0c5832Fa2262465290abB25d6C2bFA3",
				"status": "replaced",
				"replaced_in": "v2.10.5"
			},
			"ProxySynthetix": {
				"address": "0xC011A72400E58ecD99Ee497CF89E3775d4bd732F",
				"status": "current"
			},
			"ProxyXDR": {
				"address": "0x62492F15cF60c5847d3053e482cAde8C5c29af88",
				"status": "deleted"
			},
			"SafeDecimalMath": {
				"address": "0x84D626B2BB4D0F064067e4BF80FCe7055d8F3E7B",
				"status": "current"
			},
			"Synthetix": {
				"address": "0x3772f9716Cf6D7a09edE3587738AA2af5577483a",
				"status": "replaced",
				"replaced_in": "v2.4.0"
			},
			"SynthetixEscrow": {
				"address": "0x971e78e0C92392A4E39099835cF7E6aB535b2227",
				"status": "current"
			},
			"SynthetixState": {
				"address": "0x4b9Ca5607f1fF8019c1C6A3c2f0CC8de622D5B82",
				"status": "current"
			},
			"SynthsAUD": {
				"address": "0xB03dFc4b9C9756B6D4Fbc12DAde7732149Fcf00d",
				"status": "replaced",
				"replaced_in": "v2.10.5"
			},
			"SynthsBRL": {
				"address": "0xa5A4ccCCcAa26Cea096F6E493839423F4D66c63F",
				"status": "deleted"
			},
			"SynthsBTC": {
				"address": "0xf8AD89091B2724bdb7528c50B282B565Db4635bb",
				"status": "replaced",
				"replaced_in": "v2.10.5"
			},
			"SynthsCAD": {
				"address": "0x8f69c9Ee79Bf9320E1A5C19e559108E1cb3d002B",
				"status": "deleted"
			},
			"SynthsCHF": {
				"address": "0x9270D9970D6ACA773e2FA01633CDc091a46714c9",
				"status": "replaced",
				"replaced_in": "v2.10.5"
			},
			"SynthsCNY": {
				"address": "0x60C34eB93AFCd1B701fF8C036B128441C68A8A70",
				"status": "deleted"
			},
			"SynthsEUR": {
				"address": "0xC2bb52457D81FBD223CC92b44cd372d36b338A10",
				"status": "replaced",
				"replaced_in": "v2.10.5"
			},
			"SynthsGBP": {
				"address": "0xdB36B8f25bB1f289d97aeE8f87BAcCaC58fA8883",
				"status": "replaced",
				"replaced_in": "v2.6.7"
			},
			"SynthsINR": {
				"address": "0x51671B7556EbEB4c43180e983F5569973e15cAc9",
				"status": "deleted"
			},
			"SynthsJPY": {
				"address": "0xD9E5A009Ec07dE76616d7361Ed713eF434d71325",
				"status": "replaced",
				"replaced_in": "v2.10.5"
			},
			"SynthsKRW": {
				"address": "0xdF846D3ded30A0590319f8A7ECD4e233B0e9188C",
				"status": "deleted"
			},
			"SynthsNZD": {
				"address": "0xCF401f31c63F58DEbfC76F441731dfa945cd0Bde",
				"status": "deleted"
			},
			"SynthsPLN": {
				"address": "0x1943dBd2A793c588B5170188Ee6fb62E02AfdfF7",
				"status": "deleted"
			},
			"SynthsRUB": {
				"address": "0x8a8DcbBa6038c6Fc6D192F5cf5C5dD83B98591bc",
				"status": "deleted"
			},
			"SynthsSGD": {
				"address": "0x2aE393C18b6Aa62D6a2250aF7b803Fa6973bC981",
				"status": "deleted"
			},
			"SynthsUSD": {
				"address": "0x0cBE2dF57CA9191B64a7Af3baa3F946fa7Df2F25",
				"status": "replaced",
				"replaced_in": "v2.10.5"
			},
			"SynthsXAG": {
				"address": "0x4D57A8212BDb8bdca049365BCE8afA0244a0E3FC",
				"status": "replaced",
				"replaced_in": "v2.10.5"
			},
			"SynthsXAU": {
				"address": "0x112D5fA64e4902B6ff1a35495a0f878c210A5601",
				"status": "replaced",
				"replaced_in": "v2.10.5"
			},
			"SynthXDR": {
				"address": "0x2972705AF18c66c14CDd27AD412961E01944A9C3",
				"status": "deleted"
			},
			"TokenStatesAUD": {
				"address": "0xCb29D2cf2C65d3Be1d00F07f3441390432D55203",
				"status": "current"
			},
			"TokenStatesBRL": {
				"address": "0x0985de52896fC4C9A84d108F5582ec02fdF91605",
				"status": "deleted"
			},
			"TokenStatesBTC": {
				"address": "0x4F6296455F8d754c19821cF1EC8FeBF2cD456E67",
				"status": "current"
			},
			"TokenStatesCAD": {
				"address": "0xdDf91Fc27087e076574Df31483Db5C21A85E47b6",
				"status": "deleted"
			},
			"TokenStatesCHF": {
				"address": "0x52496fE8a4feaEFe14d9433E00D48E6929c13deC",
				"status": "current"
			},
			"TokenStatesCNY": {
				"address": "0x5cCA1f0c514C0624d3BA7585d56fD2d72CbeFd80",
				"status": "deleted"
			},
			"TokenStatesEUR": {
				"address": "0x6568D9e750fC44AF00f857885Dfb8281c00529c4",
				"status": "current"
			},
			"TokenStatesGBP": {
				"address": "0x7e88D19A79b291cfE5696d496055f7e57F537A75",
				"status": "current"
			},
			"TokenStatesINR": {
				"address": "0xf8F2f8001fca737eFA2bC26217Fc20C1F8267fbA",
				"status": "deleted"
			},
			"TokenStatesJPY": {
				"address": "0x4dFACfB15514C21c991ff75Bc7Bf6Fb1F98361ed",
				"status": "current"
			},
			"TokenStatesKRW": {
				"address": "0x249A10c68AfA9827571cb73f29ab5Af57Ee5A596",
				"status": "deleted"
			},
			"TokenStatesNZD": {
				"address": "0x3FDa286F354a3318534026dBAcf021c84A71B03c",
				"status": "deleted"
			},
			"TokenStatesPLN": {
				"address": "0xdb957f324Be2dE9BdAB01A3dbb50228569FDEe1B",
				"status": "deleted"
			},
			"TokenStatesRUB": {
				"address": "0xF1eF8ee7DfEE4BD0e06B0fCed1d299387B78Cb09",
				"status": "deleted"
			},
			"TokenStatesSGD": {
				"address": "0x000F49FD739d4023B0A6C87eE8705eF1Ffb55C87",
				"status": "deleted"
			},
			"TokenStatesUSD": {
				"address": "0x05a9CBe762B36632b3594DA4F082340E0e5343e8",
				"status": "current"
			},
			"TokenStatesXAG": {
				"address": "0x53d244Fb46357568DBeF082225cCC87cBD94aAE8",
				"status": "current"
			},
			"TokenStatesXAU": {
				"address": "0x20569B49d74c1EDE765382574F7F3fdC2a078A4f",
				"status": "current"
			},
			"TokenStateSynthetix": {
				"address": "0x5b1b5fEa1b99D83aD479dF0C222F0492385381dD",
				"status": "current"
			},
			"TokenStateXDR": {
				"status": "deleted"
			}
		}
	},
	"v2.0-22": {
		"tag": "v2.0-22",
		"fulltag": "v2.0-22",
		"release": "",
		"network": "mainnet",
		"date": "2019-04-04T12:14:32-04:00",
		"commit": "f257ac4ffec622f198dfe47e371c625f1fe1bd36",
		"contracts": {
			"EscrowChecker": {
				"address": "0x3b399e00afd8201acf8a5a0eccf1c47d8d5e41da",
				"status": "replaced",
				"replaced_in": "v2.1.11"
			},
			"TokenStateXDR": {
				"address": "0xBF093390d8046ae2d0f5465DEC7001d65DC159d5",
				"status": "deleted"
			}
		}
	},
	"v2.1.11": {
		"tag": "v2.1.11",
		"fulltag": "v2.1.11-3",
		"release": "",
		"network": "mainnet",
		"date": "2019-04-23T19:43:01-04:00",
		"commit": "8d56cf7667de27b294fa3b99b086132f71e1aba4",
		"contracts": {
			"EscrowChecker": {
				"address": "0x3b399e00AFd8201ACf8A5a0EcCF1C47d8D5E41da",
				"status": "current"
			},
			"ExchangeRates": {
				"address": "0xba34e436C9383aa8FA1e3659D2807ae040592498",
				"status": "replaced",
				"replaced_in": "v2.6.5"
			},
			"TokenStatesETH": {
				"address": "0x34A5ef81d18F3a305aE9C2d7DF42beef4c79031c",
				"status": "current"
			},
			"ProxysETH": {
				"address": "0xaCf5C0101cbBe8476E87c652E0bEF33684Cc94D6",
				"status": "replaced",
				"replaced_in": "v2.9.1"
			},
			"SynthsETH": {
				"address": "0x42456D7084eacF4083f1140d3229471bbA2949A8",
				"status": "replaced",
				"replaced_in": "v2.10.5"
			},
			"TokenStatesBNB": {
				"address": "0xf9bd94C6F93c1FA5F38174c5e424721e1046af07",
				"status": "current"
			},
			"ProxysBNB": {
				"address": "0x013AE307648f529aa72c5767A334DDd37aaB43c3",
				"status": "replaced",
				"replaced_in": "v2.10.5"
			},
			"SynthsBNB": {
				"address": "0xC906de7f8b4C1a4787023F50F49CE98F9F67c4b8",
				"status": "replaced",
				"replaced_in": "v2.10.5"
			},
			"TokenStateiBTC": {
				"address": "0xa1652766155D4Debc31D01BF3f748cB46508745b",
				"status": "current"
			},
			"ProxyiBTC": {
				"address": "0x2B143041a6F8BE9dCC66E9110178a264A223A3bd",
				"status": "replaced",
				"replaced_in": "v2.10.5"
			},
			"SynthiBTC": {
				"address": "0xd8f6B6b6782632275B2B51230654f687f5b12Cde",
				"status": "replaced",
				"replaced_in": "v2.7.2"
			},
			"TokenStateiETH": {
				"address": "0x7b6ab32Ca02B31485fbf7265437c2853792CC5d9",
				"status": "current"
			},
			"ProxyiETH": {
				"address": "0xD4fb1706Ae549FEBeC06bb7175b08010DD1B0C2e",
				"status": "replaced",
				"replaced_in": "v2.10.5"
			},
			"SynthiETH": {
				"address": "0x51Fe40e6292dbC44623b298a4086ffA6f5976ba1",
				"status": "replaced",
				"replaced_in": "v2.7.2"
			},
			"TokenStateiBNB": {
				"address": "0xc4E4c442653fDC78A71401684fd6cF9d67B3B643",
				"status": "current"
			},
			"ProxyiBNB": {
				"address": "0x7c8F07Ac5b0a2876ee582a661d53dE2D0BbAd96F",
				"status": "replaced",
				"replaced_in": "v2.10.5"
			},
			"SynthiBNB": {
				"address": "0x56751D5Ac7D2B614C79d22e6b52D3285cFA8a293",
				"status": "replaced",
				"replaced_in": "v2.7.2"
			}
		}
	},
	"v2.4.0": {
		"tag": "v2.4.0",
		"fulltag": "v2.4.0-release-candidate-14",
		"release": "",
		"network": "mainnet",
		"date": "2019-05-02T18:49:57+10:00",
		"commit": "edf5244839cda59bd51c1390a285bae371a477ff",
		"contracts": {
			"FeePool": {
				"address": "0x9B7E40031f7d4f6AB6e5D36bBF2Fea3bCCcc75a5",
				"status": "replaced",
				"replaced_in": "v2.5.3"
			},
			"Synthetix": {
				"address": "0xEf8a2c1BC94e630463293F71bF5414d13e80F62D",
				"status": "replaced",
				"replaced_in": "v2.5.3"
			},
			"RewardEscrow": {
				"address": "0xb671F2210B1F6621A2607EA63E6B2DC3e2464d1F",
				"status": "current"
			},
			"FeePoolState": {
				"address": "0x11164F6a47C3f8472D19b9aDd516Fc780cb7Ee02",
				"status": "current"
			},
			"SupplySchedule": {
				"address": "0xA3de830b5208851539De8e4FF158D635E8f36FCb",
				"status": "replaced",
				"replaced_in": "v2.16.4"
			}
		}
	},
	"v2.5.3": {
		"tag": "v2.5.3",
		"fulltag": "v2.5.3-beta-2",
		"release": "",
		"network": "mainnet",
		"date": "2019-05-28T18:42:37+10:00",
		"commit": "dc94228312749779a0c4035d8bc7bb3b9a242693",
		"contracts": {
			"FeePool": {
				"address": "0x3D32f1404deacE2A43B08211E4662275045b495b",
				"status": "replaced",
				"replaced_in": "v2.6.1"
			},
			"Synthetix": {
				"address": "0xD76C5B71ba091C785aEc1A5c1c901b04876d073B",
				"status": "replaced",
				"replaced_in": "v2.5.5"
			},
			"DelegateApprovals": {
				"address": "0x97A853e9536Cf7CF123AA14Da726b71a848290cE",
				"status": "replaced",
				"replaced_in": "v2.20.1"
			},
			"FeePoolEternalStorage": {
				"address": "0xC9DFff5fA5605fd94F8B7927b892F2B57391e8bB",
				"status": "current"
			}
		}
	},
	"v2.5.5": {
		"tag": "v2.5.5",
		"fulltag": "v2.5.5-release-candidate-2",
		"release": "",
		"network": "mainnet",
		"date": "2019-05-29T17:37:35+10:00",
		"commit": "6cf02bed77b9d711efc0b33f643613529f4b92ce",
		"contracts": {
			"Synthetix": {
				"address": "0x5a4aDe4f3E934a0885f42884F7077261C3F4f66F",
				"status": "replaced",
				"replaced_in": "v2.6.7"
			}
		}
	},
	"v2.6.1": {
		"tag": "v2.6.1",
		"fulltag": "v2.6.1-alpha-1",
		"release": "",
		"network": "mainnet",
		"date": "2019-07-01T16:10:26-04:00",
		"commit": "e8a6445a3096e3b003c429cd6fb2c9a38920f047",
		"contracts": {
			"FeePool": {
				"address": "0x503e91fc2b9ad7453700130d0825e661565e4c3b",
				"status": "replaced",
				"replaced_in": "v2.6.5"
			}
		}
	},
	"v2.6.5": {
		"tag": "v2.6.5",
		"fulltag": "v2.6.5-release-candidate-4",
		"release": "",
		"network": "mainnet",
		"date": "2019-07-02T22:47:48-04:00",
		"commit": "83a9721950521ff3d0ced2d974d90caa0f011a23",
		"contracts": {
			"ExchangeRates": {
				"address": "0x5cBB53Ca85A9E52B593Baf8ae90282C4B3dB0b25",
				"status": "replaced",
				"replaced_in": "v2.6.7"
			},
			"FeePool": {
				"address": "0x5e5F5542dAd3E06CC8E1cd2461E83f872835117B",
				"status": "replaced",
				"replaced_in": "v2.9.0"
			},
			"TokenStatesMKR": {
				"address": "0xCEE0A0Dc7f393ED6AC84A3Ac2191C28d6A53AcEf",
				"status": "deleted"
			},
			"ProxysMKR": {
				"address": "0xe88A4976CB7D8898D39E3f317421D625403ecb8C",
				"status": "deleted"
			},
			"SynthsMKR": {
				"address": "0x13586160e4F890D0631c3C08D989f5b7AFe202b0",
				"status": "deleted"
			},
			"TokenStatesTRX": {
				"address": "0x7EC5697C724895DA7f2320bDE063BEF6215a72e2",
				"status": "current"
			},
			"ProxysTRX": {
				"address": "0x0944d2C41FEF3088467287e208E5bBB622A0c09C",
				"status": "replaced",
				"replaced_in": "v2.10.5"
			},
			"SynthsTRX": {
				"address": "0xa6e5DA838D3b8338783E0710E1D5F6C8e8E998CE",
				"status": "replaced",
				"replaced_in": "v2.10.5"
			},
			"TokenStatesXTZ": {
				"address": "0x959894a82fbF99d35B12ed1EA81e783296229862",
				"status": "current"
			},
			"ProxysXTZ": {
				"address": "0xF45B14ddaBF0F0e275E215b94dD24Ae013a27F12",
				"status": "replaced",
				"replaced_in": "v2.10.5"
			},
			"SynthsXTZ": {
				"address": "0x6E5Bc3e877CFaa06eF97dfA12e63EfbB8FCbb03e",
				"status": "replaced",
				"replaced_in": "v2.10.5"
			}
		}
	},
	"v2.6.7": {
		"tag": "v2.6.7",
		"fulltag": "v2.6.7-1",
		"release": "",
		"network": "mainnet",
		"date": "2019-07-05T23:28:25-04:00",
		"commit": "4fb6450e5629a053b9fa4aa4a40974e0ff9841b6",
		"contracts": {
			"SynthsGBP": {
				"address": "0x0a24864596C54D79C825e64b281645249C14590C",
				"status": "replaced",
				"replaced_in": "v2.10.5"
			},
			"ExchangeRates": {
				"address": "0x70C629875daDBE702489a5E1E3bAaE60e38924fa",
				"status": "replaced",
				"replaced_in": "v2.10.5"
			},
			"Synthetix": {
				"address": "0x2Dea20405c52Fb477ecCa8Fe622661d316Ac5400",
				"status": "replaced",
				"replaced_in": "v2.8.0"
			}
		}
	},
	"v2.7.2": {
		"tag": "v2.7.2",
		"fulltag": "v2.7.2-release-candidate-1",
		"release": "",
		"network": "mainnet",
		"date": "2019-07-18T20:31:41-04:00",
		"commit": "1eeb4e6519e1eedb7d4692e5d68af417b4afbb49",
		"contracts": {
			"SynthiBTC": {
				"address": "0xccC395f0eBFAA26dCC2D3BACc23d55614002236b",
				"status": "replaced",
				"replaced_in": "v2.10.5"
			},
			"SynthiETH": {
				"address": "0x9b461df6fc38E1baEC08c06EB9e916093af8d11C",
				"status": "replaced",
				"replaced_in": "v2.10.5"
			},
			"SynthiBNB": {
				"address": "0xED4A3Adffa428fFD126AeD8ba5b8B58bb12c11ca",
				"status": "replaced",
				"replaced_in": "v2.10.5"
			},
			"TokenStateiMKR": {
				"address": "0xa0c19218271F056bc10b1cDd7a5FaB48F757BC86",
				"status": "deleted"
			},
			"ProxyiMKR": {
				"address": "0xEAf60dA0199bE2f62005225248705De774582328",
				"status": "deleted"
			},
			"SynthiMKR": {
				"address": "0x99bcc501d04F400Ba3F78b5375D00B56acE6Ee0D",
				"status": "deleted"
			},
			"TokenStateiTRX": {
				"address": "0xd69EabdF940174cA571A6D71dde9B9A4dbCdBb0f",
				"status": "current"
			},
			"ProxyiTRX": {
				"address": "0xCd8D927f2CB03d2eFB7f96CeB66Ec4976843E012",
				"status": "replaced",
				"replaced_in": "v2.10.5"
			},
			"SynthiTRX": {
				"address": "0x87ea2450EaB99A74e55E2B446290011765393AC1",
				"status": "replaced",
				"replaced_in": "v2.10.5"
			},
			"TokenStateiXTZ": {
				"address": "0xca0d3004f5E771A129fB94619f8867A23e8A23de",
				"status": "current"
			},
			"ProxyiXTZ": {
				"address": "0xc2992b2C22238F296c2f429ee2f7AfB462Ed1750",
				"status": "replaced",
				"replaced_in": "v2.10.5"
			},
			"SynthiXTZ": {
				"address": "0xFE6Cd6dE459db214818492f532Ec02Ba87319437",
				"status": "replaced",
				"replaced_in": "v2.10.5"
			}
		}
	},
	"v2.8.0": {
		"tag": "v2.8.0",
		"fulltag": "v2.8.0-beta-3",
		"release": "",
		"network": "mainnet",
		"date": "2019-08-08T15:03:34+10:00",
		"commit": "4dbb6e8e1b58796fb033c81a80c51bc2864719e6",
		"contracts": {
			"Synthetix": {
				"address": "0xbD88D2Ddf55b65BDBbA6f6a5A626B854835d7844",
				"status": "replaced",
				"replaced_in": "v2.9.0"
			},
			"ProxyERC20": {
				"address": "0xC011a73ee8576Fb46F5E1c5751cA3B9Fe0af2a6F",
				"status": "current"
			}
		}
	},
	"v2.8.6": {
		"tag": "v2.8.6",
		"fulltag": "v2.8.6-release-candidate-6",
		"release": "",
		"network": "mainnet",
		"date": "2019-08-19T23:07:45+02:00",
		"commit": "4b50f490bcc79827538c9030af495c410d60d3a0",
		"contracts": {
			"TokenStatesCEX": {
				"address": "0xc5680d24C3086e10f618b5176A59E90D6284be9f",
				"status": "current"
			},
			"ProxysCEX": {
				"address": "0xb91B114a24a1c16834F1217cC3B9eE117b6c817A",
				"status": "replaced",
				"replaced_in": "v2.10.5"
			},
			"SynthsCEX": {
				"address": "0x6aa0f8620614aFe9BD4aBA3148439b08eb2557C0",
				"status": "replaced",
				"replaced_in": "v2.10.5"
			},
			"TokenStateiCEX": {
				"address": "0x3Fb1F228168432688b4E851Fe909907248cf9eCD",
				"status": "current"
			},
			"ProxyiCEX": {
				"address": "0xAE7F21C0dFe5481ca77d538b5609938a51850942",
				"status": "replaced",
				"replaced_in": "v2.10.5"
			},
			"SynthiCEX": {
				"address": "0x66B86625ee80b06e94E027e44eA35680a0730233",
				"status": "replaced",
				"replaced_in": "v2.10.5"
			}
		}
	},
	"v2.9.0": {
		"tag": "v2.9.0",
		"fulltag": "v2.9.0-beta-5",
		"release": "",
		"network": "mainnet",
		"date": "2019-08-29T12:12:45+10:00",
		"commit": "ae8c6ae9c2342e247f08bade0d34e51cc8cf61b9",
		"contracts": {
			"FeePool": {
				"address": "0xA70B3c3DcD4d3CDC55992DC5BEBED33dA92a259A",
				"status": "replaced",
				"replaced_in": "v2.10.5"
			},
			"Synthetix": {
				"address": "0xfFC91F7088BF40F0419B451fB9D85718D8903628",
				"status": "replaced",
				"replaced_in": "v2.10.5"
			},
			"RewardsDistribution": {
				"address": "0xFfA72Fd80d8A84032d855bfb67036BAF45949009",
				"status": "replaced",
				"replaced_in": "v2.18.1"
			}
		}
	},
	"v2.9.1": {
		"tag": "v2.9.1",
		"fulltag": "v2.9.1-1",
		"release": "",
		"network": "mainnet",
		"date": "2019-09-13T16:48:15+10:00",
		"commit": "368d0596e255a3555688cf0114e91eca8830940c",
		"contracts": {
			"ProxysETH": {
				"address": "0x5e74c9036fb86bd7ecdcb084a0673efc32ea31cb",
				"status": "replaced",
				"replaced_in": "v2.10.5"
			}
		}
	},
	"v2.10.2": {
		"tag": "v2.10.2",
		"fulltag": "v2.10.2-release-candidate-3",
		"release": "Sirius",
		"network": "mainnet",
		"date": "2019-09-26T13:03:00+10:00",
		"commit": "d025db087a41a64a6fa8caee8bd059c19fd3eb1d",
		"contracts": {
			"ProxysUSD": {
				"address": "0x57Ab1ec28D129707052df4dF418D58a2D46d5f51",
				"status": "current"
			}
		}
	},
	"v2.10.5": {
		"tag": "v2.10.5",
		"fulltag": "v2.10.5-release-candidate-2",
		"release": "Sirius",
		"network": "mainnet",
		"date": "2019-09-26T18:58:44+10:00",
		"commit": "688fd3865c3cdfb3e5451c2b6eef4599e1ae6cc9",
		"contracts": {
			"ExchangeRates": {
				"address": "0x99a46c42689720d9118FF7aF7ce80C2a92fC4f97",
				"status": "replaced",
				"replaced_in": "v2.12.2"
			},
			"FeePool": {
				"address": "0xc566a81F193626ee88A85fB3dCC82279B96A094E",
				"status": "replaced",
				"replaced_in": "v2.12.2"
			},
			"ProxysAUD": {
				"address": "0xF48e200EAF9906362BB1442fca31e0835773b8B4",
				"status": "current"
			},
			"ProxysBTC": {
				"address": "0xfE18be6b3Bd88A2D2A7f928d00292E7a9963CfC6",
				"status": "current"
			},
			"ProxysCHF": {
				"address": "0x0F83287FF768D1c1e17a42F44d644D7F22e8ee1d",
				"status": "current"
			},
			"ProxysEUR": {
				"address": "0xD71eCFF9342A5Ced620049e616c5035F1dB98620",
				"status": "current"
			},
			"ProxysGBP": {
				"address": "0x97fe22E7341a0Cd8Db6F6C021A24Dc8f4DAD855F",
				"status": "current"
			},
			"ProxysJPY": {
				"address": "0xF6b1C627e95BFc3c1b4c9B825a032Ff0fBf3e07d",
				"status": "current"
			},
			"ProxysXAG": {
				"address": "0x6A22e5e94388464181578Aa7A6B869e00fE27846",
				"status": "current"
			},
			"ProxysXAU": {
				"address": "0x261EfCdD24CeA98652B9700800a13DfBca4103fF",
				"status": "current"
			},
			"ProxyXDR": {
				"address": "0xb3f67dE9a919476a4c0fE821d67bf5C4637D8429",
				"status": "deleted"
			},
			"Synthetix": {
				"address": "0xA36aC1f924087B7B959592c3D89Cb066D1Cc35D5",
				"status": "replaced",
				"replaced_in": "v2.11.1"
			},
			"SynthsAUD": {
				"address": "0x710882750DDe5DBc64e5a7df23a8cF068dF74910",
				"status": "replaced",
				"replaced_in": "v2.16.4"
			},
			"SynthsBTC": {
				"address": "0x832177F21CCDcc286003faDF4e98fc11dc5C627F",
				"status": "replaced",
				"replaced_in": "v2.16.4"
			},
			"SynthsCHF": {
				"address": "0x296b019E6dF25Ce3b71d4239b8C7CEc1a417d4E9",
				"status": "replaced",
				"replaced_in": "v2.16.4"
			},
			"SynthsEUR": {
				"address": "0x45AA2F706C3d695aCC1DA9698Fb803b8Ef5157ba",
				"status": "replaced",
				"replaced_in": "v2.16.4"
			},
			"SynthsGBP": {
				"address": "0xD8C733Ac0B2Db47BbA7af7716Eb696e62C417D5b",
				"status": "replaced",
				"replaced_in": "v2.16.4"
			},
			"SynthsJPY": {
				"address": "0x11Dfa1Bf994Ea47e361eC474519Afd627e932eb0",
				"status": "replaced",
				"replaced_in": "v2.16.4"
			},
			"SynthsUSD": {
				"address": "0xd8B325e9a95aBc44cEdc90AAb64ec1f231F2Cc8f",
				"status": "replaced",
				"replaced_in": "v2.12.2"
			},
			"SynthsXAG": {
				"address": "0xD6308849094c5E6Eb0EDAba255A06Ca32B0106Bf",
				"status": "replaced",
				"replaced_in": "v2.16.4"
			},
			"SynthsXAU": {
				"address": "0x4a15d9dfC95ba7B9e33CE70e7E0762dc8F7AC237",
				"status": "replaced",
				"replaced_in": "v2.16.4"
			},
			"SynthXDR": {
				"address": "0x6025f88ABB6d99d02c5EEd82C151d52Bac8E444b",
				"status": "deleted"
			},
			"ProxysETH": {
				"address": "0x5e74C9036fb86BD7eCdcb084a0673EFc32eA31cb",
				"status": "current"
			},
			"SynthsETH": {
				"address": "0x8519d1BDb4cC1753DF95C6E98F6Bd0E95dE568D9",
				"status": "replaced",
				"replaced_in": "v2.12.2"
			},
			"ProxysBNB": {
				"address": "0x617aeCB6137B5108D1E7D4918e3725C8cEbdB848",
				"status": "current"
			},
			"SynthsBNB": {
				"address": "0x33cE216C10dEA5E724b7A90628ce7853eef127B3",
				"status": "replaced",
				"replaced_in": "v2.16.4"
			},
			"ProxyiBTC": {
				"address": "0xD6014EA05BDe904448B743833dDF07c3C7837481",
				"status": "current"
			},
			"SynthiBTC": {
				"address": "0xCe88906100c145522Be3a509683881241aBb3C52",
				"status": "replaced",
				"replaced_in": "v2.16.4"
			},
			"ProxyiETH": {
				"address": "0xA9859874e1743A32409f75bB11549892138BBA1E",
				"status": "current"
			},
			"SynthiETH": {
				"address": "0x3f3804176D90640aC6063124afd4bc0636aC85B6",
				"status": "replaced",
				"replaced_in": "v2.16.4"
			},
			"ProxyiBNB": {
				"address": "0xAFD870F32CE54EfdBF677466B612bf8ad164454B",
				"status": "current"
			},
			"SynthiBNB": {
				"address": "0x57Ff288dd9D478b046647A5aB917195449F1F6e5",
				"status": "replaced",
				"replaced_in": "v2.16.4"
			},
			"ProxysMKR": {
				"address": "0x4140919DE11fCe58E654cC6038017Af97f810De1",
				"status": "deleted"
			},
			"SynthsMKR": {
				"address": "0xFAc2B3400Df00a348C3118831a45A05255F9004A",
				"status": "deleted"
			},
			"ProxysTRX": {
				"address": "0xf2E08356588EC5cd9E437552Da87C0076b4970B0",
				"status": "current"
			},
			"SynthsTRX": {
				"address": "0x0dA04b80e21B344fCFD49C04bEC658E80F1D7428",
				"status": "replaced",
				"replaced_in": "v2.16.4"
			},
			"ProxysXTZ": {
				"address": "0x2e59005c5c0f0a4D77CcA82653d48b46322EE5Cd",
				"status": "current"
			},
			"SynthsXTZ": {
				"address": "0xC0b1F43Ee7b0670F7B34e14c4702e54a905A51B5",
				"status": "replaced",
				"replaced_in": "v2.16.4"
			},
			"ProxyiMKR": {
				"address": "0x0794D09be5395f69534ff8151D72613077148b29",
				"status": "deleted"
			},
			"SynthiMKR": {
				"address": "0x047FC84504714d526808Be07BF17Bdd70726ef92",
				"status": "deleted"
			},
			"ProxyiTRX": {
				"address": "0xC5807183a9661A533CB08CbC297594a0B864dc12",
				"status": "current"
			},
			"SynthiTRX": {
				"address": "0x80eDAC70ec108a9c5B47972da9924397Ba974Ff9",
				"status": "replaced",
				"replaced_in": "v2.16.4"
			},
			"ProxyiXTZ": {
				"address": "0x8deef89058090ac5655A99EEB451a4f9183D1678",
				"status": "current"
			},
			"SynthiXTZ": {
				"address": "0x72661E76475354403838EB04144206f70Ff97d79",
				"status": "replaced",
				"replaced_in": "v2.16.4"
			},
			"ProxysCEX": {
				"address": "0xeABACD844A196D7Faf3CE596edeBF9900341B420",
				"status": "current"
			},
			"SynthsCEX": {
				"address": "0x93CfF799F255eDa2089cFB3F05696B5B66873C1A",
				"status": "replaced",
				"replaced_in": "v2.16.4"
			},
			"ProxyiCEX": {
				"address": "0x336213e1DDFC69f4701Fc3F86F4ef4A160c1159d",
				"status": "current"
			},
			"SynthiCEX": {
				"address": "0x43e1505E315BE6C8b875a37F7D8753Ba84140A37",
				"status": "replaced",
				"replaced_in": "v2.16.4"
			},
			"ArbRewarder": {
				"address": "0xA6B5E74466eDc95D0b6e65c5CBFcA0a676d893a4",
				"status": "current"
			}
		}
	},
	"v2.11.1": {
		"tag": "v2.11.1",
		"fulltag": "v2.11.1-beta-6",
		"release": "Canopus",
		"network": "mainnet",
		"date": "2019-10-04T11:18:21+10:00",
		"commit": "fbe1c95d833616ce1ffd5cfa5bda2a0ede683204",
		"contracts": {
			"Synthetix": {
				"address": "0x42D03f506c2308ECd06aE81D8fA22352BC7A8F2b",
				"status": "replaced",
				"replaced_in": "v2.12.2"
			}
		}
	},
	"v2.12.2": {
		"tag": "v2.12.2",
		"fulltag": "v2.12.2-release-candidate-1-3",
		"release": "Rigil",
		"network": "mainnet",
		"date": "2019-11-08T11:49:46+11:00",
		"commit": "03c8bf29545cd6c4a3d5d11171be09151f94bf70",
		"contracts": {
			"Synthetix": {
				"address": "0x22a67ECd108f7A6Fc52Da9e2655DDfe88ecCd9CA",
				"status": "replaced",
				"replaced_in": "v2.14.0"
			},
			"SynthsUSD": {
				"address": "0x2656a6E566f8e60f444B283bf346fC74A9990c96",
				"status": "replaced",
				"replaced_in": "v2.16.4"
			},
			"SynthsETH": {
				"address": "0x0577d4268ABE6777aE37688D015598819088297B",
				"status": "replaced",
				"replaced_in": "v2.16.4"
			},
			"ExchangeRates": {
				"address": "0x565C9EB432f4AE9633e50e1213AB4f23D8f31f54",
				"status": "replaced",
				"replaced_in": "v2.16.4"
			},
			"FeePool": {
				"address": "0xb211e3b026b6DB2f65F5C5ec03d44Bb97BB69fB8",
				"status": "replaced",
				"replaced_in": "v2.14.0"
			},
			"TokenStatesXRP": {
				"address": "0xb90AafFB61dFC042e7a7AbcE069DDB4BAE9ab192",
				"status": "current"
			},
			"ProxysXRP": {
				"address": "0xa2B0fDe6D710e201d0d608e924A484d1A5fEd57c",
				"status": "current"
			},
			"SynthsXRP": {
				"address": "0xFf6866FF46c71706DcD5A0A38f12279553bE6233",
				"status": "replaced",
				"replaced_in": "v2.16.4"
			},
			"TokenStatesLTC": {
				"address": "0xe1a2C7957a4771031301f2E25b0f52039aD97270",
				"status": "current"
			},
			"ProxysLTC": {
				"address": "0xC14103C2141E842e228FBaC594579e798616ce7A",
				"status": "current"
			},
			"SynthsLTC": {
				"address": "0x8e0cC15bBCd10E170AC07982B5D6930502C63784",
				"status": "replaced",
				"replaced_in": "v2.16.4"
			},
			"TokenStatesLINK": {
				"address": "0x577D4a7395c6A5f46d9981a5F83fa7294926aBB0",
				"status": "current"
			},
			"ProxysLINK": {
				"address": "0xbBC455cb4F1B9e4bFC4B73970d360c8f032EfEE6",
				"status": "current"
			},
			"SynthsLINK": {
				"address": "0x34B19046c6657D26B0C9b63d3Fb54C2754Ed4537",
				"status": "replaced",
				"replaced_in": "v2.16.4"
			},
			"TokenStatesDEFI": {
				"address": "0x7Ac2D37098a65B0f711CFfA3be635F1E6aCacFaB",
				"status": "current"
			},
			"ProxysDEFI": {
				"address": "0xe1aFe1Fd76Fd88f78cBf599ea1846231B8bA3B6B",
				"status": "current"
			},
			"SynthsDEFI": {
				"address": "0x4917E9Ef69E3a1C82651c9158cA2c25b3A564760",
				"status": "replaced",
				"replaced_in": "v2.16.4"
			},
			"TokenStateiXRP": {
				"address": "0xa9d6aE0F9E9da6FFC357Cd155CCe18E3491e135D",
				"status": "current"
			},
			"ProxyiXRP": {
				"address": "0x27269b3e45A4D3E79A3D6BFeE0C8fB13d0D711A6",
				"status": "current"
			},
			"SynthiXRP": {
				"address": "0xcBBb17D9767bD57FBF4Bbf8842E916bCb3826ec1",
				"status": "replaced",
				"replaced_in": "v2.16.4"
			},
			"TokenStateiLINK": {
				"address": "0x3FdF819c3665D6866b5Bb0F56E1EDA0D7f69B714",
				"status": "current"
			},
			"ProxyiLINK": {
				"address": "0x2d7aC061fc3db53c39fe1607fB8cec1B2C162B01",
				"status": "current"
			},
			"SynthiLINK": {
				"address": "0xEC114001D23eeFE6624Fb42cCbF4b3c793e295f1",
				"status": "replaced",
				"replaced_in": "v2.16.4"
			},
			"TokenStateiLTC": {
				"address": "0x7B1010586F923CbF61e7C314146853675705751F",
				"status": "current"
			},
			"ProxyiLTC": {
				"address": "0x79da1431150C9b82D2E5dfc1C68B33216846851e",
				"status": "current"
			},
			"SynthiLTC": {
				"address": "0x05DD55C18999b4a2f905978C029B85dA37750170",
				"status": "replaced",
				"replaced_in": "v2.16.4"
			},
			"TokenStateiDEFI": {
				"address": "0x6E9BAC2827dBBa78D11b270115086CC357988928",
				"status": "current"
			},
			"ProxyiDEFI": {
				"address": "0x14d10003807AC60d07BB0ba82cAeaC8d2087c157",
				"status": "current"
			},
			"SynthiDEFI": {
				"address": "0x8E39e807D9eaE1cED9BCE296F211c38BA5ab2f9B",
				"status": "replaced",
				"replaced_in": "v2.16.4"
			}
		}
	},
	"v2.14.0": {
		"tag": "v2.14.0",
		"fulltag": "v2.14.0-beta-3",
		"release": "Vega",
		"network": "mainnet",
		"date": "2019-11-27T12:18:54+11:00",
		"commit": "8dccf7349f1d2656ecf92b43459f73ff0ad19f7d",
		"contracts": {
			"FeePool": {
				"address": "0xA8CB0B163cEfB21f22c72f6a7d243184bD688A5A",
				"status": "replaced",
				"replaced_in": "v2.17.4"
			},
			"Synthetix": {
				"address": "0x9642c7026822391100a4773d7aA597AE18ECE7dd",
				"status": "replaced",
				"replaced_in": "v2.16.4"
			}
		}
	},
	"v2.15.0": {
		"tag": "v2.15.0",
		"fulltag": "v2.15.0-release-candidate-1",
		"release": "",
		"network": "mainnet",
		"date": "2019-12-09T13:45:19+11:00",
		"commit": "645bc5482bee9b5a8644c54fb645ac8c71d7e819",
		"contracts": {
			"DappMaintenance": {
				"address": "0x778ec2d9B4baE65C57a6436a6c37AFc135baD727",
				"status": "deleted"
			}
		}
	},
	"v2.16.4": {
		"tag": "v2.16.4",
		"fulltag": "v2.16.4-release-candidate-3",
		"release": "Capella",
		"network": "mainnet",
		"date": "2019-12-12T16:03:22+11:00",
		"commit": "ad931ba28b8b2e28166f08db377d1426ca2ee3b0",
		"contracts": {
			"Synthetix": {
				"address": "0x7cB89c509001D25dA9938999ABFeA6740212E5f0",
				"status": "replaced",
				"replaced_in": "v2.18.1"
			},
			"SupplySchedule": {
				"address": "0xA05e45396703BabAa9C276B5E5A9B6e2c175b521",
				"status": "current"
			},
			"Math": {
				"address": "0x385e1Eb2FF28F4A637DA2C9971F8CAF5F5b1E77c",
				"status": "current"
			},
			"ExchangeRates": {
				"address": "0xE95Ef4e7a04d2fB05cb625c62CA58da10112c605",
				"status": "replaced",
				"replaced_in": "v2.18.1"
			},
			"SynthsAUD": {
				"address": "0xa6FE80c4c4AADb4B33dB7f22dc9AE2C4697cC406",
				"status": "replaced",
				"replaced_in": "v2.18.1"
			},
			"SynthsBTC": {
				"address": "0x6bCd1caE4A3c099c696B51f889bE2120DF62b7c0",
				"status": "replaced",
				"replaced_in": "v2.18.1"
			},
			"SynthsCHF": {
				"address": "0xfF0b8894CC44F300e124bcd39F95555816b8B1d5",
				"status": "replaced",
				"replaced_in": "v2.18.1"
			},
			"SynthsEUR": {
				"address": "0x68473dc4B7A4b0867fd7C5b9A982Fea407DAD320",
				"status": "replaced",
				"replaced_in": "v2.18.1"
			},
			"SynthsGBP": {
				"address": "0x486e27D56c0744970687927728598F8B96451Cc4",
				"status": "replaced",
				"replaced_in": "v2.18.1"
			},
			"SynthsJPY": {
				"address": "0x4B1cE9C42A381CB2d74ffeF20103e502e2fc619C",
				"status": "replaced",
				"replaced_in": "v2.18.1"
			},
			"SynthsUSD": {
				"address": "0x289e9a4674663decEE54f781AaDE5327304A32f8",
				"status": "replaced",
				"replaced_in": "v2.18.1"
			},
			"SynthsXAG": {
				"address": "0x3A412043939d9F7e53373b64f858ecB870a92E50",
				"status": "replaced",
				"replaced_in": "v2.18.1"
			},
			"SynthsXAU": {
				"address": "0x4d96b67f5BDe58A622D9bF2B8a1906C8B084fAf4",
				"status": "replaced",
				"replaced_in": "v2.18.1"
			},
			"SynthXDR": {
				"address": "0x30A46E656CdcA6B401Ff043e1aBb151490a07ab0",
				"status": "deleted"
			},
			"SynthsETH": {
				"address": "0xD81AdA188331e627567BBEF80F91217cd3109592",
				"status": "replaced",
				"replaced_in": "v2.18.1"
			},
			"SynthsBNB": {
				"address": "0xE5787927410b659cc4eA2441cDaa361f9D7b250C",
				"status": "replaced",
				"replaced_in": "v2.18.1"
			},
			"SynthiBTC": {
				"address": "0x83266A95429b903cC5e954bF61c7eddf8a52b971",
				"status": "replaced",
				"replaced_in": "v2.18.1"
			},
			"SynthiETH": {
				"address": "0xf53B56B6Fb98aaF514bcd28f6Fa6fd20C24E5c22",
				"status": "replaced",
				"replaced_in": "v2.18.1"
			},
			"SynthiBNB": {
				"address": "0x09400Ec683F70174E1217d6dcdBf42448E8De5d6",
				"status": "replaced",
				"replaced_in": "v2.18.1"
			},
			"SynthsMKR": {
				"address": "0x84965DCa28c4Eb9dE61d80f80e811eA12BE1c819",
				"status": "deleted"
			},
			"SynthsTRX": {
				"address": "0x1A60E2E2A8BE0BC2B6381dd31Fd3fD5F9A28dE4c",
				"status": "replaced",
				"replaced_in": "v2.18.1"
			},
			"SynthsXTZ": {
				"address": "0xe109da5361299eD96D91146B8Cc12F682D21964e",
				"status": "replaced",
				"replaced_in": "v2.18.1"
			},
			"SynthiMKR": {
				"address": "0xD95e7F80766580634B2E0E49d9F66af317994FC7",
				"status": "deleted"
			},
			"SynthiTRX": {
				"address": "0x406555dbF02e9E4df9AdeAeC9DA76ABeED8C1BC3",
				"status": "replaced",
				"replaced_in": "v2.18.1"
			},
			"SynthiXTZ": {
				"address": "0xAD7258d0054c03112a4f5489A4B24eC34a2fc787",
				"status": "replaced",
				"replaced_in": "v2.18.1"
			},
			"SynthsCEX": {
				"address": "0x8a3ca1d2d9a05683EB4DB447d0e3122Fec09d9ee",
				"status": "replaced",
				"replaced_in": "v2.18.1"
			},
			"SynthiCEX": {
				"address": "0xDa5eD43B9B6E36b4f27cc6D8c1974532cdBd55F9",
				"status": "replaced",
				"replaced_in": "v2.18.1"
			},
			"SynthsXRP": {
				"address": "0xC64CdA66Bc1d026b984D6BEE6aDBf71eAc8A099d",
				"status": "replaced",
				"replaced_in": "v2.18.1"
			},
			"SynthsLTC": {
				"address": "0x088256945480c884C067a8Bc98A72A1C984f826B",
				"status": "replaced",
				"replaced_in": "v2.18.1"
			},
			"SynthsLINK": {
				"address": "0x46824bFAaFd049fB0Af9a45159A88e595Bbbb9f7",
				"status": "replaced",
				"replaced_in": "v2.18.1"
			},
			"SynthsDEFI": {
				"address": "0xF778Ec504245EfE1eA010C5C3E50b6F5f5E117da",
				"status": "replaced",
				"replaced_in": "v2.18.1"
			},
			"SynthiXRP": {
				"address": "0xd7adF1b5E31D1C40E08F16a2095338ce3aA8f2Fc",
				"status": "replaced",
				"replaced_in": "v2.18.1"
			},
			"SynthiLINK": {
				"address": "0x3DdF5dAd59F8F8e8f957709B044eE84e87B42e25",
				"status": "replaced",
				"replaced_in": "v2.18.1"
			},
			"SynthiLTC": {
				"address": "0xec98BB42C8F03485bf659378da694512a16f3482",
				"status": "replaced",
				"replaced_in": "v2.18.1"
			},
			"SynthiDEFI": {
				"address": "0xC5Bfbc63dc8D36E81434e93e0ee097999879d7F4",
				"status": "replaced",
				"replaced_in": "v2.18.1"
			}
		}
	},
	"v2.17.4": {
		"tag": "v2.17.4",
		"fulltag": "v2.17.4-2",
		"release": "Procyon",
		"network": "mainnet",
		"date": "2019-12-18T16:32:38+11:00",
		"commit": "ddd5e765f53e1af5b5910c6079b7df6a240bcb9c",
		"contracts": {
			"FeePool": {
				"address": "0x94dBa784e87A3F5F12e25EC98bF14233c1e69017",
				"status": "replaced",
				"replaced_in": "v2.18.1"
			}
		}
	},
	"v2.18.1": {
		"tag": "v2.18.1",
		"fulltag": "v2.18.1-release-candidate-3",
		"release": "",
		"network": "mainnet",
		"date": "2020-02-20T17:38:03+11:00",
		"commit": "e0902f6c49fe4edbe2e52c9691ed971f695a17bc",
		"contracts": {
			"Depot": {
				"address": "0xE1f64079aDa6Ef07b03982Ca34f1dD7152AA3b86",
				"status": "current"
			},
			"ExchangeRates": {
				"address": "0x9D7F70AF5DF5D5CC79780032d47a34615D1F1d77",
				"status": "replaced",
				"replaced_in": "v2.23.3"
			},
			"FeePool": {
				"address": "0x1Be675c50C4cC419517219B88fE84a573cC223fA",
				"status": "replaced",
				"replaced_in": "v2.20.1"
			},
			"Synthetix": {
				"address": "0x153C3148A0a285A6f9F6d1996E1348832249bF7e",
				"status": "replaced",
				"replaced_in": "v2.19.6"
			},
			"SynthsAUD": {
				"address": "0xACa2179a884bAC7C3D0bc4131585E1B7DbDD048e",
				"status": "replaced",
				"replaced_in": "v2.20.1"
			},
			"SynthsBTC": {
				"address": "0xF0ac210915BD88Ea51c9EB800a4078a85927efdF",
				"status": "replaced",
				"replaced_in": "v2.20.1"
			},
			"SynthsCHF": {
				"address": "0x64C73355FBD0274e677609E8fb372427DF975508",
				"status": "replaced",
				"replaced_in": "v2.20.1"
			},
			"SynthsEUR": {
				"address": "0x57e4A2D7D9b759Cf6FA2C937D52E408c66fB6384",
				"status": "replaced",
				"replaced_in": "v2.20.1"
			},
			"SynthsGBP": {
				"address": "0x8FA7FBb0144CeA832a76547aEAB1Ad8d9e4588F1",
				"status": "replaced",
				"replaced_in": "v2.20.1"
			},
			"SynthsJPY": {
				"address": "0x68043c3EAE66Ac1c28341867491E615412fc84FD",
				"status": "replaced",
				"replaced_in": "v2.20.1"
			},
			"SynthsUSD": {
				"address": "0x2A020C1ad728f1C12735bC4877CEECa4491A4a3D",
				"status": "replaced",
				"replaced_in": "v2.20.1"
			},
			"SynthsXAG": {
				"address": "0xd415e342a5C7Ee189D939b4DC17E85880fE1096A",
				"status": "replaced",
				"replaced_in": "v2.20.1"
			},
			"SynthsXAU": {
				"address": "0x00aB7c26A5a6C4C32D0b897E4Af3CB32F92aad34",
				"status": "replaced",
				"replaced_in": "v2.20.1"
			},
			"SynthXDR": {
				"address": "0x96f9D144E55149437640512B82d7Dda065E89773",
				"status": "deleted"
			},
			"SynthsETH": {
				"address": "0x9f71b6596b2C9d357f9F04F8cA772fbD6e2c211C",
				"status": "replaced",
				"replaced_in": "v2.20.1"
			},
			"SynthsBNB": {
				"address": "0xaE3971E603b11dA40aea85d8c2355150c7c47683",
				"status": "replaced",
				"replaced_in": "v2.20.1"
			},
			"SynthiBTC": {
				"address": "0x810425566d1d3078B15A6f035b17886F18F3c54B",
				"status": "replaced",
				"replaced_in": "v2.20.1"
			},
			"SynthiETH": {
				"address": "0xc0bA711B4E128425Be9245ce750D82c90b42D6D2",
				"status": "replaced",
				"replaced_in": "v2.20.1"
			},
			"SynthiBNB": {
				"address": "0xc68b5Eb9e035b2B84568A4C6201e3b200C0236ba",
				"status": "replaced",
				"replaced_in": "v2.20.1"
			},
			"SynthsMKR": {
				"address": "0x54A0326fB698c2CFACa5327550a897FA66d21f07",
				"status": "deleted"
			},
			"SynthsTRX": {
				"address": "0x3d0e7c09242b0cAd4e81cB2f6D2183EF517500EF",
				"status": "replaced",
				"replaced_in": "v2.20.1"
			},
			"SynthsXTZ": {
				"address": "0x2CB1B47fB16013798086f267E04E6579dcb72A74",
				"status": "replaced",
				"replaced_in": "v2.20.1"
			},
			"SynthiMKR": {
				"address": "0x10A0532DE3C86D9cE810F004FaBcf5a1EA464390",
				"status": "deleted"
			},
			"SynthiTRX": {
				"address": "0x2DE37AF5BA64f5CaE3202Bf13dbEDc4D46e8046f",
				"status": "replaced",
				"replaced_in": "v2.20.1"
			},
			"SynthiXTZ": {
				"address": "0x59D39e14cC735b39746c94351E7fbDd92C8D0d3C",
				"status": "replaced",
				"replaced_in": "v2.20.1"
			},
			"SynthsCEX": {
				"address": "0x2420057461bD2fb756e0A610897c51De7fB18311",
				"status": "replaced",
				"replaced_in": "v2.20.1"
			},
			"SynthiCEX": {
				"address": "0xf7011510572d0EFE31d1E90cd6dc1EF84e6B13b8",
				"status": "replaced",
				"replaced_in": "v2.20.1"
			},
			"RewardsDistribution": {
				"address": "0x29C295B046a73Cde593f21f63091B072d407e3F2",
				"status": "replaced",
				"replaced_in": "v2.18.1"
			},
			"SynthsXRP": {
				"address": "0x4dc1E8bAcc26D563941dCB59c72BD9FE58663778",
				"status": "replaced",
				"replaced_in": "v2.20.1"
			},
			"SynthsLTC": {
				"address": "0x79BEf89A63bE04A75F1fA42E8f42ad873B6f43e2",
				"status": "replaced",
				"replaced_in": "v2.20.1"
			},
			"SynthsLINK": {
				"address": "0x3D663Dbe79fA9752815e03e129D6703eDE1C6D71",
				"status": "replaced",
				"replaced_in": "v2.20.1"
			},
			"SynthsDEFI": {
				"address": "0xE725d6Ff29d0679C9Cb6Fa8972a1E8a7FB49610B",
				"status": "replaced",
				"replaced_in": "v2.20.1"
			},
			"SynthiXRP": {
				"address": "0xccda7941aB1AC7a32F49843c0b3EDF618b20F6Ae",
				"status": "replaced",
				"replaced_in": "v2.20.1"
			},
			"SynthiLINK": {
				"address": "0x8c6680412e914932A9abC02B6c7cbf690e583aFA",
				"status": "replaced",
				"replaced_in": "v2.20.1"
			},
			"SynthiLTC": {
				"address": "0xfca2e82E5414c695c81b99D753b0b11c50bDC93D",
				"status": "replaced",
				"replaced_in": "v2.20.1"
			},
			"SynthiDEFI": {
				"address": "0xaE7D62Fb6a305E6d9E9F8c43bbb41093c2bE52f6",
				"status": "replaced",
				"replaced_in": "v2.20.1"
			},
			"AddressResolver": {
				"address": "0xFbB6526ed92DA8915d4843a86166020d0B7bAAd0",
				"status": "replaced",
				"replaced_in": "v2.23.3"
			},
			"Exchanger": {
				"address": "0x6289fd70d3Dce8DE61896959cdEfcFF3cE46A108",
				"status": "replaced",
				"replaced_in": "v2.20.1"
			},
			"ExchangeState": {
				"address": "0x545973f28950f50fc6c7F52AAb4Ad214A27C0564",
				"status": "current"
			},
			"Issuer": {
				"address": "0x23Bf838AF72Ee8F43870A73947d8F4Edb63adAe3",
				"status": "replaced",
				"replaced_in": "v2.19.6"
			},
			"EtherCollateral": {
				"address": "0x0F3d8ad599Be443A54c7934B433A87464Ed0DFdC",
				"status": "replaced",
				"replaced_in": "v2.26.2"
			}
		}
	},
	"v2.19.6": {
		"tag": "v2.19.6",
		"fulltag": "v2.19.6-alpha-38",
		"release": "Achernar",
		"network": "mainnet",
		"date": "2020-02-28T14:01:33+11:00",
		"commit": "176e5a241248b58f6a017553a70328612670cb07",
		"contracts": {
			"Unipool": {
				"address": "0x48D7f315feDcaD332F68aafa017c7C158BC54760",
				"status": "current"
			},
			"Synthetix": {
				"address": "0x8454190C164e52664Af2c9C24ab58c4e14D6bbE4",
				"status": "replaced",
				"replaced_in": "v2.20.1"
			},
			"Issuer": {
				"address": "0x357b58E0b1Be9d8A944380048fa1080c57c7A362",
				"status": "replaced",
				"replaced_in": "v2.20.1"
			},
			"IssuanceEternalStorage": {
				"address": "0x631E93A0fb06B5eC6d52c0A2D89a3f9672d6Ba64",
				"status": "current"
			}
		}
	},
	"v2.20.1": {
		"tag": "v2.20.1",
		"fulltag": "v2.20.1-1",
		"release": "Betelgeuse",
		"network": "mainnet",
		"date": "2020-03-31T15:11:35+11:00",
		"commit": "5f48ad4d4fe2e59d07de3d064492d2a5cf31a5f2",
		"contracts": {
			"FeePool": {
				"address": "0x8a34AefF4cDed94aFa786fcf811A6307aA7c656a",
				"status": "replaced",
				"replaced_in": "v2.22.4"
			},
			"Synthetix": {
				"address": "0x2987252148e34863612Ac7f4Ef3260de0C2A68f7",
				"status": "replaced",
				"replaced_in": "v2.22.4"
			},
			"SynthsAUD": {
				"address": "0xe04d8770Dc06135Dd97214ea8bcbf7B1CC057AA3",
				"status": "current"
			},
			"SynthsBTC": {
				"address": "0x17628A557d1Fc88D1c35989dcBAC3f3e275E2d2B",
				"status": "current"
			},
			"SynthsCHF": {
				"address": "0x253914cf059f4c3E277c28060C404acFc38FB6e2",
				"status": "current"
			},
			"SynthsEUR": {
				"address": "0x2fB419E7023b32201e9aB3aba947f5c101a5C30e",
				"status": "current"
			},
			"SynthsGBP": {
				"address": "0xB3098Ae40f488ffdb979827Fd01597CC20c5a5A0",
				"status": "current"
			},
			"SynthsJPY": {
				"address": "0x8ed1B71B00DbaB96A6db6DF0C910f749243de6D3",
				"status": "current"
			},
			"SynthsUSD": {
				"address": "0xAe38b81459d74A8C16eAa968c792207603D84480",
				"status": "current"
			},
			"SynthsXAG": {
				"address": "0x1B9d6cD65dDC981410cb93Af91B097667E0Bc7eE",
				"status": "current"
			},
			"SynthsXAU": {
				"address": "0xA408d8e01C8E084B67559226C5B55D6F0B7074e2",
				"status": "current"
			},
			"SynthsETH": {
				"address": "0xD0DC005d31C2979CC0d38718e23c82D1A50004C0",
				"status": "current"
			},
			"SynthsBNB": {
				"address": "0xadaD43Be81E2206f6D1aF4299cA2a029e16af7AB",
				"status": "current"
			},
			"SynthiBTC": {
				"address": "0xc704c9AA89d1ca60F67B3075d05fBb92b3B00B3B",
				"status": "current"
			},
			"SynthiETH": {
				"address": "0xaE55F163337A2A46733AA66dA9F35299f9A46e9e",
				"status": "current"
			},
			"SynthiBNB": {
				"address": "0xf86048DFf23cF130107dfB4e6386f574231a5C65",
				"status": "current"
			},
			"DelegateApprovals": {
				"address": "0x15fd6e554874B9e70F832Ed37f231Ac5E142362f",
				"status": "current"
			},
			"SynthsMKR": {
				"address": "0xD1599E478cC818AFa42A4839a6C665D9279C3E50",
				"status": "deleted"
			},
			"SynthsTRX": {
				"address": "0xC4Be4583bc0307C56CF301975b2B2B1E5f95fcB2",
				"status": "current"
			},
			"SynthsXTZ": {
				"address": "0x91DBC6f587D043FEfbaAD050AB48696B30F13d89",
				"status": "current"
			},
			"SynthiMKR": {
				"address": "0x1228c7D8BBc5bC53DB181bD7B1fcE765aa83bF8A",
				"status": "deleted"
			},
			"SynthiTRX": {
				"address": "0xdD87cbDe3C1f8F728C7924c8C9C983Af6dfcfeA8",
				"status": "current"
			},
			"SynthiXTZ": {
				"address": "0x6dFDFbfB4B180be4482F8b753fb33720C2831a9f",
				"status": "current"
			},
			"SynthsCEX": {
				"address": "0x5eA2544551448cF6DcC1D853aDdd663D480fd8d3",
				"status": "current"
			},
			"SynthiCEX": {
				"address": "0x817c39c8825e12eA7752483c85dd2c800b78B357",
				"status": "current"
			},
			"SynthsXRP": {
				"address": "0xF5d0BFBc617d3969C1AcE93490A76cE80Db1Ed0e",
				"status": "current"
			},
			"SynthsLTC": {
				"address": "0x6cF29c515A33209c6eCa43c293004ac80c0614f0",
				"status": "current"
			},
			"SynthsLINK": {
				"address": "0xAf918f4a72BC34E59dFaF65866feC87947F1f590",
				"status": "current"
			},
			"SynthsDEFI": {
				"address": "0xf5a6115Aa582Fd1BEEa22BC93B7dC7a785F60d03",
				"status": "current"
			},
			"SynthiXRP": {
				"address": "0x71Cd588eFA3609bc14E7B0c7C57dDDfd3a72E8a2",
				"status": "current"
			},
			"SynthiLINK": {
				"address": "0x63d630B6D89c21E171E86c51C7243284510DBd79",
				"status": "current"
			},
			"SynthiLTC": {
				"address": "0x0f5BdfD0958345C2e7Adb1741024aEd6Dd159e6C",
				"status": "current"
			},
			"SynthiDEFI": {
				"address": "0x489d4D4c4bC781EAab3A36C44d66762Ceb6e1e2D",
				"status": "current"
			},
			"Exchanger": {
				"address": "0x271d0C1940fE546e787B273A0CCc780ECD8db461",
				"status": "replaced",
				"replaced_in": "v2.22.4"
			},
			"Issuer": {
				"address": "0xdE51788d7113bCf845b62B878bD5Ed971A49CF85",
				"status": "replaced",
				"replaced_in": "v2.22.4"
			},
			"SystemStatus": {
				"address": "0x4534E92eefecc63C6105F53893D355C14aA129cf",
				"status": "current"
			},
			"DelegateApprovalsEternalStorage": {
				"address": "0x8F586F063ffbb89b186C8e604FC6614766f9C9d1",
				"status": "current"
			}
		}
	},
	"v2.21.6": {
		"tag": "v2.21.6",
		"fulltag": "v2.21.6-1",
		"release": "Hadar",
		"network": "mainnet",
		"date": "2020-04-02T20:34:45+11:00",
		"commit": "749da0208911b419eedc9dd5c6dc8e229e3dd30b",
		"contracts": {
			"TokenStatesEOS": {
				"address": "0x631443C4121ca7B4c90dC79a37B1DcE8B79aDeEc",
				"status": "current"
			},
			"ProxysEOS": {
				"address": "0x88C8Cf3A212c0369698D13FE98Fcb76620389841",
				"status": "current"
			},
			"SynthsEOS": {
				"address": "0x31a9c51eEd5282F11ae5CDD061A65A4ce0346C08",
				"status": "current"
			},
			"TokenStatesBCH": {
				"address": "0xb7ee031093B9578DF124983823330BBe277FD8b4",
				"status": "current"
			},
			"ProxysBCH": {
				"address": "0x36a2422a863D5B950882190Ff5433E513413343a",
				"status": "current"
			},
			"SynthsBCH": {
				"address": "0x9b68b85c61B082B2495B342F26B20a57cFd73D26",
				"status": "current"
			},
			"TokenStatesETC": {
				"address": "0xd4DB55Cf39c37BEAa3A47F2555D57B4ea2d9Ff39",
				"status": "current"
			},
			"ProxysETC": {
				"address": "0x22602469d704BfFb0936c7A7cfcD18f7aA269375",
				"status": "current"
			},
			"SynthsETC": {
				"address": "0x2369D37ae9B30451D859C11CAbAc70df1CE48F78",
				"status": "current"
			},
			"TokenStatesDASH": {
				"address": "0x136b1EC699c62b0606854056f02dC7Bb80482d63",
				"status": "current"
			},
			"ProxysDASH": {
				"address": "0xfE33ae95A9f0DA8A845aF33516EDc240DCD711d6",
				"status": "current"
			},
			"SynthsDASH": {
				"address": "0xc66499aCe3B6c6a30c784bE5511E8d338d543913",
				"status": "current"
			},
			"TokenStatesXMR": {
				"address": "0x23d5381713841724A67B731026b32322228cA3C7",
				"status": "current"
			},
			"ProxysXMR": {
				"address": "0x5299d6F7472DCc137D7f3C4BcfBBB514BaBF341A",
				"status": "current"
			},
			"SynthsXMR": {
				"address": "0x86FD9c0261E804476bA11056fFD758da2469ed56",
				"status": "current"
			},
			"TokenStatesADA": {
				"address": "0x9956c5019a24fbd5B506AD070b771577bAc5c343",
				"status": "current"
			},
			"ProxysADA": {
				"address": "0xe36E2D3c7c34281FA3bC737950a68571736880A1",
				"status": "deleted"
			},
			"SynthsADA": {
				"address": "0x1Cda42C559D2EB137103D9A01d1ae736dEDA3aEF",
				"status": "current"
			},
			"TokenStatesFTSE": {
				"address": "0xD1B420854527e4b0e489bd37ec8f9DB1E6305515",
				"status": "current"
			},
			"ProxysFTSE": {
				"address": "0x23348160D7f5aca21195dF2b70f28Fce2B0be9fC",
				"status": "current"
			},
			"SynthsFTSE": {
				"address": "0x8D34924EAe7578692775fDd94Ed27bc355397E4a",
				"status": "current"
			},
			"TokenStatesNIKKEI": {
				"address": "0xc69D8B688a309FDEa9273DDE1A46bF1e51928a55",
				"status": "current"
			},
			"ProxysNIKKEI": {
				"address": "0x757de3ac6B830a931eF178C6634c5C551773155c",
				"status": "current"
			},
			"SynthsNIKKEI": {
				"address": "0x4CeB220C5E38E27ef5187F7ab853aC182D233d39",
				"status": "current"
			},
			"TokenStateiEOS": {
				"address": "0x68a8b098967Ae077dcFf5cC8E29B7cb15f1A3cC8",
				"status": "current"
			},
			"ProxyiEOS": {
				"address": "0xF4EebDD0704021eF2a6Bbe993fdf93030Cd784b4",
				"status": "current"
			},
			"SynthiEOS": {
				"address": "0xc66a263f2C7C1Af0bD70c6cA4Bff5936F3D6Ef9F",
				"status": "current"
			},
			"TokenStateiBCH": {
				"address": "0x780a7206313F411db5f32c79B15B1C80FaABED59",
				"status": "current"
			},
			"ProxyiBCH": {
				"address": "0xf6E9b246319ea30e8C2fA2d1540AAEBF6f9E1B89",
				"status": "current"
			},
			"SynthiBCH": {
				"address": "0x0E87a320daCE86A0b427FA2Bae282dE5c7697278",
				"status": "current"
			},
			"TokenStateiETC": {
				"address": "0x71892d13BA2b19f196760f619eE9C67534a49E37",
				"status": "current"
			},
			"ProxyiETC": {
				"address": "0xd50c1746D835d2770dDA3703B69187bFfeB14126",
				"status": "current"
			},
			"SynthiETC": {
				"address": "0xF13f9E75913b352622F8AEEA5Ac32498b1C228d0",
				"status": "current"
			},
			"TokenStateiDASH": {
				"address": "0x01ADA1140cA795897c45016Dfd296382267b264a",
				"status": "current"
			},
			"ProxyiDASH": {
				"address": "0xCB98f42221b2C251A4E74A1609722eE09f0cc08E",
				"status": "current"
			},
			"SynthiDASH": {
				"address": "0x5f7A299Be82D8f5A626300c62C477b233F616121",
				"status": "current"
			},
			"TokenStateiXMR": {
				"address": "0xE20117888AB22ACF65b02C196A9f8423b502876c",
				"status": "current"
			},
			"ProxyiXMR": {
				"address": "0x4AdF728E2Df4945082cDD6053869f51278fae196",
				"status": "current"
			},
			"SynthiXMR": {
				"address": "0xC5D2b3f5DAf11B6111Af86a72A5938B0fE6c5045",
				"status": "current"
			},
			"TokenStateiADA": {
				"address": "0xD636802A5b903b23726189D9B89daAD2750177FA",
				"status": "current"
			},
			"ProxyiADA": {
				"address": "0x8A8079c7149B8A1611e5C5d978DCA3bE16545F83",
				"status": "current"
			},
			"SynthiADA": {
				"address": "0x9D4193187B247a400E8D8ba716F1C18c0dC65528",
				"status": "current"
			}
		}
	},
	"v2.21.12": {
		"tag": "v2.21.12",
		"fulltag": "v2.21.12-107",
		"release": "Hadar",
		"network": "mainnet",
		"date": "2020-05-08T12:52:06-04:00",
		"commit": "19997724bc7eaceb902c523a6742e0bd74fc75cb",
		"contracts": {
			"ReadProxyAddressResolver": {
				"address": "0x4E3b31eB0E5CB73641EE1E65E7dCEFe520bA3ef2",
				"status": "current"
			}
		}
	},
	"v2.22.4": {
		"tag": "v2.22.4",
		"fulltag": "v2.22.4",
		"release": "Altair",
		"network": "mainnet",
		"date": "2020-06-05T14:45:28+10:00",
		"commit": "5c7e67ba325f8506c34e163b215ae36a16537a91",
		"contracts": {
			"FeePool": {
				"address": "0x21bD6b9C3cB3f7E0c6Aa7061D2B02f22CDEbD2aB",
				"status": "replaced",
				"replaced_in": "v2.23.3"
			},
			"Synthetix": {
				"address": "0xc6738ed1Eb79FA23941c75b4f437fC65893b5476",
				"status": "replaced",
				"replaced_in": "v2.23.3"
			},
			"Exchanger": {
				"address": "0x7Dfe5aa8fc36c0Ae788a3a71062728bFc3036216",
				"status": "replaced",
				"replaced_in": "v2.23.3"
			},
			"Issuer": {
				"address": "0xEB4c3266E1b295654EC36F16FFCFD24D3Ef3E735",
				"status": "replaced",
				"replaced_in": "v2.23.3"
			},
			"Liquidations": {
				"address": "0x9f9C7BA80442767e7BeF5E8121cEc53cF8182827",
				"status": "replaced",
				"replaced_in": "v2.27.2"
			},
			"EternalStorageLiquidations": {
				"address": "0x0F7c200C4d3b5570C777764884Ce6DE67F31D3Ba",
				"status": "current"
			}
		}
	},
	"v2.23.3": {
		"tag": "v2.23.3",
		"fulltag": "v2.23.3",
		"release": "Acrux",
		"network": "mainnet",
		"date": "2020-06-30T15:44:41+10:00",
		"commit": "4fd3c1e6ac849f8c43277493e636a2ecc63801e0",
		"contracts": {
			"ExchangeRates": {
				"address": "0xba727c69636491ecdfE3E6F64cBE9428aD371e48",
				"status": "replaced",
				"replaced_in": "v2.27.2"
			},
			"FeePool": {
				"address": "0x6AAeBDfbf23134eF8d81deB2E253f32394B2857B",
				"status": "replaced",
				"replaced_in": "v2.27.2"
			},
			"Synthetix": {
				"address": "0x4E2f13a347584b17F99521497B987f01660b877d",
				"status": "replaced",
				"replaced_in": "v2.24.0"
			},
			"AddressResolver": {
				"address": "0x61166014E3f04E40C953fe4EAb9D9E40863C83AE",
				"status": "current"
			},
			"Exchanger": {
				"address": "0xfaDAFb3ece40Eac206404B8dF5aF841F16f60E62",
				"status": "replaced",
				"replaced_in": "v2.26.2"
			},
			"Issuer": {
				"address": "0xb7D018F57b82D1523f15a270d6b942836204310b",
				"status": "replaced",
				"replaced_in": "v2.27.2"
			},
			"BinaryOptionMarketFactory": {
				"address": "0x8EC58faA4c1B693B50B7F1331897AD6B52Dd824A",
				"status": "replaced",
				"replaced_in": "v2.25.0"
			},
			"BinaryOptionMarketManager": {
				"address": "0x673e76631981Cb55783527F744e581ABA8Cf406D",
				"status": "replaced",
				"replaced_in": "v2.25.0"
			}
		}
	},
	"v2.24.0": {
		"tag": "v2.24.0",
		"fulltag": "v2.24.0",
		"release": "Aldebaran",
		"network": "mainnet",
		"date": "2020-07-01T14:54:11+10:00",
		"commit": "280652bae2d971281b8bf96a319c1c8139ec15c3",
		"contracts": {
			"Synthetix": {
				"address": "0x5eF0de4bd373e435341Cd82311dfb13d5E8fdEf5",
				"status": "replaced",
				"replaced_in": "v2.27.2"
			}
		}
	},
	"v2.25.0": {
		"tag": "v2.25.0",
		"fulltag": "v2.25.0",
		"release": "Antares",
		"network": "mainnet",
		"date": "2020-07-20T13:50:06+10:00",
		"commit": "4833cb929d5af6715112537cac3b04b5d7a8b157",
		"contracts": {
			"BinaryOptionMarketFactory": {
				"address": "0x72c091691b5cD86fAcD048972157985f74Ea1F07",
				"status": "current"
			},
			"BinaryOptionMarketManager": {
				"address": "0x8071bA88e58a19176EF007995FB5D9E1Faa73F92",
				"status": "current"
			}
		}
	},
	"v2.26.0-alpha": {
		"tag": "v2.26.0-alpha",
		"fulltag": "v2.26.0-alpha",
		"release": "Spica",
		"network": "mainnet",
		"date": "2020-07-24T12:27:23+10:00",
		"commit": "c4dd4413cbbd3c0b40dfee2f9119af2dcb6a82e5",
		"contracts": {
			"StakingRewardsSNXBalancer": {
				"address": "0xFBaEdde70732540cE2B11A8AC58Eb2dC0D69dE10",
				"status": "current"
			},
			"StakingRewardsiETH": {
				"address": "0xC746bc860781DC90BBFCD381d6A058Dc16357F8d",
				"status": "replaced",
				"replaced_in": "v2.26.3"
			},
			"StakingRewardssBTCCurve": {
				"address": "0x13C1542A468319688B89E323fe9A3Be3A90EBb27",
				"status": "current"
			},
			"StakingRewardssUSDCurve": {
				"address": "0xDCB6A51eA3CA5d3Fd898Fd6564757c7aAeC3ca92",
				"status": "current"
			},
			"StakingRewardssXAUUniswapV2": {
				"address": "0x8302FE9F0C509a996573D3Cc5B0D5D51e4FDD5eC",
				"status": "current"
			}
		}
	},
	"v2.26.2": {
		"tag": "v2.26.2",
		"fulltag": "v2.26.2",
		"release": "Spica",
		"network": "mainnet",
		"date": "2020-07-30T13:13:50+10:00",
		"commit": "bda26772bfe5f1bcc7c93d653f80deb60fe2e905",
		"contracts": {
			"Exchanger": {
				"address": "0x439502C922ADA61FE49329248B7A8ecb31C0b329",
				"status": "replaced",
				"replaced_in": "v2.27.2"
			},
			"EtherCollateral": {
				"address": "0x7133afF303539b0A4F60Ab9bd9656598BF49E272",
				"status": "current"
			}
		}
	},
	"v2.26.3": {
		"tag": "v2.26.3",
		"fulltag": "v2.26.3",
		"release": "Spica",
		"network": "mainnet",
		"date": "2020-08-14T15:22:27-06:00",
		"commit": "60c8390d525949507f8cf2c952c342a97a0826fe",
		"contracts": {
			"StakingRewardsiETH": {
				"address": "0x6Dc0b8A7DACe47Bc75D2dDFDF8BF29e363d92693",
				"status": "current"
			},
			"StakingRewardsiBTC": {
				"address": "0xE5Ea1DDA3299C0b133a93A47eF9F5536C6892AcE",
				"status": "current"
			},
			"BinaryOptionMarketData": {
				"address": "0xe523184876c97945da45998582526cDb6a3dA260",
				"status": "current"
			},
			"SynthUtil": {
				"address": "0x81Aee4EA48f678E172640fB5813cf7A96AFaF6C3",
				"status": "current"
			},
			"DappMaintenance": {
				"address": "0xAb0B2f1Cf979cdbF4676251F35353eC5AF2732Dd",
				"status": "current"
			}
		}
<<<<<<< HEAD
=======
	},
	"v2.27.2": {
		"tag": "v2.27.2",
		"fulltag": "v2.27.2",
		"release": "Pollux",
		"network": "mainnet",
		"date": "2020-09-01T18:32:44+12:00",
		"commit": "62408a24161f041e1e484af92e1dbb232dfc4065",
		"contracts": {
			"ExchangeRates": {
				"address": "0xbCc4ac49b8f57079df1029dD3146C8ECD805acd0",
				"status": "current",
				"keccak256": "0x01a2b00da817c983b1bd19e0af4d554a690f5cdd8aa54ff6536c76f1728377e0"
			},
			"FeePool": {
				"address": "0x17eC614dB5db8C6917BA7Be639507d3CEb95a4D2",
				"status": "current",
				"keccak256": "0x89fe01b2c0707be51cdfc9d44205efcffb0134ed60a92a9056940dd442fb1908"
			},
			"Synthetix": {
				"address": "0x6eB3aC83701f624bAEfBc50db654b53d1F51dC94",
				"status": "current",
				"keccak256": "0xf92685622f5b8ea9c56041189b6c200314f72f08df4ff073a02896c849eb834f"
			},
			"Exchanger": {
				"address": "0x1d53a13D78766C0Db6eF73eC0ae1138eA2b6f5D4",
				"status": "current",
				"keccak256": "0x737fcda1e8b492524c2a643bca60667f28f6b8107f310b4d5a0f8e3056dddc73"
			},
			"Issuer": {
				"address": "0x62D6c67b2c06e9d7b889cc1d1b3a24F3370f241A",
				"status": "current",
				"keccak256": "0x723b38bb915f02c16cf004d09469b1d3024064f4c9438a01dbe7b2185dc6c236"
			},
			"Liquidations": {
				"address": "0x46338723022deF2c5151e83BE759796A988754a2",
				"status": "current",
				"keccak256": "0xf4020bcebac1bd7291e495284dd4a6efa22f5d1c009c04f178b9a4e1304759dc"
			},
			"FlexibleStorage": {
				"address": "0xc757aCBa3c0506218b3022266a9DC7F3612d85f5",
				"status": "current",
				"keccak256": "0x952f7c2f536ec424f53fc741cb4384b5d9ea94934de777ead382bf84e3c1e757"
			},
			"SystemSettings": {
				"address": "0x26C6C7F10e271Eef0011d07319622F31d22D139c",
				"status": "current",
				"keccak256": "0x59393d6ea3c81732896d77b91ca890a4e69abe8ff8019bbdd3c09a2b1eb02eef"
			},
			"TradingRewards": {
				"address": "0xfF535F02CE0Df35D52c7A1bdace447101D2514D3",
				"status": "current",
				"keccak256": "0xee0b5025064a29a55fa474b59f7c646f08dd4820d259cf134b3f26fe5b2e0941"
			}
		}
>>>>>>> c24313b4
	}
}<|MERGE_RESOLUTION|>--- conflicted
+++ resolved
@@ -2163,8 +2163,6 @@
 				"status": "current"
 			}
 		}
-<<<<<<< HEAD
-=======
 	},
 	"v2.27.2": {
 		"tag": "v2.27.2",
@@ -2220,6 +2218,5 @@
 				"keccak256": "0xee0b5025064a29a55fa474b59f7c646f08dd4820d259cf134b3f26fe5b2e0941"
 			}
 		}
->>>>>>> c24313b4
 	}
 }