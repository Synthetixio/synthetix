--- conflicted
+++ resolved
@@ -671,7 +671,6 @@
 	"SynthsKRW": {
 		"deploy": false
 	},
-<<<<<<< HEAD
 	"TokenStatesCRV": {
 		"deploy": false
 	},
@@ -679,7 +678,8 @@
 		"deploy": false
 	},
 	"SynthsCRV": {
-=======
+		"deploy": false
+	},
 	"TokenStatesAAPL": {
 		"deploy": false
 	},
@@ -723,7 +723,6 @@
 		"deploy": false
 	},
 	"SynthsAMZN": {
->>>>>>> f099c29c
 		"deploy": false
 	}
 }