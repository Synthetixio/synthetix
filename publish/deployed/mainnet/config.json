--- conflicted
+++ resolved
@@ -671,7 +671,6 @@
 	"SynthsKRW": {
 		"deploy": false
 	},
-<<<<<<< HEAD
 	"TokenStates1INCH": {
 		"deploy": false
 	},
@@ -688,7 +687,8 @@
 		"deploy": false
 	},
 	"SynthsRUNE": {
-=======
+		"deploy": false
+	},
 	"TokenStatesCRV": {
 		"deploy": false
 	},
@@ -741,7 +741,6 @@
 		"deploy": false
 	},
 	"SynthsAMZN": {
->>>>>>> e5be0cde
 		"deploy": false
 	}
 }