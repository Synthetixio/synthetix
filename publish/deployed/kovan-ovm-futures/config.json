{
	"SystemSettings": {
		"deploy": false
	},
	"SynthetixBridgeToBase": {
		"deploy": false
	},
	"AddressResolver": {
		"deploy": false
	},
	"ReadProxyAddressResolver": {
		"deploy": false
	},
	"TradingRewards": {
		"deploy": false
	},
	"DebtCache": {
		"deploy": false
	},
	"EscrowChecker": {
		"deploy": false
	},
	"ExchangeRates": {
		"deploy": false
	},
	"Exchanger": {
		"deploy": false
	},
	"ExchangeState": {
		"deploy": false
	},
	"FeePool": {
		"deploy": false
	},
	"FeePoolState": {
		"deploy": false
	},
	"FeePoolEternalStorage": {
		"deploy": false
	},
	"FlexibleStorage": {
		"deploy": false
	},
	"DelegateApprovals": {
		"deploy": false
	},
	"DelegateApprovalsEternalStorage": {
		"deploy": false
	},
	"Issuer": {
		"deploy": false
	},
	"EternalStorageLiquidations": {
		"deploy": false
	},
	"Liquidations": {
		"deploy": false
	},
	"Synthetix": {
		"deploy": false
	},
	"SynthetixEscrow": {
		"deploy": false
	},
	"RewardEscrow": {
		"deploy": false
	},
	"RewardsDistribution": {
		"deploy": false
	},
	"SynthetixState": {
		"deploy": false
	},
	"SystemStatus": {
		"deploy": false
	},
	"SynthUtil": {
		"deploy": false
	},
	"DappMaintenance": {
		"deploy": false
	},
	"SynthsUSD": {
		"deploy": false
	},
	"ProxyERC20": {
		"deploy": false
	},
	"ProxyERC20sUSD": {
		"deploy": false
	},
	"ProxyFeePool": {
		"deploy": false
	},
	"ProxySynthetix": {
		"deploy": false
	},
	"ProxysUSD": {
		"deploy": false
	},
	"SafeDecimalMath": {
		"deploy": false
	},
	"Math": {
		"deploy": false
	},
	"TokenStateSynthetix": {
		"deploy": false
	},
	"TokenStatesUSD": {
		"deploy": false
	},
	"CollateralManager": {
		"deploy": false
	},
<<<<<<< HEAD
	"CollateralManagerState": {
		"deploy": false
	},
	"CollateralUtil": {
=======
	"RewardEscrowV2": {
>>>>>>> e9eb1cdf
		"deploy": false
	},
	"TokenStatesETH": {
		"deploy": false
	},
	"ProxysETH": {
		"deploy": false
	},
	"SynthsETH": {
		"deploy": false
	},
	"TokenStatesBTC": {
		"deploy": false
	},
	"ProxysBTC": {
		"deploy": false
	},
	"SynthsBTC": {
		"deploy": false
	},
	"TokenStatesLINK": {
		"deploy": false
	},
	"ProxysLINK": {
		"deploy": false
	},
	"SynthsLINK": {
		"deploy": false
	},
	"TokenStatesUNI": {
		"deploy": false
	},
	"ProxysUNI": {
		"deploy": false
	},
	"SynthsUNI": {
		"deploy": false
	},
	"TokenStatesAAVE": {
		"deploy": false
	},
	"ProxysAAVE": {
		"deploy": false
	},
	"SynthsAAVE": {
		"deploy": false
	},
	"EtherWrapper": {
		"deploy": false
	},
	"CollateralShort": {
		"deploy": false
	},
	"CollateralUtil": {
		"deploy": false
	},
	"SynthRedeemer": {
		"deploy": false
	},
	"CollateralManagerState": {
		"deploy": false
	},
	"FuturesMarketBTC": {
		"deploy": false
	},
	"FuturesMarketData": {
		"deploy": false
	},
	"FuturesMarketETH": {
		"deploy": false
	},
	"FuturesMarketLINK": {
		"deploy": false
	},
	"FuturesMarketManager": {
		"deploy": false
	},
	"FuturesMarketSettings": {
		"deploy": false
	},
	"ProxyFuturesMarketBTC": {
		"deploy": false
	},
<<<<<<< HEAD
	"SynthRedeemer": {
=======
	"ProxyFuturesMarketETH": {
		"deploy": false
	},
	"ProxyFuturesMarketLINK": {
		"deploy": false
	},
	"ProxyFuturesMarketManager": {
>>>>>>> e9eb1cdf
		"deploy": false
	}
}<|MERGE_RESOLUTION|>--- conflicted
+++ resolved
@@ -113,76 +113,69 @@
 	"CollateralManager": {
 		"deploy": false
 	},
-<<<<<<< HEAD
+	"RewardEscrowV2": {
+		"deploy": false
+	},
+	"TokenStatesETH": {
+		"deploy": false
+	},
+	"ProxysETH": {
+		"deploy": false
+	},
+	"SynthsETH": {
+		"deploy": false
+	},
+	"TokenStatesBTC": {
+		"deploy": false
+	},
+	"ProxysBTC": {
+		"deploy": false
+	},
+	"SynthsBTC": {
+		"deploy": false
+	},
+	"TokenStatesLINK": {
+		"deploy": false
+	},
+	"ProxysLINK": {
+		"deploy": false
+	},
+	"SynthsLINK": {
+		"deploy": false
+	},
+	"TokenStatesUNI": {
+		"deploy": false
+	},
+	"ProxysUNI": {
+		"deploy": false
+	},
+	"SynthsUNI": {
+		"deploy": false
+	},
+	"TokenStatesAAVE": {
+		"deploy": false
+	},
+	"ProxysAAVE": {
+		"deploy": false
+	},
+	"SynthsAAVE": {
+		"deploy": false
+	},
+	"EtherWrapper": {
+		"deploy": false
+	},
+	"CollateralShort": {
+		"deploy": false
+	},
+	"CollateralUtil": {
+		"deploy": false
+	},
+	"SynthRedeemer": {
+		"deploy": false
+	},
 	"CollateralManagerState": {
 		"deploy": false
 	},
-	"CollateralUtil": {
-=======
-	"RewardEscrowV2": {
->>>>>>> e9eb1cdf
-		"deploy": false
-	},
-	"TokenStatesETH": {
-		"deploy": false
-	},
-	"ProxysETH": {
-		"deploy": false
-	},
-	"SynthsETH": {
-		"deploy": false
-	},
-	"TokenStatesBTC": {
-		"deploy": false
-	},
-	"ProxysBTC": {
-		"deploy": false
-	},
-	"SynthsBTC": {
-		"deploy": false
-	},
-	"TokenStatesLINK": {
-		"deploy": false
-	},
-	"ProxysLINK": {
-		"deploy": false
-	},
-	"SynthsLINK": {
-		"deploy": false
-	},
-	"TokenStatesUNI": {
-		"deploy": false
-	},
-	"ProxysUNI": {
-		"deploy": false
-	},
-	"SynthsUNI": {
-		"deploy": false
-	},
-	"TokenStatesAAVE": {
-		"deploy": false
-	},
-	"ProxysAAVE": {
-		"deploy": false
-	},
-	"SynthsAAVE": {
-		"deploy": false
-	},
-	"EtherWrapper": {
-		"deploy": false
-	},
-	"CollateralShort": {
-		"deploy": false
-	},
-	"CollateralUtil": {
-		"deploy": false
-	},
-	"SynthRedeemer": {
-		"deploy": false
-	},
-	"CollateralManagerState": {
-		"deploy": false
-	},
 	"FuturesMarketBTC": {
 		"deploy": false
 	},
@@ -204,9 +197,6 @@
 	"ProxyFuturesMarketBTC": {
 		"deploy": false
 	},
-<<<<<<< HEAD
-	"SynthRedeemer": {
-=======
 	"ProxyFuturesMarketETH": {
 		"deploy": false
 	},
@@ -214,7 +204,6 @@
 		"deploy": false
 	},
 	"ProxyFuturesMarketManager": {
->>>>>>> e9eb1cdf
 		"deploy": false
 	}
 }