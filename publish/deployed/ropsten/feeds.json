{
<<<<<<< HEAD
	"SNX": {
		"asset": "SNX",
		"feed": "0xE8104FCe8eD56037ecE586e18d5515f12005C90E",
		"standalone": true
	},
	"ETH": {
		"asset": "ETH",
		"feed": "0x30B5068156688f818cEa0874B580206dFe081a03",
		"standalone": true
	},
	"COMP": {
		"asset": "COMP",
		"feed": "0xE331E3C01c8D85fE107b13ad2888a61a4885199f",
		"standalone": true
	},
	"KNC": {
		"asset": "KNC",
		"feed": "0x6701C0057DAB793F88a30b8d40dD31f3a7bC6B87",
		"standalone": true
	},
	"LEND": {
		"asset": "LEND",
		"feed": "0x3dE7c1eDe4b07662bF31ac9d735635D16340Cd82",
		"standalone": true
	},
	"REN": {
		"asset": "REN",
		"feed": "0x750651A7fBbb720F70F179D3828Cd2BA27E64D06",
		"standalone": true
	},
	"BTC": {"asset": "BTC", "feed": "0x0d5C2eC3A235D0DDfB98dbe058F790Eff0c34782"},
	"BNB": {"asset": "BNB", "feed": "0x2431452A0010a43878bF198e170F6319Af6d27F4"},
	"TRX": {"asset": "TRX", "feed": "0x3639EAd48935B9cC15eABeb995f087aE511c3909"},
	"XTZ": {"asset": "XTZ", "feed": "0xC4b4fAD3DC8C08DBa5d639A6e435f116b9282DB0"},
	"XRP": {"asset": "XRP", "feed": "0x0720C40EDf5e88dFA8e8cd015296e4F3eDE5679A"},
	"LTC": {"asset": "LTC", "feed": "0x3409B1d29429f0c54c12f12C2E8Dee0191f19423"},
	"LINK": {
		"asset": "LINK",
		"feed": "0x40c9885aa8213B40e3E8a0a9aaE69d4fb5915a3A"
	},
	"EOS": {"asset": "EOS", "feed": "0xfB57D5BDc664c18bcad80abF4D56d2871BfAdb54"},
	"BCH": {"asset": "BCH", "feed": "0xFE31f45bf8D756555971fcCeAbF802a9EaA7c4Ac"},
	"ETC": {"asset": "ETC", "feed": "0x6B927dc8cF91c69d9dBFbf630D8951709cB0885D"},
	"DASH": {
		"asset": "DASH",
		"feed": "0x219131b3a83D2DeBc062Aa2165ae52B0D9780422"
	},
	"XMR": {"asset": "XMR", "feed": "0xA5862c29449f8dFc02Fd823657a2bB23E4669a66"},
	"ADA": {"asset": "ADA", "feed": "0xA729F64d7CfccD229438275D252691756002C4f1"},
	"CEX": {"asset": "CEX", "feed": "0xF10B447Cd378696AA0f68Eb32E2D0b06cB4A9F5e"},
	"DEFI": {
		"asset": "DEFI",
		"feed": "0x328aA3D1288512efeF39393ce781C69C5eBCD587"
	},
	"EUR": {"asset": "EUR", "feed": "0xa28a03a00cEFE08d68025044FEfaC221cBEe8a55"},
	"JPY": {"asset": "JPY", "feed": "0x795122664E4D4A3F7e66E8674953C97ADc60B17C"},
	"AUD": {"asset": "AUD", "feed": "0x1e5a19e9f382DD254D6983FF253A64F0bF15058a"},
	"GBP": {"asset": "GBP", "feed": "0xA8Ce4412fb92Fc5f6257197B229FE75A8c2e1E58"},
	"CHF": {"asset": "CHF", "feed": "0x0c1dB240827677264E89AA6c0CC35C78BcC45799"},
	"XAU": {"asset": "XAU", "feed": "0x09340fFCD275735C4Dfef24d21017d5B1cbd00fD"},
	"XAG": {"asset": "XAG", "feed": "0x6021C0Ab48dDA82a81F83276AF123e0bd89eDCF3"},
=======
	"SNX": {"asset": "SNX"},
	"ETH": {"asset": "ETH"},
	"COMP": {"asset": "COMP"},
	"KNC": {"asset": "KNC"},
	"LEND": {"asset": "LEND"},
	"REN": {"asset": "REN"},
	"EUR": {"asset": "EUR", "feed": "0xe95feDE497d0c02a2DBc8e20C5E8bFFE9339F03a"},
	"JPY": {"asset": "JPY", "feed": "0x8eAeBAF0eA3BC2a160b461703AF409d074CDEC6e"},
	"AUD": {"asset": "AUD", "feed": "0x1c621Aab85F7879690B5407404A097068770b59a"},
	"GBP": {"asset": "GBP", "feed": "0xa2Dbd50FD09B9572a8A37ED4C2aEE4093A4b3Ef7"},
	"CHF": {"asset": "CHF", "feed": "0xD49c81796BccAbb5cd804f9d186B5E00E9Ac21fF"},
	"XAU": {"asset": "XAU", "feed": "0x2419A5aA4A82a6A18cA9b20Ea2934d7467E6a2cf"},
	"XAG": {"asset": "XAG", "feed": "0x42dE9E69B3a5a45600a11D3f37768dffA2846A8A"},
>>>>>>> a272a681
	"FTSE100": {
		"asset": "FTSE100",
		"feed": "0xA57C7d252F9EB0C14bFa6bE628391FC18D361a17"
	},
	"NIKKEI225": {
		"asset": "NIKKEI225",
		"feed": "0x937B8Ea97D5Aaa0D2f0D5F7C0cc3D0f2068A32b4"
	}
}<|MERGE_RESOLUTION|>--- conflicted
+++ resolved
@@ -1,59 +1,10 @@
 {
-<<<<<<< HEAD
-	"SNX": {
-		"asset": "SNX",
-		"feed": "0xE8104FCe8eD56037ecE586e18d5515f12005C90E",
-		"standalone": true
-	},
-	"ETH": {
-		"asset": "ETH",
-		"feed": "0x30B5068156688f818cEa0874B580206dFe081a03",
-		"standalone": true
-	},
-	"COMP": {
-		"asset": "COMP",
-		"feed": "0xE331E3C01c8D85fE107b13ad2888a61a4885199f",
-		"standalone": true
-	},
-	"KNC": {
-		"asset": "KNC",
-		"feed": "0x6701C0057DAB793F88a30b8d40dD31f3a7bC6B87",
-		"standalone": true
-	},
-	"LEND": {
-		"asset": "LEND",
-		"feed": "0x3dE7c1eDe4b07662bF31ac9d735635D16340Cd82",
-		"standalone": true
-	},
-	"REN": {
-		"asset": "REN",
-		"feed": "0x750651A7fBbb720F70F179D3828Cd2BA27E64D06",
-		"standalone": true
-	},
-	"BTC": {"asset": "BTC", "feed": "0x0d5C2eC3A235D0DDfB98dbe058F790Eff0c34782"},
-	"BNB": {"asset": "BNB", "feed": "0x2431452A0010a43878bF198e170F6319Af6d27F4"},
-	"TRX": {"asset": "TRX", "feed": "0x3639EAd48935B9cC15eABeb995f087aE511c3909"},
-	"XTZ": {"asset": "XTZ", "feed": "0xC4b4fAD3DC8C08DBa5d639A6e435f116b9282DB0"},
-	"XRP": {"asset": "XRP", "feed": "0x0720C40EDf5e88dFA8e8cd015296e4F3eDE5679A"},
-	"LTC": {"asset": "LTC", "feed": "0x3409B1d29429f0c54c12f12C2E8Dee0191f19423"},
-	"LINK": {
-		"asset": "LINK",
-		"feed": "0x40c9885aa8213B40e3E8a0a9aaE69d4fb5915a3A"
-	},
-	"EOS": {"asset": "EOS", "feed": "0xfB57D5BDc664c18bcad80abF4D56d2871BfAdb54"},
-	"BCH": {"asset": "BCH", "feed": "0xFE31f45bf8D756555971fcCeAbF802a9EaA7c4Ac"},
-	"ETC": {"asset": "ETC", "feed": "0x6B927dc8cF91c69d9dBFbf630D8951709cB0885D"},
-	"DASH": {
-		"asset": "DASH",
-		"feed": "0x219131b3a83D2DeBc062Aa2165ae52B0D9780422"
-	},
-	"XMR": {"asset": "XMR", "feed": "0xA5862c29449f8dFc02Fd823657a2bB23E4669a66"},
-	"ADA": {"asset": "ADA", "feed": "0xA729F64d7CfccD229438275D252691756002C4f1"},
-	"CEX": {"asset": "CEX", "feed": "0xF10B447Cd378696AA0f68Eb32E2D0b06cB4A9F5e"},
-	"DEFI": {
-		"asset": "DEFI",
-		"feed": "0x328aA3D1288512efeF39393ce781C69C5eBCD587"
-	},
+	"SNX": {"asset": "SNX"},
+	"ETH": {"asset": "ETH"},
+	"COMP": {"asset": "COMP"},
+	"KNC": {"asset": "KNC"},
+	"LEND": {"asset": "LEND"},
+	"REN": {"asset": "REN"},
 	"EUR": {"asset": "EUR", "feed": "0xa28a03a00cEFE08d68025044FEfaC221cBEe8a55"},
 	"JPY": {"asset": "JPY", "feed": "0x795122664E4D4A3F7e66E8674953C97ADc60B17C"},
 	"AUD": {"asset": "AUD", "feed": "0x1e5a19e9f382DD254D6983FF253A64F0bF15058a"},
@@ -61,21 +12,6 @@
 	"CHF": {"asset": "CHF", "feed": "0x0c1dB240827677264E89AA6c0CC35C78BcC45799"},
 	"XAU": {"asset": "XAU", "feed": "0x09340fFCD275735C4Dfef24d21017d5B1cbd00fD"},
 	"XAG": {"asset": "XAG", "feed": "0x6021C0Ab48dDA82a81F83276AF123e0bd89eDCF3"},
-=======
-	"SNX": {"asset": "SNX"},
-	"ETH": {"asset": "ETH"},
-	"COMP": {"asset": "COMP"},
-	"KNC": {"asset": "KNC"},
-	"LEND": {"asset": "LEND"},
-	"REN": {"asset": "REN"},
-	"EUR": {"asset": "EUR", "feed": "0xe95feDE497d0c02a2DBc8e20C5E8bFFE9339F03a"},
-	"JPY": {"asset": "JPY", "feed": "0x8eAeBAF0eA3BC2a160b461703AF409d074CDEC6e"},
-	"AUD": {"asset": "AUD", "feed": "0x1c621Aab85F7879690B5407404A097068770b59a"},
-	"GBP": {"asset": "GBP", "feed": "0xa2Dbd50FD09B9572a8A37ED4C2aEE4093A4b3Ef7"},
-	"CHF": {"asset": "CHF", "feed": "0xD49c81796BccAbb5cd804f9d186B5E00E9Ac21fF"},
-	"XAU": {"asset": "XAU", "feed": "0x2419A5aA4A82a6A18cA9b20Ea2934d7467E6a2cf"},
-	"XAG": {"asset": "XAG", "feed": "0x42dE9E69B3a5a45600a11D3f37768dffA2846A8A"},
->>>>>>> a272a681
 	"FTSE100": {
 		"asset": "FTSE100",
 		"feed": "0xA57C7d252F9EB0C14bFa6bE628391FC18D361a17"
