[
	{
		"name": "sUSD",
		"asset": "USD"
	},
	{
		"name": "sEUR",
		"asset": "EUR"
	},
	{
		"name": "sJPY",
		"asset": "JPY"
	},
	{
		"name": "sAUD",
		"asset": "AUD"
	},
	{
		"name": "sGBP",
		"asset": "GBP"
	},
	{
		"name": "sCHF",
		"asset": "CHF"
	},
	{
		"name": "sXAU",
		"asset": "XAU"
	},
	{
		"name": "sXAG",
		"asset": "XAG"
	},
	{
		"name": "sBTC",
		"asset": "BTC"
	},
	{
		"name": "sETH",
		"asset": "ETH",
		"subclass": "MultiCollateralSynth"
	},
	{
		"name": "sBNB",
		"asset": "BNB",
		"subclass": "PurgeableSynth"
	},
	{
		"name": "sTRX",
		"asset": "TRX"
	},
	{
		"name": "sXTZ",
		"asset": "XTZ",
		"subclass": "PurgeableSynth"
	},
	{
		"name": "sXRP",
		"asset": "XRP"
	},
	{
		"name": "sLTC",
		"asset": "LTC",
		"subclass": "PurgeableSynth"
	},
	{
		"name": "sLINK",
		"asset": "LINK"
	},
	{
		"name": "sEOS",
		"asset": "EOS"
	},
	{
		"name": "sBCH",
		"asset": "BCH"
	},
	{
		"name": "sETC",
		"asset": "ETC"
	},
	{
		"name": "sDASH",
		"asset": "DASH"
	},
	{
		"name": "sXMR",
		"asset": "XMR"
	},
	{
		"name": "sADA",
		"asset": "ADA"
	},
	{
		"name": "sFTSE",
		"asset": "FTSE100"
	},
	{
		"name": "sNIKKEI",
		"asset": "NIKKEI225"
	},
	{
		"name": "sCEX",
		"asset": "CEX",
		"index": [
			{
				"asset": "BNB",
<<<<<<< HEAD
				"units": 12.88,
				"weight": 29.15
			},
			{
				"asset": "CRO",
				"units": 1303.31,
				"weight": 24.3
			},
			{
				"asset": "LEO",
				"units": 94.54,
				"weight": 13.42
			},
			{
				"asset": "HT",
				"units": 23.06,
				"weight": 11.73
			},
			{
				"asset": "FTT",
				"units": 9.36,
				"weight": 3.56
			},
			{
				"asset": "OKB",
				"units": 25.72,
				"weight": 16.97
			},
			{
				"asset": "KCS",
				"units": 9.18,
				"weight": 0.87
=======
				"units": 17.88
			},
			{
				"asset": "LEO",
				"units": 153.85
			},
			{
				"asset": "HT",
				"units": 20.51
			},
			{
				"asset": "OKB",
				"units": 32.52
			},
			{
				"asset": "KCS",
				"units": 59.82
>>>>>>> f67f7c02
			}
		],
		"subclass": "PurgeableSynth"
	},
	{
		"name": "sDEFI",
		"asset": "DEFI",
		"index": [
			{
<<<<<<< HEAD
				"asset": "COMP",
				"units": 4.14,
				"weight": 20.5
			},
			{
				"asset": "MKR",
				"units": 0.74,
				"weight": 15.0
			},
			{
				"asset": "ZRX",
				"units": 668.16,
				"weight": 9.7
			},
			{
				"asset": "REP",
				"units": 9.52,
				"weight": 7.2
			},
			{
				"asset": "LEND",
				"units": 581.76,
				"weight": 6.7
			},
			{
				"asset": "UMA",
				"units": 28.54,
				"weight": 4.2
			},
			{
				"asset": "SNX",
				"units": 82.84,
				"weight": 10.2
			},
			{
				"asset": "REN",
				"units": 822.92,
				"weight": 5.0
			},
			{
				"asset": "LRC",
				"units": 948.31,
				"weight": 3.8
			},
			{
				"asset": "KNC",
				"units": 224.53,
				"weight": 11.8
			},
			{
				"asset": "BNT",
				"units": 61.2,
				"weight": 3.4
			},
			{
				"asset": "BAL",
				"units": 7.09,
				"weight": 2.5
=======
				"asset": "LINK",
				"units": 92.583
			},
			{
				"asset": "MKR",
				"units": 0.432
			},
			{
				"asset": "ZRX",
				"units": 502.718
			},
			{
				"asset": "SNX",
				"units": 107.686
			},
			{
				"asset": "REN",
				"units": 1222.393
			},
			{
				"asset": "LRC",
				"units": 2164.709
			},
			{
				"asset": "KNC",
				"units": 357.085
			},
			{
				"asset": "BNT",
				"units": 119.197
			},
			{
				"asset": "MLN",
				"units": 6.495
>>>>>>> f67f7c02
			}
		],
		"subclass": "PurgeableSynth"
	},
	{
		"name": "iBTC",
		"asset": "BTC",
		"subclass": "PurgeableSynth",
		"inverted": {
			"entryPoint": 9659,
			"upperLimit": 14488.5,
			"lowerLimit": 4829.5
		}
	},
	{
		"name": "iETH",
		"asset": "ETH",
		"subclass": "PurgeableSynth",
		"inverted": {
			"entryPoint": 314.54,
			"upperLimit": 550.445,
			"lowerLimit": 78.635
		}
	},
	{
		"name": "iBNB",
		"asset": "BNB",
		"subclass": "PurgeableSynth",
		"inverted": {
			"entryPoint": 16.13,
			"upperLimit": 24.195,
			"lowerLimit": 8.065
		}
	},
	{
		"name": "iTRX",
		"asset": "TRX",
		"subclass": "PurgeableSynth",
		"inverted": {
			"entryPoint": 0.0159,
			"upperLimit": 0.02385,
			"lowerLimit": 0.00795
		}
	},
	{
		"name": "iXTZ",
		"asset": "XTZ",
		"subclass": "PurgeableSynth",
		"inverted": {
			"entryPoint": 2.27,
			"upperLimit": 3.405,
			"lowerLimit": 1.135
		}
	},
	{
		"name": "iXRP",
		"asset": "XRP",
		"subclass": "PurgeableSynth",
		"inverted": {
			"entryPoint": 0.1883,
			"upperLimit": 0.282,
			"lowerLimit": 0.094
		}
	},
	{
		"name": "iLINK",
		"asset": "LINK",
		"subclass": "PurgeableSynth",
		"inverted": {
			"entryPoint": 7.9,
			"upperLimit": 11.85,
			"lowerLimit": 3.95
		}
	},
	{
		"name": "iLTC",
		"asset": "LTC",
		"subclass": "PurgeableSynth",
		"inverted": {
			"entryPoint": 35.66,
			"upperLimit": 53.49,
			"lowerLimit": 17.83
		}
	},
	{
		"name": "iEOS",
		"asset": "EOS",
		"subclass": "PurgeableSynth",
		"inverted": {
			"entryPoint": 2.22,
			"upperLimit": 3.33,
			"lowerLimit": 1.11
		}
	},
	{
		"name": "iBCH",
		"asset": "BCH",
		"subclass": "PurgeableSynth",
		"inverted": {
			"entryPoint": 218.33,
			"upperLimit": 327.495,
			"lowerLimit": 109.165
		}
	},
	{
		"name": "iETC",
		"asset": "ETC",
		"subclass": "PurgeableSynth",
		"inverted": {
			"entryPoint": 6.16,
			"upperLimit": 9.24,
			"lowerLimit": 3.08
		}
	},
	{
		"name": "iDASH",
		"asset": "DASH",
		"subclass": "PurgeableSynth",
		"inverted": {
			"entryPoint": 64.44,
			"upperLimit": 96.66,
			"lowerLimit": 32.22
		}
	},
	{
		"name": "iXMR",
		"asset": "XMR",
		"subclass": "PurgeableSynth",
		"inverted": {
			"entryPoint": 47.24,
			"upperLimit": 70.86,
			"lowerLimit": 23.62
		}
	},
	{
		"name": "iADA",
		"asset": "ADA",
		"subclass": "PurgeableSynth",
		"inverted": {
			"entryPoint": 0.133,
			"upperLimit": 0.1995,
			"lowerLimit": 0.0665
		}
	},
	{
		"name": "iCEX",
		"asset": "CEX",
		"index": "sCEX",
		"subclass": "PurgeableSynth",
		"inverted": {
			"entryPoint": 563.2,
			"upperLimit": 844.8,
			"lowerLimit": 281.6
		}
	},
	{
		"name": "iDEFI",
		"asset": "DEFI",
		"index": "sDEFI",
		"subclass": "PurgeableSynth",
		"inverted": {
			"entryPoint": 2757.0,
			"upperLimit": 4135.5,
			"lowerLimit": 1378.5
		}
	}
]<|MERGE_RESOLUTION|>--- conflicted
+++ resolved
@@ -105,40 +105,6 @@
 		"index": [
 			{
 				"asset": "BNB",
-<<<<<<< HEAD
-				"units": 12.88,
-				"weight": 29.15
-			},
-			{
-				"asset": "CRO",
-				"units": 1303.31,
-				"weight": 24.3
-			},
-			{
-				"asset": "LEO",
-				"units": 94.54,
-				"weight": 13.42
-			},
-			{
-				"asset": "HT",
-				"units": 23.06,
-				"weight": 11.73
-			},
-			{
-				"asset": "FTT",
-				"units": 9.36,
-				"weight": 3.56
-			},
-			{
-				"asset": "OKB",
-				"units": 25.72,
-				"weight": 16.97
-			},
-			{
-				"asset": "KCS",
-				"units": 9.18,
-				"weight": 0.87
-=======
 				"units": 17.88
 			},
 			{
@@ -156,7 +122,6 @@
 			{
 				"asset": "KCS",
 				"units": 59.82
->>>>>>> f67f7c02
 			}
 		],
 		"subclass": "PurgeableSynth"
@@ -166,66 +131,6 @@
 		"asset": "DEFI",
 		"index": [
 			{
-<<<<<<< HEAD
-				"asset": "COMP",
-				"units": 4.14,
-				"weight": 20.5
-			},
-			{
-				"asset": "MKR",
-				"units": 0.74,
-				"weight": 15.0
-			},
-			{
-				"asset": "ZRX",
-				"units": 668.16,
-				"weight": 9.7
-			},
-			{
-				"asset": "REP",
-				"units": 9.52,
-				"weight": 7.2
-			},
-			{
-				"asset": "LEND",
-				"units": 581.76,
-				"weight": 6.7
-			},
-			{
-				"asset": "UMA",
-				"units": 28.54,
-				"weight": 4.2
-			},
-			{
-				"asset": "SNX",
-				"units": 82.84,
-				"weight": 10.2
-			},
-			{
-				"asset": "REN",
-				"units": 822.92,
-				"weight": 5.0
-			},
-			{
-				"asset": "LRC",
-				"units": 948.31,
-				"weight": 3.8
-			},
-			{
-				"asset": "KNC",
-				"units": 224.53,
-				"weight": 11.8
-			},
-			{
-				"asset": "BNT",
-				"units": 61.2,
-				"weight": 3.4
-			},
-			{
-				"asset": "BAL",
-				"units": 7.09,
-				"weight": 2.5
-=======
 				"asset": "LINK",
 				"units": 92.583
 			},
@@ -260,7 +165,6 @@
 			{
 				"asset": "MLN",
 				"units": 6.495
->>>>>>> f67f7c02
 			}
 		],
 		"subclass": "PurgeableSynth"
@@ -270,9 +174,9 @@
 		"asset": "BTC",
 		"subclass": "PurgeableSynth",
 		"inverted": {
-			"entryPoint": 9659,
-			"upperLimit": 14488.5,
-			"lowerLimit": 4829.5
+			"entryPoint": 10600,
+			"upperLimit": 15900,
+			"lowerLimit": 5300
 		}
 	},
 	{
@@ -290,9 +194,9 @@
 		"asset": "BNB",
 		"subclass": "PurgeableSynth",
 		"inverted": {
-			"entryPoint": 16.13,
-			"upperLimit": 24.195,
-			"lowerLimit": 8.065
+			"entryPoint": 22.258,
+			"upperLimit": 33.387,
+			"lowerLimit": 11.129
 		}
 	},
 	{
@@ -300,9 +204,9 @@
 		"asset": "TRX",
 		"subclass": "PurgeableSynth",
 		"inverted": {
-			"entryPoint": 0.0159,
-			"upperLimit": 0.02385,
-			"lowerLimit": 0.00795
+			"entryPoint": 0.0299,
+			"upperLimit": 0.04485,
+			"lowerLimit": 0.01495
 		}
 	},
 	{
@@ -310,9 +214,9 @@
 		"asset": "XTZ",
 		"subclass": "PurgeableSynth",
 		"inverted": {
-			"entryPoint": 2.27,
-			"upperLimit": 3.405,
-			"lowerLimit": 1.135
+			"entryPoint": 4.1915,
+			"upperLimit": 6.28725,
+			"lowerLimit": 2.09575
 		}
 	},
 	{
@@ -320,9 +224,9 @@
 		"asset": "XRP",
 		"subclass": "PurgeableSynth",
 		"inverted": {
-			"entryPoint": 0.1883,
-			"upperLimit": 0.282,
-			"lowerLimit": 0.094
+			"entryPoint": 0.3042,
+			"upperLimit": 0.4563,
+			"lowerLimit": 0.1521
 		}
 	},
 	{
@@ -330,9 +234,9 @@
 		"asset": "LINK",
 		"subclass": "PurgeableSynth",
 		"inverted": {
-			"entryPoint": 7.9,
-			"upperLimit": 11.85,
-			"lowerLimit": 3.95
+			"entryPoint": 19.54,
+			"upperLimit": 29.31,
+			"lowerLimit": 9.77
 		}
 	},
 	{
@@ -350,9 +254,9 @@
 		"asset": "EOS",
 		"subclass": "PurgeableSynth",
 		"inverted": {
-			"entryPoint": 2.22,
-			"upperLimit": 3.33,
-			"lowerLimit": 1.11
+			"entryPoint": 3.8502,
+			"upperLimit": 5.7753,
+			"lowerLimit": 1.9251
 		}
 	},
 	{
@@ -360,9 +264,9 @@
 		"asset": "BCH",
 		"subclass": "PurgeableSynth",
 		"inverted": {
-			"entryPoint": 218.33,
-			"upperLimit": 327.495,
-			"lowerLimit": 109.165
+			"entryPoint": 314.4821,
+			"upperLimit": 471.72315,
+			"lowerLimit": 157.24105
 		}
 	},
 	{
@@ -380,9 +284,9 @@
 		"asset": "DASH",
 		"subclass": "PurgeableSynth",
 		"inverted": {
-			"entryPoint": 64.44,
-			"upperLimit": 96.66,
-			"lowerLimit": 32.22
+			"entryPoint": 98.6231,
+			"upperLimit": 147.93465,
+			"lowerLimit": 49.31155
 		}
 	},
 	{
@@ -390,9 +294,9 @@
 		"asset": "XMR",
 		"subclass": "PurgeableSynth",
 		"inverted": {
-			"entryPoint": 47.24,
-			"upperLimit": 70.86,
-			"lowerLimit": 23.62
+			"entryPoint": 91.2236,
+			"upperLimit": 136.8354,
+			"lowerLimit": 45.6118
 		}
 	},
 	{
@@ -400,9 +304,9 @@
 		"asset": "ADA",
 		"subclass": "PurgeableSynth",
 		"inverted": {
-			"entryPoint": 0.133,
-			"upperLimit": 0.1995,
-			"lowerLimit": 0.0665
+			"entryPoint": 0.08,
+			"upperLimit": 0.12,
+			"lowerLimit": 0.04
 		}
 	},
 	{
@@ -411,9 +315,9 @@
 		"index": "sCEX",
 		"subclass": "PurgeableSynth",
 		"inverted": {
-			"entryPoint": 563.2,
-			"upperLimit": 844.8,
-			"lowerLimit": 281.6
+			"entryPoint": 943.4772,
+			"upperLimit": 1415.2158,
+			"lowerLimit": 471.7386
 		}
 	},
 	{
@@ -422,9 +326,9 @@
 		"index": "sDEFI",
 		"subclass": "PurgeableSynth",
 		"inverted": {
-			"entryPoint": 2757.0,
-			"upperLimit": 4135.5,
-			"lowerLimit": 1378.5
+			"entryPoint": 4249.0685,
+			"upperLimit": 6373.60275,
+			"lowerLimit": 2124.53425
 		}
 	}
 ]