{
	"v2.0-19": {
		"tag": "v2.0-19",
		"fulltag": "v2.0-19",
		"release": "",
		"network": "ropsten",
		"date": "2019-03-11T18:17:52-04:00",
		"commit": "eeb271f4fdd2e615f9dba90503f42b2cb9f9716e",
		"contracts": {
			"Depot": {
				"address": "0x2f7Ab1D143D3A86173020427F69A6B0088aC03Ad",
				"status": "replaced",
				"replaced_in": "v2.1.10-alpha-1"
			},
			"ExchangeRates": {
				"address": "0x1A61b686Ad77b6aCF87a394048ed03399433a027",
				"status": "replaced",
				"replaced_in": "v2.1.10-alpha-1"
			},
			"FeePool": {
				"address": "0x0E3dFdD58bC0E88443877135aF085aa111df06E3",
				"status": "replaced",
				"replaced_in": "v2.1.10-alpha-1"
			},
			"ProxyFeePool": {
				"address": "0x9d9A7152f23EcdDE5eBb2c52c2090bbefCa6A8a5",
				"status": "replaced",
				"replaced_in": "v2.1.10-alpha-1"
			},
			"ProxysAUD": {
				"address": "0xA0500AD3044aB20C9Ec1Fd83d914494096Fa2ea9",
				"status": "replaced",
				"replaced_in": "v2.1.10-alpha-1"
			},
			"ProxysBRL": {
				"address": "0x7e9Fe7C590AA75300Dd80cf6Bf2d251Da7bBFc22",
				"status": "deleted"
			},
			"ProxysBTC": {
				"address": "0xF9cc6AEd3153E8f173Be5E1E9855304Cd3460dA5",
				"status": "replaced",
				"replaced_in": "v2.1.10-alpha-1"
			},
			"ProxysCAD": {
				"address": "0xCB953F948fdc149390b0f399848917Bc700E43b8",
				"status": "deleted"
			},
			"ProxysCHF": {
				"address": "0x39dDDddacb1F97aD4230cD4a09D560c0345980c1",
				"status": "replaced",
				"replaced_in": "v2.1.10-alpha-1"
			},
			"ProxysCNY": {
				"address": "0xbB19Eb27e9828451C96e5bE47f36650D47a2D570",
				"status": "deleted"
			},
			"ProxysEUR": {
				"address": "0x5aC8D4a93492a7F9461d698aA074757400FB55B3",
				"status": "replaced",
				"replaced_in": "v2.1.10-alpha-1"
			},
			"ProxysGBP": {
				"address": "0x8D996937609C06753c7f4105a04828a9970d0073",
				"status": "replaced",
				"replaced_in": "v2.1.10-alpha-1"
			},
			"ProxysINR": {
				"address": "0xB71295ab00b98473D649e64153087182975eB3B6",
				"status": "deleted"
			},
			"ProxysJPY": {
				"address": "0x9524F59033C9E5bd779C6f4D9f835362593Ae323",
				"status": "replaced",
				"replaced_in": "v2.1.10-alpha-1"
			},
			"ProxysKRW": {
				"address": "0x56eae5da1a34B9a0a01B3dCffD50Ba19F9feCdBB",
				"status": "deleted"
			},
			"ProxysNZD": {
				"address": "0x47334b13A42C1722d3C94Fcc274418d99A10510e",
				"status": "deleted"
			},
			"ProxysPLN": {
				"address": "0x061b46AB2cdFc23DF7cCE43B785F0782f4D596Fc",
				"status": "deleted"
			},
			"ProxysRUB": {
				"address": "0x32E2fd76697E9232920c0c1121d644e05e19dBf8",
				"status": "deleted"
			},
			"ProxysSGD": {
				"address": "0x259341C37Cbe6b59d68F0C144B040B29535caad6",
				"status": "deleted"
			},
			"ProxysUSD": {
				"address": "0xDd710d668dF4d8871468C91C6366458E77ef7c38",
				"status": "replaced",
				"replaced_in": "v2.1.10-alpha-1"
			},
			"ProxysXAG": {
				"address": "0xc5C9c7d6Ea3DD209953D9135d85bac46c3B94f57",
				"status": "replaced",
				"replaced_in": "v2.1.10-alpha-1"
			},
			"ProxysXAU": {
				"address": "0xD1BF63C87fF558e4eE7f0ddab6cCa34b000685f1",
				"status": "replaced",
				"replaced_in": "v2.1.10-alpha-1"
			},
			"ProxySynthetix": {
				"address": "0x3224908ba459Cb3EEeE35e95b9Dd3de7a9e39598",
				"status": "replaced",
				"replaced_in": "v2.1.10-alpha-1"
			},
			"ProxyXDR": {
				"address": "0x25b1C6f37499f74364A8d974C44be765f1074E90",
				"status": "deleted"
			},
			"SafeDecimalMath": {
				"address": "0xb8a0f476f0C4791F63A64786334059E98E8e640C",
				"status": "replaced",
				"replaced_in": "v2.1.10-alpha-1"
			},
			"Synthetix": {
				"address": "0x5B2655ACD8E1977d69Beb980FbD73B6efAd87A21",
				"status": "replaced",
				"replaced_in": "v2.1.10-alpha-1"
			},
			"SynthetixEscrow": {
				"address": "0x9B7d73333413395f346C6f872b50686D219953E0",
				"status": "replaced",
				"replaced_in": "v2.1.10-alpha-1"
			},
			"SynthetixState": {
				"address": "0x34cD3b61596F19f79b5CDbB20f5eeD081C51C082",
				"status": "replaced",
				"replaced_in": "v2.1.10-alpha-1"
			},
			"SynthsAUD": {
				"address": "0x0ae403812347f5B7a7D70C8Cbe5d06f705a994Ff",
				"status": "replaced",
				"replaced_in": "v2.1.10-alpha-1"
			},
			"SynthsBRL": {
				"address": "0x34bE7aFbc34257294dbFEc6a9EA5211164388182",
				"status": "deleted"
			},
			"SynthsBTC": {
				"address": "0xaA31cADdc8B9763c3F299944fb09Ee57c4878bb5",
				"status": "replaced",
				"replaced_in": "v2.1.10-alpha-1"
			},
			"SynthsCAD": {
				"address": "0x2DdCAae7AE1fC36F75e1342F4daadf7f0d6d75d1",
				"status": "deleted"
			},
			"SynthsCHF": {
				"address": "0x369E54eC039D9C05E0dc251e2FD964bD9bD08931",
				"status": "replaced",
				"replaced_in": "v2.1.10-alpha-1"
			},
			"SynthsCNY": {
				"address": "0x9fC8395BF32CE83BcE9b860330F4642E32f023Ac",
				"status": "deleted"
			},
			"SynthsEUR": {
				"address": "0xB790bab31d3e94b48F45D52538Ad8D91ED6057E0",
				"status": "replaced",
				"replaced_in": "v2.1.10-alpha-1"
			},
			"SynthsGBP": {
				"address": "0x0d3cbd974C4C1131A66CC0f2D520FB8E533c4f39",
				"status": "replaced",
				"replaced_in": "v2.1.10-alpha-1"
			},
			"SynthsINR": {
				"address": "0x4a06204e4962ec2d110798e2bF9c21e70803e40d",
				"status": "deleted"
			},
			"SynthsJPY": {
				"address": "0x2C47978a397CB0a0Beb542A68d497392772F1DcB",
				"status": "replaced",
				"replaced_in": "v2.1.10-alpha-1"
			},
			"SynthsKRW": {
				"address": "0xCCca07f15B86F5FaA1f917A6D75FB6184EfC66D0",
				"status": "deleted"
			},
			"SynthsNZD": {
				"address": "0xcaDA99c31c4FBC3710CcB435ED2767980812F731",
				"status": "deleted"
			},
			"SynthsPLN": {
				"address": "0xcdaDc6Bb0DC9e82919345Db71fB2019C9a90afCD",
				"status": "deleted"
			},
			"SynthsRUB": {
				"address": "0x31F2AaA06E741EDC5fa8D264133d0dd96133f133",
				"status": "deleted"
			},
			"SynthsSGD": {
				"address": "0x4eD2770b404d0A1BfecDC6385ec901608A19005E",
				"status": "deleted"
			},
			"SynthsUSD": {
				"address": "0x5cD55899568e9A3f414519691543fc6F9B1857C1",
				"status": "replaced",
				"replaced_in": "v2.1.10-alpha-1"
			},
			"SynthsXAG": {
				"address": "0x55f14661902d437582B2de831efd6BAF7b0da6bF",
				"status": "replaced",
				"replaced_in": "v2.1.10-alpha-1"
			},
			"SynthsXAU": {
				"address": "0x23977427da51A21Da3F4DD0A27E608aA6b4a2F86",
				"status": "replaced",
				"replaced_in": "v2.1.10-alpha-1"
			},
			"SynthXDR": {
				"address": "0x41e8160F72af87DD078Bf0046CD06dC586867448",
				"status": "deleted"
			},
			"TokenStatesAUD": {
				"address": "0x6134F07C0aB24D9E3dc03d803Eb8f9B2556cE53d",
				"status": "replaced",
				"replaced_in": "v2.1.10-alpha-1"
			},
			"TokenStatesBRL": {
				"address": "0x97196996388d13D6C67eB7f6AD6F4aB884cC6976",
				"status": "deleted"
			},
			"TokenStatesBTC": {
				"address": "0x7966a30aae7Cc6dBC44537051df1395F12BEff4A",
				"status": "replaced",
				"replaced_in": "v2.1.10-alpha-1"
			},
			"TokenStatesCAD": {
				"address": "0xa45Ff4f7256c5Be4031E34BEd7E2C8db5bD78bBb",
				"status": "deleted"
			},
			"TokenStatesCHF": {
				"address": "0xCD57cc0daD907F24fd564861acAD48bb039A4baA",
				"status": "replaced",
				"replaced_in": "v2.1.10-alpha-1"
			},
			"TokenStatesCNY": {
				"address": "0xEBb30373dDdF51e609F5a487f122a03E0a9F8B77",
				"status": "deleted"
			},
			"TokenStatesEUR": {
				"address": "0x6b1b6F1437bE4EffDA3E125f9a2701B86244c17c",
				"status": "replaced",
				"replaced_in": "v2.1.10-alpha-1"
			},
			"TokenStatesGBP": {
				"address": "0xF688e8447eeD39917100C5F24823bF546A332237",
				"status": "replaced",
				"replaced_in": "v2.1.10-alpha-1"
			},
			"TokenStatesINR": {
				"address": "0xc6A2dEcDd4636f79f7856f9f3a1358CaAB31115c",
				"status": "deleted"
			},
			"TokenStatesJPY": {
				"address": "0x3A5573Ea88DA3B4e1bd8ad19B6a29Ab77c4530F2",
				"status": "replaced",
				"replaced_in": "v2.1.10-alpha-1"
			},
			"TokenStatesKRW": {
				"address": "0x764b1e28fc321Ce00D0eB963a5E2922f96505D78",
				"status": "deleted"
			},
			"TokenStatesNZD": {
				"address": "0xD010C3f3799C2548f39274376C04919d79e8669a",
				"status": "deleted"
			},
			"TokenStatesPLN": {
				"address": "0xec93Ff9A05eCe819Bd6446c666Ee5367dB3615AA",
				"status": "deleted"
			},
			"TokenStatesRUB": {
				"address": "0x95D31A99f94a5FE3Dd67B6ad9f2654987a307E1D",
				"status": "deleted"
			},
			"TokenStatesSGD": {
				"address": "0x8279c1853a7EdDe28e8f041EF78B8c1723e224c9",
				"status": "deleted"
			},
			"TokenStatesUSD": {
				"address": "0x77e6233984d3Dd74094d07427393209f4e86E7B8",
				"status": "replaced",
				"replaced_in": "v2.1.10-alpha-1"
			},
			"TokenStatesXAG": {
				"address": "0x519a8061ea62C3150Bcd82e267159FD75d9194cb",
				"status": "replaced",
				"replaced_in": "v2.1.10-alpha-1"
			},
			"TokenStatesXAU": {
				"address": "0xC9F217326BD38435298dbf7Aaf9afE2dC2D6a660",
				"status": "replaced",
				"replaced_in": "v2.1.10-alpha-1"
			},
			"TokenStateSynthetix": {
				"address": "0x3f163A8Ef6495C15A10bA15950DBfba279665837",
				"status": "replaced",
				"replaced_in": "v2.1.10-alpha-1"
			},
			"TokenStateXDR": {
				"status": "deleted"
			}
		}
	},
	"v2.0-22": {
		"tag": "v2.0-22",
		"fulltag": "v2.0-22",
		"release": "",
		"network": "ropsten",
		"date": "2019-04-04T12:14:32-04:00",
		"commit": "f257ac4ffec622f198dfe47e371c625f1fe1bd36",
		"contracts": {
			"TokenStateXDR": {
				"address": "0x8B57b42d31d5600278E9B1404d6d3AB5fA81E489",
				"status": "deleted"
			},
			"EscrowChecker": {
				"address": "0x3b399e00AFd8201ACf8A5a0EcCF1C47d8D5E41da",
				"status": "replaced",
				"replaced_in": "v2.1.10-alpha-1"
			}
		}
	},
	"v2.1.10-alpha-1": {
		"tag": "v2.1.10-alpha-1",
		"fulltag": "v2.1.10-alpha-1",
		"release": "",
		"network": "ropsten",
		"date": "2019-04-09T19:00:35-04:00",
		"commit": "38979c3c583071e534af4d96c08d53c7d74ae858",
		"contracts": {
			"Depot": {
				"address": "0x85a02d90B62c454d69eE1F3660BA5c2135Da0cd2",
				"status": "replaced",
				"replaced_in": "v2.19.6-alpha-1"
			},
			"ExchangeRates": {
				"address": "0xaCf5C0101cbBe8476E87c652E0bEF33684Cc94D6",
				"status": "replaced",
				"replaced_in": "v2.3.1-beta-1"
			},
			"FeePool": {
				"address": "0x931C75f429291cAC932EE0fA26d06dc95522A417",
				"status": "replaced",
				"replaced_in": "v2.4.0-alpha-3"
			},
			"ProxyFeePool": {
				"address": "0x42456D7084eacF4083f1140d3229471bbA2949A8",
				"status": "current"
			},
			"ProxysAUD": {
				"address": "0xC9B552d3d395ae89646275C1591c40FA9EB950f6",
				"status": "replaced",
				"replaced_in": "v2.9.0-release-candidate-5"
			},
			"ProxysBRL": {
				"address": "0x86cC20E50BeC265E43855389b5BC5B95CB065668",
				"status": "deleted"
			},
			"ProxysBTC": {
				"address": "0x9ad54eC56442B6941e4ae405c0f35A014210c938",
				"status": "replaced",
				"replaced_in": "v2.9.0-release-candidate-5"
			},
			"ProxysCAD": {
				"address": "0xaE6Cc4C26c27462F8cb709e9A773806A425b8759",
				"status": "deleted"
			},
			"ProxysCHF": {
				"address": "0xEf8a2c1BC94e630463293F71bF5414d13e80F62D",
				"status": "replaced",
				"replaced_in": "v2.9.0-release-candidate-5"
			},
			"ProxysCNY": {
				"address": "0x23bB1e0975161077F16Dd34F28780720aC356C56",
				"status": "deleted"
			},
			"ProxysEUR": {
				"address": "0x7c8F07Ac5b0a2876ee582a661d53dE2D0BbAd96F",
				"status": "replaced",
				"replaced_in": "v2.9.0-release-candidate-5"
			},
			"ProxysGBP": {
				"address": "0xb671F2210B1F6621A2607EA63E6B2DC3e2464d1F",
				"status": "replaced",
				"replaced_in": "v2.9.0-release-candidate-5"
			},
			"ProxysINR": {
				"address": "0xEeF008BFEC2E89FA833F764059442Cc06a006903",
				"status": "deleted"
			},
			"ProxysJPY": {
				"address": "0x7a6f9eDDC03Db81927eA4131919343f93CA9b6a7",
				"status": "replaced",
				"replaced_in": "v2.9.0-release-candidate-5"
			},
			"ProxysKRW": {
				"address": "0x257f747620BcEb56de16Bd96FB57601401326D1D",
				"status": "deleted"
			},
			"ProxysNZD": {
				"address": "0xDD130ed8644E42D7f961711543D6601c07a291B7",
				"status": "deleted"
			},
			"ProxysPLN": {
				"address": "0xc449ce6cd726c0bf7373ecf4888E5f6Ee6dB5aF4",
				"status": "deleted"
			},
			"ProxysRUB": {
				"address": "0x5DF689ea1FB350bcB177Ff5e66ED8Dfe28C6045D",
				"status": "deleted"
			},
			"ProxysSGD": {
				"address": "0xb6128Fe9E0079505EA240Dd315C7F72B0d1df6b0",
				"status": "deleted"
			},
			"ProxysUSD": {
				"address": "0x9952e42fF92149f48b3b7dee3f921A6DD106F79F",
				"status": "replaced",
				"replaced_in": "v2.9.0-release-candidate-5"
			},
			"ProxysXAG": {
				"address": "0x45602503BF457df5D206e9E800Da4B786d6BC5dc",
				"status": "replaced",
				"replaced_in": "v2.9.0-release-candidate-5"
			},
			"ProxysXAU": {
				"address": "0x734E085914e1e32ab4e773eCD2cc8d9ce3deff45",
				"status": "replaced",
				"replaced_in": "v2.9.0-release-candidate-5"
			},
			"ProxySynthetix": {
				"address": "0x013AE307648f529aa72c5767A334DDd37aaB43c3",
				"status": "current"
			},
			"ProxyXDR": {
				"address": "0xD4fb1706Ae549FEBeC06bb7175b08010DD1B0C2e",
				"status": "deleted"
			},
			"SafeDecimalMath": {
				"address": "0x34A5ef81d18F3a305aE9C2d7DF42beef4c79031c",
				"status": "current"
			},
			"Synthetix": {
				"address": "0xC906de7f8b4C1a4787023F50F49CE98F9F67c4b8",
				"status": "replaced",
				"replaced_in": "v2.4.0-alpha-3"
			},
			"SynthetixEscrow": {
				"address": "0xd8f6B6b6782632275B2B51230654f687f5b12Cde",
				"status": "current"
			},
			"SynthetixState": {
				"address": "0xf9bd94C6F93c1FA5F38174c5e424721e1046af07",
				"status": "current"
			},
			"SynthsAUD": {
				"address": "0xA0c749992b413BfAfD85fB2cc770157a673Bd320",
				"status": "replaced",
				"replaced_in": "v2.9.0-release-candidate-5"
			},
			"SynthsBRL": {
				"address": "0x299A0df558B16B31d7E911651637f4C8109CCdb0",
				"status": "deleted"
			},
			"SynthsBTC": {
				"address": "0x77BA6B94B70e305343A9B76c7fEAaA2edc4498ff",
				"status": "replaced",
				"replaced_in": "v2.9.0-release-candidate-5"
			},
			"SynthsCAD": {
				"address": "0xB99afD2b3f7eCD3d4fE8d8001dFCb563BD0E21F2",
				"status": "deleted"
			},
			"SynthsCHF": {
				"address": "0xaE5bC1e93E5834ceB05b00d1d6774dabc264b793",
				"status": "replaced",
				"replaced_in": "v2.9.0-release-candidate-5"
			},
			"SynthsCNY": {
				"address": "0xDc9ca4872398595a89d4458303E721e49a91b04D",
				"status": "deleted"
			},
			"SynthsEUR": {
				"address": "0x56751D5Ac7D2B614C79d22e6b52D3285cFA8a293",
				"status": "replaced",
				"replaced_in": "v2.9.0-release-candidate-5"
			},
			"SynthsGBP": {
				"address": "0x9B7E40031f7d4f6AB6e5D36bBF2Fea3bCCcc75a5",
				"status": "replaced",
				"replaced_in": "v2.9.0-release-candidate-5"
			},
			"SynthsINR": {
				"address": "0xBF95eB89d2FFAd680BCc7e5e47be9c50B94a02dD",
				"status": "deleted"
			},
			"SynthsJPY": {
				"address": "0x20Cc14217F8489E5d5291D408EA7890C211A23BB",
				"status": "replaced",
				"replaced_in": "v2.9.0-release-candidate-5"
			},
			"SynthsKRW": {
				"address": "0xB88d4D253172Ac5805ce86e221c93e1FF8144034",
				"status": "deleted"
			},
			"SynthsNZD": {
				"address": "0x921283b04A4e09bcE87B24DA868d82F901267648",
				"status": "deleted"
			},
			"SynthsPLN": {
				"address": "0x8f4713d83ddB112fc46Ec6f67c032c440937543b",
				"status": "deleted"
			},
			"SynthsRUB": {
				"address": "0xCDe046E1c635d2D9F69E2081d46732d249c8465F",
				"status": "deleted"
			},
			"SynthsSGD": {
				"address": "0x77e4837cc55a3CB32A33988Fb670c5bcF13bBD3f",
				"status": "deleted"
			},
			"SynthsUSD": {
				"address": "0xB613d148E47525478bD8A91eF7Cf2F7F63d81858",
				"status": "replaced",
				"replaced_in": "v2.9.0-release-candidate-5"
			},
			"SynthsXAG": {
				"address": "0xa84Cbb81A261966A32223363688c49CAF02BAbEA",
				"status": "replaced",
				"replaced_in": "v2.9.0-release-candidate-5"
			},
			"SynthsXAU": {
				"address": "0x75EbcFA47ABE47b012061D045c53017E55b94C6e",
				"status": "replaced",
				"replaced_in": "v2.9.0-release-candidate-5"
			},
			"SynthXDR": {
				"address": "0x51Fe40e6292dbC44623b298a4086ffA6f5976ba1",
				"status": "deleted"
			},
			"TokenStatesAUD": {
				"address": "0xF43B4931749139AB1e7a85d50df5762481d80bEC",
				"status": "current"
			},
			"TokenStatesBRL": {
				"address": "0xc0c03aC23ee7E4aB81C4b8ccC32e5EA2e247709E",
				"status": "deleted"
			},
			"TokenStatesBTC": {
				"address": "0x159B105D8f9F1341C7aAAafF19aFb569c17297F3",
				"status": "current"
			},
			"TokenStatesCAD": {
				"address": "0x91D2899CD8C976cec7d56059acb42744ed13c3b8",
				"status": "deleted"
			},
			"TokenStatesCHF": {
				"address": "0xA3de830b5208851539De8e4FF158D635E8f36FCb",
				"status": "current"
			},
			"TokenStatesCNY": {
				"address": "0x1C4690f59b95d54E536bDAe2154bdE930D33C855",
				"status": "deleted"
			},
			"TokenStatesEUR": {
				"address": "0xc4E4c442653fDC78A71401684fd6cF9d67B3B643",
				"status": "current"
			},
			"TokenStatesGBP": {
				"address": "0x22C9624c784214D53d43BDB4Bf56B3D3Bf2e773C",
				"status": "current"
			},
			"TokenStatesINR": {
				"address": "0x503850B3E36Ca7191D188cDc506eEE0eE58B0C00",
				"status": "deleted"
			},
			"TokenStatesJPY": {
				"address": "0xb08b62e1cdfd37eCCd69A9ACe67322CCF801b3A6",
				"status": "current"
			},
			"TokenStatesKRW": {
				"address": "0xA50C668536616cde7d43D889F6Df29dD912Dc116",
				"status": "deleted"
			},
			"TokenStatesNZD": {
				"address": "0x4160D670f33D6a45bFb4009C8E958004651dfCA6",
				"status": "deleted"
			},
			"TokenStatesPLN": {
				"address": "0x4093eB7D7DeF2dcaE3e53555fc99CE46C8E458B1",
				"status": "deleted"
			},
			"TokenStatesRUB": {
				"address": "0x212dD0505eDECA3947b07b86e0b0d44ba8eE81c4",
				"status": "deleted"
			},
			"TokenStatesSGD": {
				"address": "0x911c81ad1Cb9e3e4cE43e3A4CEed3A3D0dC61920",
				"status": "deleted"
			},
			"TokenStatesUSD": {
				"address": "0x686cbD15BBC680F8261c7502c360Aa44A2593de6",
				"status": "current"
			},
			"TokenStatesXAG": {
				"address": "0x8D63Bf72E0BE02Ad99b329B8632EA2336b472CED",
				"status": "current"
			},
			"TokenStatesXAU": {
				"address": "0xBF73978808516Bbcb96D3b479617CaF89484Bc59",
				"status": "current"
			},
			"TokenStateSynthetix": {
				"address": "0xb239855C0de66b1078A0eaE90d209996834faEDD",
				"status": "current"
			},
			"TokenStateXDR": {
				"address": "0x7b6ab32Ca02B31485fbf7265437c2853792CC5d9",
				"status": "deleted"
			},
			"EscrowChecker": {
				"address": "0x37f2590B021f0AcfcfDEe31bF47BBffFdb89Efd3",
				"status": "current"
			}
		}
	},
	"v2.3.1-beta-1": {
		"tag": "v2.3.1-beta-1",
		"fulltag": "v2.3.1-beta-1",
		"release": "",
		"network": "ropsten",
		"date": "2019-04-23T17:30:12-04:00",
		"commit": "a706adb4cccd77b8bea533b0d09ec957178fd242",
		"contracts": {
			"ExchangeRates": {
				"address": "0x4f89E55C6bD1e5b663fd6412CcccAdbF1EBE6e4b",
				"status": "replaced",
				"replaced_in": "v2.6.5-beta-2"
			},
			"TokenStatesETH": {
				"address": "0x8e90f4D385677dFB3FFC6d09652eEd17D0872e17",
				"status": "current"
			},
			"ProxysETH": {
				"address": "0xcb4a4bae10423C493CEa37fd07569889b8b9e39d",
				"status": "replaced",
				"replaced_in": "v2.9.0-release-candidate-5"
			},
			"SynthsETH": {
				"address": "0xFa96D56c0383F4F327EE4aAC13517d346885681b",
				"status": "replaced",
				"replaced_in": "v2.9.0-release-candidate-5"
			},
			"TokenStatesBNB": {
				"address": "0x7D9b359c97f26a0D7B5dfB9eb7b74581CD28B6a6",
				"status": "current"
			},
			"ProxysBNB": {
				"address": "0x80de8243f2F27bb1f250Fd238bA8866f3bAEB15b",
				"status": "replaced",
				"replaced_in": "v2.9.0-release-candidate-5"
			},
			"SynthsBNB": {
				"address": "0x00F68382c5eaCf476Ee5c41AF948CC549438FecA",
				"status": "replaced",
				"replaced_in": "v2.9.0-release-candidate-5"
			},
			"TokenStateiBTC": {
				"address": "0xf822f0f596De0e11309DD2942A8956eb5b2BA430",
				"status": "current"
			},
			"ProxyiBTC": {
				"address": "0xd8F61dFc0c2B2dB334b31B60ed069d86Ea04ddc8",
				"status": "replaced",
				"replaced_in": "v2.9.0-release-candidate-5"
			},
			"SynthiBTC": {
				"address": "0x34fe137f294544C6680934cD1C189e3581519E66",
				"status": "replaced",
				"replaced_in": "v2.7.2-beta-1"
			},
			"TokenStateiETH": {
				"address": "0xF30F72Ec89ee2491741D16Df6cF750c8202D6C3a",
				"status": "current"
			},
			"ProxyiETH": {
				"address": "0x97A853e9536Cf7CF123AA14Da726b71a848290cE",
				"status": "replaced",
				"replaced_in": "v2.9.0-release-candidate-5"
			},
			"SynthiETH": {
				"address": "0xC9DFff5fA5605fd94F8B7927b892F2B57391e8bB",
				"status": "replaced",
				"replaced_in": "v2.7.2-beta-1"
			},
			"TokenStateiBNB": {
				"address": "0xbabC251FD3ce4a6830D5999Cf450a987F1A8EdE7",
				"status": "current"
			},
			"ProxyiBNB": {
				"address": "0x9F6268D0EBc015165251470429E0148CC0821AA5",
				"status": "replaced",
				"replaced_in": "v2.9.0-release-candidate-5"
			},
			"SynthiBNB": {
				"address": "0x84ED3d2bEb834a6D50e3e66294048D1a13d856E7",
				"status": "replaced",
				"replaced_in": "v2.7.2-beta-1"
			}
		}
	},
	"v2.4.0-alpha-3": {
		"tag": "v2.4.0-alpha-3",
		"fulltag": "v2.4.0-alpha-3",
		"release": "",
		"network": "ropsten",
		"date": "2019-05-02T09:05:35+10:00",
		"commit": "6ae2c9c192a3f941594986a964f92e0b13f2e8ab",
		"contracts": {
			"FeePool": {
				"address": "0xb79E77628c991be88D1995668F1208787baCe967",
				"status": "replaced",
				"replaced_in": "v2.4.1-12"
			},
			"Synthetix": {
				"address": "0xa948Cd24784017b29894231d78D830a91aBAe640",
				"status": "replaced",
				"replaced_in": "v2.4.1-12"
			},
			"RewardEscrow": {
				"address": "0x92f924F1Cb4AB1d88349079DC82207B9EF67F68B",
				"status": "current"
			},
			"FeePoolState": {
				"address": "0xe141C1Fd85Ab91992729Aab9BD20bD85dd71Dba5",
				"status": "current"
			},
			"SupplySchedule": {
				"address": "0xa2EC8e569e11Dbf6C8AdF254Df2e97AE3535d1A0",
				"status": "replaced",
				"replaced_in": "v2.12.2-release-candidate-1"
			}
		}
	},
	"v2.4.1-12": {
		"tag": "v2.4.1-12",
		"fulltag": "v2.4.1-12",
		"release": "",
		"network": "ropsten",
		"date": "2019-05-28T13:30:47+10:00",
		"commit": "7dac5a168e32bbac14027ddae877d08177152a25",
		"contracts": {
			"FeePool": {
				"address": "0x90c3D96A06b343a024B42972BD04e56289c4Fb46",
				"status": "replaced",
				"replaced_in": "v2.4.1-16"
			},
			"Synthetix": {
				"address": "0xbb4922b5fFB9e46473DD8EBca8F6f7c179EBD731",
				"status": "replaced",
				"replaced_in": "v2.5.5-beta-1"
			},
			"DelegateApprovals": {
				"address": "0x9E4B7E477afF32301996bF3F3F353102D4e1D9Fc",
				"status": "replaced",
				"replaced_in": "v2.4.1-16"
			},
			"FeePoolEternalStorage": {
				"address": "0x4627995FeE8AC6968DA3857c1A85B08Fa81eDd9B",
				"status": "current"
			}
		}
	},
	"v2.4.1-16": {
		"tag": "v2.4.1-16",
		"fulltag": "v2.4.1-16",
		"release": "",
		"network": "ropsten",
		"date": "2019-05-28T13:51:53+10:00",
		"commit": "1837368cfa8240b3cdb54e9c7765f713b8623bf3",
		"contracts": {
			"FeePool": {
				"address": "0x556c6FE73F213958c19cecD106681877D81808fD",
				"status": "replaced",
				"replaced_in": "v2.6.5-beta-2"
			},
			"DelegateApprovals": {
				"address": "0x7846fD796484647eFcea2417528bBC33C0a20bfA",
				"status": "replaced",
				"replaced_in": "v2.20.0-beta-33"
			}
		}
	},
	"v2.5.5-beta-1": {
		"tag": "v2.5.5-beta-1",
		"fulltag": "v2.5.5-beta-1",
		"release": "",
		"network": "ropsten",
		"date": "2019-05-29T14:10:48+10:00",
		"commit": "a34ba818d57eaacb681b78b2b15e955dbd822707",
		"contracts": {
			"Synthetix": {
				"address": "0xEfC861C5c07882392dD98EDDafB6E620d1069512",
				"status": "replaced",
				"replaced_in": "v2.6.7-1"
			}
		}
	},
	"v2.6.5-beta-2": {
		"tag": "v2.6.5-beta-2",
		"fulltag": "v2.6.5-beta-2",
		"release": "",
		"network": "ropsten",
		"date": "2019-07-02T21:05:14-04:00",
		"commit": "3edb9cfe0bf77b36ee9c653eab681b74946c23b4",
		"contracts": {
			"ExchangeRates": {
				"address": "0x31FAac59bd7169e8D84B7BF5918905402324e7fC",
				"status": "replaced",
				"replaced_in": "v2.6.7-1"
			},
			"FeePool": {
				"address": "0xc46ED017B4f07eEDF9d9BdA1598dE03DbA94a01e",
				"status": "replaced",
				"replaced_in": "v2.9.0-beta-4"
			},
			"SynthsKRW": {
				"address": "0x3Ef82E21c1796E1732CF64e9d9d11a295d9B220E",
				"status": "deleted"
			},
			"TokenStatesMKR": {
				"address": "0x7f523c2CaDB679fc13b2557eAA8cAe526c4ADf1A",
				"status": "deleted"
			},
			"ProxysMKR": {
				"address": "0xD2e445B289422657A5220041024951dDD98101Ae",
				"status": "deleted"
			},
			"SynthsMKR": {
				"address": "0xE340Cc3e613DB18E1A40De25aA962024368Fa138",
				"status": "deleted"
			},
			"TokenStatesTRX": {
				"address": "0x8c27bB4f177a9B03324882f2a219B6b7B1DE45D3",
				"status": "current"
			},
			"ProxysTRX": {
				"address": "0x69575f473a1c35FAdf79795fc1Cb9C7365637Ea4",
				"status": "replaced",
				"replaced_in": "v2.9.0-release-candidate-5"
			},
			"SynthsTRX": {
				"address": "0xc50a0C1138302d68A203c6629Edf059A3ABaD346",
				"status": "replaced",
				"replaced_in": "v2.9.0-release-candidate-5"
			},
			"TokenStatesXTZ": {
				"address": "0xFFFd1CE4C866D006DE65282B410EdF2268505F1e",
				"status": "current"
			},
			"ProxysXTZ": {
				"address": "0x43408c8B64a242B2F364e80E6085aff9795B085D",
				"status": "replaced",
				"replaced_in": "v2.9.0-release-candidate-5"
			},
			"SynthsXTZ": {
				"address": "0x7a9038f9c0701bae97E6Cf500F211fdC785c5c85",
				"status": "replaced",
				"replaced_in": "v2.9.0-release-candidate-5"
			}
		}
	},
	"v2.6.7-1": {
		"tag": "v2.6.7-1",
		"fulltag": "v2.6.7-1",
		"release": "",
		"network": "ropsten",
		"date": "2019-07-08T17:19:08-04:00",
		"commit": "8cab3528f6d6e9b3a35b591bc6a1a4199cd1c807",
		"contracts": {
			"ExchangeRates": {
				"address": "0xe3508987cd41aF80e00478f386Cad1ECcdD1CE8b",
				"status": "replaced",
				"replaced_in": "v2.9.0-release-candidate-5"
			},
			"Synthetix": {
				"address": "0x8159126F9eb1e0F98563a9683271B3F8699d0c70",
				"status": "replaced",
				"replaced_in": "v2.8.0-beta-2"
			}
		}
	},
	"v2.7.2-beta-1": {
		"tag": "v2.7.2-beta-1",
		"fulltag": "v2.7.2-beta-1",
		"release": "",
		"network": "ropsten",
		"date": "2019-07-18T18:26:21-04:00",
		"commit": "2833f89e8e90f3e875a7d374d2201d3ec10596fe",
		"contracts": {
			"SynthiBTC": {
				"address": "0xD507F082587ebA83875814c1aA554b0CC7317D8A",
				"status": "replaced",
				"replaced_in": "v2.9.0-release-candidate-5"
			},
			"SynthiETH": {
				"address": "0xDdE90E0C6F0209523842fDA89194d569d1521e13",
				"status": "replaced",
				"replaced_in": "v2.9.0-release-candidate-5"
			},
			"SynthiBNB": {
				"address": "0x4917E9Ef69E3a1C82651c9158cA2c25b3A564760",
				"status": "replaced",
				"replaced_in": "v2.9.0-release-candidate-5"
			},
			"TokenStateiMKR": {
				"address": "0x4d18114495eFAe5f3aE94512bE867EE4Ab666512",
				"status": "deleted"
			},
			"ProxyiMKR": {
				"address": "0xF13058fA63BE05e33EB89b52CAb564699ba3951e",
				"status": "deleted"
			},
			"SynthiMKR": {
				"address": "0xE52C800F9c2C36A86dbDAB0F589aE673d577ec10",
				"status": "deleted"
			},
			"TokenStateiTRX": {
				"address": "0x002Ee46c5557dF2a16BB64533012A9219c6ebBfc",
				"status": "current"
			},
			"ProxyiTRX": {
				"address": "0xCaE2B9BF69efd293122fA32e5585D6de67c6d143",
				"status": "replaced",
				"replaced_in": "v2.9.0-release-candidate-5"
			},
			"SynthiTRX": {
				"address": "0xBB5EF0A008F119db66ef58413c2871D0770Db8a5",
				"status": "replaced",
				"replaced_in": "v2.9.0-release-candidate-5"
			},
			"TokenStateiXTZ": {
				"address": "0xb90AafFB61dFC042e7a7AbcE069DDB4BAE9ab192",
				"status": "current"
			},
			"ProxyiXTZ": {
				"address": "0xa2B0fDe6D710e201d0d608e924A484d1A5fEd57c",
				"status": "replaced",
				"replaced_in": "v2.9.0-release-candidate-5"
			},
			"SynthiXTZ": {
				"address": "0xFf6866FF46c71706DcD5A0A38f12279553bE6233",
				"status": "replaced",
				"replaced_in": "v2.9.0-release-candidate-5"
			}
		}
	},
	"v2.8.0-beta-2": {
		"tag": "v2.8.0-beta-2",
		"fulltag": "v2.8.0-beta-2",
		"release": "",
		"network": "ropsten",
		"date": "2019-08-06T13:13:27+10:00",
		"commit": "21b60c0314e94d8a8b1e4fef3027ee13d18336f2",
		"contracts": {
			"Synthetix": {
				"address": "0xbc02bD5E49feC073C8d75cC71eB4F7eFe6E6431A",
				"status": "replaced",
				"replaced_in": "v2.9.0-beta-4"
			},
			"ProxyERC20": {
				"address": "0x8Ae2A0BFb3315b63Ee8e88aC7D3F6B5a68F01Cf5",
				"status": "current"
			}
		}
	},
	"v2.8.6-alpha-10": {
		"tag": "v2.8.6-alpha-10",
		"fulltag": "v2.8.6-alpha-10",
		"release": "",
		"network": "ropsten",
		"date": "2019-08-19T18:56:23+02:00",
		"commit": "f5d158a7e5b8937eaba88b90ef6dbdec5c725ad0",
		"contracts": {
			"TokenStatesCEX": {
				"address": "0x4025e0BE8D58AD7feC4744224BAF5Ffc1069Cff7",
				"status": "current"
			},
			"ProxysCEX": {
				"address": "0x8D0C04cEC5d2065C4a05fBce9F0c08fdBC9D9B65",
				"status": "replaced",
				"replaced_in": "v2.9.0-release-candidate-5"
			},
			"SynthsCEX": {
				"address": "0xe9698B47613151590a42F1E8dad10F6Ed097954f",
				"status": "replaced",
				"replaced_in": "v2.8.6-release-candidate-1"
			},
			"TokenStateiCEX": {
				"address": "0x10D2E43b4B1424260a9e70a4C6F10aC6cD0f86Ba",
				"status": "current"
			},
			"ProxyiCEX": {
				"address": "0xD74212Ac219D0E7D636c04101cD88e7ab3D0B8Ac",
				"status": "replaced",
				"replaced_in": "v2.9.0-release-candidate-5"
			},
			"SynthiCEX": {
				"address": "0x5Febb020877Fe8b3B1194aD68517961f72A0A9D2",
				"status": "replaced",
				"replaced_in": "v2.9.0-release-candidate-5"
			}
		}
	},
	"v2.8.6-release-candidate-1": {
		"tag": "v2.8.6-release-candidate-1",
		"fulltag": "v2.8.6-release-candidate-1",
		"release": "",
		"network": "ropsten",
		"date": "2019-08-19T19:22:26+02:00",
		"commit": "e9e9e6a474d8b1344b9d2fa8ba2e757894451a4f",
		"contracts": {
			"SynthsCEX": {
				"address": "0xf473EEB7a3B140eeBbadfbc2C754D21D69EeD632",
				"status": "replaced",
				"replaced_in": "v2.9.0-release-candidate-5"
			}
		}
	},
	"v2.9.0-beta-4": {
		"tag": "v2.9.0-beta-4",
		"fulltag": "v2.9.0-beta-4",
		"release": "",
		"network": "ropsten",
		"date": "2019-08-28T20:17:09+10:00",
		"commit": "1daca2d4c1a42cee1e048d3195a9711fd6dc0a2f",
		"contracts": {
			"FeePool": {
				"address": "0x343651d93D87A6CD42c5e3Fbc04d8904Ed511e70",
				"status": "replaced",
				"replaced_in": "v2.9.0-release-candidate-5"
			},
			"Synthetix": {
				"address": "0x797c1242907A5B0E8b47546D1a09c1fe40E8fbC1",
				"status": "replaced",
				"replaced_in": "v2.9.0-release-candidate-5"
			},
			"RewardsDistribution": {
				"address": "0xF4FCd6e14e502F0E9F09992DA7c36fC3ce78Dedc",
				"status": "replaced",
				"replaced_in": "v2.19.6-alpha-1"
			}
		}
	},
	"v2.9.0-release-candidate-5": {
		"tag": "v2.9.0-release-candidate-5",
		"fulltag": "v2.9.0-release-candidate-5",
		"release": "",
		"network": "ropsten",
		"date": "2019-09-23T15:58:53+10:00",
		"commit": "b12fb1646a47363b2a02d9e33896d5d822086306",
		"contracts": {
			"ExchangeRates": {
				"address": "0x22f1ba6dB6ca0A065e1b7EAe6FC22b7E675310EF",
				"status": "replaced",
				"replaced_in": "v2.12.2-3"
			},
			"FeePool": {
				"address": "0x46824bFAaFd049fB0Af9a45159A88e595Bbbb9f7",
				"status": "replaced",
				"replaced_in": "v2.10.3-beta-10"
			},
			"ProxysAUD": {
				"address": "0x4BdDFda0E086983CD1fB400a62063aDDEBF2111B",
				"status": "current"
			},
			"ProxysBTC": {
				"address": "0xC1701AbD559FC263829CA3917d03045F95b5224A",
				"status": "current"
			},
			"ProxysCHF": {
				"address": "0x7e5c4C5f54847772690380d5ac50c59a4C374E2f",
				"status": "current"
			},
			"ProxysEUR": {
				"address": "0x2a27a3113368836b2BE598a4BB9a0d4D7A734305",
				"status": "current"
			},
			"ProxysGBP": {
				"address": "0x3DdF5dAd59F8F8e8f957709B044eE84e87B42e25",
				"status": "current"
			},
			"ProxysJPY": {
				"address": "0x406555dbF02e9E4df9AdeAeC9DA76ABeED8C1BC3",
				"status": "current"
			},
			"ProxysUSD": {
				"address": "0xDDEfe42790f2dEC7b0C37D4399884eFceA5361b1",
				"status": "current"
			},
			"ProxysXAG": {
				"address": "0x6b2eF4a920a0AA00298bDABf1FDDb2F1790FaA68",
				"status": "current"
			},
			"ProxysXAU": {
				"address": "0x7aBc1EA6816424E474Ad6efCE5B9153C9B7952b0",
				"status": "current"
			},
			"ProxyXDR": {
				"address": "0x27861E4776D162743ccD78379aDe6A876caf2203",
				"status": "deleted"
			},
			"Synthetix": {
				"address": "0x7311eBDB4f2B6E920AAb2e29079c02c5ECDfB886",
				"status": "replaced",
				"replaced_in": "v2.10.3-beta-10"
			},
			"SynthsAUD": {
				"address": "0xd7adF1b5E31D1C40E08F16a2095338ce3aA8f2Fc",
				"status": "replaced",
				"replaced_in": "v2.10.3-beta-10"
			},
			"SynthsBTC": {
				"address": "0xC5Bfbc63dc8D36E81434e93e0ee097999879d7F4",
				"status": "replaced",
				"replaced_in": "v2.10.3-beta-10"
			},
			"SynthsCHF": {
				"address": "0xEf58E3aC7F34649B640fb04188642B5e062Fa3Be",
				"status": "replaced",
				"replaced_in": "v2.10.3-beta-10"
			},
			"SynthsEUR": {
				"address": "0x052C5e43beE1243904735035A2711AADfc2C0646",
				"status": "replaced",
				"replaced_in": "v2.10.3-beta-10"
			},
			"SynthsGBP": {
				"address": "0x4aa10c5F36f500322A424E99c3B0cac370765718",
				"status": "replaced",
				"replaced_in": "v2.10.3-beta-10"
			},
			"SynthsJPY": {
				"address": "0xB0eeaf49E986D624439a01423066528127F97B36",
				"status": "replaced",
				"replaced_in": "v2.10.3-beta-10"
			},
			"SynthsUSD": {
				"address": "0x55804a50cEF7278B5242A474715b5C55FdE04e8C",
				"status": "replaced",
				"replaced_in": "v2.10.3-beta-10"
			},
			"SynthsXAG": {
				"address": "0xeBD3EDFdB92ec335aCD19435566198a6559B0e8e",
				"status": "replaced",
				"replaced_in": "v2.10.3-beta-10"
			},
			"SynthsXAU": {
				"address": "0xA3B20b87136ee7D3C9DF65D710baD2c4384455fD",
				"status": "replaced",
				"replaced_in": "v2.10.3-beta-10"
			},
			"SynthXDR": {
				"address": "0x095503392798d9746cD9c0FDdA5792cC13F0D981",
				"status": "deleted"
			},
			"ProxysETH": {
				"address": "0x0Df1B6d92feBCA3B2793AfA3649868991CC4901D",
				"status": "current"
			},
			"SynthsETH": {
				"address": "0xc7C1E3Aa6906767bF518b6657A2C49F954eb8Cad",
				"status": "replaced",
				"replaced_in": "v2.10.3-beta-10"
			},
			"ProxysBNB": {
				"address": "0x5fF1b87fBfDE943568C533f2a5f78F8d9C00539b",
				"status": "current"
			},
			"SynthsBNB": {
				"address": "0xE03170f2Ff8bcf41f6EB46059Bfa54e5935F7747",
				"status": "replaced",
				"replaced_in": "v2.10.3-beta-10"
			},
			"ProxyiBTC": {
				"address": "0xdFb8e9bA49737Cd0E235975FF164298Fc625b762",
				"status": "current"
			},
			"SynthiBTC": {
				"address": "0x7263E87cF1644CE2908c63693b7eF7f6078ce35a",
				"status": "replaced",
				"replaced_in": "v2.10.3-beta-10"
			},
			"ProxyiETH": {
				"address": "0x4f8F2f82C50F562A42DED63E182c6094fFBC7485",
				"status": "current"
			},
			"SynthiETH": {
				"address": "0x960d3F36274C23e56615b083F3e1441Ff59BcA86",
				"status": "replaced",
				"replaced_in": "v2.10.3-beta-10"
			},
			"ProxyiBNB": {
				"address": "0x31ddCB898F22425712A07e98ad2df3bb412774e1",
				"status": "current"
			},
			"SynthiBNB": {
				"address": "0x5259E41b6Fc17E6460FEbee7ffd2C2aE0dAdacc7",
				"status": "replaced",
				"replaced_in": "v2.10.3-beta-10"
			},
			"ProxysMKR": {
				"address": "0xE5A2286Fd6dAd65d74CC10910f967415B1A0E2bE",
				"status": "deleted"
			},
			"SynthsMKR": {
				"address": "0x93516bE2862946798ee6a8a3a95350D3280B7B03",
				"status": "deleted"
			},
			"ProxysTRX": {
				"address": "0xE403013d6ac402ef5A70A4dE524d5894d0188e25",
				"status": "current"
			},
			"SynthsTRX": {
				"address": "0x9972F7bF1e260E978B957fe54881E4E8a6798350",
				"status": "replaced",
				"replaced_in": "v2.10.3-beta-10"
			},
			"ProxysXTZ": {
				"address": "0x2E4D9524dA9Af751E776d361dd2b9bE9b6086b30",
				"status": "current"
			},
			"SynthsXTZ": {
				"address": "0x9524b9a0Bf1C14B54Ecb283a8CbC835bc4B9954e",
				"status": "replaced",
				"replaced_in": "v2.10.3-beta-10"
			},
			"ProxyiMKR": {
				"address": "0x2DF2CdC0eC1AF1De91180281194B78c5F26620ef",
				"status": "deleted"
			},
			"SynthiMKR": {
				"address": "0xFbB6526ed92DA8915d4843a86166020d0B7bAAd0",
				"status": "deleted"
			},
			"ProxyiTRX": {
				"address": "0x6289fd70d3Dce8DE61896959cdEfcFF3cE46A108",
				"status": "current"
			},
			"SynthiTRX": {
				"address": "0x545973f28950f50fc6c7F52AAb4Ad214A27C0564",
				"status": "replaced",
				"replaced_in": "v2.10.3-beta-10"
			},
			"ProxyiXTZ": {
				"address": "0x04CFbc89F161EE33f4984490B1B73A2D1548fA3D",
				"status": "current"
			},
			"SynthiXTZ": {
				"address": "0xf7CF1b31560CC12E4d950e12fcc39c0bC5fAa884",
				"status": "replaced",
				"replaced_in": "v2.10.3-beta-10"
			},
			"ProxysCEX": {
				"address": "0x676f87A2122cc0e81443828b0d55A8817656CBc1",
				"status": "current"
			},
			"SynthsCEX": {
				"address": "0x5c884B2fB7e51cBA12145E4e90e02b1EC667386F",
				"status": "replaced",
				"replaced_in": "v2.10.3-beta-10"
			},
			"ProxyiCEX": {
				"address": "0x546df3DF51979Fdf3eeb2ED2A5bB2d6883B01000",
				"status": "current"
			},
			"SynthiCEX": {
				"address": "0x62F7A1C7835B846c3425ca832323B7c9be8c7EE7",
				"status": "replaced",
				"replaced_in": "v2.10.3-beta-10"
			}
		}
	},
	"v2.10.3-beta-10": {
		"tag": "v2.10.3-beta-10",
		"fulltag": "v2.10.3-beta-10",
		"release": "Sirius",
		"network": "ropsten",
		"date": "2019-09-26T11:18:41+10:00",
		"commit": "47e373f65792cff461e088749d284b6a43eeaf75",
		"contracts": {
			"FeePool": {
				"address": "0x0B7e1DC538e1A8Db415Ab1D4c5107325Dd4BD705",
				"status": "replaced",
				"replaced_in": "v2.12.2-3"
			},
			"Synthetix": {
				"address": "0x57077F43c95e2D1Fc465c51B669ddc3D727F0921",
				"status": "replaced",
				"replaced_in": "v2.11.1-beta-3"
			},
			"SynthsAUD": {
				"address": "0x76dFf6cc37387C67e4ae8312ee48617239b292Ef",
				"status": "replaced",
				"replaced_in": "v2.17.0-release-candidate-1"
			},
			"SynthsBTC": {
				"address": "0x30aAeed7B11ABAA065f268110b8626A7AFa9E960",
				"status": "replaced",
				"replaced_in": "v2.17.0-release-candidate-1"
			},
			"SynthsCHF": {
				"address": "0x7C8511CB0f44938644E7326f848800D2cDEfCdBA",
				"status": "replaced",
				"replaced_in": "v2.17.0-release-candidate-1"
			},
			"SynthsEUR": {
				"address": "0xc88958492fA5B679cDbcaF4240283f9F4A5Db6Eb",
				"status": "replaced",
				"replaced_in": "v2.17.0-release-candidate-1"
			},
			"SynthsGBP": {
				"address": "0x06ebc2FD03310030ff241B6Cb9109Ee89B822D66",
				"status": "replaced",
				"replaced_in": "v2.17.0-release-candidate-1"
			},
			"SynthsJPY": {
				"address": "0xcE1275E2D37B0560BBEA90b2Cac17520a7AC4969",
				"status": "replaced",
				"replaced_in": "v2.17.0-release-candidate-1"
			},
			"SynthsUSD": {
				"address": "0x302A11ef22A2485D15a3A9b460Fa4d87988b1D7E",
				"status": "replaced",
				"replaced_in": "v2.12.1-release-candidate-2"
			},
			"SynthsXAG": {
				"address": "0xDA7Fb74EeD235834Ba1B940eB9ede1A972698edb",
				"status": "replaced",
				"replaced_in": "v2.17.0-release-candidate-1"
			},
			"SynthsXAU": {
				"address": "0xACBbF1082DFfC1a5816Ee432F013e23986C424Dc",
				"status": "replaced",
				"replaced_in": "v2.19.6-alpha-1"
			},
			"SynthXDR": {
				"address": "0x18469011eaF96121d1DDfC4e04F20a1F2a355A27",
				"status": "deleted"
			},
			"SynthsETH": {
				"address": "0xFc6f67223d30d5158a78fC3FB64F931A3653F964",
				"status": "replaced",
				"replaced_in": "v2.12.1-release-candidate-2"
			},
			"SynthsBNB": {
				"address": "0x227a21D6b835700A1859Ab629d12432802dB115f",
				"status": "replaced",
				"replaced_in": "v2.17.0-release-candidate-1"
			},
			"SynthiBTC": {
				"address": "0x9f71b6596b2C9d357f9F04F8cA772fbD6e2c211C",
				"status": "replaced",
				"replaced_in": "v2.17.0-release-candidate-1"
			},
			"SynthiETH": {
				"address": "0x702ffCfeDF3032B3D8AA4533a832d4204d78fb63",
				"status": "replaced",
				"replaced_in": "v2.17.0-release-candidate-1"
			},
			"SynthiBNB": {
				"address": "0x4dc1E8bAcc26D563941dCB59c72BD9FE58663778",
				"status": "replaced",
				"replaced_in": "v2.17.0-release-candidate-1"
			},
			"SynthsMKR": {
				"address": "0x73B47906C4A87305816c77F8713a06696E6fE8c8",
				"status": "deleted"
			},
			"SynthsTRX": {
				"address": "0x6df4480F828AB731F53C8a1d9Dd853849D82BFE7",
				"status": "replaced",
				"replaced_in": "v2.17.0-release-candidate-1"
			},
			"SynthsXTZ": {
				"address": "0xf0Df44f2538471F3519B042dc3DAeAb6b486b5C4",
				"status": "replaced",
				"replaced_in": "v2.17.0-release-candidate-1"
			},
			"SynthiMKR": {
				"address": "0x48EA1D61845535788b780DFbab62b9aA77e1614a",
				"status": "deleted"
			},
			"SynthiTRX": {
				"address": "0x810425566d1d3078B15A6f035b17886F18F3c54B",
				"status": "replaced",
				"replaced_in": "v2.17.0-release-candidate-1"
			},
			"SynthiXTZ": {
				"address": "0x1a3B5121B6CCACd227cAb89AF2F5Aa5896397009",
				"status": "replaced",
				"replaced_in": "v2.17.0-release-candidate-1"
			},
			"SynthsCEX": {
				"address": "0xd415e342a5C7Ee189D939b4DC17E85880fE1096A",
				"status": "replaced",
				"replaced_in": "v2.17.0-release-candidate-1"
			},
			"SynthiCEX": {
				"address": "0x59D39e14cC735b39746c94351E7fbDd92C8D0d3C",
				"status": "replaced",
				"replaced_in": "v2.17.0-release-candidate-1"
			}
		}
	},
	"v2.11.1-beta-3": {
		"tag": "v2.11.1-beta-3",
		"fulltag": "v2.11.1-beta-3",
		"release": "Canopus",
		"network": "ropsten",
		"date": "2019-10-04T09:10:54+10:00",
		"commit": "1fe533c856b0920331c7817f6d8e18a72f188e5c",
		"contracts": {
			"Synthetix": {
				"address": "0x0A9D1B3C0B3b97B3315dE1b23F67a4Af1845f6cF",
				"status": "replaced",
				"replaced_in": "v2.12.1-release-candidate-2"
			}
		}
	},
	"v2.12.1-release-candidate-2": {
		"tag": "v2.12.1-release-candidate-2",
		"fulltag": "v2.12.1-release-candidate-2",
		"release": "Rigil",
		"network": "ropsten",
		"date": "2019-11-07T15:13:50-05:00",
		"commit": "312ba8f1878d219c1de0e273f14bcc39271f30f3",
		"contracts": {
			"Synthetix": {
				"address": "0xDE40792d3620Bf90a42929Db02a795b4E3d48C69",
				"status": "replaced",
				"replaced_in": "v2.12.2-beta-2"
			},
			"SynthsUSD": {
				"address": "0x18FF0A829a1EA410F51C9D8f6cCcc71d1329c6c1",
				"status": "replaced",
				"replaced_in": "v2.17.0-release-candidate-1"
			},
			"SynthsETH": {
				"address": "0xeCAe1Be84C411AF5e202830d3FD1F7eF00260f40",
				"status": "replaced",
				"replaced_in": "v2.17.0-release-candidate-1"
			}
		}
	},
	"v2.12.2-beta-2": {
		"tag": "v2.12.2-beta-2",
		"fulltag": "v2.12.2-beta-2",
		"release": "Rigil",
		"network": "ropsten",
		"date": "2019-11-07T16:15:39-05:00",
		"commit": "f3b4f8ae8f9e176fb64cf619c433d80004e6c0e1",
		"contracts": {
			"Synthetix": {
				"address": "0x1eeE8837F750d7427941F92c08CF48558f40c90C",
				"status": "replaced",
				"replaced_in": "v2.12.2-release-candidate-2"
			},
			"ArbRewarder": {
				"address": "0x290EBc249C558A306f17922988ef43955b955e73",
				"status": "current"
			}
		}
	},
	"v2.12.2-release-candidate-1": {
		"tag": "v2.12.2-release-candidate-1",
		"fulltag": "v2.12.2-release-candidate-1",
		"release": "Rigil",
		"network": "ropsten",
		"date": "2019-11-08T10:24:15+11:00",
		"commit": "dfe59d314a99c661a595988548e307a35a8ee297",
		"contracts": {
			"SupplySchedule": {
				"address": "0x7D2a476790b4c83fd726e0A70D60E78193091378",
				"status": "replaced",
				"replaced_in": "v2.16.4-beta-2"
			}
		}
	},
	"v2.12.2-release-candidate-2": {
		"tag": "v2.12.2-release-candidate-2",
		"fulltag": "v2.12.2-release-candidate-2",
		"release": "Rigil",
		"network": "ropsten",
		"date": "2019-11-08T10:45:23+11:00",
		"commit": "6251402c5151ac194d95c8471d32b70b5cba59b8",
		"contracts": {
			"Synthetix": {
				"address": "0x959b0E592dA6679b3E2a6690A9Ea2f2d3BD2f374",
				"status": "replaced",
				"replaced_in": "v2.12.2-3"
			}
		}
	},
	"v2.12.2-3": {
		"tag": "v2.12.2-3",
		"fulltag": "v2.12.2-3",
		"release": "Rigil",
		"network": "ropsten",
		"date": "2019-11-21T07:59:34+11:00",
		"commit": "151b10b3b252d5a6d1de68c2b4956576a7bf773c",
		"contracts": {
			"ExchangeRates": {
				"address": "0xF9a5E0cD6b6c98A42Ff14976469E8Ac535015ed1",
				"status": "replaced",
				"replaced_in": "v2.16.1-beta-6"
			},
			"FeePool": {
				"address": "0xa5F5B7B7efa1f0de6E7180cCB005faFC6DE0Da58",
				"status": "replaced",
				"replaced_in": "v2.14.0-beta-1"
			},
			"Synthetix": {
				"address": "0x2c95717B0EFF9369586C999124F4884b2b62e014",
				"status": "replaced",
				"replaced_in": "v2.14.0-beta-1"
			},
			"ProxyERC20sUSD": {
				"address": "0x21718C0FbD10900565fa57C76e1862cd3F6a4d8E",
				"status": "current"
			},
			"TokenStatesXRP": {
				"address": "0x8ec28C1050C45A030e119d62bF66Ba28FC264Ef4",
				"status": "current"
			},
			"ProxysXRP": {
				"address": "0x4711064E2C2731463570C8C9f6717A1902B346C2",
				"status": "current"
			},
			"SynthsXRP": {
				"address": "0xd3A631f6E2938a61A8b6C187903D506573296226",
				"status": "replaced",
				"replaced_in": "v2.17.0-release-candidate-1"
			},
			"TokenStatesLTC": {
				"address": "0x124E59a207775f85ebd52693c6f4B5fD05baDf47",
				"status": "current"
			},
			"ProxysLTC": {
				"address": "0x69AD82d83c1e11D27473339B8990A6b8C7B8194C",
				"status": "current"
			},
			"SynthsLTC": {
				"address": "0x2b99Bd973530679553E1124cF8559fB4535FE7ff",
				"status": "replaced",
				"replaced_in": "v2.17.0-release-candidate-1"
			},
			"TokenStatesLINK": {
				"address": "0x1B23AB364743845d548de9517a81eA1C69740514",
				"status": "current"
			},
			"ProxysLINK": {
				"address": "0x33D1F1FeAf2Cd3cC46Ca8F04Fb0Ca7BC0A4484Fd",
				"status": "current"
			},
			"SynthsLINK": {
				"address": "0x8c379E79341609C0bb84aD177B1B6383508E5567",
				"status": "replaced",
				"replaced_in": "v2.17.0-release-candidate-1"
			},
			"TokenStatesDEFI": {
				"address": "0x3347575f35De7bD8900012AE68Fb3f9189C4D6b0",
				"status": "current"
			},
			"ProxysDEFI": {
				"address": "0xfc107409aA984e300D5f10530Eef41221FC65B15",
				"status": "current"
			},
			"SynthsDEFI": {
				"address": "0x7e87e7c101734260386B4Bfb251dE1cF1732F7Cc",
				"status": "replaced",
				"replaced_in": "v2.17.0-release-candidate-1"
			},
			"TokenStateiXRP": {
				"address": "0xEA68d580BDFF34FD733d468af9df9aD2F50A5d92",
				"status": "current"
			},
			"ProxyiXRP": {
				"address": "0x094a05CaCCF0e3ece5ba5729Ea25d92bE9D673fF",
				"status": "current"
			},
			"SynthiXRP": {
				"address": "0x8e97B676E00ffcED181Cea1bFf006011e1A6C6E6",
				"status": "replaced",
				"replaced_in": "v2.17.0-release-candidate-1"
			},
			"TokenStateiLINK": {
				"address": "0x9AA5b7C93D054590B0AEd489472923E184510570",
				"status": "current"
			},
			"ProxyiLINK": {
				"address": "0x8AAB981c4E0600eeC73Cce7195E27B134df87df6",
				"status": "current"
			},
			"SynthiLINK": {
				"address": "0x700537E9492cF0dF3c6C3376B301a21619dbD627",
				"status": "replaced",
				"replaced_in": "v2.17.0-release-candidate-1"
			},
			"TokenStateiLTC": {
				"address": "0x7D7617B73Db176977307248130703D1E38196b85",
				"status": "current"
			},
			"ProxyiLTC": {
				"address": "0xE8600a4281a9BEAD448dC3f257722c9743dF6ea7",
				"status": "current"
			},
			"SynthiLTC": {
				"address": "0xde18e94b264575b760f0cC394F25e04033F3654B",
				"status": "replaced",
				"replaced_in": "v2.17.0-release-candidate-1"
			},
			"TokenStateiDEFI": {
				"address": "0xA53B24D534732fCFF3d0a1D195441A3e064D6330",
				"status": "current"
			},
			"ProxyiDEFI": {
				"address": "0x5F3fDF19d9358803275E4A8F32CEC96B79d868a9",
				"status": "current"
			},
			"SynthiDEFI": {
				"address": "0xEb8872d3fc851c2343EA4E9088D68dE33AB9F386",
				"status": "replaced",
				"replaced_in": "v2.17.0-release-candidate-1"
			}
		}
	},
	"v2.14.0-beta-1": {
		"tag": "v2.14.0-beta-1",
		"fulltag": "v2.14.0-beta-1",
		"release": "Vega",
		"network": "ropsten",
		"date": "2019-11-27T11:23:28+11:00",
		"commit": "0c9c7df8192f1a54b2ddd9f537edcd40b33d0e77",
		"contracts": {
			"FeePool": {
				"address": "0x9a7a05BcaB3508B0CE6C17f796e4e6FDFa7f57ed",
				"status": "replaced",
				"replaced_in": "v2.18.0-release-candidate-1"
			},
			"Synthetix": {
				"address": "0x3F36c67ac8D7F16F5BA77b17eb269aB2207d81e0",
				"status": "replaced",
				"replaced_in": "v2.16.4-beta-2"
			}
		}
	},
	"v2.15.0-alpha-3": {
		"tag": "v2.15.0-alpha-3",
		"fulltag": "v2.15.0-alpha-3",
		"release": "",
		"network": "ropsten",
		"date": "2019-12-05T12:44:12+11:00",
		"commit": "74a929379bd92c54a12ba4bc474cae017f9019ea",
		"contracts": {
			"DappMaintenance": {
				"address": "0x2b5caBB168DF00f524531BdE1515efB5F12Bb787",
				"status": "deleted"
			}
		}
	},
	"v2.16.1-beta-6": {
		"tag": "v2.16.1-beta-6",
		"fulltag": "v2.16.1-beta-6",
		"release": "Capella",
		"network": "ropsten",
		"date": "2019-12-10T16:41:05+11:00",
		"commit": "ba95ec68cdbea20a645dcd9ae6f963c1c4c4935b",
		"contracts": {
			"ExchangeRates": {
				"address": "0x43A2CB5098854e0f79bb026f97D4e55ed68d9701",
				"status": "replaced",
				"replaced_in": "v2.17.0-alpha-2"
			}
		}
	},
	"v2.16.4-beta-2": {
		"tag": "v2.16.4-beta-2",
		"fulltag": "v2.16.4-beta-2",
		"release": "Capella",
		"network": "ropsten",
		"date": "2019-12-12T15:04:30+11:00",
		"commit": "1112d628ac3569ab0bc2e64e4f08ec63c7de9382",
		"contracts": {
			"Synthetix": {
				"address": "0x4e667c1fd4dFAA3db0051b6d7AB5Bd7267684cE7",
				"status": "replaced",
				"replaced_in": "v2.17.0-release-candidate-1"
			},
			"SupplySchedule": {
				"address": "0x9a7A5Ad48Efae2B04fa0b04f0c9bA09F0145B481",
				"status": "current"
			},
			"Math": {
				"address": "0xb20c158094531F2e92F74bDBf4b78743b15E2122",
				"status": "current"
			}
		}
	},
	"v2.17.0-alpha-2": {
		"tag": "v2.17.0-alpha-2",
		"fulltag": "v2.17.0-alpha-2",
		"release": "Procyon",
		"network": "ropsten",
		"date": "2019-12-14T11:16:21+11:00",
		"commit": "7d1c7ab903cb86ba66d1153c5f86874d4e9bcbee",
		"contracts": {
			"ExchangeRates": {
				"address": "0x227375576FCdcA1224d6747de24247Da12deC377",
				"status": "replaced",
				"replaced_in": "v2.19.6-alpha-1"
			}
		}
	},
	"v2.17.0-release-candidate-1": {
		"tag": "v2.17.0-release-candidate-1",
		"fulltag": "v2.17.0-release-candidate-1",
		"release": "Procyon",
		"network": "ropsten",
		"date": "2019-12-18T11:01:02+10:00",
		"commit": "e6965eb482b0aef72b8651f7d65850cf826b918d",
		"contracts": {
			"Synthetix": {
				"address": "0xCD12D4FF3a3A9B713C6E56058Bf77024f486FCbb",
				"status": "replaced",
				"replaced_in": "v2.19.6-alpha-1"
			},
			"SynthsAUD": {
				"address": "0xfC2f9F0fD5f80883E7Dc2C69E959Cc5ACEbEC557",
				"status": "replaced",
				"replaced_in": "v2.19.6-alpha-1"
			},
			"SynthsBTC": {
				"address": "0x2e22C6E3e2EE7625Ead89d616d59B4d8C0a81Cd8",
				"status": "replaced",
				"replaced_in": "v2.19.6-alpha-1"
			},
			"SynthsCHF": {
				"address": "0x5a2FF862a5C448Aa17118555beE9818a06d04548",
				"status": "replaced",
				"replaced_in": "v2.19.6-alpha-1"
			},
			"SynthsEUR": {
				"address": "0xF4c1EF59bd05Ea557BdeeDd2Be079765e395A745",
				"status": "replaced",
				"replaced_in": "v2.19.6-alpha-1"
			},
			"SynthsGBP": {
				"address": "0x07EB4c1638e6b9fE56F90f3b9A99B0b5A74ac411",
				"status": "replaced",
				"replaced_in": "v2.19.6-alpha-1"
			},
			"SynthsJPY": {
				"address": "0xCac6Bb03Ca1C75FAa9b7FF2b30d5571C81f1EF21",
				"status": "replaced",
				"replaced_in": "v2.19.6-alpha-1"
			},
			"SynthsUSD": {
				"address": "0xCB518a74D6d62dB20dcD058FE03C763197b2e457",
				"status": "replaced",
				"replaced_in": "v2.19.6-alpha-1"
			},
			"SynthsXAG": {
				"address": "0x8E5c6cad78dc74803916556Ec623d59160A43258",
				"status": "replaced",
				"replaced_in": "v2.19.6-alpha-1"
			},
			"SynthsETH": {
				"address": "0x00513b0552E5089f179E30335C73EfbA3ec90278",
				"status": "replaced",
				"replaced_in": "v2.19.6-alpha-1"
			},
			"SynthsBNB": {
				"address": "0x4A908d7FACc0C0906b437aF61C685B5337B1b460",
				"status": "replaced",
				"replaced_in": "v2.19.6-alpha-1"
			},
			"SynthiBTC": {
				"address": "0x441b59ea144466E7BD2F249cF55B082cC4EAC2FB",
				"status": "replaced",
				"replaced_in": "v2.19.6-alpha-1"
			},
			"SynthiETH": {
				"address": "0x573A9872e6d870BD042233E3cDC1833005cCc70A",
				"status": "replaced",
				"replaced_in": "v2.19.6-alpha-1"
			},
			"SynthiBNB": {
				"address": "0x126c8F18Ef8c4AA9f2834B08390588F3c3eA8bc8",
				"status": "replaced",
				"replaced_in": "v2.19.6-alpha-1"
			},
			"SynthsMKR": {
				"address": "0xd96a42Fba783dda847fBe63CB8eb68C9f8b2E7fe",
				"status": "deleted"
			},
			"SynthsTRX": {
				"address": "0x3901Cda0add5AD1A82c5A55f427De6be2215B46e",
				"status": "replaced",
				"replaced_in": "v2.19.6-alpha-1"
			},
			"SynthsXTZ": {
				"address": "0xF01682881E37FD639a1A382854E2C6E249B82C30",
				"status": "replaced",
				"replaced_in": "v2.19.6-alpha-1"
			},
			"SynthiMKR": {
				"address": "0x8DF851ACc881157cF4e54fddbdB41ac2C0558A82",
				"status": "deleted"
			},
			"SynthiTRX": {
				"address": "0xDAAb6b7942444d197c543A51fc73dDDCc75e44C1",
				"status": "replaced",
				"replaced_in": "v2.19.6-alpha-1"
			},
			"SynthiXTZ": {
				"address": "0x8130dac7D506cEBDb401bcf64777C2e2eaaA15AD",
				"status": "replaced",
				"replaced_in": "v2.19.6-alpha-1"
			},
			"SynthsCEX": {
				"address": "0xA0222CBf3a780D8Dd469Fd4EA957EA280Ca3883F",
				"status": "replaced",
				"replaced_in": "v2.19.6-alpha-1"
			},
			"SynthiCEX": {
				"address": "0x9e4310b96734F15B8B3658267F00C5e1BB88c983",
				"status": "replaced",
				"replaced_in": "v2.19.6-alpha-1"
			},
			"SynthsXRP": {
				"address": "0x2c2A9CB25C97a69d122fB23b8E98f23800eB5291",
				"status": "replaced",
				"replaced_in": "v2.19.6-alpha-1"
			},
			"SynthsLTC": {
				"address": "0x73c2bD0D2E5A0D28D1897D7A5d84Ad3f56b76184",
				"status": "replaced",
				"replaced_in": "v2.19.6-alpha-1"
			},
			"SynthsLINK": {
				"address": "0xC7439e1c853c505E8e8DF5dC61ad3D0C4c909384",
				"status": "replaced",
				"replaced_in": "v2.19.6-alpha-1"
			},
			"SynthsDEFI": {
				"address": "0xE0b4E60AA21B191b74795523b7b75Ec45eC92135",
				"status": "replaced",
				"replaced_in": "v2.19.6-alpha-1"
			},
			"SynthiXRP": {
				"address": "0x0A2F2646E75136cAAB0Ce3fEeca486AE1a8E9839",
				"status": "replaced",
				"replaced_in": "v2.19.6-alpha-1"
			},
			"SynthiLINK": {
				"address": "0xE9A50e379a1738737E352c1B2DDc635532AFf1F4",
				"status": "replaced",
				"replaced_in": "v2.19.6-alpha-1"
			},
			"SynthiLTC": {
				"address": "0x6FcC39E5b81DD2E69638a014417557051d29c8a1",
				"status": "replaced",
				"replaced_in": "v2.19.6-alpha-1"
			},
			"SynthiDEFI": {
				"address": "0xD1F424f1562be9911ddAaF84ecEc1ac7d473FE2c",
				"status": "replaced",
				"replaced_in": "v2.19.6-alpha-1"
			}
		}
	},
	"v2.18.0-release-candidate-1": {
		"tag": "v2.18.0-release-candidate-1",
		"fulltag": "v2.18.0-release-candidate-1",
		"release": "",
		"network": "ropsten",
		"date": "2020-01-13T13:21:32+11:00",
		"commit": "306ce2c57d0e2467346a7f8020491f8e9ce77774",
		"contracts": {
			"FeePool": {
				"address": "0xa0Ad6f72697FA59DDAc70F34BBE32742dA58148F",
				"status": "replaced",
				"replaced_in": "v2.19.6-alpha-1"
			}
		}
	},
	"v2.19.6-alpha-1": {
		"tag": "v2.19.6-alpha-1",
		"fulltag": "v2.19.6-alpha-1",
		"release": "Achernar",
		"network": "ropsten",
		"date": "2020-02-20T14:57:19+11:00",
		"commit": "508b8f0ea2579933e29dabccb33e0a1f309b263d",
		"contracts": {
			"Depot": {
				"address": "0x6E6624355D4c1DE475EB48677fce6025d69aAf22",
				"status": "current"
			},
			"ExchangeRates": {
				"address": "0x420a57027742E73804ecC8D2aa5315146fCdFD52",
				"status": "replaced",
				"replaced_in": "v2.23.3"
			},
			"FeePool": {
				"address": "0xE6f769D97F8de8B5d32E082c450c71cB6B9460EC",
				"status": "replaced",
				"replaced_in": "v2.20.0-beta-33"
			},
			"Synthetix": {
				"address": "0x139b154F1EfeDd24E7591d770d64c35C57593dfb",
				"status": "replaced",
				"replaced_in": "v2.19.6-beta-10"
			},
			"SynthsAUD": {
				"address": "0x3161b0BA2506BF727c04Fcbf1356C8613b21b233",
				"status": "replaced",
				"replaced_in": "v2.20.0-beta-33"
			},
			"SynthsBTC": {
				"address": "0x215E201df5587A6BC6c30e74182586A3335359f5",
				"status": "replaced",
				"replaced_in": "v2.20.0-beta-33"
			},
			"SynthsCHF": {
				"address": "0x4341A31C8b323B0bdb21b21C4A729a5740aA7D2c",
				"status": "replaced",
				"replaced_in": "v2.20.0-beta-33"
			},
			"SynthsEUR": {
				"address": "0xdE7Ef338F2e61d58897c212718D5799dE67B2218",
				"status": "replaced",
				"replaced_in": "v2.20.0-beta-33"
			},
			"SynthsGBP": {
				"address": "0x220B356a05CD39e8C7bD15b7Aed2bD624823aA65",
				"status": "replaced",
				"replaced_in": "v2.20.0-beta-33"
			},
			"SynthsJPY": {
				"address": "0x8f50ec6De5E8650728d698Cf65139BC626E1e3D8",
				"status": "replaced",
				"replaced_in": "v2.20.0-beta-33"
			},
			"SynthsUSD": {
				"address": "0x2Ba2F0ee1a05574EEA9aD23c44D0392bE8D1af97",
				"status": "replaced",
				"replaced_in": "v2.20.0-beta-33"
			},
			"SynthsXAG": {
				"address": "0xa687Af356E187E1b2686a95Ce89Ae55fa4A0B438",
				"status": "replaced",
				"replaced_in": "v2.20.0-beta-33"
			},
			"SynthsXAU": {
				"address": "0xffC1750F97273C797826edF6814c7eC47770b9Df",
				"status": "replaced",
				"replaced_in": "v2.20.0-beta-33"
			},
			"SynthXDR": {
				"address": "0x105A24967117Be3C1AE818D36Ba38cdCE123F13B",
				"status": "deleted"
			},
			"SynthsETH": {
				"address": "0xC67C052044878A457FDAFc71d62F529503ba3436",
				"status": "replaced",
				"replaced_in": "v2.20.0-beta-33"
			},
			"SynthsBNB": {
				"address": "0xB16DB7223937e9e8f3a2725a244F40cE0Af0B118",
				"status": "replaced",
				"replaced_in": "v2.20.0-beta-33"
			},
			"SynthiBTC": {
				"address": "0x42a6047f302545F4DD287C2dd5EDC36Fa2b9C4A6",
				"status": "replaced",
				"replaced_in": "v2.20.0-beta-33"
			},
			"SynthiETH": {
				"address": "0x4887bD5A5BdA7c908A5e05ebDE0c0aad9bd2c8fe",
				"status": "replaced",
				"replaced_in": "v2.20.0-beta-33"
			},
			"SynthiBNB": {
				"address": "0x47A01fa7Ed5AeBD5Aa53390387051D34500963fa",
				"status": "replaced",
				"replaced_in": "v2.20.0-beta-33"
			},
			"SynthsMKR": {
				"address": "0x1bbD6722afbb601B6e29f5094061f21ef763c46c",
				"status": "deleted"
			},
			"SynthsTRX": {
				"address": "0x4e86ba46dd4EA9A2f54848c26B74615bAdD30E24",
				"status": "replaced",
				"replaced_in": "v2.20.0-beta-33"
			},
			"SynthsXTZ": {
				"address": "0x6FA340aEbcE7880460a67b831428c867114b0A79",
				"status": "replaced",
				"replaced_in": "v2.20.0-beta-33"
			},
			"SynthiMKR": {
				"address": "0xf152bE16D6b1B4f8e714658DD7aE4bc59248D5b2",
				"status": "deleted"
			},
			"SynthiTRX": {
				"address": "0x703921E6fd11f28f401f098e4e6f94Ca1ae093C4",
				"status": "replaced",
				"replaced_in": "v2.20.0-beta-33"
			},
			"SynthiXTZ": {
				"address": "0x63df311E84Ee94590a2b401603C4902396150fC5",
				"status": "replaced",
				"replaced_in": "v2.20.0-beta-33"
			},
			"SynthsCEX": {
				"address": "0x67a5141160881F72dD2777Aa5006584482D19603",
				"status": "replaced",
				"replaced_in": "v2.20.0-beta-33"
			},
			"SynthiCEX": {
				"address": "0x04aE13AA58B46E8193631E5fCe9b36Dae9cf3adc",
				"status": "replaced",
				"replaced_in": "v2.20.0-beta-33"
			},
			"RewardsDistribution": {
				"address": "0x43B6764C8D6eC3ed2d8Cb2006053C4b026bda255",
				"status": "current"
			},
			"SynthsXRP": {
				"address": "0xBdd0ad1b3000199Fc1De07963fb0B13B5548B6B7",
				"status": "replaced",
				"replaced_in": "v2.20.0-beta-33"
			},
			"SynthsLTC": {
				"address": "0x744246290339F08FaE337B650721BD24BeE72B3e",
				"status": "replaced",
				"replaced_in": "v2.20.0-beta-33"
			},
			"SynthsLINK": {
				"address": "0x3A981C759F9dDA20E06E758C643E88F61a6Ad957",
				"status": "replaced",
				"replaced_in": "v2.20.0-beta-33"
			},
			"SynthsDEFI": {
				"address": "0x2a86f938B4cFEb4158f6ac1A830a7B8aE92Fa0c8",
				"status": "replaced",
				"replaced_in": "v2.20.0-beta-33"
			},
			"SynthiXRP": {
				"address": "0x63e9CBeb993288605b30d828A41Ce006b945509e",
				"status": "replaced",
				"replaced_in": "v2.20.0-beta-33"
			},
			"SynthiLINK": {
				"address": "0x5514011f276bD01FF5AEbBBbec06Df2708547c80",
				"status": "replaced",
				"replaced_in": "v2.20.0-beta-33"
			},
			"SynthiLTC": {
				"address": "0x90B7aE296b1e3C307AA192693E89fE1439461A4C",
				"status": "replaced",
				"replaced_in": "v2.20.0-beta-33"
			},
			"SynthiDEFI": {
				"address": "0xe49B0489F9d69e0F1707A1D7078A7C856Af6C6Ef",
				"status": "replaced",
				"replaced_in": "v2.20.0-beta-33"
			},
			"AddressResolver": {
				"address": "0xA1D03F7bD3e298DFA9EED24b9028777eC1965B3A",
				"status": "replaced",
				"replaced_in": "v2.23.3"
			},
			"Exchanger": {
				"address": "0x75bD62e2e7F0b5561e50Ce27E4E68A4215FE0327",
				"status": "replaced",
				"replaced_in": "v2.20.0-beta-33"
			},
			"ExchangeState": {
				"address": "0xE05B29E297B316CF2cA41dfcDF4040244564E474",
				"status": "current"
			},
			"Issuer": {
				"address": "0x55a0569370D53734caBb9b48Bb9CE49a628d6A21",
				"status": "replaced",
				"replaced_in": "v2.19.6-beta-10"
			},
			"EtherCollateral": {
				"address": "0x31b40f46Dd7b0AcA15BF8EB28f4Ea4BB3d2F653e",
				"status": "replaced",
				"replaced_in": "v2.26.2-rc0"
			}
		}
	},
	"v2.19.6-beta-10": {
		"tag": "v2.19.6-beta-10",
		"fulltag": "v2.19.6-beta-10",
		"release": "Achernar",
		"network": "ropsten",
		"date": "2020-02-28T17:28:04+11:00",
		"commit": "bd223d787bf10d47ec4f88c0177ccffe83cffe6b",
		"contracts": {
			"Synthetix": {
				"address": "0xdbD3C42E3Fc52fD1cae25e9efb1af8dfdacA1B13",
				"status": "replaced",
				"replaced_in": "v2.20.0-beta-33"
			},
			"Issuer": {
				"address": "0x0647b2C7a2a818276154b0fC79557F512B165bc1",
				"status": "replaced",
				"replaced_in": "v2.20.0-beta-33"
			},
			"IssuanceEternalStorage": {
				"address": "0xa2bAd2D49d2Af6a09277Fe838022C544b0Fe0678",
				"status": "current"
			}
		}
	},
	"v2.20.0-beta-33": {
		"tag": "v2.20.0-beta-33",
		"fulltag": "v2.20.0-beta-33",
		"release": "Betelgeuse",
		"network": "ropsten",
		"date": "2020-03-30T19:03:59-04:00",
		"commit": "02c4473a05b7ef00770d110e8f6349688eb7db4a",
		"contracts": {
			"FeePool": {
				"address": "0xFDdECdD3006BB884ECce2Cec7C53c8c67b7Da163",
				"status": "replaced",
				"replaced_in": "v2.22.4-rc0"
			},
			"Synthetix": {
				"address": "0x1775AC08F1C22A69f022D2EdB802496AEbc19664",
				"status": "replaced",
				"replaced_in": "v2.22.4-rc0"
			},
			"SynthsAUD": {
				"address": "0x297F800bb44CB2E2101aA2d2A6Ca6a18Dbd881C0",
				"status": "current"
			},
			"SynthsBTC": {
				"address": "0x44f31a95Bda5dA86B1B8c809B239eE4d35dD094e",
				"status": "current"
			},
			"SynthsCHF": {
				"address": "0x9d846536C554cD9B67dad490d172b2eD17892e87",
				"status": "current"
			},
			"SynthsEUR": {
				"address": "0x6fa55B1108ed4D66385AbCdD1F94A4dBd4C3B83E",
				"status": "current"
			},
			"SynthsGBP": {
				"address": "0x4e44e3591b433e3bEc0916352492e85B91BD6d21",
				"status": "current"
			},
			"SynthsJPY": {
				"address": "0x49899B563c3E7Fa3c8568527D4a2731706071380",
				"status": "current"
			},
			"SynthsUSD": {
				"address": "0x5Eb054cfAc1e39e3C1b5C11A1b9C019e803fA033",
				"status": "current"
			},
			"SynthsXAG": {
				"address": "0x0174b958B1Ac1D30d6Eae9E8edCf725aa02a16C9",
				"status": "current"
			},
			"SynthsXAU": {
				"address": "0xeDd45d68204083939633224DF440Ce6792a5Cf7b",
				"status": "current"
			},
			"SynthsETH": {
				"address": "0xECFb2AD9Cd05ACdA3496aEA95d74081Bbd878661",
				"status": "current"
			},
			"SynthsBNB": {
				"address": "0xd2CE18163B851EfDA2A0b277411b365D2acc908A",
				"status": "current"
			},
			"SynthiBTC": {
				"address": "0x102c8CB8eACd75305e3dEF67c92036D072E1D240",
				"status": "current"
			},
			"SynthiETH": {
				"address": "0x09F73351647f1BE44f2ddc00f9631B66b99A3af0",
				"status": "current"
			},
			"SynthiBNB": {
				"address": "0xc6b84783a79F5B921b4c86fF702AA6695004DFf7",
				"status": "current"
			},
			"DelegateApprovals": {
				"address": "0xeD6034E27c8949635De58847Afca2769A12Fb663",
				"status": "current"
			},
			"SynthsMKR": {
				"address": "0xbcdD555E10201F1DFA773Fe5Ba09F5C146F3B7Ec",
				"status": "deleted"
			},
			"SynthsTRX": {
				"address": "0x2f474e5047C2214f2C7EcfE230010271450eE953",
				"status": "current"
			},
			"SynthsXTZ": {
				"address": "0x42104f6118b059aD3c4995359E475D2A962DC3d8",
				"status": "current"
			},
			"SynthiMKR": {
				"address": "0x457eec906f9Dcb609b9F2c7dC0f58E182F24C350",
				"status": "deleted"
			},
			"SynthiTRX": {
				"address": "0x9bff6451deBb0aD631439AB1c6b9100CBBC81EB9",
				"status": "current"
			},
			"SynthiXTZ": {
				"address": "0xd7d66D49137194B01E6791f5504F8b48FC8B7764",
				"status": "current"
			},
			"SynthsCEX": {
				"address": "0x189Dc0B0B3CE656777B18d2d17b7F5b4B413BA59",
				"status": "current"
			},
			"SynthiCEX": {
				"address": "0x16BEDD72f540BC8182DA9698BEF474d9Ba1a2836",
				"status": "current"
			},
			"SynthsXRP": {
				"address": "0xfa654f3295667c96364c8637aF27C774D4432B4F",
				"status": "current"
			},
			"SynthsLTC": {
				"address": "0x5b2e576CEceD7BbFCEe52C3F49Af2279eD6daBe2",
				"status": "current"
			},
			"SynthsLINK": {
				"address": "0x3AD867603B6186EE7c9C2c83Cd1304026A62da54",
				"status": "current"
			},
			"SynthsDEFI": {
				"address": "0x321cD2b3597c1a27ecE3c7BA1B0F0B492f86Ac39",
				"status": "current"
			},
			"SynthiXRP": {
				"address": "0x7e5C85FCed00cbCCD8d6C44c2A6f83C8fBC82F01",
				"status": "current"
			},
			"SynthiLINK": {
				"address": "0x6E2BD9e4Ad66A16AAc5619D79493e4e748367B3E",
				"status": "current"
			},
			"SynthiLTC": {
				"address": "0x27Eb46346D88AfE1625CcA2fCcC4Dc24caf23a83",
				"status": "current"
			},
			"SynthiDEFI": {
				"address": "0xCeE58E84a9FD22e2e2e44D34b94E494Ff108be3f",
				"status": "current"
			},
			"Exchanger": {
				"address": "0xC55eBFAD72635D848d36E14Afcf01Ac14D5e61ea",
				"status": "replaced",
				"replaced_in": "v2.22.4-rc0"
			},
			"Issuer": {
				"address": "0x6a6d8d97f0Ae2a7C529267c7C51eB9c0549CBd22",
				"status": "replaced",
				"replaced_in": "v2.22.4-rc0"
			},
			"SystemStatus": {
				"address": "0x0800Ca66234E4691690485d9e45d8A8c9e6F9B52",
				"status": "current"
			},
			"DelegateApprovalsEternalStorage": {
				"address": "0x85c147292b25dD6bAd87b579788B7d2e94852dDa",
				"status": "current"
			}
		}
	},
	"v2.20.0-beta-26": {
		"tag": "v2.20.0-beta-26",
		"fulltag": "v2.20.0-beta-26",
		"release": "Betelgeuse",
		"network": "ropsten",
		"date": "2020-04-02T18:56:12+11:00",
		"commit": "7493c8cedfdcc79e4ceb988fc21a979d8d6c3142",
		"contracts": {
			"TokenStatesEOS": {
				"address": "0x5b610472587de95506118186B2F4d70b664760B1",
				"status": "current"
			},
			"ProxysEOS": {
				"address": "0x22C8694a6F68F29b4Df50E94f848ee435FCFba9f",
				"status": "current"
			},
			"SynthsEOS": {
				"address": "0x5033D14F95d372CC2eEeD522bFfDEF4Fa00C774a",
				"status": "current"
			},
			"TokenStatesBCH": {
				"address": "0x92636FE52f6dBE6Fd5986b096ed41CA7A0AAcB70",
				"status": "current"
			},
			"ProxysBCH": {
				"address": "0x412673a136A71BB17aE8c3A59f11141f6De61370",
				"status": "current"
			},
			"SynthsBCH": {
				"address": "0x483Ee887110920336f0a628E2659Aa9929cf2257",
				"status": "current"
			},
			"TokenStatesETC": {
				"address": "0x57004C35b6d775921D69C4372d62fc2269DB1088",
				"status": "current"
			},
			"ProxysETC": {
				"address": "0x847fA121D289DF87532178B8e600804733386096",
				"status": "current"
			},
			"SynthsETC": {
				"address": "0x460e56Cf6d4EdcC5Bb47043Ca7F54f50A5416106",
				"status": "current"
			},
			"TokenStatesDASH": {
				"address": "0x0A1E5cD9405f10F29Fcc739A338bCb18245001ac",
				"status": "current"
			},
			"ProxysDASH": {
				"address": "0xdDB882a06EbC7Dc4Abb93AD4bBbA83644A33dD88",
				"status": "current"
			},
			"SynthsDASH": {
				"address": "0x3Cc79dA9bF8f7e320Ae4927063b4275B83B815a2",
				"status": "current"
			},
			"TokenStatesXMR": {
				"address": "0x852A0b903F87DcA73b8350F838dED96738CE5bcf",
				"status": "current"
			},
			"ProxysXMR": {
				"address": "0x70287F4abde5AE17A7EF9453761d693B7e4D5539",
				"status": "current"
			},
			"SynthsXMR": {
				"address": "0xf11CF84aa509De91DaCf44cF47c607d91CB6DCA4",
				"status": "current"
			},
			"TokenStatesADA": {
				"address": "0xf5d085F6F522dC19E66f224eE0d59aAFea6bc17D",
				"status": "current"
			},
			"ProxysADA": {
				"address": "0x44d2402Ed7BcA41Fc32970Fc443Be6eb397CAcAD",
				"status": "current"
			},
			"SynthsADA": {
				"address": "0x2Ac193C213294BB00ebAd239B936891A7b5E8B86",
				"status": "current"
			},
			"TokenStatesFTSE": {
				"address": "0xC3ACe9e3c54c80fC634ab3BC26988eb4fE2Ca183",
				"status": "current"
			},
			"ProxysFTSE": {
				"address": "0x147E9Bbb3AB147C6e3237a2959Ac22aC436FCeC0",
				"status": "current"
			},
			"SynthsFTSE": {
				"address": "0xD0C85fa41E5800cEefc00b1185A2076DC02817B2",
				"status": "current"
			},
			"TokenStatesNIKKEI": {
				"address": "0xE06bF53daF878972031E92ecEF8F6DAAD9a1c627",
				"status": "current"
			},
			"ProxysNIKKEI": {
				"address": "0xa757Ff9F478df93127316E00D9eaeEe6cBb51f85",
				"status": "current"
			},
			"SynthsNIKKEI": {
				"address": "0xB8266b75262B5F6995fe3E0e894ab2e56EbB4428",
				"status": "current"
			},
			"TokenStateiEOS": {
				"address": "0x2FAC91b0a6f4171121e11910Bd6feab73a7C8EF6",
				"status": "current"
			},
			"ProxyiEOS": {
				"address": "0xF83D3d413454d75972a061Ae5e8F725A8000F549",
				"status": "current"
			},
			"SynthiEOS": {
				"address": "0x0b63748E6E4f0eb7d76dF6f4B7d15F751d72237C",
				"status": "current"
			},
			"TokenStateiBCH": {
				"address": "0x9EF4dEF0EFB369545b91C44D8dE75c1A71AC160b",
				"status": "current"
			},
			"ProxyiBCH": {
				"address": "0x621E48861A3f18ed531d95692CC919006a0ce353",
				"status": "current"
			},
			"SynthiBCH": {
				"address": "0x0D1C3e374c0c77a6405B4b3Dc1F5CCcAF9661b89",
				"status": "current"
			},
			"TokenStateiETC": {
				"address": "0x24F9F51096e25A778d17ba7E843acaD9265Ec0A4",
				"status": "current"
			},
			"ProxyiETC": {
				"address": "0xF3C82a1881F5c83B95A4a1B3B96D15775eD94563",
				"status": "current"
			},
			"SynthiETC": {
				"address": "0xaF4b5b068FB9528c69B3998Bd59Ca8275BAE9561",
				"status": "current"
			},
			"TokenStateiDASH": {
				"address": "0xAD04f53800d1ecDA28f96AD083144A599114B0c9",
				"status": "current"
			},
			"ProxyiDASH": {
				"address": "0xA9EaBdef4e0CB5090FF6988AB734038517F0B962",
				"status": "current"
			},
			"SynthiDASH": {
				"address": "0x17b3550da6a0F5E8Dd6d1cae5F8B7b47E7CDf152",
				"status": "current"
			},
			"TokenStateiXMR": {
				"address": "0xb60D40f7a27b4576cfA9fEec5cDD1F02929c8b68",
				"status": "current"
			},
			"ProxyiXMR": {
				"address": "0xBc50CE04E64EB3cB5b22EcF3ceFa420E2fc245FC",
				"status": "current"
			},
			"SynthiXMR": {
				"address": "0x1ed91Ebcf66E84908746278DB63eA376c62b1F11",
				"status": "current"
			},
			"TokenStateiADA": {
				"address": "0x4a74730eC054b92E4793416535C4693ba237536A",
				"status": "current"
			},
			"ProxyiADA": {
				"address": "0x3e575de0C160896cAE498e3a64aB3313A21073ef",
				"status": "current"
			},
			"SynthiADA": {
				"address": "0xC657fe8e0345e55B9A3Edc651fFC05f16F633157",
				"status": "current"
			}
		}
	},
	"v2.21.12-107": {
		"tag": "v2.21.12-107",
		"fulltag": "v2.21.12-107",
		"release": "Hadar",
		"network": "ropsten",
		"date": "2020-05-08T12:52:06-04:00",
		"commit": "19997724bc7eaceb902c523a6742e0bd74fc75cb",
		"contracts": {
			"ReadProxyAddressResolver": {
				"address": "0x4da3B8fb742BC69531Ec7AdBAa06effDEd1A22BA",
				"status": "current"
			}
		}
	},
	"v2.22.4-rc0": {
		"tag": "v2.22.4-rc0",
		"fulltag": "v2.22.4-rc0",
		"release": "Altair",
		"network": "ropsten",
		"date": "2020-06-04T20:36:04-04:00",
		"commit": "90caa3ab9b251537fc4867f0d036a2b3d8f229c7",
		"contracts": {
			"FeePool": {
				"address": "0x42D67dF1d4a2487bfD9F5b001d345c50eCCFC590",
				"status": "replaced",
				"replaced_in": "v2.23.3"
			},
			"Synthetix": {
				"address": "0x8E23100f9C9bd442f5bAc6A927f49B284E390Df4",
				"status": "replaced",
				"replaced_in": "v2.23.3"
			},
			"Exchanger": {
				"address": "0x00FC8757cC838680b362A81073C24D5512398E69",
				"status": "replaced",
				"replaced_in": "v2.23.3"
			},
			"Issuer": {
				"address": "0x36626068a5ddC94D6390A9675E24e366FFC7482D",
				"status": "replaced",
				"replaced_in": "v2.23.3"
			},
			"Liquidations": {
				"address": "0x95ae61265f5187A143D324BBbE8d95F416a2646B",
				"status": "current"
			},
			"EternalStorageLiquidations": {
				"address": "0x41d49b1ac182C9d2c8dDf8b450342DE2Ac03aC19",
				"status": "current"
			}
		}
	},
	"v2.23.3": {
		"tag": "v2.23.3",
		"fulltag": "v2.23.3",
		"release": "Acrux",
		"network": "ropsten",
		"date": "2020-06-30T15:44:41+10:00",
		"commit": "4fd3c1e6ac849f8c43277493e636a2ecc63801e0",
		"contracts": {
			"ExchangeRates": {
				"address": "0x76201b3B05fba806721e70c53Ec75830247FA3b0",
				"status": "current"
			},
			"FeePool": {
				"address": "0x42512805C2870C341EaCe8C09fBDf17D7DbB3e80",
				"status": "current"
			},
			"Synthetix": {
				"address": "0x4bD32D64b013cf7FA3c228569796c3f31Fac58Ca",
				"status": "replaced",
				"replaced_in": "v2.24.0"
			},
			"AddressResolver": {
				"address": "0xc6F404c96Aa136b0Ba11d40dB17394F09B0f20F1",
				"status": "current"
			},
			"Exchanger": {
				"address": "0x1Df8A113eE40b687c69f0f42CF03ee2CDECc39c0",
				"status": "replaced",
				"replaced_in": "v2.26.2-rc0"
			},
			"Issuer": {
				"address": "0xD0233D508F48C5eec2e22DaA03F5180C313D8e14",
				"status": "current"
			},
			"BinaryOptionMarketFactory": {
				"address": "0x41926a5F8780aE4B343D1D7F8019bBe47E7f0F7a",
				"status": "replaced",
				"replaced_in": "v2.25.0"
			},
			"BinaryOptionMarketManager": {
				"address": "0x3f3C2E140fD1d592fF9089891516eb7bF8dB22F4",
				"status": "replaced",
				"replaced_in": "v2.25.0"
			}
		}
	},
	"v2.24.0": {
		"tag": "v2.24.0",
		"fulltag": "v2.24.0",
		"release": "Aldebaran",
		"network": "ropsten",
		"date": "2020-07-01T14:54:11+10:00",
		"commit": "280652bae2d971281b8bf96a319c1c8139ec15c3",
		"contracts": {
			"Synthetix": {
				"address": "0x1423EF7cd895AE5C75dB3804c215911861888642",
				"status": "current"
			}
		}
	},
	"v2.25.0": {
		"tag": "v2.25.0",
		"fulltag": "v2.25.0",
		"release": "Antares",
		"network": "ropsten",
		"date": "2020-07-20T13:50:06+10:00",
		"commit": "4833cb929d5af6715112537cac3b04b5d7a8b157",
		"contracts": {
			"BinaryOptionMarketFactory": {
				"address": "0x760AfB8367E72199C236388dd51DbB94de1BB20B",
				"status": "current"
			},
			"BinaryOptionMarketManager": {
				"address": "0xC2D6cCfCDAB5Be09F15320FD2d642f374f89bC20",
				"status": "current"
			}
		}
	},
	"v2.26.2-rc0": {
		"tag": "v2.26.2-rc0",
		"fulltag": "v2.26.2-rc0",
		"release": "Spica",
		"network": "ropsten",
		"date": "2020-07-29T13:34:32-06:00",
		"commit": "b9de0ac84b7eee33e1cf214005e6160443efd687",
		"contracts": {
			"Exchanger": {
				"address": "0xF450F51ab21306D88AEC3633a1044c00c03EA064",
				"status": "current"
			},
			"EtherCollateral": {
				"address": "0x99A51f47Bc67dE306620206ce2a3fAd595043707",
				"status": "current"
			}
		}
<<<<<<< HEAD
=======
	},
	"v2.26.3": {
		"tag": "v2.26.3",
		"fulltag": "v2.26.3",
		"release": "Spica",
		"network": "ropsten",
		"date": "2020-08-10T09:49:02+10:00",
		"commit": "d33265f15cff05eeab06ab4947da6960c834da0d",
		"contracts": {
			"BinaryOptionMarketData": {
				"address": "0x5926EcE7b7Ff779ADe5f324E899338F7Dd7f3092",
				"status": "current"
			},
			"SynthUtil": {
				"address": "0x121448bCc076Cd44Aee6C501B19D4e1a81d0f102",
				"status": "current"
			},
			"DappMaintenance": {
				"address": "0x5144B3c820CCc26C8E557D754ef6d45D08009627",
				"status": "current"
			}
		}
>>>>>>> 91d93638
	}
}<|MERGE_RESOLUTION|>--- conflicted
+++ resolved
@@ -2627,8 +2627,6 @@
 				"status": "current"
 			}
 		}
-<<<<<<< HEAD
-=======
 	},
 	"v2.26.3": {
 		"tag": "v2.26.3",
@@ -2651,6 +2649,5 @@
 				"status": "current"
 			}
 		}
->>>>>>> 91d93638
 	}
 }