{
	"v2.0-19": {
		"tag": "v2.0-19",
		"fulltag": "v2.0-19",
		"release": "",
		"network": "rinkeby",
		"date": "2019-03-11T18:17:52-04:00",
		"commit": "eeb271f4fdd2e615f9dba90503f42b2cb9f9716e",
		"contracts": {
			"SafeDecimalMath": {
				"address": "0xFe9C9FDa0dD1a07356e7bB236f9224fa3AB5a587",
				"status": "current"
			},
			"ExchangeRates": {
				"address": "0x8C191B337f73497B5582257F7E91862D203749AF",
				"status": "replaced",
				"replaced_in": "v2.3.1-alpha-1"
			},
			"ProxyFeePool": {
				"address": "0x09797E9E75999b9Cf2619E3397795800ce5E3E25",
				"status": "current"
			},
			"FeePool": {
				"address": "0x8FBCa03413D2d044f3B622799f1C1eA88E7A4ac4",
				"status": "replaced",
				"replaced_in": "v2.4.0-alpha-2"
			},
			"SynthetixState": {
				"address": "0x3E73f9152B02B398F87780D7a4F9058Ae122a0aC",
				"status": "replaced",
				"replaced_in": "v2.10.3-alpha-10"
			},
			"ProxySynthetix": {
				"address": "0x322A3346bf24363f451164d96A5b5cd5A7F4c337",
				"status": "current"
			},
			"TokenStateSynthetix": {
				"address": "0x8281E2edBbb6F430a80a5d0D745586bC35539995",
				"status": "current"
			},
			"Synthetix": {
				"address": "0x90560cc253fF6E77953da6640859D7e3eA8F3d8B",
				"status": "replaced",
				"replaced_in": "v2.4.0-alpha-2"
			},
			"SynthetixEscrow": {
				"address": "0xAAE0b3F1D46E60ff80245a0d35d7e63AD1B13c52",
				"status": "current"
			},
			"TokenStateXDR": {
				"address": "0x30BD17c6f3F3023a726cacc14DA5237494cc9262",
				"status": "deleted"
			},
			"ProxyXDR": {
				"address": "0xD86212D67AcF5f25A150979E455604f2eA8620D2",
				"status": "deleted"
			},
			"SynthXDR": {
				"address": "0x09bD6c093714f75AE31c59C0d75d7f9486840027",
				"status": "deleted"
			},
			"TokenStatesUSD": {
				"address": "0x53A08534fe82210BBa8e07Cd0273396779116cbc",
				"status": "current"
			},
			"ProxysUSD": {
				"address": "0x01aC8cCD2D3c0027dEdeD44f6cD920A767b4041a",
				"status": "replaced",
				"replaced_in": "v2.10.2-alpha-4"
			},
			"SynthsUSD": {
				"address": "0x95b92876a85c64Ede4a159161D502FCAeDAFc7C8",
				"status": "replaced",
				"replaced_in": "v2.10.2-alpha-4"
			},
			"TokenStatesEUR": {
				"address": "0xCa0117137095ccEEeE516c003E7542F19bC2b8be",
				"status": "current"
			},
			"ProxysEUR": {
				"address": "0x07623008CC86cf8bc5F949aB309cb7d10E4384B3",
				"status": "replaced",
				"replaced_in": "v2.10.2-alpha-4"
			},
			"SynthsEUR": {
				"address": "0x56000B741EC31C11acB10390404A9190F8E62EcB",
				"status": "replaced",
				"replaced_in": "v2.10.2-alpha-4"
			},
			"TokenStatesJPY": {
				"address": "0x68fb193EFc0eeC45E0887C648757f6d023de9fF5",
				"status": "current"
			},
			"ProxysJPY": {
				"address": "0x52B8ACAb727821f8A929c50C2e718A1098D89791",
				"status": "replaced",
				"replaced_in": "v2.10.2-alpha-4"
			},
			"SynthsJPY": {
				"address": "0x2e542fA43A19F3F07230dD125f9f81411141362F",
				"status": "replaced",
				"replaced_in": "v2.10.2-alpha-4"
			},
			"TokenStatesAUD": {
				"address": "0x6884DecD00682c83fEA24125DA3807ed55b284EC",
				"status": "current"
			},
			"ProxysAUD": {
				"address": "0xf7AAdEbB240b287d70DF8784f83B9B8B50D30531",
				"status": "replaced",
				"replaced_in": "v2.10.2-alpha-4"
			},
			"SynthsAUD": {
				"address": "0x6C52d2Ee72dA1FC67a601B29b6AB42A74bb02f0a",
				"status": "replaced",
				"replaced_in": "v2.10.2-alpha-4"
			},
			"TokenStatesKRW": {
				"address": "0x77765804D3eC5D0EdF2e8Fa1C1930bE7503C7AA6",
				"status": "deleted"
			},
			"ProxysKRW": {
				"address": "0x8E6734A7653175b3FDa62516A646709F547C8342",
				"status": "deleted"
			},
			"SynthsKRW": {
				"address": "0x94B41091eB29b36003aC1C6f0E55a5225633c884",
				"status": "deleted"
			},
			"TokenStatesGBP": {
				"address": "0xE90B0f0425b86E61633134466a8C97966C7D687c",
				"status": "current"
			},
			"ProxysGBP": {
				"address": "0x0F73cf03DFD5595e862aa27E98914E70554eCf6d",
				"status": "replaced",
				"replaced_in": "v2.10.2-alpha-4"
			},
			"SynthsGBP": {
				"address": "0x23F608ACc41bd7BCC617a01a9202214EE305439a",
				"status": "replaced",
				"replaced_in": "v2.10.2-alpha-4"
			},
			"TokenStatesCHF": {
				"address": "0x1A5799664D8c1E0296CB2ce1c080Bd68E35e9BA7",
				"status": "current"
			},
			"ProxysCHF": {
				"address": "0x33c60bEE6Cf6b76FbB459C5BB438947c55aeD248",
				"status": "replaced",
				"replaced_in": "v2.10.2-alpha-4"
			},
			"SynthsCHF": {
				"address": "0xe2B26511C64FE18Acc0BE8EA7c888cDFcacD846E",
				"status": "replaced",
				"replaced_in": "v2.10.2-alpha-4"
			},
			"TokenStatesCNY": {
				"address": "0x78a2C9C0a7c7CCB96CC21133bBe551040facB04d",
				"status": "deleted"
			},
			"ProxysCNY": {
				"address": "0xCd0243c26b95f6F0ee3e7A15024beA75c1101E87",
				"status": "deleted"
			},
			"SynthsCNY": {
				"address": "0xF32b32E81ED8430f0783a2CDBB007b1226b8cBb2",
				"status": "deleted"
			},
			"TokenStatesSGD": {
				"address": "0xc1aCa4B493240e4a20307548A5791BBdEa97Daa1",
				"status": "deleted"
			},
			"ProxysSGD": {
				"address": "0x4b6D2067cA507c4eEE126c007272c388A50f1D87",
				"status": "deleted"
			},
			"SynthsSGD": {
				"address": "0xCA731366244C07221C07fC25d660b365A02bDcB7",
				"status": "deleted"
			},
			"TokenStatesCAD": {
				"address": "0x8A92c8bd26FbaC0A51950B24C6DF7713Fb017CdC",
				"status": "deleted"
			},
			"ProxysCAD": {
				"address": "0x38bCc53948E8ed8d4E27440a694aa60aa452E8DB",
				"status": "deleted"
			},
			"SynthsCAD": {
				"address": "0x5a6Fa5A208932cb5B631bF6B89FcF8dE4FdA27bB",
				"status": "deleted"
			},
			"TokenStatesRUB": {
				"address": "0x1846d1E80D79Ab956C134Fc11Dfd9bA4fc0702C8",
				"status": "deleted"
			},
			"ProxysRUB": {
				"address": "0xA785970a8B3FD2F45DC302c0006afA8591b788fD",
				"status": "deleted"
			},
			"SynthsRUB": {
				"address": "0x94C4D9770BFEDC6cFa97734fa63bfF6e7458Ca75",
				"status": "deleted"
			},
			"TokenStatesINR": {
				"address": "0x511E6d25582a985b0Df2CB2C96CC9DC0A5742254",
				"status": "deleted"
			},
			"ProxysINR": {
				"address": "0xdd01D9D125B4A3995134F12BD27E092563A671b2",
				"status": "deleted"
			},
			"SynthsINR": {
				"address": "0x0c056325eD64C7382fC53Ef8327640de62E1Bf32",
				"status": "deleted"
			},
			"TokenStatesBRL": {
				"address": "0x6E9ee07a611d1c489461125EDbFad0E46beEcFA2",
				"status": "deleted"
			},
			"ProxysBRL": {
				"address": "0x1E1aA50aaBcd72c3fB4310Bf1Aa0e86C71E56257",
				"status": "deleted"
			},
			"SynthsBRL": {
				"address": "0x83A6793Aa9b9BAFf585051726E994f14259684E7",
				"status": "deleted"
			},
			"TokenStatesNZD": {
				"address": "0x4Fb5828829cc3E8A585672606CED61131920d81e",
				"status": "deleted"
			},
			"ProxysNZD": {
				"address": "0xC9EcB7D9c54762136ac0Eb36191086C824743374",
				"status": "deleted"
			},
			"SynthsNZD": {
				"address": "0x72d3315748e920F258F8491A37D5C02d7e418e1F",
				"status": "deleted"
			},
			"TokenStatesPLN": {
				"address": "0x75786aCA7A1C013f9e8254D0A3D93C44e07370c3",
				"status": "deleted"
			},
			"ProxysPLN": {
				"address": "0x9Cf4a7C0885dC67602394F64F9C53d5611DD88B5",
				"status": "deleted"
			},
			"SynthsPLN": {
				"address": "0x53052AEB9e1aeCD008687e631bc8910A1BB63064",
				"status": "deleted"
			},
			"TokenStatesXAU": {
				"address": "0x5D5D431159Ca065846DC38aeA5d146A541a8Ec27",
				"status": "current"
			},
			"ProxysXAU": {
				"address": "0x41C6DcF444eBD1b42A309a26fDFB7B3db513bD89",
				"status": "replaced",
				"replaced_in": "v2.10.2-alpha-4"
			},
			"SynthsXAU": {
				"address": "0xCbB8dFa37244Ca887DE38b2E496e968fB0571f06",
				"status": "replaced",
				"replaced_in": "v2.10.2-alpha-4"
			},
			"TokenStatesXAG": {
				"address": "0x9F4F4e82e6D600090BE65446F7033e71c68be458",
				"status": "current"
			},
			"ProxysXAG": {
				"address": "0x27aE2E5EE69AE374D501e26F505eDb514B2Ca06a",
				"status": "replaced",
				"replaced_in": "v2.10.2-alpha-4"
			},
			"SynthsXAG": {
				"address": "0x7c8Aeffdd9978fdcd0B406ffe4a82d50f0c9AC88",
				"status": "replaced",
				"replaced_in": "v2.10.2-alpha-4"
			},
			"TokenStatesBTC": {
				"address": "0x12F5Abf7326309a063840Bb4223e4f67aD393871",
				"status": "current"
			},
			"ProxysBTC": {
				"address": "0x88E445087a4b5fbd75d179869Ace19D4f7C0ce2E",
				"status": "replaced",
				"replaced_in": "v2.10.2-alpha-4"
			},
			"SynthsBTC": {
				"address": "0x8cAf6308D571a0D437ea74F80D7B7f5b7d9f9F0b",
				"status": "replaced",
				"replaced_in": "v2.10.2-alpha-4"
			},
			"Depot": {
				"address": "0xDFd3CAde426Fc6A014fd2e0E1Cb3158F972A1A0D",
				"status": "replaced",
				"replaced_in": "v2.18.0-release-candidate-9"
			}
		}
	},
	"v2.0-22": {
		"tag": "v2.0-22",
		"fulltag": "v2.0-22",
		"release": "",
		"network": "rinkeby",
		"date": "2019-04-04T12:14:32-04:00",
		"commit": "f257ac4ffec622f198dfe47e371c625f1fe1bd36",
		"contracts": {
			"EscrowChecker": {
				"address": "0xa6C4299Ebe970AE5887FaEDc9357BF1F0c096170",
				"status": "current"
			}
		}
	},
	"v2.3.1-alpha-1": {
		"tag": "v2.3.1-alpha-1",
		"fulltag": "v2.3.1-alpha-1",
		"release": "",
		"network": "rinkeby",
		"date": "2019-04-23T17:02:15-04:00",
		"commit": "fddf798a3eebb162a1fabd714077f8f9a0b39e98",
		"contracts": {
			"ExchangeRates": {
				"address": "0xE62462B7A4DC777D285782bdCe398fe4ad76900D",
				"status": "replaced",
				"replaced_in": "v2.6.3-alpha-1"
			},
			"TokenStatesETH": {
				"address": "0x70bF68E5dBdD2f2e30d8DDB382B7B3Ee76e5ed2c",
				"status": "current"
			},
			"ProxysETH": {
				"address": "0x3D349105500dF8E694fb669b46Ff1a9F24027A19",
				"status": "replaced",
				"replaced_in": "v2.10.2-alpha-4"
			},
			"SynthsETH": {
				"address": "0x3731ab0E9FeEE3Ef0C427E874265E8F9a9111e27",
				"status": "replaced",
				"replaced_in": "v2.10.2-alpha-4"
			},
			"TokenStatesBNB": {
				"address": "0x9052262434101E4a660B1600b0D87280EC4a4BE4",
				"status": "current"
			},
			"ProxysBNB": {
				"address": "0x6630050cA00522FaF6F7F288ACfD8EFDa15dB093",
				"status": "replaced",
				"replaced_in": "v2.10.2-alpha-4"
			},
			"SynthsBNB": {
				"address": "0xeB082E1B4a79a97bA352DC77489C8594d12eFff0",
				"status": "replaced",
				"replaced_in": "v2.10.2-alpha-4"
			},
			"TokenStateiBTC": {
				"address": "0x33bEB088dAdd6673aeB2B51Af3850D74793370c9",
				"status": "current"
			},
			"ProxyiBTC": {
				"address": "0x45d8da2c50f75E67F5AeeF1ED095C3Ed0fED0B6b",
				"status": "replaced",
				"replaced_in": "v2.10.2-alpha-4"
			},
			"SynthiBTC": {
				"address": "0x1820094fD61E8055809EE0975968BdFa214B3dBa",
				"status": "replaced",
				"replaced_in": "v2.7.2-alpha-1"
			},
			"TokenStateiETH": {
				"address": "0x2458CB4FaD36203962616455091BA5ca6bD74cC8",
				"status": "current"
			},
			"ProxyiETH": {
				"address": "0x64D0A52d93Dd54acc720c74e49211801dA4db970",
				"status": "replaced",
				"replaced_in": "v2.10.2-alpha-4"
			},
			"SynthiETH": {
				"address": "0x549500BF4FEf8206B0cee3a0a8a6A521cCF81560",
				"status": "replaced",
				"replaced_in": "v2.7.2-alpha-1"
			},
			"TokenStateiBNB": {
				"address": "0x9A4EA8f68E3bb806071505ADF771BEADA0033A76",
				"status": "current"
			},
			"ProxyiBNB": {
				"address": "0x4503F4c87904Ddb5788b37cF85a2531b6073833c",
				"status": "replaced",
				"replaced_in": "v2.10.2-alpha-4"
			},
			"SynthiBNB": {
				"address": "0x1Fe140DC23965164357943eD39714aB71d531A3E",
				"status": "replaced",
				"replaced_in": "v2.7.2-alpha-1"
			}
		}
	},
	"v2.4.0-alpha-2": {
		"tag": "v2.4.0-alpha-2",
		"fulltag": "v2.4.0-alpha-2",
		"release": "",
		"network": "rinkeby",
		"date": "2019-05-02T09:05:01+10:00",
		"commit": "20a36be5cf1d0ba56a2c2866a426d4d8ac0c1565",
		"contracts": {
			"FeePool": {
				"address": "0xD96fC14D72603842B40843aE84Cce4cd06bA763a",
				"status": "replaced",
				"replaced_in": "v2.4.0-release-candidate-8"
			},
			"Synthetix": {
				"address": "0x5074dfc2638091962B5b3aB3D4421179c1835973",
				"status": "replaced",
				"replaced_in": "v2.4.0-release-candidate-8"
			},
			"RewardEscrow": {
				"address": "0xE9708F8f21B0Bc0D565Ef242e50C71AF3c674aAa",
				"status": "replaced",
				"replaced_in": "v2.4.0-release-candidate-8"
			},
			"FeePoolState": {
				"address": "0x9319D92f1b7C88188c79B9a6C3bB6B8B24519408",
				"status": "replaced",
				"replaced_in": "v2.4.0-release-candidate-8"
			},
			"SupplySchedule": {
				"address": "0x771Fb2E5633450c245FF5041E1E0Eb175Ac079aa",
				"status": "replaced",
				"replaced_in": "v2.4.0-release-candidate-8"
			}
		}
	},
	"v2.4.0-release-candidate-8": {
		"tag": "v2.4.0-release-candidate-8",
		"fulltag": "v2.4.0-release-candidate-8",
		"release": "",
		"network": "rinkeby",
		"date": "2019-05-02T15:04:04+10:00",
		"commit": "6b34a4007ba53b423724fd2cf1745b4d4b24f9f6",
		"contracts": {
			"FeePool": {
				"address": "0x5A081fa7e3483504385e7C804AB1509499e2A408",
				"status": "replaced",
				"replaced_in": "v2.5.2-alpha-1"
			},
			"Synthetix": {
				"address": "0x2C00177F20f3638E5ca66F992e813eA2aF42d88F",
				"status": "replaced",
				"replaced_in": "v2.5.2-alpha-1"
			},
			"RewardEscrow": {
				"address": "0x61E47229C3d0445d3Dd00359F1D4C14A67511c36",
				"status": "current"
			},
			"FeePoolState": {
				"address": "0x1B36b06119c43a54C74Cf52eA7C9d80f11ab7fD6",
				"status": "current"
			},
			"SupplySchedule": {
				"address": "0xe6529d9A50b1C16B946ca0C928Be9D41e047788a",
				"status": "replaced",
				"replaced_in": "v2.16.2-release-candidate-1-2"
			}
		}
	},
	"v2.5.2-alpha-1": {
		"tag": "v2.5.2-alpha-1",
		"fulltag": "v2.5.2-alpha-1",
		"release": "",
		"network": "rinkeby",
		"date": "2019-05-28T11:59:52+10:00",
		"commit": "e3466a44e0f660101640a2549b43db100829cf80",
		"contracts": {
			"FeePool": {
				"address": "0x90A002D632e6278d993239a34A4dC01A0Acd2347",
				"status": "replaced",
				"replaced_in": "v2.6.3-alpha-1"
			},
			"Synthetix": {
				"address": "0xFfA72Fd80d8A84032d855bfb67036BAF45949009",
				"status": "replaced",
				"replaced_in": "v2.5.2-alpha-16"
			},
			"DelegateApprovals": {
				"address": "0x78c20BCDF90890749B573E585612FBC12b1Cd8A7",
				"status": "replaced",
				"replaced_in": "v2.5.2-alpha-16"
			},
			"FeePoolEternalStorage": {
				"address": "0x95fC3d4EDC923a79E10b52F957c1F3Dc637D8941",
				"status": "current"
			}
		}
	},
	"v2.5.2-alpha-16": {
		"tag": "v2.5.2-alpha-16",
		"fulltag": "v2.5.2-alpha-16",
		"release": "",
		"network": "rinkeby",
		"date": "2019-05-28T17:07:35+10:00",
		"commit": "ddfc1c490ea16536f091c45bcf381cd70227ad00",
		"contracts": {
			"Synthetix": {
				"address": "0x99cFAE27Ba3be83dCc95c7abd9bE406B94c80e6C",
				"status": "replaced",
				"replaced_in": "v2.5.5-alpha-1"
			},
			"DelegateApprovals": {
				"address": "0x04ac7508A04AE1e35592729F80D4B35C5f4E4286",
				"status": "replaced",
				"replaced_in": "v2.20.0-beta-19"
			}
		}
	},
	"v2.5.5-alpha-1": {
		"tag": "v2.5.5-alpha-1",
		"fulltag": "v2.5.5-alpha-1",
		"release": "",
		"network": "rinkeby",
		"date": "2019-05-29T13:09:44+10:00",
		"commit": "2658b86eac007365c34e3b2127c1c185f61824d3",
		"contracts": {
			"Synthetix": {
				"address": "0x261EfCdD24CeA98652B9700800a13DfBca4103fF",
				"status": "replaced",
				"replaced_in": "v2.6.7-1"
			}
		}
	},
	"v2.6.3-alpha-1": {
		"tag": "v2.6.3-alpha-1",
		"fulltag": "v2.6.3-alpha-1",
		"release": "",
		"network": "rinkeby",
		"date": "2019-07-02T18:22:47-04:00",
		"commit": "a35a3d2caccf833fcfe60d28f861888f84024810",
		"contracts": {
			"ExchangeRates": {
				"address": "0x698419F0f6eA15d02EDF8D9a06b9652d3D4b0ecf",
				"status": "replaced",
				"replaced_in": "v2.6.7-1"
			},
			"FeePool": {
				"address": "0xEB7c959048742793a59E18FA69043490578bB526",
				"status": "replaced",
				"replaced_in": "v2.9.0-alpha-4"
			},
			"TokenStatesMKR": {
				"address": "0x40B3a914a63d096214Ce4C48d87E5864d67BCA3F",
				"status": "deleted"
			},
			"ProxysMKR": {
				"address": "0x7FD31066281Ec17CD60980e05f3ffe02f04B1cD5",
				"status": "deleted"
			},
			"SynthsMKR": {
				"address": "0x075adeAF9f594c76149b5364bf3143c2e878361d",
				"status": "deleted"
			},
			"TokenStatesTRX": {
				"address": "0x8F46D0f882027f36c04F3571B4F521689DD1BE63",
				"status": "current"
			},
			"ProxysTRX": {
				"address": "0x00F524Ed7a56acdc3d5eA07A2B766937d8a485e6",
				"status": "replaced",
				"replaced_in": "v2.10.2-alpha-4"
			},
			"SynthsTRX": {
				"address": "0x8Fa27a5031684A84961B56cF80D9fFD0c7b6faDE",
				"status": "replaced",
				"replaced_in": "v2.10.2-alpha-4"
			},
			"TokenStatesXTZ": {
				"address": "0x7f523c2CaDB679fc13b2557eAA8cAe526c4ADf1A",
				"status": "current"
			},
			"ProxysXTZ": {
				"address": "0xD2e445B289422657A5220041024951dDD98101Ae",
				"status": "replaced",
				"replaced_in": "v2.10.2-alpha-4"
			},
			"SynthsXTZ": {
				"address": "0xE340Cc3e613DB18E1A40De25aA962024368Fa138",
				"status": "replaced",
				"replaced_in": "v2.10.2-alpha-4"
			},
			"TokenStateiMKR": {
				"address": "0x8c27bB4f177a9B03324882f2a219B6b7B1DE45D3",
				"status": "deleted"
			},
			"ProxyiMKR": {
				"address": "0x69575f473a1c35FAdf79795fc1Cb9C7365637Ea4",
				"status": "deleted"
			},
			"SynthiMKR": {
				"address": "0xc50a0C1138302d68A203c6629Edf059A3ABaD346",
				"status": "deleted"
			},
			"TokenStateiTRX": {
				"address": "0x43408c8B64a242B2F364e80E6085aff9795B085D",
				"status": "current"
			},
			"ProxyiTRX": {
				"address": "0x7a9038f9c0701bae97E6Cf500F211fdC785c5c85",
				"status": "replaced",
				"replaced_in": "v2.10.2-alpha-4"
			},
			"SynthiTRX": {
				"address": "0xA6f96D7E0ab295CC38B24e118b2F961919eF8d51",
				"status": "replaced",
				"replaced_in": "v2.10.2-alpha-4"
			},
			"TokenStateiXTZ": {
				"address": "0x60DCbf661a8cA09AC806c5fFA40014Ed87a7F9CA",
				"status": "current"
			},
			"ProxyiXTZ": {
				"address": "0x0dd9715Df7fD24afd98Eec8Ae24EfAdd79FDCC74",
				"status": "replaced",
				"replaced_in": "v2.10.2-alpha-4"
			},
			"SynthiXTZ": {
				"address": "0x17ea940CAbC0e070eaA6E8e2b523000Cc85D58fD",
				"status": "replaced",
				"replaced_in": "v2.10.2-alpha-4"
			}
		}
	},
	"v2.6.7-1": {
		"tag": "v2.6.7-1",
		"fulltag": "v2.6.7-1",
		"release": "",
		"network": "rinkeby",
		"date": "2019-07-08T17:19:08-04:00",
		"commit": "8cab3528f6d6e9b3a35b591bc6a1a4199cd1c807",
		"contracts": {
			"ExchangeRates": {
				"address": "0xA66F3a1333DF69A2B7e330e1265d2f468ff4808C",
				"status": "replaced",
				"replaced_in": "v2.10.2-alpha-4"
			},
			"Synthetix": {
				"address": "0xC27e07eEa4da2474FAab7DEe81C6390B22418B31",
				"status": "replaced",
				"replaced_in": "v2.8.0-alpha-2"
			}
		}
	},
	"v2.7.2-alpha-1": {
		"tag": "v2.7.2-alpha-1",
		"fulltag": "v2.7.2-alpha-1",
		"release": "",
		"network": "rinkeby",
		"date": "2019-07-18T17:26:45-04:00",
		"commit": "959caf152ef015452d041512f570d62712301d2d",
		"contracts": {
			"SynthiBTC": {
				"address": "0x8B5c7bA225658d514e970723B774E78834323229",
				"status": "replaced",
				"replaced_in": "v2.10.2-alpha-4"
			},
			"SynthiETH": {
				"address": "0x5D2532a4e37Aafb401779b8f4E7587c2B205B4Cc",
				"status": "replaced",
				"replaced_in": "v2.10.2-alpha-4"
			},
			"SynthiBNB": {
				"address": "0x55F2Ec337059E6Ff2165C6037231dE44db1B2E9c",
				"status": "replaced",
				"replaced_in": "v2.10.2-alpha-4"
			}
		}
	},
	"v2.8.0-alpha-2": {
		"tag": "v2.8.0-alpha-2",
		"fulltag": "v2.8.0-alpha-2",
		"release": "",
		"network": "rinkeby",
		"date": "2019-08-05T11:47:30+10:00",
		"commit": "55327d5c927b488cd9097fb71848818476dc85d7",
		"contracts": {
			"Synthetix": {
				"address": "0x15DA8457B3F6dD401C09840A499E9839F0Adfab7",
				"status": "replaced",
				"replaced_in": "v2.9.0-alpha-4"
			},
			"ProxyERC20": {
				"address": "0xcBBb17D9767bD57FBF4Bbf8842E916bCb3826ec1",
				"status": "current"
			}
		}
	},
	"v2.8.6-alpha-5": {
		"tag": "v2.8.6-alpha-5",
		"fulltag": "v2.8.6-alpha-5",
		"release": "",
		"network": "rinkeby",
		"date": "2019-08-19T18:30:26+02:00",
		"commit": "c15870af20da2c0538a68afdda1bbe34295a6bfa",
		"contracts": {
			"TokenStatesCEX": {
				"address": "0xf86795273A01bdf926037baf864EE3448951d11E",
				"status": "current"
			},
			"ProxysCEX": {
				"address": "0xa234cFd4Af502066BF61c49d47282b6a86840d3E",
				"status": "replaced",
				"replaced_in": "v2.10.2-alpha-4"
			},
			"SynthsCEX": {
				"address": "0xee5cC6E5d4D1916df0A8Dc9A1863776eeFcD6D00",
				"status": "replaced",
				"replaced_in": "v2.8.6-release-candidate-1"
			},
			"TokenStateiCEX": {
				"address": "0x9DB386a9b9934Fee56A776E5c93d6a826F37Bc8d",
				"status": "current"
			},
			"ProxyiCEX": {
				"address": "0x511c74C96561fEb8Fc3d636B901225C0e1d869BE",
				"status": "replaced",
				"replaced_in": "v2.10.2-alpha-4"
			},
			"SynthiCEX": {
				"address": "0x8731Ed67FC19B927bF7736296b78ca860fC1aaBF",
				"status": "replaced",
				"replaced_in": "v2.10.2-alpha-4"
			}
		}
	},
	"v2.8.6-release-candidate-1": {
		"tag": "v2.8.6-release-candidate-1",
		"fulltag": "v2.8.6-release-candidate-1",
		"release": "",
		"network": "rinkeby",
		"date": "2019-08-19T19:22:26+02:00",
		"commit": "e9e9e6a474d8b1344b9d2fa8ba2e757894451a4f",
		"contracts": {
			"SynthsCEX": {
				"address": "0x9D377791B8139E790E9BceE3B9fEf3F041B85Ae5",
				"status": "replaced",
				"replaced_in": "v2.10.2-alpha-4"
			}
		}
	},
	"v2.9.0-alpha-4": {
		"tag": "v2.9.0-alpha-4",
		"fulltag": "v2.9.0-alpha-4",
		"release": "",
		"network": "rinkeby",
		"date": "2019-08-28T14:01:26+10:00",
		"commit": "5d65ca28e899b30eaee127ec50f8ca35355b777d",
		"contracts": {
			"FeePool": {
				"address": "0x2d5eb59D4881aDd873B640E701FddFed0DDcef0c",
				"status": "replaced",
				"replaced_in": "v2.10.2-alpha-4"
			},
			"Synthetix": {
				"address": "0xC1b37C07820d612F941C0B8b344119300F904903",
				"status": "replaced",
				"replaced_in": "v2.10.2-alpha-4"
			},
			"RewardsDistribution": {
				"address": "0xA8CB0B163cEfB21f22c72f6a7d243184bD688A5A",
				"status": "replaced",
				"replaced_in": "v2.18.0-release-candidate-9"
			}
		}
	},
	"v2.10.2-alpha-4": {
		"tag": "v2.10.2-alpha-4",
		"fulltag": "v2.10.2-alpha-4",
		"release": "Sirius",
		"network": "rinkeby",
		"date": "2019-09-19T17:22:15+10:00",
		"commit": "99dabb65183e4ce16cbf58362bf1ad68ee4a8212",
		"contracts": {
			"ExchangeRates": {
				"address": "0x30A46E656CdcA6B401Ff043e1aBb151490a07ab0",
				"status": "replaced",
				"replaced_in": "v2.12.2-4"
			},
			"FeePool": {
				"address": "0x424C0AeFc4212379836f5aecab2A6962a28725DD",
				"status": "replaced",
				"replaced_in": "v2.10.3-alpha-7"
			},
			"Synthetix": {
				"address": "0xf258F97481fC1023feDFD098d3dF457987925435",
				"status": "replaced",
				"replaced_in": "v2.10.3-alpha-7"
			},
			"ProxyXDR": {
				"address": "0xfAf32D3Cbd053722eef019A148Fa5CE662743ad1",
				"status": "deleted"
			},
			"SynthXDR": {
				"address": "0x909BAF97d9B8bb73ea96181dE1C3be1C6f5498e5",
				"status": "deleted"
			},
			"ProxysUSD": {
				"address": "0xe109da5361299eD96D91146B8Cc12F682D21964e",
				"status": "current"
			},
			"SynthsUSD": {
				"address": "0x548c18a49a66Ad1238e17824C18B0b9Be35fB604",
				"status": "replaced",
				"replaced_in": "v2.10.3-alpha-7"
			},
			"ProxysEUR": {
				"address": "0x6bCd1caE4A3c099c696B51f889bE2120DF62b7c0",
				"status": "current"
			},
			"SynthsEUR": {
				"address": "0x72D1342775d090B3F6Faef23999ddf9f06c16Eb8",
				"status": "replaced",
				"replaced_in": "v2.10.3-alpha-7"
			},
			"ProxysJPY": {
				"address": "0x07e6869DeA314DF2e51fEf474d0FcaC5C2910190",
				"status": "current"
			},
			"SynthsJPY": {
				"address": "0x84965DCa28c4Eb9dE61d80f80e811eA12BE1c819",
				"status": "replaced",
				"replaced_in": "v2.10.3-alpha-7"
			},
			"ProxysAUD": {
				"address": "0x6Bc4e20EEBb433A8f25854b602ed7a9b18be4337",
				"status": "current"
			},
			"SynthsAUD": {
				"address": "0x088256945480c884C067a8Bc98A72A1C984f826B",
				"status": "replaced",
				"replaced_in": "v2.10.3-alpha-7"
			},
			"ProxysGBP": {
				"address": "0x46824bFAaFd049fB0Af9a45159A88e595Bbbb9f7",
				"status": "current"
			},
			"SynthsGBP": {
				"address": "0xEF8673f2A5ec125Ab993932cad269561a15C2C74",
				"status": "replaced",
				"replaced_in": "v2.10.3-alpha-7"
			},
			"ProxysCHF": {
				"address": "0x41b60d5E660102EB83f179D67c45901c74594F50",
				"status": "current"
			},
			"SynthsCHF": {
				"address": "0xF778Ec504245EfE1eA010C5C3E50b6F5f5E117da",
				"status": "replaced",
				"replaced_in": "v2.10.3-alpha-7"
			},
			"ProxysXAU": {
				"address": "0x83266A95429b903cC5e954bF61c7eddf8a52b971",
				"status": "current"
			},
			"SynthsXAU": {
				"address": "0xE00F85613eDdB11328e8922710C4cF2e0c7E5D88",
				"status": "replaced",
				"replaced_in": "v2.10.3-alpha-7"
			},
			"ProxysXAG": {
				"address": "0x919b0d375F741122BB74aacC821E27fb48745107",
				"status": "current"
			},
			"SynthsXAG": {
				"address": "0x09400Ec683F70174E1217d6dcdBf42448E8De5d6",
				"status": "replaced",
				"replaced_in": "v2.10.3-alpha-7"
			},
			"ProxysBTC": {
				"address": "0x27861E4776D162743ccD78379aDe6A876caf2203",
				"status": "current"
			},
			"SynthsBTC": {
				"address": "0x095503392798d9746cD9c0FDdA5792cC13F0D981",
				"status": "replaced",
				"replaced_in": "v2.10.3-alpha-7"
			},
			"ProxysETH": {
				"address": "0xA83AbFdC9E8Ee990C3C6C0f56a4B06e0faAd583C",
				"status": "current"
			},
			"SynthsETH": {
				"address": "0x2a27a3113368836b2BE598a4BB9a0d4D7A734305",
				"status": "replaced",
				"replaced_in": "v2.10.3-alpha-7"
			},
			"ProxysBNB": {
				"address": "0x9aF5763Dc180f388A5fd20Dd7BA4B2790566f2eF",
				"status": "current"
			},
			"SynthsBNB": {
				"address": "0x406555dbF02e9E4df9AdeAeC9DA76ABeED8C1BC3",
				"status": "replaced",
				"replaced_in": "v2.10.3-alpha-7"
			},
			"ProxyiBTC": {
				"address": "0x89E21ed2EBd6c55C28aAC0aA856483E74682FE15",
				"status": "current"
			},
			"SynthiBTC": {
				"address": "0xf92b129ae126e2Fdb7a5812C9533eDE23f8AA36D",
				"status": "replaced",
				"replaced_in": "v2.10.3-alpha-7"
			},
			"ProxyiETH": {
				"address": "0xec98BB42C8F03485bf659378da694512a16f3482",
				"status": "current"
			},
			"SynthiETH": {
				"address": "0xF37EbCDCBd5eD96fc66027069b570db9f9Dd185d",
				"status": "replaced",
				"replaced_in": "v2.10.3-alpha-7"
			},
			"ProxyiBNB": {
				"address": "0x148892d08C25C0AbF824C458Be9fc8C0D506Eb6b",
				"status": "current"
			},
			"SynthiBNB": {
				"address": "0xC1701AbD559FC263829CA3917d03045F95b5224A",
				"status": "replaced",
				"replaced_in": "v2.10.3-alpha-7"
			},
			"ProxysMKR": {
				"address": "0x77275F2773950C715bcd9bA2a475C462919eD45D",
				"status": "deleted"
			},
			"SynthsMKR": {
				"address": "0xDDEfe42790f2dEC7b0C37D4399884eFceA5361b1",
				"status": "deleted"
			},
			"ProxysTRX": {
				"address": "0xAD7258d0054c03112a4f5489A4B24eC34a2fc787",
				"status": "current"
			},
			"SynthsTRX": {
				"address": "0x06eb70653FDf56E5A0dc5D48602A11C175515Cb5",
				"status": "replaced",
				"replaced_in": "v2.10.3-alpha-7"
			},
			"ProxysXTZ": {
				"address": "0xaD85C5B4273b73AE1514cC0569a6A783B3cB30aD",
				"status": "current"
			},
			"SynthsXTZ": {
				"address": "0x55A91C51Db13420A28E8A29239D4Dd1E4e4D1EdF",
				"status": "replaced",
				"replaced_in": "v2.10.3-alpha-7"
			},
			"ProxyiMKR": {
				"address": "0xB200f7b1391e336Fd334D1ae90Ab7bE32b7DeABb",
				"status": "deleted"
			},
			"SynthiMKR": {
				"address": "0x0Df1B6d92feBCA3B2793AfA3649868991CC4901D",
				"status": "deleted"
			},
			"ProxyiTRX": {
				"address": "0xA46b98474F9D0458E3adE89e3482c04D280AF06e",
				"status": "current"
			},
			"SynthiTRX": {
				"address": "0x5fF1b87fBfDE943568C533f2a5f78F8d9C00539b",
				"status": "replaced",
				"replaced_in": "v2.10.3-alpha-7"
			},
			"ProxyiXTZ": {
				"address": "0xE5A2286Fd6dAd65d74CC10910f967415B1A0E2bE",
				"status": "current"
			},
			"SynthiXTZ": {
				"address": "0x93516bE2862946798ee6a8a3a95350D3280B7B03",
				"status": "replaced",
				"replaced_in": "v2.10.3-alpha-7"
			},
			"ProxysCEX": {
				"address": "0x9bD2c9677492558c0eF2F30BB7c7aC694F8F62dC",
				"status": "current"
			},
			"SynthsCEX": {
				"address": "0x7DBC8715595cbca834928F64d05a0Af8a8ade528",
				"status": "replaced",
				"replaced_in": "v2.10.3-alpha-7"
			},
			"ProxyiCEX": {
				"address": "0x9972F7bF1e260E978B957fe54881E4E8a6798350",
				"status": "current"
			},
			"SynthiCEX": {
				"address": "0xd528D731dc0C3763A9064c9A5d56c6569bb65923",
				"status": "replaced",
				"replaced_in": "v2.10.3-alpha-7"
			}
		}
	},
	"v2.10.3-alpha-7": {
		"tag": "v2.10.3-alpha-7",
		"fulltag": "v2.10.3-alpha-7",
		"release": "Sirius",
		"network": "rinkeby",
		"date": "2019-09-25T20:10:09+10:00",
		"commit": "a06d195b03fce770a4b2004c4224b57e1347dec9",
		"contracts": {
			"FeePool": {
				"address": "0x0d18E41bB76e5b6C72489CFA058E971AEE405906",
				"status": "replaced",
				"replaced_in": "v2.12.2-4"
			},
			"Synthetix": {
				"address": "0x62818b992B88796D36bD049B2e641FBeAF526d70",
				"status": "replaced",
				"replaced_in": "v2.10.3-alpha-10"
			},
			"SynthXDR": {
				"address": "0x48D7f315feDcaD332F68aafa017c7C158BC54760",
				"status": "deleted"
			},
			"SynthsUSD": {
				"address": "0x23Bf838AF72Ee8F43870A73947d8F4Edb63adAe3",
				"status": "replaced",
				"replaced_in": "v2.12.1-alpha-1"
			},
			"SynthsEUR": {
				"address": "0xFbB6526ed92DA8915d4843a86166020d0B7bAAd0",
				"status": "replaced",
				"replaced_in": "v2.17.0-release-candidate-2"
			},
			"SynthsJPY": {
				"address": "0x923D55ac3c7827C26eCc38f06fefba5b560713f0",
				"status": "replaced",
				"replaced_in": "v2.17.0-release-candidate-2"
			},
			"SynthsAUD": {
				"address": "0x04CFbc89F161EE33f4984490B1B73A2D1548fA3D",
				"status": "replaced",
				"replaced_in": "v2.17.0-release-candidate-2"
			},
			"SynthsGBP": {
				"address": "0xF413258c12750dC3CeFE73d126068FefBA803f81",
				"status": "replaced",
				"replaced_in": "v2.17.0-release-candidate-2"
			},
			"SynthsCHF": {
				"address": "0x4Ee0bF17978ca328dF569b3013B8CD2136A4e6F9",
				"status": "replaced",
				"replaced_in": "v2.17.0-release-candidate-2"
			},
			"SynthsXAU": {
				"address": "0x546df3DF51979Fdf3eeb2ED2A5bB2d6883B01000",
				"status": "replaced",
				"replaced_in": "v2.17.0-release-candidate-2"
			},
			"SynthsXAG": {
				"address": "0xFa46FcA4e3c742f5Df9b983B89B07d6d95542a3b",
				"status": "replaced",
				"replaced_in": "v2.17.0-release-candidate-2"
			},
			"SynthsBTC": {
				"address": "0xCb6731edB04207b052C1A3043eA1BBAa019cf2De",
				"status": "replaced",
				"replaced_in": "v2.17.0-release-candidate-2"
			},
			"SynthsETH": {
				"address": "0xFF1Fbc2989827A459A87175d5d4Bb021420dEca3",
				"status": "replaced",
				"replaced_in": "v2.12.1-alpha-1"
			},
			"SynthsBNB": {
				"address": "0x6490C038D1298A3a2FcE6F9784859950Fe3C4F46",
				"status": "replaced",
				"replaced_in": "v2.17.0-release-candidate-2"
			},
			"SynthiBTC": {
				"address": "0x08Ff5939a97052CEeE674A9D5cA166d617783310",
				"status": "replaced",
				"replaced_in": "v2.17.0-release-candidate-2"
			},
			"SynthiETH": {
				"address": "0x46ea6AF94f24c0641b59743B433035A4cB2A932D",
				"status": "replaced",
				"replaced_in": "v2.17.0-release-candidate-2"
			},
			"SynthiBNB": {
				"address": "0x302A11ef22A2485D15a3A9b460Fa4d87988b1D7E",
				"status": "replaced",
				"replaced_in": "v2.17.0-release-candidate-2"
			},
			"SynthsMKR": {
				"address": "0x76baaa95D3630c38b6acAa55E9682394F6Be7A34",
				"status": "deleted"
			},
			"SynthsTRX": {
				"address": "0x335C816f00aeFe38f651CCeCcED2E63ac01236A8",
				"status": "replaced",
				"replaced_in": "v2.17.0-release-candidate-2"
			},
			"SynthsXTZ": {
				"address": "0xc87Ec92363711f18e10B1EaaC8fc7351e9cef235",
				"status": "replaced",
				"replaced_in": "v2.17.0-release-candidate-2"
			},
			"SynthiMKR": {
				"address": "0x93962784C651a46E7a9f0f75ca97CB5887B43383",
				"status": "deleted"
			},
			"SynthiTRX": {
				"address": "0x2E82c68c50012a1fF440d9cC71Fbc78981279eeD",
				"status": "replaced",
				"replaced_in": "v2.17.0-release-candidate-2"
			},
			"SynthiXTZ": {
				"address": "0xA50142739C3D365B5348602E7d976dEF9369D5Fc",
				"status": "replaced",
				"replaced_in": "v2.17.0-release-candidate-2"
			},
			"SynthsCEX": {
				"address": "0xE14228E0d71548BD6bC9357adF97e415F49dE875",
				"status": "replaced",
				"replaced_in": "v2.17.0-release-candidate-2"
			},
			"SynthiCEX": {
				"address": "0xDA7Fb74EeD235834Ba1B940eB9ede1A972698edb",
				"status": "replaced",
				"replaced_in": "v2.17.0-release-candidate-2"
			}
		}
	},
	"v2.10.3-alpha-10": {
		"tag": "v2.10.3-alpha-10",
		"fulltag": "v2.10.3-alpha-10",
		"release": "Sirius",
		"network": "rinkeby",
		"date": "2019-09-25T21:30:52+10:00",
		"commit": "cf6aa534b2d0a331b46c59468ded9dc5c5680a2a",
		"contracts": {
			"SynthetixState": {
				"address": "0x244eD0655838f2f645fa4D80DBD0d445C7b06EB0",
				"status": "current"
			},
			"Synthetix": {
				"address": "0x73B47906C4A87305816c77F8713a06696E6fE8c8",
				"status": "replaced",
				"replaced_in": "v2.11.0-alpha-2"
			}
		}
	},
	"v2.11.0-alpha-2": {
		"tag": "v2.11.0-alpha-2",
		"fulltag": "v2.11.0-alpha-2",
		"release": "Canopus",
		"network": "rinkeby",
		"date": "2019-10-03T20:41:48+10:00",
		"commit": "611336a759ea6bca7bba2395eb996ea4080132ba",
		"contracts": {
			"Synthetix": {
				"address": "0x1146ad3adFb183d9a1F26e424F5838896EAbc383",
				"status": "replaced",
				"replaced_in": "v2.12.1-alpha-1"
			}
		}
	},
	"v2.12.1-alpha-1": {
		"tag": "v2.12.1-alpha-1",
		"fulltag": "v2.12.1-alpha-1",
		"release": "Rigil",
		"network": "rinkeby",
		"date": "2019-11-07T14:50:21+11:00",
		"commit": "7cda88145d4626cdb3832a61cb68b489803989ec",
		"contracts": {
			"Synthetix": {
				"address": "0x73Ec1108364D437450b315Ee8D418e2827E3d74C",
				"status": "replaced",
				"replaced_in": "v2.12.2-alpha-1"
			},
			"SynthsUSD": {
				"address": "0xd8CA4a8e0FcCbCd8fc28db5573FD4D4bb772FfD5",
				"status": "replaced",
				"replaced_in": "v2.17.0-release-candidate-2"
			},
			"SynthsETH": {
				"address": "0xf4772AbAa7072280d19a16282C76Da8ef833d344",
				"status": "replaced",
				"replaced_in": "v2.17.0-release-candidate-2"
			}
		}
	},
	"v2.12.2-alpha-1": {
		"tag": "v2.12.2-alpha-1",
		"fulltag": "v2.12.2-alpha-1",
		"release": "Rigil",
		"network": "rinkeby",
		"date": "2019-11-07T15:43:39-05:00",
		"commit": "3c8772bf47d00f7834e064254d0074d44f47c512",
		"contracts": {
			"Synthetix": {
				"address": "0x404d24eAede520a249F80054b68A6621374D769a",
				"status": "replaced",
				"replaced_in": "v2.12.2-4"
			}
		}
	},
	"v2.12.2-beta-2": {
		"tag": "v2.12.2-beta-2",
		"fulltag": "v2.12.2-beta-2",
		"release": "Rigil",
		"network": "rinkeby",
		"date": "2019-11-07T16:15:39-05:00",
		"commit": "f3b4f8ae8f9e176fb64cf619c433d80004e6c0e1",
		"contracts": {
			"ArbRewarder": {
				"address": "0xe0Ee4900a91624b81402F54271c62813d4318AA8",
				"status": "current"
			}
		}
	},
	"v2.12.2-3": {
		"tag": "v2.12.2-3",
		"fulltag": "v2.12.2-3",
		"release": "Rigil",
		"network": "rinkeby",
		"date": "2019-11-13T09:34:15+11:00",
		"commit": "18b07484185dd758986ed792b4ad811fd078671c",
		"contracts": {
			"AtomicSynthetixUniswapConverter": {
				"address": "0xCC094d890BC4DCC1e0C9e778F873D1Bb27698e93",
				"status": "deleted"
			}
		}
	},
	"v2.12.2-4": {
		"tag": "v2.12.2-4",
		"fulltag": "v2.12.2-4",
		"release": "Rigil",
		"network": "rinkeby",
		"date": "2019-11-20T16:47:07+11:00",
		"commit": "644a08921901c5774e66bd7d4e349f1202e97562",
		"contracts": {
			"ExchangeRates": {
				"address": "0xA0665E68c2F8268270434Db8caC597B75D6Ae8FF",
				"status": "replaced",
				"replaced_in": "v2.16.1-alpha-1"
			},
			"FeePool": {
				"address": "0xd94B8dC7DAc41a961BBF99E127C3a7553b85998d",
				"status": "replaced",
				"replaced_in": "v2.14.0-alpha-1"
			},
			"Synthetix": {
				"address": "0xBF9a5c6Fbd47FcC5880F9F501154e00C8B49EAd9",
				"status": "replaced",
				"replaced_in": "v2.14.0-alpha-1"
			},
			"ProxyERC20sUSD": {
				"address": "0x1150FcF21c5fb154e971fb526A0A777907F87579",
				"status": "current"
			},
			"TokenStatesXRP": {
				"address": "0x60083460F0d9b0588711c3aDf7d3cFfD55A452c8",
				"status": "current"
			},
			"ProxysXRP": {
				"address": "0x4C314d7ad9A7cD19F2Ec37ACD8075EFa02e5f8A4",
				"status": "current"
			},
			"SynthsXRP": {
				"address": "0xe82DDb058d27D5a46b51C2ebE15aA82a6D2D6182",
				"status": "replaced",
				"replaced_in": "v2.17.0-release-candidate-2"
			},
			"TokenStatesLTC": {
				"address": "0xe9F88946106AE3C527001d92100319016195a33B",
				"status": "current"
			},
			"ProxysLTC": {
				"address": "0xFB3F3e87978AC23B1EE3a4Ad6B3d563a36c22fB4",
				"status": "current"
			},
			"SynthsLTC": {
				"address": "0x1c1ddF1549Df6aC8494ccfD4Ba6b2E42170d9627",
				"status": "replaced",
				"replaced_in": "v2.17.0-release-candidate-2"
			},
			"TokenStatesLINK": {
				"address": "0xb7f1C4dEb8be5a35aaE295cE2083069C818Be26A",
				"status": "current"
			},
			"ProxysLINK": {
				"address": "0xF9a5E0cD6b6c98A42Ff14976469E8Ac535015ed1",
				"status": "current"
			},
			"SynthsLINK": {
				"address": "0xa5F5B7B7efa1f0de6E7180cCB005faFC6DE0Da58",
				"status": "replaced",
				"replaced_in": "v2.17.0-release-candidate-2"
			},
			"TokenStatesDEFI": {
				"address": "0x6A191c7cb66Ed19944dF38db2800E1e256732375",
				"status": "current"
			},
			"ProxysDEFI": {
				"address": "0x3A81E343ff76d354DA567cFC54eb36FfB724b3cB",
				"status": "current"
			},
			"SynthsDEFI": {
				"address": "0xc40a3ffe0F37BdD2DF57d41Cd3cFD6021DD9d73A",
				"status": "replaced",
				"replaced_in": "v2.17.0-release-candidate-2"
			},
			"TokenStateiXRP": {
				"address": "0xE9D673875C2Ed7A97650242613Fb740f934249BC",
				"status": "current"
			},
			"ProxyiXRP": {
				"address": "0x2481127D4E7d5EE57041aFB583A3B7506eBe78A9",
				"status": "current"
			},
			"SynthiXRP": {
				"address": "0x21718C0FbD10900565fa57C76e1862cd3F6a4d8E",
				"status": "replaced",
				"replaced_in": "v2.17.0-release-candidate-2"
			},
			"TokenStateiLINK": {
				"address": "0xA190b1219c573C208F5BA7Fb203A0A56cca4305B",
				"status": "current"
			},
			"ProxyiLINK": {
				"address": "0x9388df25901bCb7Ca7195B5503738776Cf4c6686",
				"status": "current"
			},
			"SynthiLINK": {
				"address": "0x066b6800414F924F7A701f398A13461D6003a57c",
				"status": "replaced",
				"replaced_in": "v2.17.0-release-candidate-2"
			},
			"TokenStateiLTC": {
				"address": "0x039BE4d0FFc81bB02C249C7538FB4D0fc5BAf317",
				"status": "current"
			},
			"ProxyiLTC": {
				"address": "0xa871889b74c9209A3a720C85CD59f60AeEF57fCC",
				"status": "current"
			},
			"SynthiLTC": {
				"address": "0x6cb0737a977A999Be432113F2862A22101010d7d",
				"status": "replaced",
				"replaced_in": "v2.17.0-release-candidate-2"
			},
			"TokenStateiDEFI": {
				"address": "0x124E59a207775f85ebd52693c6f4B5fD05baDf47",
				"status": "current"
			},
			"ProxyiDEFI": {
				"address": "0x69AD82d83c1e11D27473339B8990A6b8C7B8194C",
				"status": "current"
			},
			"SynthiDEFI": {
				"address": "0x2b99Bd973530679553E1124cF8559fB4535FE7ff",
				"status": "replaced",
				"replaced_in": "v2.17.0-release-candidate-2"
			}
		}
	},
	"v2.14.0-alpha-1": {
		"tag": "v2.14.0-alpha-1",
		"fulltag": "v2.14.0-alpha-1",
		"release": "Vega",
		"network": "rinkeby",
		"date": "2019-11-27T10:25:50+11:00",
		"commit": "a81b5e64d6563ef6d76884476124413ffd305178",
		"contracts": {
			"FeePool": {
				"address": "0x32a9aa87f5BfF48b5b4de597Fd86f103dDFA2C21",
				"status": "replaced",
				"replaced_in": "v2.18.0-release-candidate-1"
			},
			"Synthetix": {
				"address": "0xA8C9a06d5619b3Ae4C43087E2Bd68fa2451b4603",
				"status": "replaced",
				"replaced_in": "v2.16.2-release-candidate-1-2"
			}
		}
	},
	"v2.15.0-alpha-1": {
		"tag": "v2.15.0-alpha-1",
		"fulltag": "v2.15.0-alpha-1",
		"release": "",
		"network": "rinkeby",
		"date": "2019-12-05T11:18:23+11:00",
		"commit": "78072e2f92ccbb77ba90151e91a87dded99c7608",
		"contracts": {
			"DappMaintenance": {
				"address": "0xE1F613a3ECCb331C8faB1E08e366BBc5E2b1B1b8",
				"status": "deleted"
			}
		}
	},
	"v2.16.1-alpha-1": {
		"tag": "v2.16.1-alpha-1",
		"fulltag": "v2.16.1-alpha-1",
		"release": "Capella",
		"network": "rinkeby",
		"date": "2019-12-10T12:15:47+11:00",
		"commit": "f81ae95cf1ae23aa064a691c5e6a2f1f1d5adc15",
		"contracts": {
			"ExchangeRates": {
				"address": "0x8b1d7ce425196425be77DbCe8c26a775D57E1223",
				"status": "replaced",
				"replaced_in": "v2.16.1-beta-6"
			}
		}
	},
	"v2.16.1-beta-6": {
		"tag": "v2.16.1-beta-6",
		"fulltag": "v2.16.1-beta-6",
		"release": "Capella",
		"network": "rinkeby",
		"date": "2019-12-10T16:41:05+11:00",
		"commit": "ba95ec68cdbea20a645dcd9ae6f963c1c4c4935b",
		"contracts": {
			"ExchangeRates": {
				"address": "0x8a1B336F7408ef0C253070fB7C9258dD89581587",
				"status": "replaced",
				"replaced_in": "v2.17.0-alpha-2"
			}
		}
	},
	"v2.16.2-release-candidate-1-2": {
		"tag": "v2.16.2-release-candidate-1-2",
		"fulltag": "v2.16.2-release-candidate-1-2",
		"release": "Capella",
		"network": "rinkeby",
		"date": "2019-12-12T14:13:27+11:00",
		"commit": "6d777234c26a18f44d38104941429bb63519d5ff",
		"contracts": {
			"Synthetix": {
				"address": "0x4371B22790bC83bd26CcC21d0F11145663Fb1BB0",
				"status": "replaced",
				"replaced_in": "v2.17.0-release-candidate-2"
			},
			"SupplySchedule": {
				"address": "0x2E1644C4CD362184CebB864196D139Dd91bD9eee",
				"status": "current"
			},
			"Math": {
				"address": "0xB72e28336B5176D4be07A6ac946204c060438277",
				"status": "current"
			}
		}
	},
	"v2.17.0-alpha-2": {
		"tag": "v2.17.0-alpha-2",
		"fulltag": "v2.17.0-alpha-2",
		"release": "Procyon",
		"network": "rinkeby",
		"date": "2019-12-14T11:16:21+11:00",
		"commit": "7d1c7ab903cb86ba66d1153c5f86874d4e9bcbee",
		"contracts": {
			"ExchangeRates": {
				"address": "0xf9AcB6583E9139FE1D36e9212d820c63fd129B19",
				"status": "replaced",
				"replaced_in": "v2.18.0-release-candidate-9"
			}
		}
	},
	"v2.17.0-release-candidate-2": {
		"tag": "v2.17.0-release-candidate-2",
		"fulltag": "v2.17.0-release-candidate-2",
		"release": "Procyon",
		"network": "rinkeby",
		"date": "2019-12-17T17:35:24+11:00",
		"commit": "ca6ac7c54c8e5ea307751798d44292e0351fe4c4",
		"contracts": {
			"Synthetix": {
				"address": "0xadD9d68676E294ABBd94cEE810A3BAE45A979136",
				"status": "replaced",
				"replaced_in": "v2.18.0-release-candidate-9"
			},
			"SynthXDR": {
				"address": "0xE86b875B50b138affd83ed86bF11B63B3C0eB99b",
				"status": "deleted"
			},
			"SynthsUSD": {
				"address": "0x9dE28871A824D3b306f9e33a6b734de2f956430A",
				"status": "replaced",
				"replaced_in": "v2.18.0-release-candidate-9"
			},
			"SynthsEUR": {
				"address": "0x88291D90966CDFdFe77D0d32ffFa94c7f786B6Dc",
				"status": "replaced",
				"replaced_in": "v2.18.0-release-candidate-9"
			},
			"SynthsJPY": {
				"address": "0x16209710F3319c378cD99f453Fb5084a9e0da214",
				"status": "replaced",
				"replaced_in": "v2.18.0-release-candidate-9"
			},
			"SynthsAUD": {
				"address": "0xd1e3C68B718D6000E5238e54f5eD7b6CC557bDE4",
				"status": "replaced",
				"replaced_in": "v2.18.0-release-candidate-9"
			},
			"SynthsGBP": {
				"address": "0x1171658991032CF37E5b24dDe68e053eBdaFDEaA",
				"status": "replaced",
				"replaced_in": "v2.18.0-release-candidate-9"
			},
			"SynthsCHF": {
				"address": "0x397dC06D27692f040713246cCb44c71e6E4dEb4c",
				"status": "replaced",
				"replaced_in": "v2.18.0-release-candidate-9"
			},
			"SynthsXAU": {
				"address": "0x60a00e744a3478BeB697986dAD60f72e800824ac",
				"status": "replaced",
				"replaced_in": "v2.18.0-release-candidate-9"
			},
			"SynthsXAG": {
				"address": "0x7F39d2d0dbeE5CDb457747FB875e5d75abF32322",
				"status": "replaced",
				"replaced_in": "v2.18.0-release-candidate-9"
			},
			"SynthsBTC": {
				"address": "0x51654C0d0333D531269a651D0f9B43b272deF1f6",
				"status": "replaced",
				"replaced_in": "v2.18.0-release-candidate-9"
			},
			"SynthsETH": {
				"address": "0x5F29a193E7DBbFa9aaeB6f246db403BB3cFeeD60",
				"status": "replaced",
				"replaced_in": "v2.18.0-release-candidate-9"
			},
			"SynthsBNB": {
				"address": "0x6ba48a4b5D9C2590548B4f8E5e5CDA70D68AC2f2",
				"status": "replaced",
				"replaced_in": "v2.18.0-release-candidate-9"
			},
			"SynthiBTC": {
				"address": "0x02Ef99a8F0B65Ef60B1A9c2C5C339B926BD22264",
				"status": "replaced",
				"replaced_in": "v2.18.0-release-candidate-9"
			},
			"SynthiETH": {
				"address": "0xF4c1EF59bd05Ea557BdeeDd2Be079765e395A745",
				"status": "replaced",
				"replaced_in": "v2.18.0-release-candidate-9"
			},
			"SynthiBNB": {
				"address": "0xCac6Bb03Ca1C75FAa9b7FF2b30d5571C81f1EF21",
				"status": "replaced",
				"replaced_in": "v2.18.0-release-candidate-9"
			},
			"SynthsMKR": {
				"address": "0x227375576FCdcA1224d6747de24247Da12deC377",
				"status": "deleted"
			},
			"SynthsTRX": {
				"address": "0x5b936A645b7ceC449CB4857Fca37270aDd80a7E3",
				"status": "replaced",
				"replaced_in": "v2.18.0-release-candidate-9"
			},
			"SynthsXTZ": {
				"address": "0xb230CE6fbfF1D9CfC51567d04D6b37F7b3498C7D",
				"status": "replaced",
				"replaced_in": "v2.18.0-release-candidate-9"
			},
			"SynthiMKR": {
				"address": "0xCB518a74D6d62dB20dcD058FE03C763197b2e457",
				"status": "deleted"
			},
			"SynthiTRX": {
				"address": "0x0C2dF26D2e09118398814b875531B37E0280626d",
				"status": "replaced",
				"replaced_in": "v2.18.0-release-candidate-9"
			},
			"SynthiXTZ": {
				"address": "0x3f3169cf61Cb1c581d9a62831c8EeDFfaA9DBE1a",
				"status": "replaced",
				"replaced_in": "v2.18.0-release-candidate-9"
			},
			"SynthsCEX": {
				"address": "0x505E100fB8f2C366e29f9F2148c7DD274Df89Ff0",
				"status": "replaced",
				"replaced_in": "v2.18.0-release-candidate-9"
			},
			"SynthiCEX": {
				"address": "0x9aBFF9cfF34ED2046BF69D0dF595F17c7bb94D94",
				"status": "replaced",
				"replaced_in": "v2.18.0-release-candidate-9"
			},
			"SynthsXRP": {
				"address": "0x099DE07c707a0796292051FD9d3e15583Bc24ea9",
				"status": "replaced",
				"replaced_in": "v2.18.0-release-candidate-9"
			},
			"SynthsLTC": {
				"address": "0x4bCEE960e8D340Bfa6EED0D570E4e793BCB5992B",
				"status": "replaced",
				"replaced_in": "v2.18.0-release-candidate-9"
			},
			"SynthsLINK": {
				"address": "0xDfca74bE4C558497DbB79427Ff389B138379bFDe",
				"status": "replaced",
				"replaced_in": "v2.18.0-release-candidate-9"
			},
			"SynthsDEFI": {
				"address": "0x513694851B344Fd22b54c94e552D261fCD1532b8",
				"status": "replaced",
				"replaced_in": "v2.18.0-release-candidate-9"
			},
			"SynthiXRP": {
				"address": "0xA5218BF042Ac2A7E6c9F71678373323509E14cc4",
				"status": "replaced",
				"replaced_in": "v2.18.0-release-candidate-9"
			},
			"SynthiLINK": {
				"address": "0x3aFB838E8F826b344baB5582Fb210C440C472975",
				"status": "replaced",
				"replaced_in": "v2.18.0-release-candidate-9"
			},
			"SynthiLTC": {
				"address": "0x2e22C6E3e2EE7625Ead89d616d59B4d8C0a81Cd8",
				"status": "replaced",
				"replaced_in": "v2.18.0-release-candidate-9"
			},
			"SynthiDEFI": {
				"address": "0x6eb9e332A4e633E3ccd92a136912b29486390E36",
				"status": "replaced",
				"replaced_in": "v2.18.0-release-candidate-9"
			}
		}
	},
	"v2.18.0-release-candidate-1": {
		"tag": "v2.18.0-release-candidate-1",
		"fulltag": "v2.18.0-release-candidate-1",
		"release": "",
		"network": "rinkeby",
		"date": "2020-01-13T13:21:32+11:00",
		"commit": "306ce2c57d0e2467346a7f8020491f8e9ce77774",
		"contracts": {
			"FeePool": {
				"address": "0xE392f5b182Af78471b15de095695E4B787E4DA67",
				"status": "replaced",
				"replaced_in": "v2.18.0-release-candidate-9"
			}
		}
	},
	"v2.18.0-release-candidate-9": {
		"tag": "v2.18.0-release-candidate-9",
		"fulltag": "v2.18.0-release-candidate-9",
		"release": "",
		"network": "rinkeby",
		"date": "2020-02-20T15:33:16+11:00",
		"commit": "b87e981068dbeddb19d391609494e56c74dd4004",
		"contracts": {
			"ExchangeRates": {
				"address": "0x9B86bD4Fd5e1D0a30E061834c8D4F93594cd04f3",
				"status": "replaced",
				"replaced_in": "v2.23.3-beta"
			},
			"FeePool": {
				"address": "0xD1F424f1562be9911ddAaF84ecEc1ac7d473FE2c",
				"status": "replaced",
				"replaced_in": "v2.20.0-beta-19"
			},
			"Synthetix": {
				"address": "0x89E76929cfce276b8c16813aA027f655B50466e0",
				"status": "replaced",
				"replaced_in": "v2.19.6-alpha-22"
			},
			"SynthXDR": {
				"address": "0x42b5BCB29766cc7eA06705851eE5CC116B9E769a",
				"status": "deleted"
			},
			"SynthsUSD": {
				"address": "0xbb5f83Ac50561417a61F0af8aC8Ef30C23e9B83B",
				"status": "replaced",
				"replaced_in": "v2.20.0-beta-19"
			},
			"SynthsEUR": {
				"address": "0x6905757C4ad3A53F4c1a3Fb9050012b7467B5c27",
				"status": "replaced",
				"replaced_in": "v2.20.0-beta-19"
			},
			"SynthsJPY": {
				"address": "0x144D2Afdf711B66CF68Ca5D14A3ebd61F2C3858b",
				"status": "replaced",
				"replaced_in": "v2.20.0-beta-19"
			},
			"SynthsAUD": {
				"address": "0xc59f3b80B33F80D05D9b13bacCa902149b8649F6",
				"status": "replaced",
				"replaced_in": "v2.20.0-beta-19"
			},
			"SynthsGBP": {
				"address": "0xD71C694d1564903ABD5858177bf46adEf2403614",
				"status": "replaced",
				"replaced_in": "v2.20.0-beta-19"
			},
			"SynthsCHF": {
				"address": "0xf0EB867E43304F993c07Ae16E642057a4473891E",
				"status": "replaced",
				"replaced_in": "v2.20.0-beta-19"
			},
			"SynthsXAU": {
				"address": "0x26661c3a9E27B424efCD6fefD676F893E1F8a72E",
				"status": "replaced",
				"replaced_in": "v2.20.0-beta-19"
			},
			"SynthsXAG": {
				"address": "0xB8263bB03DeCaFaD54255BEBCAAad657B378f5ab",
				"status": "replaced",
				"replaced_in": "v2.20.0-beta-19"
			},
			"SynthsBTC": {
				"address": "0x9cFd8031FAE63077B8822F30bB85cA5E48Ea0843",
				"status": "replaced",
				"replaced_in": "v2.20.0-beta-19"
			},
			"Depot": {
				"address": "0x7d129f02c364DF574Fa1219d11D4bD4aBCD8166c",
				"status": "current"
			},
			"SynthsETH": {
				"address": "0x9bE8ad8171f20bea38287c8efFD2d5D0bb343944",
				"status": "replaced",
				"replaced_in": "v2.20.0-beta-19"
			},
			"SynthsBNB": {
				"address": "0xca173bf196A2aEBcFCA86f61Cc1B3123CE2bdf7F",
				"status": "replaced",
				"replaced_in": "v2.20.0-beta-19"
			},
			"SynthiBTC": {
				"address": "0xe1F8273418479406EF7E45E0Ab8bfBAba6DAEf27",
				"status": "replaced",
				"replaced_in": "v2.20.0-beta-19"
			},
			"SynthiETH": {
				"address": "0x2A69AaF9d3fFF13E2FCb58Cf640F7Aba94FDC9e7",
				"status": "replaced",
				"replaced_in": "v2.20.0-beta-19"
			},
			"SynthiBNB": {
				"address": "0x420a57027742E73804ecC8D2aa5315146fCdFD52",
				"status": "replaced",
				"replaced_in": "v2.20.0-beta-19"
			},
			"SynthsMKR": {
				"address": "0x869Ecf5c74c70b1b3Fa1ef92B7dD096C49CAe8e3",
				"status": "deleted"
			},
			"SynthsTRX": {
				"address": "0xB159ef1Fe1d8B3EEfFd4006a262B904efB9e0410",
				"status": "replaced",
				"replaced_in": "v2.20.0-beta-19"
			},
			"SynthsXTZ": {
				"address": "0xDb7eeE57A062F8a9F340f374C00EdedA5C13716a",
				"status": "replaced",
				"replaced_in": "v2.20.0-beta-19"
			},
			"SynthiMKR": {
				"address": "0xdF4a245F35713825023a6bBf1DCB8D25754fddF5",
				"status": "deleted"
			},
			"SynthiTRX": {
				"address": "0x75bD62e2e7F0b5561e50Ce27E4E68A4215FE0327",
				"status": "replaced",
				"replaced_in": "v2.20.0-beta-19"
			},
			"SynthiXTZ": {
				"address": "0xe9E2b7A23F049dA90dcD304eBA2E42Edf4c8fa59",
				"status": "replaced",
				"replaced_in": "v2.20.0-beta-19"
			},
			"SynthsCEX": {
				"address": "0x98a3067A9F8a9Ec083f9f0278CC8c3E627f3F1aC",
				"status": "replaced",
				"replaced_in": "v2.20.0-beta-19"
			},
			"SynthiCEX": {
				"address": "0x31c7fC09a475dd7dde7F4113A69E6a2eCA4E5Fe5",
				"status": "replaced",
				"replaced_in": "v2.20.0-beta-19"
			},
			"RewardsDistribution": {
				"address": "0xab40980A1b32A2aaD0Af9261a355AebA2c7c1fbE",
				"status": "current"
			},
			"SynthsXRP": {
				"address": "0xF663d0857c799921766f17C7e08b3D7b64C6919E",
				"status": "replaced",
				"replaced_in": "v2.20.0-beta-19"
			},
			"SynthsLTC": {
				"address": "0xAa3E453CD9d77BdaE21F5Fd0915C630532D707aa",
				"status": "replaced",
				"replaced_in": "v2.20.0-beta-19"
			},
			"SynthsLINK": {
				"address": "0xAF2BA8807bB37bC9602C2e5bbF3341361dD0Fd3b",
				"status": "replaced",
				"replaced_in": "v2.20.0-beta-19"
			},
			"SynthsDEFI": {
				"address": "0x235E93f18E294cbFc6234AEfe6EF68DC5d66E8E1",
				"status": "replaced",
				"replaced_in": "v2.20.0-beta-19"
			},
			"SynthiXRP": {
				"address": "0x6e6E49169FbDb709947866FcCcf3D85d150dD9Ce",
				"status": "replaced",
				"replaced_in": "v2.20.0-beta-19"
			},
			"SynthiLINK": {
				"address": "0xd58530824b4B512EA55Eb4F6aAA7AE1a2FF0eD18",
				"status": "replaced",
				"replaced_in": "v2.20.0-beta-19"
			},
			"SynthiLTC": {
				"address": "0x80a29Ea154Cf8f2cAc1b5064F2010c65C57d0851",
				"status": "replaced",
				"replaced_in": "v2.20.0-beta-19"
			},
			"SynthiDEFI": {
				"address": "0x8756CdB35E418E9378b8Ec2103911Fb0D826AcC0",
				"status": "replaced",
				"replaced_in": "v2.20.0-beta-19"
			},
			"AddressResolver": {
				"address": "0x8C502a6fF7D8E79F97c438eC7Ada2887742090d8",
				"status": "replaced",
				"replaced_in": "v2.23.3-beta"
			},
			"Exchanger": {
				"address": "0x66599F23cC66C4a82E414C2ed90557edA54ec7C7",
				"status": "replaced",
				"replaced_in": "v2.20.0-beta-19"
			},
			"ExchangeState": {
				"address": "0x2Ea57ec93e10489A262014b9E836D6AC47645321",
				"status": "current"
			},
			"Issuer": {
				"address": "0xE3DDD1f8d7B91b994C12B4b2aA28443eaB9091f1",
				"status": "replaced",
				"replaced_in": "v2.19.6-alpha-22"
			},
			"EtherCollateral": {
				"address": "0xF90B2e12Ec94fAe43e52619d6329f44ccE8C233f",
				"status": "replaced",
				"replaced_in": "v2.26.2-rc0"
			}
		}
	},
	"v2.19.6-alpha-22": {
		"tag": "v2.19.6-alpha-22",
		"fulltag": "v2.19.6-alpha-22",
		"release": "Achernar",
		"network": "rinkeby",
		"date": "2020-02-28T16:30:00+11:00",
		"commit": "9ff9e3e9109bffab6c9e334a4fbdde133607e66f",
		"contracts": {
			"Synthetix": {
				"address": "0x6FA340aEbcE7880460a67b831428c867114b0A79",
				"status": "replaced",
				"replaced_in": "v2.20.0-beta-19"
			},
			"Issuer": {
				"address": "0x4f61aE75d7583AeCC94fA31b649D36EfA45ee9b6",
				"status": "replaced",
				"replaced_in": "v2.20.0-beta-19"
			},
			"IssuanceEternalStorage": {
				"address": "0xBdd0ad1b3000199Fc1De07963fb0B13B5548B6B7",
				"status": "current"
			}
		}
	},
	"v2.20.0-beta-19": {
		"tag": "v2.20.0-beta-19",
		"fulltag": "v2.20.0-beta-19",
		"release": "Betelgeuse",
		"network": "rinkeby",
		"date": "2020-03-30T17:30:17-04:00",
		"commit": "01281cab45be71d1a77f5834537680267634c69b",
		"contracts": {
			"FeePool": {
				"address": "0x2029C47E73450d8D06AA307a2fa24C0247ac6787",
				"status": "replaced",
				"replaced_in": "v2.22.4-rc0"
			},
			"Synthetix": {
				"address": "0xB00aA2Ddbd7A555b9ea1487A94e96E1Ea9962AC0",
				"status": "replaced",
				"replaced_in": "v2.22.4-rc0"
			},
			"SynthsUSD": {
				"address": "0x1b642a124CDFa1E5835276A6ddAA6CFC4B35d52c",
				"status": "current"
			},
			"SynthsEUR": {
				"address": "0xb5EB2118a64c5BcF5B0eAa812fB95D5dfFA80040",
				"status": "current"
			},
			"SynthsJPY": {
				"address": "0xC04D0B329A53571A9Df5a87cf44873984Fb38418",
				"status": "current"
			},
			"SynthsAUD": {
				"address": "0x6EA881E349D9d597a9996B57A25aA3DD0b62e569",
				"status": "current"
			},
			"SynthsGBP": {
				"address": "0xE331215e00B9552e477060baD95Ae362Da9AdE5c",
				"status": "current"
			},
			"SynthsCHF": {
				"address": "0xC6EE21e07FA62D0513B973F768Dc28b637982325",
				"status": "current"
			},
			"SynthsXAU": {
				"address": "0x56F1A40Fb5544c5D2E86B0E12067Bc273327ab62",
				"status": "current"
			},
			"SynthsXAG": {
				"address": "0xE0C62337fE37618099a6D79A7ACE89bE2ec8a67C",
				"status": "current"
			},
			"SynthsBTC": {
				"address": "0x15dfbBE6Ae0BA2B27d2E9Adb54C014C388255BE9",
				"status": "current"
			},
			"SynthsETH": {
				"address": "0x0647b2C7a2a818276154b0fC79557F512B165bc1",
				"status": "current"
			},
			"SynthsBNB": {
				"address": "0x990075F38AB8B5b4679e8e83A77Ed3600ef2E175",
				"status": "current"
			},
			"SynthiBTC": {
				"address": "0x12E3DF2D0dE9F6E2767Ff4900C4DD6C2e431eBF1",
				"status": "current"
			},
			"SynthiETH": {
				"address": "0x1f2fD954E70233cBb56cdD1Ae68DCF191E67Fb4C",
				"status": "current"
			},
			"SynthiBNB": {
				"address": "0xE62C0edE0807bA3fD1BDc4c69E81b1Ac2DE10757",
				"status": "current"
			},
			"DelegateApprovals": {
				"address": "0x1f83624A37c4FF1aDa5F88Bb0c1046997726174c",
				"status": "current"
			},
			"SynthsMKR": {
				"address": "0x0F0a6533333efDaC2786a84281D4319d2e9F72e7",
				"status": "deleted"
			},
			"SynthsTRX": {
				"address": "0xcf2CE58C40C5E3bF1e54304c5bD564d4CB574201",
				"status": "current"
			},
			"SynthsXTZ": {
				"address": "0x824B079fCF764AF0D034f852B380D3618921E240",
				"status": "current"
			},
			"SynthiMKR": {
				"address": "0x421aeC1198355C05174615ac35AF002567Cc6Fd0",
				"status": "deleted"
			},
			"SynthiTRX": {
				"address": "0x35702bd22343699A4D1E05012590e9fA9476bcD5",
				"status": "current"
			},
			"SynthiXTZ": {
				"address": "0x85C587793d17e4b209C924a37dA5Cd4563038d76",
				"status": "current"
			},
			"SynthsCEX": {
				"address": "0x403c8B7191154C1023DdF6d1d2b3C7FEa1797624",
				"status": "current"
			},
			"SynthiCEX": {
				"address": "0xFDdECdD3006BB884ECce2Cec7C53c8c67b7Da163",
				"status": "current"
			},
			"SynthsXRP": {
				"address": "0xa062D4aC191B37A723320914e32B248730b5F106",
				"status": "current"
			},
			"SynthsLTC": {
				"address": "0x9723270d856b11714cAA6dc6b4F1AeFBB8f26803",
				"status": "current"
			},
			"SynthsLINK": {
				"address": "0x8860D0Bb82b0E660A6cC3B6b23a3AC8627894dF3",
				"status": "current"
			},
			"SynthsDEFI": {
				"address": "0xA0fffcB122188bf2b861274e73aC5FD0ebCCD9b4",
				"status": "current"
			},
			"SynthiXRP": {
				"address": "0x83A78c9f112AB9AD90c7aD193fDaD68EaB251cf1",
				"status": "current"
			},
			"SynthiLINK": {
				"address": "0x67aE1786d5dceb3aa739054E7366296a526eF3Ee",
				"status": "current"
			},
			"SynthiLTC": {
				"address": "0x0800Ca66234E4691690485d9e45d8A8c9e6F9B52",
				"status": "current"
			},
			"SynthiDEFI": {
				"address": "0x1775AC08F1C22A69f022D2EdB802496AEbc19664",
				"status": "current"
			},
			"Exchanger": {
				"address": "0x6E6624355D4c1DE475EB48677fce6025d69aAf22",
				"status": "replaced",
				"replaced_in": "v2.22.4-rc0"
			},
			"Issuer": {
				"address": "0x515eAA706A979F5d4FF493286C8Dc985E60a30e2",
				"status": "replaced",
				"replaced_in": "v2.22.4-rc0"
			},
			"SystemStatus": {
				"address": "0x04aE13AA58B46E8193631E5fCe9b36Dae9cf3adc",
				"status": "current"
			},
			"DelegateApprovalsEternalStorage": {
				"address": "0x1972A8e3AA07a89176a6535A1F5cCeBE2E26A374",
				"status": "current"
			}
		}
	},
	"v2.21.7-alpha-1-1": {
		"tag": "v2.21.7-alpha-1-1",
		"fulltag": "v2.21.7-alpha-1-1",
		"release": "Hadar",
		"network": "rinkeby",
		"date": "2020-04-02T16:21:43+11:00",
		"commit": "1430c009c3b77158ffe323218b88e7982509fd06",
		"contracts": {
			"TokenStatesEOS": {
				"address": "0xE0E2Abd564856A81F93189E292921E16FE5246ea",
				"status": "current"
			},
			"ProxysEOS": {
				"address": "0x58718A3ad1280e1Bbf6cfa548ce8Ab067Cb34be2",
				"status": "current"
			},
			"SynthsEOS": {
				"address": "0x00AE461dDf394952859238709F5f47602E2bcAaB",
				"status": "current"
			},
			"TokenStatesBCH": {
				"address": "0x0e039eF52a2A664cC9B719737138418Eea40DC88",
				"status": "current"
			},
			"ProxysBCH": {
				"address": "0xfa654f3295667c96364c8637aF27C774D4432B4F",
				"status": "current"
			},
			"SynthsBCH": {
				"address": "0x881F55519520e93eb88448f6658505E439A849f1",
				"status": "current"
			},
			"TokenStatesETC": {
				"address": "0xB9c0784d1F32f549B3b9eE33924eAc2281B78B43",
				"status": "current"
			},
			"ProxysETC": {
				"address": "0x4a813858A77E24bbAD136A46359f488B7422B4Aa",
				"status": "current"
			},
			"SynthsETC": {
				"address": "0xA3c0F9a30022a758aBD2B787a63E28ec13324Bf5",
				"status": "current"
			},
			"TokenStatesDASH": {
				"address": "0xB27C283AD83835bD783E3E0183c5f2A46489d6Dc",
				"status": "current"
			},
			"ProxysDASH": {
				"address": "0x189Dc0B0B3CE656777B18d2d17b7F5b4B413BA59",
				"status": "current"
			},
			"SynthsDASH": {
				"address": "0x9ea7aB638C6cC8F7fB2015A0907cA3545bc8Aa5A",
				"status": "current"
			},
			"TokenStatesXMR": {
				"address": "0x2e3cFf1aA8AF2EA3fe752cE45d4F802267568582",
				"status": "current"
			},
			"ProxysXMR": {
				"address": "0x9266CD4A69E62208F02E761f70A8F0dE411ed553",
				"status": "current"
			},
			"SynthsXMR": {
				"address": "0x3bCe36D59E396870Be7e267E637CAE5582Bc9bbd",
				"status": "current"
			},
			"TokenStatesADA": {
				"address": "0x8423A960C19991D5c6d3c9aC6147224bAcb8bF56",
				"status": "current"
			},
			"ProxysADA": {
				"address": "0x09F73351647f1BE44f2ddc00f9631B66b99A3af0",
				"status": "current"
			},
			"SynthsADA": {
				"address": "0xb05F138C03c73ad4B06129cb9EF510C2361F8d3C",
				"status": "current"
			},
			"TokenStateiEOS": {
				"address": "0x5C6317ACb21aF6F00Db76e98B25A22e0190A4072",
				"status": "current"
			},
			"ProxyiEOS": {
				"address": "0x7DC2Cc2C78538ef3FfeEd019A6696FD1fd44972c",
				"status": "current"
			},
			"SynthiEOS": {
				"address": "0x48cE3a357caa9e73CfbDF867a4574f33427F148C",
				"status": "current"
			},
			"TokenStateiBCH": {
				"address": "0x9bff6451deBb0aD631439AB1c6b9100CBBC81EB9",
				"status": "current"
			},
			"ProxyiBCH": {
				"address": "0x816011215b8515fAFBd9dB997ac6204F92d5e3Fa",
				"status": "current"
			},
			"SynthiBCH": {
				"address": "0x57B64157422a3135Fb00EbBAf74c8b40125d9051",
				"status": "current"
			},
			"TokenStateiETC": {
				"address": "0x47f82dc2431E3c837dc7600a357652e784DDEbF2",
				"status": "current"
			},
			"ProxyiETC": {
				"address": "0x7e5C85FCed00cbCCD8d6C44c2A6f83C8fBC82F01",
				"status": "current"
			},
			"SynthiETC": {
				"address": "0x5B14aE214E301F4009Ec4030E51b701Ed42b3bce",
				"status": "current"
			},
			"TokenStateiDASH": {
				"address": "0xadc40E46ED2be5F59711443D6583f6A43516421A",
				"status": "current"
			},
			"ProxyiDASH": {
				"address": "0x57DeBe310c93697093784a5a322dD60D31eF4C59",
				"status": "current"
			},
			"SynthiDASH": {
				"address": "0x27Eb46346D88AfE1625CcA2fCcC4Dc24caf23a83",
				"status": "current"
			},
			"TokenStateiXMR": {
				"address": "0xE96d17E76e980EbcBa8dE4A78Fff6069D30bD2eA",
				"status": "current"
			},
			"ProxyiXMR": {
				"address": "0xd7bB7A3D78A0f89AeB56008761f1f603794d8026",
				"status": "current"
			},
			"SynthiXMR": {
				"address": "0xFF33Ba343C09a0e9e5a09ebfD2b5d766Da4548Df",
				"status": "current"
			}
		}
	},
	"v2.21.7-alpha-1-8": {
		"tag": "v2.21.7-alpha-1-8",
		"fulltag": "v2.21.7-alpha-1-8",
		"release": "Hadar",
		"network": "rinkeby",
		"date": "2020-04-02T17:02:32+11:00",
		"commit": "4e3303041a5b00723e7b11c10e9dd857036df44d",
		"contracts": {
			"TokenStateiADA": {
				"address": "0x48A01dDE2A6320F6856362c423e1A22e0C18Dc05",
				"status": "current"
			},
			"ProxyiADA": {
				"address": "0xdc1d360AAa2378B5666254c6d4546c533b7f7a1C",
				"status": "current"
			},
			"SynthiADA": {
				"address": "0x1e821181e4334D30aD732C589839726B3776C10C",
				"status": "current"
			}
		}
	},
	"v2.21.12-107": {
		"tag": "v2.21.12-107",
		"fulltag": "v2.21.12-107",
		"release": "Hadar",
		"network": "rinkeby",
		"date": "2020-05-08T12:52:06-04:00",
		"commit": "19997724bc7eaceb902c523a6742e0bd74fc75cb",
		"contracts": {
			"ReadProxyAddressResolver": {
				"address": "0x6c145745565a6A12D8b734e30C7af2cF7e94F6D9",
				"status": "current"
			}
		}
	},
	"v2.22.4-rc0": {
		"tag": "v2.22.4-rc0",
		"fulltag": "v2.22.4-rc0",
		"release": "Altair",
		"network": "rinkeby",
		"date": "2020-06-04T20:36:04-04:00",
		"commit": "90caa3ab9b251537fc4867f0d036a2b3d8f229c7",
		"contracts": {
			"FeePool": {
				"address": "0x6dD02752F9C002Ab34FeD9De18235D675445ECcD",
				"status": "replaced",
				"replaced_in": "v2.23.3-beta"
			},
			"Synthetix": {
				"address": "0x40AD836Adf29d5a454c5C9544f031ff9A3ac5157",
				"status": "replaced",
				"replaced_in": "v2.23.3-beta"
			},
			"Exchanger": {
				"address": "0x847fA121D289DF87532178B8e600804733386096",
				"status": "replaced",
				"replaced_in": "v2.23.3-beta"
			},
			"Issuer": {
				"address": "0xe215Fce877AEa2a2acb52F40E8Fbf45EA51436dE",
				"status": "replaced",
				"replaced_in": "v2.23.3-beta"
			},
			"Liquidations": {
				"address": "0x3BB144f5544e059Bb0091bc8428bb0cF2204e0c5",
				"status": "replaced",
				"replaced_in": "v2.27.2"
			},
			"EternalStorageLiquidations": {
				"address": "0x7FC688836A927a7751847Dd45e0c5dc93ac65dFD",
				"status": "current"
			}
		}
	},
	"v2.23.3-beta": {
		"tag": "v2.23.3-beta",
		"fulltag": "v2.23.3-beta",
		"release": "Acrux",
		"network": "rinkeby",
		"date": "2020-06-29T17:57:02+10:00",
		"commit": "8de5560de322ff80aa3357cd5253f9261b2ddc95",
		"contracts": {
			"ExchangeRates": {
				"address": "0x400C4f98DAa68291254d76F83b2F8116Ea0577B1",
				"status": "replaced",
				"replaced_in": "v2.27.2"
			},
			"FeePool": {
				"address": "0xc72db00dC2BfD49F4f4b1057EB821f5d3FD16524",
				"status": "replaced",
				"replaced_in": "v2.27.2"
			},
			"Synthetix": {
				"address": "0x37bBABE672180899318C3f7f642Ec7dB8C788B4E",
				"status": "replaced",
				"replaced_in": "v2.24.0"
			},
			"AddressResolver": {
				"address": "0x01BF3A96c4b0fA6e36eF23150A4c407f653BE9B9",
				"status": "current"
			},
			"Exchanger": {
				"address": "0x4977AeB0a31eb89A20b919C96769Fe76B65A9aE2",
				"status": "replaced",
				"replaced_in": "v2.26.2-rc0"
			},
			"Issuer": {
				"address": "0xBF03c37ACa885C92312476cbdBE9bCaEB5b11AA7",
				"status": "replaced",
				"replaced_in": "v2.27.2"
			},
			"BinaryOptionMarketFactory": {
				"address": "0x11cE3807b975cFF979c91CC7e09047F560555D57",
				"status": "replaced",
				"replaced_in": "v2.25.0"
			},
			"BinaryOptionMarketManager": {
				"address": "0x61ecBC30F82DA8A590A0D28eD0891290BD65eBa3",
				"status": "replaced",
				"replaced_in": "v2.25.0"
			}
		}
	},
	"v2.24.0": {
		"tag": "v2.24.0",
		"fulltag": "v2.24.0",
		"release": "Aldebaran",
		"network": "rinkeby",
		"date": "2020-07-01T14:54:11+10:00",
		"commit": "280652bae2d971281b8bf96a319c1c8139ec15c3",
		"contracts": {
			"Synthetix": {
				"address": "0x0812fd72DA3f29198163C5092F7601acabDa6A40",
				"status": "replaced",
				"replaced_in": "v2.27.2"
			}
		}
	},
	"v2.25.0": {
		"tag": "v2.25.0",
		"fulltag": "v2.25.0",
		"release": "Antares",
		"network": "rinkeby",
		"date": "2020-07-20T13:50:06+10:00",
		"commit": "4833cb929d5af6715112537cac3b04b5d7a8b157",
		"contracts": {
			"BinaryOptionMarketFactory": {
				"address": "0x9a80756007628F90BAe964E3547Ea9a08810d297",
				"status": "current"
			},
			"BinaryOptionMarketManager": {
				"address": "0x55C3840A361c43f1Ab83Cd4CbD858f588C4acD97",
				"status": "current"
			}
		}
	},
	"v2.26.2-rc0": {
		"tag": "v2.26.2-rc0",
		"fulltag": "v2.26.2-rc0",
		"release": "Spica",
		"network": "rinkeby",
		"date": "2020-07-29T13:34:32-06:00",
		"commit": "b9de0ac84b7eee33e1cf214005e6160443efd687",
		"contracts": {
			"Exchanger": {
				"address": "0x7250b53fdBB14DBED9964F54ECA087433ED647D8",
				"status": "replaced",
				"replaced_in": "v2.27.2"
			},
			"EtherCollateral": {
				"address": "0x0e633c2a342A41cE84c6D746c91f290A90955F8e",
				"status": "current"
			}
		}
	},
	"v2.26.3": {
		"tag": "v2.26.3",
		"fulltag": "v2.26.3",
		"release": "Spica",
		"network": "rinkeby",
		"date": "2020-08-10T09:49:02+10:00",
		"commit": "d33265f15cff05eeab06ab4947da6960c834da0d",
		"contracts": {
			"BinaryOptionMarketData": {
				"address": "0x87a0dc569076b00E2866eA9673C1007d4362300f",
				"status": "current"
			},
			"SynthUtil": {
				"address": "0xdb6315F68dce5aF7D26a5055B3E94d0c59C1a62A",
				"status": "current"
			},
			"DappMaintenance": {
				"address": "0x0D6B9f0fDa088DF19fa8c2594F1c37B3a8DbA3D1",
				"status": "current"
			}
		}
<<<<<<< HEAD
=======
	},
	"v2.27.2": {
		"tag": "v2.27.2",
		"fulltag": "v2.27.2",
		"release": "Pollux",
		"network": "rinkeby",
		"date": "2020-09-01T18:32:44+12:00",
		"commit": "62408a24161f041e1e484af92e1dbb232dfc4065",
		"contracts": {
			"ExchangeRates": {
				"address": "0xDdb4a989869A51870e99494fcbF3D19ef9622227",
				"status": "current",
				"keccak256": "0x01a2b00da817c983b1bd19e0af4d554a690f5cdd8aa54ff6536c76f1728377e0"
			},
			"FeePool": {
				"address": "0xc6F404c96Aa136b0Ba11d40dB17394F09B0f20F1",
				"status": "current",
				"keccak256": "0x89fe01b2c0707be51cdfc9d44205efcffb0134ed60a92a9056940dd442fb1908"
			},
			"Synthetix": {
				"address": "0x3cA27cEEDA9A200f50C3Cf3802C6c60d43867977",
				"status": "current",
				"keccak256": "0xf92685622f5b8ea9c56041189b6c200314f72f08df4ff073a02896c849eb834f"
			},
			"Exchanger": {
				"address": "0x4c98d3277734f716B2d776DB148580079f88996F",
				"status": "current",
				"keccak256": "0x737fcda1e8b492524c2a643bca60667f28f6b8107f310b4d5a0f8e3056dddc73"
			},
			"Issuer": {
				"address": "0x655dD565cc967270Bb31035D3C5078A4c9b7f9Aa",
				"status": "current",
				"keccak256": "0x723b38bb915f02c16cf004d09469b1d3024064f4c9438a01dbe7b2185dc6c236"
			},
			"Liquidations": {
				"address": "0xedB25C86E656EbE05D7F4CD551c1E4Ec8EE2231F",
				"status": "current",
				"keccak256": "0xf4020bcebac1bd7291e495284dd4a6efa22f5d1c009c04f178b9a4e1304759dc"
			},
			"FlexibleStorage": {
				"address": "0x776d4C87640426a22C50DD2a07B7141dDb9b71D8",
				"status": "current",
				"keccak256": "0x952f7c2f536ec424f53fc741cb4384b5d9ea94934de777ead382bf84e3c1e757"
			},
			"SystemSettings": {
				"address": "0x62Fff452f6bD0D49635eC361038Ab428364aaFf4",
				"status": "current",
				"keccak256": "0x59393d6ea3c81732896d77b91ca890a4e69abe8ff8019bbdd3c09a2b1eb02eef"
			},
			"TradingRewards": {
				"address": "0x1ee9C5d45396051101FB530324A6228b1FfAF8De",
				"status": "current",
				"keccak256": "0xee0b5025064a29a55fa474b59f7c646f08dd4820d259cf134b3f26fe5b2e0941"
			}
		}
>>>>>>> c24313b4
	}
}<|MERGE_RESOLUTION|>--- conflicted
+++ resolved
@@ -2387,8 +2387,6 @@
 				"status": "current"
 			}
 		}
-<<<<<<< HEAD
-=======
 	},
 	"v2.27.2": {
 		"tag": "v2.27.2",
@@ -2444,6 +2442,5 @@
 				"keccak256": "0xee0b5025064a29a55fa474b59f7c646f08dd4820d259cf134b3f26fe5b2e0941"
 			}
 		}
->>>>>>> c24313b4
 	}
 }