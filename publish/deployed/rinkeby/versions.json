{
	"v2.0-19": {
		"tag": "v2.0-19",
		"fulltag": "v2.0-19",
		"release": "",
		"network": "rinkeby",
		"date": "2019-03-11T18:17:52-04:00",
		"commit": "eeb271f4fdd2e615f9dba90503f42b2cb9f9716e",
		"contracts": {
			"SafeDecimalMath": {
				"address": "0xFe9C9FDa0dD1a07356e7bB236f9224fa3AB5a587",
				"status": "current"
			},
			"ExchangeRates": {
				"address": "0x8C191B337f73497B5582257F7E91862D203749AF",
				"status": "replaced",
				"replaced_in": "v2.3.1-alpha-1"
			},
			"ProxyFeePool": {
				"address": "0x09797E9E75999b9Cf2619E3397795800ce5E3E25",
				"status": "current"
			},
			"FeePool": {
				"address": "0x8FBCa03413D2d044f3B622799f1C1eA88E7A4ac4",
				"status": "replaced",
				"replaced_in": "v2.4.0-alpha-2"
			},
			"SynthetixState": {
				"address": "0x3E73f9152B02B398F87780D7a4F9058Ae122a0aC",
				"status": "replaced",
				"replaced_in": "v2.10.3-alpha-10"
			},
			"ProxySynthetix": {
				"address": "0x322A3346bf24363f451164d96A5b5cd5A7F4c337",
				"status": "current"
			},
			"TokenStateSynthetix": {
				"address": "0x8281E2edBbb6F430a80a5d0D745586bC35539995",
				"status": "current"
			},
			"Synthetix": {
				"address": "0x90560cc253fF6E77953da6640859D7e3eA8F3d8B",
				"status": "replaced",
				"replaced_in": "v2.4.0-alpha-2"
			},
			"SynthetixEscrow": {
				"address": "0xAAE0b3F1D46E60ff80245a0d35d7e63AD1B13c52",
				"status": "current"
			},
			"TokenStateXDR": {
				"address": "0x30BD17c6f3F3023a726cacc14DA5237494cc9262",
				"status": "deleted"
			},
			"ProxyXDR": {
				"address": "0xD86212D67AcF5f25A150979E455604f2eA8620D2",
				"status": "deleted"
			},
			"SynthXDR": {
				"address": "0x09bD6c093714f75AE31c59C0d75d7f9486840027",
				"status": "deleted"
			},
			"TokenStatesUSD": {
				"address": "0x53A08534fe82210BBa8e07Cd0273396779116cbc",
				"status": "current"
			},
			"ProxysUSD": {
				"address": "0x01aC8cCD2D3c0027dEdeD44f6cD920A767b4041a",
				"status": "replaced",
				"replaced_in": "v2.10.2-alpha-4"
			},
			"SynthsUSD": {
				"address": "0x95b92876a85c64Ede4a159161D502FCAeDAFc7C8",
				"status": "replaced",
				"replaced_in": "v2.10.2-alpha-4"
			},
			"TokenStatesEUR": {
				"address": "0xCa0117137095ccEEeE516c003E7542F19bC2b8be",
				"status": "current"
			},
			"ProxysEUR": {
				"address": "0x07623008CC86cf8bc5F949aB309cb7d10E4384B3",
				"status": "replaced",
				"replaced_in": "v2.10.2-alpha-4"
			},
			"SynthsEUR": {
				"address": "0x56000B741EC31C11acB10390404A9190F8E62EcB",
				"status": "replaced",
				"replaced_in": "v2.10.2-alpha-4"
			},
			"TokenStatesJPY": {
				"address": "0x68fb193EFc0eeC45E0887C648757f6d023de9fF5",
				"status": "current"
			},
			"ProxysJPY": {
				"address": "0x52B8ACAb727821f8A929c50C2e718A1098D89791",
				"status": "replaced",
				"replaced_in": "v2.10.2-alpha-4"
			},
			"SynthsJPY": {
				"address": "0x2e542fA43A19F3F07230dD125f9f81411141362F",
				"status": "replaced",
				"replaced_in": "v2.10.2-alpha-4"
			},
			"TokenStatesAUD": {
				"address": "0x6884DecD00682c83fEA24125DA3807ed55b284EC",
				"status": "current"
			},
			"ProxysAUD": {
				"address": "0xf7AAdEbB240b287d70DF8784f83B9B8B50D30531",
				"status": "replaced",
				"replaced_in": "v2.10.2-alpha-4"
			},
			"SynthsAUD": {
				"address": "0x6C52d2Ee72dA1FC67a601B29b6AB42A74bb02f0a",
				"status": "replaced",
				"replaced_in": "v2.10.2-alpha-4"
			},
			"TokenStatesKRW": {
				"address": "0x77765804D3eC5D0EdF2e8Fa1C1930bE7503C7AA6",
				"status": "deleted"
			},
			"ProxysKRW": {
				"address": "0x8E6734A7653175b3FDa62516A646709F547C8342",
				"status": "deleted"
			},
			"SynthsKRW": {
				"address": "0x94B41091eB29b36003aC1C6f0E55a5225633c884",
				"status": "deleted"
			},
			"TokenStatesGBP": {
				"address": "0xE90B0f0425b86E61633134466a8C97966C7D687c",
				"status": "current"
			},
			"ProxysGBP": {
				"address": "0x0F73cf03DFD5595e862aa27E98914E70554eCf6d",
				"status": "replaced",
				"replaced_in": "v2.10.2-alpha-4"
			},
			"SynthsGBP": {
				"address": "0x23F608ACc41bd7BCC617a01a9202214EE305439a",
				"status": "replaced",
				"replaced_in": "v2.10.2-alpha-4"
			},
			"TokenStatesCHF": {
				"address": "0x1A5799664D8c1E0296CB2ce1c080Bd68E35e9BA7",
				"status": "current"
			},
			"ProxysCHF": {
				"address": "0x33c60bEE6Cf6b76FbB459C5BB438947c55aeD248",
				"status": "replaced",
				"replaced_in": "v2.10.2-alpha-4"
			},
			"SynthsCHF": {
				"address": "0xe2B26511C64FE18Acc0BE8EA7c888cDFcacD846E",
				"status": "replaced",
				"replaced_in": "v2.10.2-alpha-4"
			},
			"TokenStatesCNY": {
				"address": "0x78a2C9C0a7c7CCB96CC21133bBe551040facB04d",
				"status": "deleted"
			},
			"ProxysCNY": {
				"address": "0xCd0243c26b95f6F0ee3e7A15024beA75c1101E87",
				"status": "deleted"
			},
			"SynthsCNY": {
				"address": "0xF32b32E81ED8430f0783a2CDBB007b1226b8cBb2",
				"status": "deleted"
			},
			"TokenStatesSGD": {
				"address": "0xc1aCa4B493240e4a20307548A5791BBdEa97Daa1",
				"status": "deleted"
			},
			"ProxysSGD": {
				"address": "0x4b6D2067cA507c4eEE126c007272c388A50f1D87",
				"status": "deleted"
			},
			"SynthsSGD": {
				"address": "0xCA731366244C07221C07fC25d660b365A02bDcB7",
				"status": "deleted"
			},
			"TokenStatesCAD": {
				"address": "0x8A92c8bd26FbaC0A51950B24C6DF7713Fb017CdC",
				"status": "deleted"
			},
			"ProxysCAD": {
				"address": "0x38bCc53948E8ed8d4E27440a694aa60aa452E8DB",
				"status": "deleted"
			},
			"SynthsCAD": {
				"address": "0x5a6Fa5A208932cb5B631bF6B89FcF8dE4FdA27bB",
				"status": "deleted"
			},
			"TokenStatesRUB": {
				"address": "0x1846d1E80D79Ab956C134Fc11Dfd9bA4fc0702C8",
				"status": "deleted"
			},
			"ProxysRUB": {
				"address": "0xA785970a8B3FD2F45DC302c0006afA8591b788fD",
				"status": "deleted"
			},
			"SynthsRUB": {
				"address": "0x94C4D9770BFEDC6cFa97734fa63bfF6e7458Ca75",
				"status": "deleted"
			},
			"TokenStatesINR": {
				"address": "0x511E6d25582a985b0Df2CB2C96CC9DC0A5742254",
				"status": "deleted"
			},
			"ProxysINR": {
				"address": "0xdd01D9D125B4A3995134F12BD27E092563A671b2",
				"status": "deleted"
			},
			"SynthsINR": {
				"address": "0x0c056325eD64C7382fC53Ef8327640de62E1Bf32",
				"status": "deleted"
			},
			"TokenStatesBRL": {
				"address": "0x6E9ee07a611d1c489461125EDbFad0E46beEcFA2",
				"status": "deleted"
			},
			"ProxysBRL": {
				"address": "0x1E1aA50aaBcd72c3fB4310Bf1Aa0e86C71E56257",
				"status": "deleted"
			},
			"SynthsBRL": {
				"address": "0x83A6793Aa9b9BAFf585051726E994f14259684E7",
				"status": "deleted"
			},
			"TokenStatesNZD": {
				"address": "0x4Fb5828829cc3E8A585672606CED61131920d81e",
				"status": "deleted"
			},
			"ProxysNZD": {
				"address": "0xC9EcB7D9c54762136ac0Eb36191086C824743374",
				"status": "deleted"
			},
			"SynthsNZD": {
				"address": "0x72d3315748e920F258F8491A37D5C02d7e418e1F",
				"status": "deleted"
			},
			"TokenStatesPLN": {
				"address": "0x75786aCA7A1C013f9e8254D0A3D93C44e07370c3",
				"status": "deleted"
			},
			"ProxysPLN": {
				"address": "0x9Cf4a7C0885dC67602394F64F9C53d5611DD88B5",
				"status": "deleted"
			},
			"SynthsPLN": {
				"address": "0x53052AEB9e1aeCD008687e631bc8910A1BB63064",
				"status": "deleted"
			},
			"TokenStatesXAU": {
				"address": "0x5D5D431159Ca065846DC38aeA5d146A541a8Ec27",
				"status": "current"
			},
			"ProxysXAU": {
				"address": "0x41C6DcF444eBD1b42A309a26fDFB7B3db513bD89",
				"status": "replaced",
				"replaced_in": "v2.10.2-alpha-4"
			},
			"SynthsXAU": {
				"address": "0xCbB8dFa37244Ca887DE38b2E496e968fB0571f06",
				"status": "replaced",
				"replaced_in": "v2.10.2-alpha-4"
			},
			"TokenStatesXAG": {
				"address": "0x9F4F4e82e6D600090BE65446F7033e71c68be458",
				"status": "current"
			},
			"ProxysXAG": {
				"address": "0x27aE2E5EE69AE374D501e26F505eDb514B2Ca06a",
				"status": "replaced",
				"replaced_in": "v2.10.2-alpha-4"
			},
			"SynthsXAG": {
				"address": "0x7c8Aeffdd9978fdcd0B406ffe4a82d50f0c9AC88",
				"status": "replaced",
				"replaced_in": "v2.10.2-alpha-4"
			},
			"TokenStatesBTC": {
				"address": "0x12F5Abf7326309a063840Bb4223e4f67aD393871",
				"status": "current"
			},
			"ProxysBTC": {
				"address": "0x88E445087a4b5fbd75d179869Ace19D4f7C0ce2E",
				"status": "replaced",
				"replaced_in": "v2.10.2-alpha-4"
			},
			"SynthsBTC": {
				"address": "0x8cAf6308D571a0D437ea74F80D7B7f5b7d9f9F0b",
				"status": "replaced",
				"replaced_in": "v2.10.2-alpha-4"
			},
			"Depot": {
				"address": "0xDFd3CAde426Fc6A014fd2e0E1Cb3158F972A1A0D",
				"status": "replaced",
				"replaced_in": "v2.18.0-release-candidate-9"
			}
		}
	},
	"v2.0-22": {
		"tag": "v2.0-22",
		"fulltag": "v2.0-22",
		"release": "",
		"network": "rinkeby",
		"date": "2019-04-04T12:14:32-04:00",
		"commit": "f257ac4ffec622f198dfe47e371c625f1fe1bd36",
		"contracts": {
			"EscrowChecker": {
				"address": "0xa6C4299Ebe970AE5887FaEDc9357BF1F0c096170",
				"status": "current"
			}
		}
	},
	"v2.3.1-alpha-1": {
		"tag": "v2.3.1-alpha-1",
		"fulltag": "v2.3.1-alpha-1",
		"release": "",
		"network": "rinkeby",
		"date": "2019-04-23T17:02:15-04:00",
		"commit": "fddf798a3eebb162a1fabd714077f8f9a0b39e98",
		"contracts": {
			"ExchangeRates": {
				"address": "0xE62462B7A4DC777D285782bdCe398fe4ad76900D",
				"status": "replaced",
				"replaced_in": "v2.6.3-alpha-1"
			},
			"TokenStatesETH": {
				"address": "0x70bF68E5dBdD2f2e30d8DDB382B7B3Ee76e5ed2c",
				"status": "current"
			},
			"ProxysETH": {
				"address": "0x3D349105500dF8E694fb669b46Ff1a9F24027A19",
				"status": "replaced",
				"replaced_in": "v2.10.2-alpha-4"
			},
			"SynthsETH": {
				"address": "0x3731ab0E9FeEE3Ef0C427E874265E8F9a9111e27",
				"status": "replaced",
				"replaced_in": "v2.10.2-alpha-4"
			},
			"TokenStatesBNB": {
				"address": "0x9052262434101E4a660B1600b0D87280EC4a4BE4",
				"status": "current"
			},
			"ProxysBNB": {
				"address": "0x6630050cA00522FaF6F7F288ACfD8EFDa15dB093",
				"status": "replaced",
				"replaced_in": "v2.10.2-alpha-4"
			},
			"SynthsBNB": {
				"address": "0xeB082E1B4a79a97bA352DC77489C8594d12eFff0",
				"status": "replaced",
				"replaced_in": "v2.10.2-alpha-4"
			},
			"TokenStateiBTC": {
				"address": "0x33bEB088dAdd6673aeB2B51Af3850D74793370c9",
				"status": "current"
			},
			"ProxyiBTC": {
				"address": "0x45d8da2c50f75E67F5AeeF1ED095C3Ed0fED0B6b",
				"status": "replaced",
				"replaced_in": "v2.10.2-alpha-4"
			},
			"SynthiBTC": {
				"address": "0x1820094fD61E8055809EE0975968BdFa214B3dBa",
				"status": "replaced",
				"replaced_in": "v2.7.2-alpha-1"
			},
			"TokenStateiETH": {
				"address": "0x2458CB4FaD36203962616455091BA5ca6bD74cC8",
				"status": "current"
			},
			"ProxyiETH": {
				"address": "0x64D0A52d93Dd54acc720c74e49211801dA4db970",
				"status": "replaced",
				"replaced_in": "v2.10.2-alpha-4"
			},
			"SynthiETH": {
				"address": "0x549500BF4FEf8206B0cee3a0a8a6A521cCF81560",
				"status": "replaced",
				"replaced_in": "v2.7.2-alpha-1"
			},
			"TokenStateiBNB": {
				"address": "0x9A4EA8f68E3bb806071505ADF771BEADA0033A76",
				"status": "current"
			},
			"ProxyiBNB": {
				"address": "0x4503F4c87904Ddb5788b37cF85a2531b6073833c",
				"status": "replaced",
				"replaced_in": "v2.10.2-alpha-4"
			},
			"SynthiBNB": {
				"address": "0x1Fe140DC23965164357943eD39714aB71d531A3E",
				"status": "replaced",
				"replaced_in": "v2.7.2-alpha-1"
			}
		}
	},
	"v2.4.0-alpha-2": {
		"tag": "v2.4.0-alpha-2",
		"fulltag": "v2.4.0-alpha-2",
		"release": "",
		"network": "rinkeby",
		"date": "2019-05-02T09:05:01+10:00",
		"commit": "20a36be5cf1d0ba56a2c2866a426d4d8ac0c1565",
		"contracts": {
			"FeePool": {
				"address": "0xD96fC14D72603842B40843aE84Cce4cd06bA763a",
				"status": "replaced",
				"replaced_in": "v2.4.0-release-candidate-8"
			},
			"Synthetix": {
				"address": "0x5074dfc2638091962B5b3aB3D4421179c1835973",
				"status": "replaced",
				"replaced_in": "v2.4.0-release-candidate-8"
			},
			"RewardEscrow": {
				"address": "0xE9708F8f21B0Bc0D565Ef242e50C71AF3c674aAa",
				"status": "replaced",
				"replaced_in": "v2.4.0-release-candidate-8"
			},
			"FeePoolState": {
				"address": "0x9319D92f1b7C88188c79B9a6C3bB6B8B24519408",
				"status": "replaced",
				"replaced_in": "v2.4.0-release-candidate-8"
			},
			"SupplySchedule": {
				"address": "0x771Fb2E5633450c245FF5041E1E0Eb175Ac079aa",
				"status": "replaced",
				"replaced_in": "v2.4.0-release-candidate-8"
			}
		}
	},
	"v2.4.0-release-candidate-8": {
		"tag": "v2.4.0-release-candidate-8",
		"fulltag": "v2.4.0-release-candidate-8",
		"release": "",
		"network": "rinkeby",
		"date": "2019-05-02T15:04:04+10:00",
		"commit": "6b34a4007ba53b423724fd2cf1745b4d4b24f9f6",
		"contracts": {
			"FeePool": {
				"address": "0x5A081fa7e3483504385e7C804AB1509499e2A408",
				"status": "replaced",
				"replaced_in": "v2.5.2-alpha-1"
			},
			"Synthetix": {
				"address": "0x2C00177F20f3638E5ca66F992e813eA2aF42d88F",
				"status": "replaced",
				"replaced_in": "v2.5.2-alpha-1"
			},
			"RewardEscrow": {
				"address": "0x61E47229C3d0445d3Dd00359F1D4C14A67511c36",
				"status": "current"
			},
			"FeePoolState": {
				"address": "0x1B36b06119c43a54C74Cf52eA7C9d80f11ab7fD6",
				"status": "current"
			},
			"SupplySchedule": {
				"address": "0xe6529d9A50b1C16B946ca0C928Be9D41e047788a",
				"status": "replaced",
				"replaced_in": "v2.16.2-release-candidate-1-2"
			}
		}
	},
	"v2.5.2-alpha-1": {
		"tag": "v2.5.2-alpha-1",
		"fulltag": "v2.5.2-alpha-1",
		"release": "",
		"network": "rinkeby",
		"date": "2019-05-28T11:59:52+10:00",
		"commit": "e3466a44e0f660101640a2549b43db100829cf80",
		"contracts": {
			"FeePool": {
				"address": "0x90A002D632e6278d993239a34A4dC01A0Acd2347",
				"status": "replaced",
				"replaced_in": "v2.6.3-alpha-1"
			},
			"Synthetix": {
				"address": "0xFfA72Fd80d8A84032d855bfb67036BAF45949009",
				"status": "replaced",
				"replaced_in": "v2.5.2-alpha-16"
			},
			"DelegateApprovals": {
				"address": "0x78c20BCDF90890749B573E585612FBC12b1Cd8A7",
				"status": "replaced",
				"replaced_in": "v2.5.2-alpha-16"
			},
			"FeePoolEternalStorage": {
				"address": "0x95fC3d4EDC923a79E10b52F957c1F3Dc637D8941",
				"status": "current"
			}
		}
	},
	"v2.5.2-alpha-16": {
		"tag": "v2.5.2-alpha-16",
		"fulltag": "v2.5.2-alpha-16",
		"release": "",
		"network": "rinkeby",
		"date": "2019-05-28T17:07:35+10:00",
		"commit": "ddfc1c490ea16536f091c45bcf381cd70227ad00",
		"contracts": {
			"Synthetix": {
				"address": "0x99cFAE27Ba3be83dCc95c7abd9bE406B94c80e6C",
				"status": "replaced",
				"replaced_in": "v2.5.5-alpha-1"
			},
			"DelegateApprovals": {
				"address": "0x04ac7508A04AE1e35592729F80D4B35C5f4E4286",
				"status": "replaced",
				"replaced_in": "v2.20.0-beta-19"
			}
		}
	},
	"v2.5.5-alpha-1": {
		"tag": "v2.5.5-alpha-1",
		"fulltag": "v2.5.5-alpha-1",
		"release": "",
		"network": "rinkeby",
		"date": "2019-05-29T13:09:44+10:00",
		"commit": "2658b86eac007365c34e3b2127c1c185f61824d3",
		"contracts": {
			"Synthetix": {
				"address": "0x261EfCdD24CeA98652B9700800a13DfBca4103fF",
				"status": "replaced",
				"replaced_in": "v2.6.7-1"
			}
		}
	},
	"v2.6.3-alpha-1": {
		"tag": "v2.6.3-alpha-1",
		"fulltag": "v2.6.3-alpha-1",
		"release": "",
		"network": "rinkeby",
		"date": "2019-07-02T18:22:47-04:00",
		"commit": "a35a3d2caccf833fcfe60d28f861888f84024810",
		"contracts": {
			"ExchangeRates": {
				"address": "0x698419F0f6eA15d02EDF8D9a06b9652d3D4b0ecf",
				"status": "replaced",
				"replaced_in": "v2.6.7-1"
			},
			"FeePool": {
				"address": "0xEB7c959048742793a59E18FA69043490578bB526",
				"status": "replaced",
				"replaced_in": "v2.9.0-alpha-4"
			},
			"TokenStatesMKR": {
				"address": "0x40B3a914a63d096214Ce4C48d87E5864d67BCA3F",
				"status": "deleted"
			},
			"ProxysMKR": {
				"address": "0x7FD31066281Ec17CD60980e05f3ffe02f04B1cD5",
				"status": "deleted"
			},
			"SynthsMKR": {
				"address": "0x075adeAF9f594c76149b5364bf3143c2e878361d",
				"status": "deleted"
			},
			"TokenStatesTRX": {
				"address": "0x8F46D0f882027f36c04F3571B4F521689DD1BE63",
				"status": "current"
			},
			"ProxysTRX": {
				"address": "0x00F524Ed7a56acdc3d5eA07A2B766937d8a485e6",
				"status": "replaced",
				"replaced_in": "v2.10.2-alpha-4"
			},
			"SynthsTRX": {
				"address": "0x8Fa27a5031684A84961B56cF80D9fFD0c7b6faDE",
				"status": "replaced",
				"replaced_in": "v2.10.2-alpha-4"
			},
			"TokenStatesXTZ": {
				"address": "0x7f523c2CaDB679fc13b2557eAA8cAe526c4ADf1A",
				"status": "current"
			},
			"ProxysXTZ": {
				"address": "0xD2e445B289422657A5220041024951dDD98101Ae",
				"status": "replaced",
				"replaced_in": "v2.10.2-alpha-4"
			},
			"SynthsXTZ": {
				"address": "0xE340Cc3e613DB18E1A40De25aA962024368Fa138",
				"status": "replaced",
				"replaced_in": "v2.10.2-alpha-4"
			},
			"TokenStateiMKR": {
				"address": "0x8c27bB4f177a9B03324882f2a219B6b7B1DE45D3",
				"status": "deleted"
			},
			"ProxyiMKR": {
				"address": "0x69575f473a1c35FAdf79795fc1Cb9C7365637Ea4",
				"status": "deleted"
			},
			"SynthiMKR": {
				"address": "0xc50a0C1138302d68A203c6629Edf059A3ABaD346",
				"status": "deleted"
			},
			"TokenStateiTRX": {
				"address": "0x43408c8B64a242B2F364e80E6085aff9795B085D",
				"status": "current"
			},
			"ProxyiTRX": {
				"address": "0x7a9038f9c0701bae97E6Cf500F211fdC785c5c85",
				"status": "replaced",
				"replaced_in": "v2.10.2-alpha-4"
			},
			"SynthiTRX": {
				"address": "0xA6f96D7E0ab295CC38B24e118b2F961919eF8d51",
				"status": "replaced",
				"replaced_in": "v2.10.2-alpha-4"
			},
			"TokenStateiXTZ": {
				"address": "0x60DCbf661a8cA09AC806c5fFA40014Ed87a7F9CA",
				"status": "current"
			},
			"ProxyiXTZ": {
				"address": "0x0dd9715Df7fD24afd98Eec8Ae24EfAdd79FDCC74",
				"status": "replaced",
				"replaced_in": "v2.10.2-alpha-4"
			},
			"SynthiXTZ": {
				"address": "0x17ea940CAbC0e070eaA6E8e2b523000Cc85D58fD",
				"status": "replaced",
				"replaced_in": "v2.10.2-alpha-4"
			}
		}
	},
	"v2.6.7-1": {
		"tag": "v2.6.7-1",
		"fulltag": "v2.6.7-1",
		"release": "",
		"network": "rinkeby",
		"date": "2019-07-08T17:19:08-04:00",
		"commit": "8cab3528f6d6e9b3a35b591bc6a1a4199cd1c807",
		"contracts": {
			"ExchangeRates": {
				"address": "0xA66F3a1333DF69A2B7e330e1265d2f468ff4808C",
				"status": "replaced",
				"replaced_in": "v2.10.2-alpha-4"
			},
			"Synthetix": {
				"address": "0xC27e07eEa4da2474FAab7DEe81C6390B22418B31",
				"status": "replaced",
				"replaced_in": "v2.8.0-alpha-2"
			}
		}
	},
	"v2.7.2-alpha-1": {
		"tag": "v2.7.2-alpha-1",
		"fulltag": "v2.7.2-alpha-1",
		"release": "",
		"network": "rinkeby",
		"date": "2019-07-18T17:26:45-04:00",
		"commit": "959caf152ef015452d041512f570d62712301d2d",
		"contracts": {
			"SynthiBTC": {
				"address": "0x8B5c7bA225658d514e970723B774E78834323229",
				"status": "replaced",
				"replaced_in": "v2.10.2-alpha-4"
			},
			"SynthiETH": {
				"address": "0x5D2532a4e37Aafb401779b8f4E7587c2B205B4Cc",
				"status": "replaced",
				"replaced_in": "v2.10.2-alpha-4"
			},
			"SynthiBNB": {
				"address": "0x55F2Ec337059E6Ff2165C6037231dE44db1B2E9c",
				"status": "replaced",
				"replaced_in": "v2.10.2-alpha-4"
			}
		}
	},
	"v2.8.0-alpha-2": {
		"tag": "v2.8.0-alpha-2",
		"fulltag": "v2.8.0-alpha-2",
		"release": "",
		"network": "rinkeby",
		"date": "2019-08-05T11:47:30+10:00",
		"commit": "55327d5c927b488cd9097fb71848818476dc85d7",
		"contracts": {
			"Synthetix": {
				"address": "0x15DA8457B3F6dD401C09840A499E9839F0Adfab7",
				"status": "replaced",
				"replaced_in": "v2.9.0-alpha-4"
			},
			"ProxyERC20": {
				"address": "0xcBBb17D9767bD57FBF4Bbf8842E916bCb3826ec1",
				"status": "current"
			}
		}
	},
	"v2.8.6-alpha-5": {
		"tag": "v2.8.6-alpha-5",
		"fulltag": "v2.8.6-alpha-5",
		"release": "",
		"network": "rinkeby",
		"date": "2019-08-19T18:30:26+02:00",
		"commit": "c15870af20da2c0538a68afdda1bbe34295a6bfa",
		"contracts": {
			"TokenStatesCEX": {
				"address": "0xf86795273A01bdf926037baf864EE3448951d11E",
				"status": "current"
			},
			"ProxysCEX": {
				"address": "0xa234cFd4Af502066BF61c49d47282b6a86840d3E",
				"status": "replaced",
				"replaced_in": "v2.10.2-alpha-4"
			},
			"SynthsCEX": {
				"address": "0xee5cC6E5d4D1916df0A8Dc9A1863776eeFcD6D00",
				"status": "replaced",
				"replaced_in": "v2.8.6-release-candidate-1"
			},
			"TokenStateiCEX": {
				"address": "0x9DB386a9b9934Fee56A776E5c93d6a826F37Bc8d",
				"status": "current"
			},
			"ProxyiCEX": {
				"address": "0x511c74C96561fEb8Fc3d636B901225C0e1d869BE",
				"status": "replaced",
				"replaced_in": "v2.10.2-alpha-4"
			},
			"SynthiCEX": {
				"address": "0x8731Ed67FC19B927bF7736296b78ca860fC1aaBF",
				"status": "replaced",
				"replaced_in": "v2.10.2-alpha-4"
			}
		}
	},
	"v2.8.6-release-candidate-1": {
		"tag": "v2.8.6-release-candidate-1",
		"fulltag": "v2.8.6-release-candidate-1",
		"release": "",
		"network": "rinkeby",
		"date": "2019-08-19T19:22:26+02:00",
		"commit": "e9e9e6a474d8b1344b9d2fa8ba2e757894451a4f",
		"contracts": {
			"SynthsCEX": {
				"address": "0x9D377791B8139E790E9BceE3B9fEf3F041B85Ae5",
				"status": "replaced",
				"replaced_in": "v2.10.2-alpha-4"
			}
		}
	},
	"v2.9.0-alpha-4": {
		"tag": "v2.9.0-alpha-4",
		"fulltag": "v2.9.0-alpha-4",
		"release": "",
		"network": "rinkeby",
		"date": "2019-08-28T14:01:26+10:00",
		"commit": "5d65ca28e899b30eaee127ec50f8ca35355b777d",
		"contracts": {
			"FeePool": {
				"address": "0x2d5eb59D4881aDd873B640E701FddFed0DDcef0c",
				"status": "replaced",
				"replaced_in": "v2.10.2-alpha-4"
			},
			"Synthetix": {
				"address": "0xC1b37C07820d612F941C0B8b344119300F904903",
				"status": "replaced",
				"replaced_in": "v2.10.2-alpha-4"
			},
			"RewardsDistribution": {
				"address": "0xA8CB0B163cEfB21f22c72f6a7d243184bD688A5A",
				"status": "replaced",
				"replaced_in": "v2.18.0-release-candidate-9"
			}
		}
	},
	"v2.10.2-alpha-4": {
		"tag": "v2.10.2-alpha-4",
		"fulltag": "v2.10.2-alpha-4",
		"release": "Sirius",
		"network": "rinkeby",
		"date": "2019-09-19T17:22:15+10:00",
		"commit": "99dabb65183e4ce16cbf58362bf1ad68ee4a8212",
		"contracts": {
			"ExchangeRates": {
				"address": "0x30A46E656CdcA6B401Ff043e1aBb151490a07ab0",
				"status": "replaced",
				"replaced_in": "v2.12.2-4"
			},
			"FeePool": {
				"address": "0x424C0AeFc4212379836f5aecab2A6962a28725DD",
				"status": "replaced",
				"replaced_in": "v2.10.3-alpha-7"
			},
			"Synthetix": {
				"address": "0xf258F97481fC1023feDFD098d3dF457987925435",
				"status": "replaced",
				"replaced_in": "v2.10.3-alpha-7"
			},
			"ProxyXDR": {
				"address": "0xfAf32D3Cbd053722eef019A148Fa5CE662743ad1",
				"status": "deleted"
			},
			"SynthXDR": {
				"address": "0x909BAF97d9B8bb73ea96181dE1C3be1C6f5498e5",
				"status": "deleted"
			},
			"ProxysUSD": {
				"address": "0xe109da5361299eD96D91146B8Cc12F682D21964e",
				"status": "current"
			},
			"SynthsUSD": {
				"address": "0x548c18a49a66Ad1238e17824C18B0b9Be35fB604",
				"status": "replaced",
				"replaced_in": "v2.10.3-alpha-7"
			},
			"ProxysEUR": {
				"address": "0x6bCd1caE4A3c099c696B51f889bE2120DF62b7c0",
				"status": "current"
			},
			"SynthsEUR": {
				"address": "0x72D1342775d090B3F6Faef23999ddf9f06c16Eb8",
				"status": "replaced",
				"replaced_in": "v2.10.3-alpha-7"
			},
			"ProxysJPY": {
				"address": "0x07e6869DeA314DF2e51fEf474d0FcaC5C2910190",
				"status": "current"
			},
			"SynthsJPY": {
				"address": "0x84965DCa28c4Eb9dE61d80f80e811eA12BE1c819",
				"status": "replaced",
				"replaced_in": "v2.10.3-alpha-7"
			},
			"ProxysAUD": {
				"address": "0x6Bc4e20EEBb433A8f25854b602ed7a9b18be4337",
				"status": "current"
			},
			"SynthsAUD": {
				"address": "0x088256945480c884C067a8Bc98A72A1C984f826B",
				"status": "replaced",
				"replaced_in": "v2.10.3-alpha-7"
			},
			"ProxysGBP": {
				"address": "0x46824bFAaFd049fB0Af9a45159A88e595Bbbb9f7",
				"status": "current"
			},
			"SynthsGBP": {
				"address": "0xEF8673f2A5ec125Ab993932cad269561a15C2C74",
				"status": "replaced",
				"replaced_in": "v2.10.3-alpha-7"
			},
			"ProxysCHF": {
				"address": "0x41b60d5E660102EB83f179D67c45901c74594F50",
				"status": "current"
			},
			"SynthsCHF": {
				"address": "0xF778Ec504245EfE1eA010C5C3E50b6F5f5E117da",
				"status": "replaced",
				"replaced_in": "v2.10.3-alpha-7"
			},
			"ProxysXAU": {
				"address": "0x83266A95429b903cC5e954bF61c7eddf8a52b971",
				"status": "current"
			},
			"SynthsXAU": {
				"address": "0xE00F85613eDdB11328e8922710C4cF2e0c7E5D88",
				"status": "replaced",
				"replaced_in": "v2.10.3-alpha-7"
			},
			"ProxysXAG": {
				"address": "0x919b0d375F741122BB74aacC821E27fb48745107",
				"status": "current"
			},
			"SynthsXAG": {
				"address": "0x09400Ec683F70174E1217d6dcdBf42448E8De5d6",
				"status": "replaced",
				"replaced_in": "v2.10.3-alpha-7"
			},
			"ProxysBTC": {
				"address": "0x27861E4776D162743ccD78379aDe6A876caf2203",
				"status": "current"
			},
			"SynthsBTC": {
				"address": "0x095503392798d9746cD9c0FDdA5792cC13F0D981",
				"status": "replaced",
				"replaced_in": "v2.10.3-alpha-7"
			},
			"ProxysETH": {
				"address": "0xA83AbFdC9E8Ee990C3C6C0f56a4B06e0faAd583C",
				"status": "current"
			},
			"SynthsETH": {
				"address": "0x2a27a3113368836b2BE598a4BB9a0d4D7A734305",
				"status": "replaced",
				"replaced_in": "v2.10.3-alpha-7"
			},
			"ProxysBNB": {
				"address": "0x9aF5763Dc180f388A5fd20Dd7BA4B2790566f2eF",
				"status": "current"
			},
			"SynthsBNB": {
				"address": "0x406555dbF02e9E4df9AdeAeC9DA76ABeED8C1BC3",
				"status": "replaced",
				"replaced_in": "v2.10.3-alpha-7"
			},
			"ProxyiBTC": {
				"address": "0x89E21ed2EBd6c55C28aAC0aA856483E74682FE15",
				"status": "current"
			},
			"SynthiBTC": {
				"address": "0xf92b129ae126e2Fdb7a5812C9533eDE23f8AA36D",
				"status": "replaced",
				"replaced_in": "v2.10.3-alpha-7"
			},
			"ProxyiETH": {
				"address": "0xec98BB42C8F03485bf659378da694512a16f3482",
				"status": "current"
			},
			"SynthiETH": {
				"address": "0xF37EbCDCBd5eD96fc66027069b570db9f9Dd185d",
				"status": "replaced",
				"replaced_in": "v2.10.3-alpha-7"
			},
			"ProxyiBNB": {
				"address": "0x148892d08C25C0AbF824C458Be9fc8C0D506Eb6b",
				"status": "current"
			},
			"SynthiBNB": {
				"address": "0xC1701AbD559FC263829CA3917d03045F95b5224A",
				"status": "replaced",
				"replaced_in": "v2.10.3-alpha-7"
			},
			"ProxysMKR": {
				"address": "0x77275F2773950C715bcd9bA2a475C462919eD45D",
				"status": "deleted"
			},
			"SynthsMKR": {
				"address": "0xDDEfe42790f2dEC7b0C37D4399884eFceA5361b1",
				"status": "deleted"
			},
			"ProxysTRX": {
				"address": "0xAD7258d0054c03112a4f5489A4B24eC34a2fc787",
				"status": "current"
			},
			"SynthsTRX": {
				"address": "0x06eb70653FDf56E5A0dc5D48602A11C175515Cb5",
				"status": "replaced",
				"replaced_in": "v2.10.3-alpha-7"
			},
			"ProxysXTZ": {
				"address": "0xaD85C5B4273b73AE1514cC0569a6A783B3cB30aD",
				"status": "current"
			},
			"SynthsXTZ": {
				"address": "0x55A91C51Db13420A28E8A29239D4Dd1E4e4D1EdF",
				"status": "replaced",
				"replaced_in": "v2.10.3-alpha-7"
			},
			"ProxyiMKR": {
				"address": "0xB200f7b1391e336Fd334D1ae90Ab7bE32b7DeABb",
				"status": "deleted"
			},
			"SynthiMKR": {
				"address": "0x0Df1B6d92feBCA3B2793AfA3649868991CC4901D",
				"status": "deleted"
			},
			"ProxyiTRX": {
				"address": "0xA46b98474F9D0458E3adE89e3482c04D280AF06e",
				"status": "current"
			},
			"SynthiTRX": {
				"address": "0x5fF1b87fBfDE943568C533f2a5f78F8d9C00539b",
				"status": "replaced",
				"replaced_in": "v2.10.3-alpha-7"
			},
			"ProxyiXTZ": {
				"address": "0xE5A2286Fd6dAd65d74CC10910f967415B1A0E2bE",
				"status": "current"
			},
			"SynthiXTZ": {
				"address": "0x93516bE2862946798ee6a8a3a95350D3280B7B03",
				"status": "replaced",
				"replaced_in": "v2.10.3-alpha-7"
			},
			"ProxysCEX": {
				"address": "0x9bD2c9677492558c0eF2F30BB7c7aC694F8F62dC",
				"status": "current"
			},
			"SynthsCEX": {
				"address": "0x7DBC8715595cbca834928F64d05a0Af8a8ade528",
				"status": "replaced",
				"replaced_in": "v2.10.3-alpha-7"
			},
			"ProxyiCEX": {
				"address": "0x9972F7bF1e260E978B957fe54881E4E8a6798350",
				"status": "current"
			},
			"SynthiCEX": {
				"address": "0xd528D731dc0C3763A9064c9A5d56c6569bb65923",
				"status": "replaced",
				"replaced_in": "v2.10.3-alpha-7"
			}
		}
	},
	"v2.10.3-alpha-7": {
		"tag": "v2.10.3-alpha-7",
		"fulltag": "v2.10.3-alpha-7",
		"release": "Sirius",
		"network": "rinkeby",
		"date": "2019-09-25T20:10:09+10:00",
		"commit": "a06d195b03fce770a4b2004c4224b57e1347dec9",
		"contracts": {
			"FeePool": {
				"address": "0x0d18E41bB76e5b6C72489CFA058E971AEE405906",
				"status": "replaced",
				"replaced_in": "v2.12.2-4"
			},
			"Synthetix": {
				"address": "0x62818b992B88796D36bD049B2e641FBeAF526d70",
				"status": "replaced",
				"replaced_in": "v2.10.3-alpha-10"
			},
			"SynthXDR": {
				"address": "0x48D7f315feDcaD332F68aafa017c7C158BC54760",
				"status": "deleted"
			},
			"SynthsUSD": {
				"address": "0x23Bf838AF72Ee8F43870A73947d8F4Edb63adAe3",
				"status": "replaced",
				"replaced_in": "v2.12.1-alpha-1"
			},
			"SynthsEUR": {
				"address": "0xFbB6526ed92DA8915d4843a86166020d0B7bAAd0",
				"status": "replaced",
				"replaced_in": "v2.17.0-release-candidate-2"
			},
			"SynthsJPY": {
				"address": "0x923D55ac3c7827C26eCc38f06fefba5b560713f0",
				"status": "replaced",
				"replaced_in": "v2.17.0-release-candidate-2"
			},
			"SynthsAUD": {
				"address": "0x04CFbc89F161EE33f4984490B1B73A2D1548fA3D",
				"status": "replaced",
				"replaced_in": "v2.17.0-release-candidate-2"
			},
			"SynthsGBP": {
				"address": "0xF413258c12750dC3CeFE73d126068FefBA803f81",
				"status": "replaced",
				"replaced_in": "v2.17.0-release-candidate-2"
			},
			"SynthsCHF": {
				"address": "0x4Ee0bF17978ca328dF569b3013B8CD2136A4e6F9",
				"status": "replaced",
				"replaced_in": "v2.17.0-release-candidate-2"
			},
			"SynthsXAU": {
				"address": "0x546df3DF51979Fdf3eeb2ED2A5bB2d6883B01000",
				"status": "replaced",
				"replaced_in": "v2.17.0-release-candidate-2"
			},
			"SynthsXAG": {
				"address": "0xFa46FcA4e3c742f5Df9b983B89B07d6d95542a3b",
				"status": "replaced",
				"replaced_in": "v2.17.0-release-candidate-2"
			},
			"SynthsBTC": {
				"address": "0xCb6731edB04207b052C1A3043eA1BBAa019cf2De",
				"status": "replaced",
				"replaced_in": "v2.17.0-release-candidate-2"
			},
			"SynthsETH": {
				"address": "0xFF1Fbc2989827A459A87175d5d4Bb021420dEca3",
				"status": "replaced",
				"replaced_in": "v2.12.1-alpha-1"
			},
			"SynthsBNB": {
				"address": "0x6490C038D1298A3a2FcE6F9784859950Fe3C4F46",
				"status": "replaced",
				"replaced_in": "v2.17.0-release-candidate-2"
			},
			"SynthiBTC": {
				"address": "0x08Ff5939a97052CEeE674A9D5cA166d617783310",
				"status": "replaced",
				"replaced_in": "v2.17.0-release-candidate-2"
			},
			"SynthiETH": {
				"address": "0x46ea6AF94f24c0641b59743B433035A4cB2A932D",
				"status": "replaced",
				"replaced_in": "v2.17.0-release-candidate-2"
			},
			"SynthiBNB": {
				"address": "0x302A11ef22A2485D15a3A9b460Fa4d87988b1D7E",
				"status": "replaced",
				"replaced_in": "v2.17.0-release-candidate-2"
			},
			"SynthsMKR": {
				"address": "0x76baaa95D3630c38b6acAa55E9682394F6Be7A34",
				"status": "deleted"
			},
			"SynthsTRX": {
				"address": "0x335C816f00aeFe38f651CCeCcED2E63ac01236A8",
				"status": "replaced",
				"replaced_in": "v2.17.0-release-candidate-2"
			},
			"SynthsXTZ": {
				"address": "0xc87Ec92363711f18e10B1EaaC8fc7351e9cef235",
				"status": "replaced",
				"replaced_in": "v2.17.0-release-candidate-2"
			},
			"SynthiMKR": {
				"address": "0x93962784C651a46E7a9f0f75ca97CB5887B43383",
				"status": "deleted"
			},
			"SynthiTRX": {
				"address": "0x2E82c68c50012a1fF440d9cC71Fbc78981279eeD",
				"status": "replaced",
				"replaced_in": "v2.17.0-release-candidate-2"
			},
			"SynthiXTZ": {
				"address": "0xA50142739C3D365B5348602E7d976dEF9369D5Fc",
				"status": "replaced",
				"replaced_in": "v2.17.0-release-candidate-2"
			},
			"SynthsCEX": {
				"address": "0xE14228E0d71548BD6bC9357adF97e415F49dE875",
				"status": "replaced",
				"replaced_in": "v2.17.0-release-candidate-2"
			},
			"SynthiCEX": {
				"address": "0xDA7Fb74EeD235834Ba1B940eB9ede1A972698edb",
				"status": "replaced",
				"replaced_in": "v2.17.0-release-candidate-2"
			}
		}
	},
	"v2.10.3-alpha-10": {
		"tag": "v2.10.3-alpha-10",
		"fulltag": "v2.10.3-alpha-10",
		"release": "Sirius",
		"network": "rinkeby",
		"date": "2019-09-25T21:30:52+10:00",
		"commit": "cf6aa534b2d0a331b46c59468ded9dc5c5680a2a",
		"contracts": {
			"SynthetixState": {
				"address": "0x244eD0655838f2f645fa4D80DBD0d445C7b06EB0",
				"status": "current"
			},
			"Synthetix": {
				"address": "0x73B47906C4A87305816c77F8713a06696E6fE8c8",
				"status": "replaced",
				"replaced_in": "v2.11.0-alpha-2"
			}
		}
	},
	"v2.11.0-alpha-2": {
		"tag": "v2.11.0-alpha-2",
		"fulltag": "v2.11.0-alpha-2",
		"release": "Canopus",
		"network": "rinkeby",
		"date": "2019-10-03T20:41:48+10:00",
		"commit": "611336a759ea6bca7bba2395eb996ea4080132ba",
		"contracts": {
			"Synthetix": {
				"address": "0x1146ad3adFb183d9a1F26e424F5838896EAbc383",
				"status": "replaced",
				"replaced_in": "v2.12.1-alpha-1"
			}
		}
	},
	"v2.12.1-alpha-1": {
		"tag": "v2.12.1-alpha-1",
		"fulltag": "v2.12.1-alpha-1",
		"release": "Rigil",
		"network": "rinkeby",
		"date": "2019-11-07T14:50:21+11:00",
		"commit": "7cda88145d4626cdb3832a61cb68b489803989ec",
		"contracts": {
			"Synthetix": {
				"address": "0x73Ec1108364D437450b315Ee8D418e2827E3d74C",
				"status": "replaced",
				"replaced_in": "v2.12.2-alpha-1"
			},
			"SynthsUSD": {
				"address": "0xd8CA4a8e0FcCbCd8fc28db5573FD4D4bb772FfD5",
				"status": "replaced",
				"replaced_in": "v2.17.0-release-candidate-2"
			},
			"SynthsETH": {
				"address": "0xf4772AbAa7072280d19a16282C76Da8ef833d344",
				"status": "replaced",
				"replaced_in": "v2.17.0-release-candidate-2"
			}
		}
	},
	"v2.12.2-alpha-1": {
		"tag": "v2.12.2-alpha-1",
		"fulltag": "v2.12.2-alpha-1",
		"release": "Rigil",
		"network": "rinkeby",
		"date": "2019-11-07T15:43:39-05:00",
		"commit": "3c8772bf47d00f7834e064254d0074d44f47c512",
		"contracts": {
			"Synthetix": {
				"address": "0x404d24eAede520a249F80054b68A6621374D769a",
				"status": "replaced",
				"replaced_in": "v2.12.2-4"
			}
		}
	},
	"v2.12.2-beta-2": {
		"tag": "v2.12.2-beta-2",
		"fulltag": "v2.12.2-beta-2",
		"release": "Rigil",
		"network": "rinkeby",
		"date": "2019-11-07T16:15:39-05:00",
		"commit": "f3b4f8ae8f9e176fb64cf619c433d80004e6c0e1",
		"contracts": {
			"ArbRewarder": {
				"address": "0xe0Ee4900a91624b81402F54271c62813d4318AA8",
				"status": "current"
			}
		}
	},
	"v2.12.2-3": {
		"tag": "v2.12.2-3",
		"fulltag": "v2.12.2-3",
		"release": "Rigil",
		"network": "rinkeby",
		"date": "2019-11-13T09:34:15+11:00",
		"commit": "18b07484185dd758986ed792b4ad811fd078671c",
		"contracts": {
			"AtomicSynthetixUniswapConverter": {
				"address": "0xCC094d890BC4DCC1e0C9e778F873D1Bb27698e93",
				"status": "deleted"
			}
		}
	},
	"v2.12.2-4": {
		"tag": "v2.12.2-4",
		"fulltag": "v2.12.2-4",
		"release": "Rigil",
		"network": "rinkeby",
		"date": "2019-11-20T16:47:07+11:00",
		"commit": "644a08921901c5774e66bd7d4e349f1202e97562",
		"contracts": {
			"ExchangeRates": {
				"address": "0xA0665E68c2F8268270434Db8caC597B75D6Ae8FF",
				"status": "replaced",
				"replaced_in": "v2.16.1-alpha-1"
			},
			"FeePool": {
				"address": "0xd94B8dC7DAc41a961BBF99E127C3a7553b85998d",
				"status": "replaced",
				"replaced_in": "v2.14.0-alpha-1"
			},
			"Synthetix": {
				"address": "0xBF9a5c6Fbd47FcC5880F9F501154e00C8B49EAd9",
				"status": "replaced",
				"replaced_in": "v2.14.0-alpha-1"
			},
			"ProxyERC20sUSD": {
				"address": "0x1150FcF21c5fb154e971fb526A0A777907F87579",
				"status": "current"
			},
			"TokenStatesXRP": {
				"address": "0x60083460F0d9b0588711c3aDf7d3cFfD55A452c8",
				"status": "current"
			},
			"ProxysXRP": {
				"address": "0x4C314d7ad9A7cD19F2Ec37ACD8075EFa02e5f8A4",
				"status": "current"
			},
			"SynthsXRP": {
				"address": "0xe82DDb058d27D5a46b51C2ebE15aA82a6D2D6182",
				"status": "replaced",
				"replaced_in": "v2.17.0-release-candidate-2"
			},
			"TokenStatesLTC": {
				"address": "0xe9F88946106AE3C527001d92100319016195a33B",
				"status": "current"
			},
			"ProxysLTC": {
				"address": "0xFB3F3e87978AC23B1EE3a4Ad6B3d563a36c22fB4",
				"status": "current"
			},
			"SynthsLTC": {
				"address": "0x1c1ddF1549Df6aC8494ccfD4Ba6b2E42170d9627",
				"status": "replaced",
				"replaced_in": "v2.17.0-release-candidate-2"
			},
			"TokenStatesLINK": {
				"address": "0xb7f1C4dEb8be5a35aaE295cE2083069C818Be26A",
				"status": "current"
			},
			"ProxysLINK": {
				"address": "0xF9a5E0cD6b6c98A42Ff14976469E8Ac535015ed1",
				"status": "current"
			},
			"SynthsLINK": {
				"address": "0xa5F5B7B7efa1f0de6E7180cCB005faFC6DE0Da58",
				"status": "replaced",
				"replaced_in": "v2.17.0-release-candidate-2"
			},
			"TokenStatesDEFI": {
				"address": "0x6A191c7cb66Ed19944dF38db2800E1e256732375",
				"status": "current"
			},
			"ProxysDEFI": {
				"address": "0x3A81E343ff76d354DA567cFC54eb36FfB724b3cB",
				"status": "current"
			},
			"SynthsDEFI": {
				"address": "0xc40a3ffe0F37BdD2DF57d41Cd3cFD6021DD9d73A",
				"status": "replaced",
				"replaced_in": "v2.17.0-release-candidate-2"
			},
			"TokenStateiXRP": {
				"address": "0xE9D673875C2Ed7A97650242613Fb740f934249BC",
				"status": "current"
			},
			"ProxyiXRP": {
				"address": "0x2481127D4E7d5EE57041aFB583A3B7506eBe78A9",
				"status": "current"
			},
			"SynthiXRP": {
				"address": "0x21718C0FbD10900565fa57C76e1862cd3F6a4d8E",
				"status": "replaced",
				"replaced_in": "v2.17.0-release-candidate-2"
			},
			"TokenStateiLINK": {
				"address": "0xA190b1219c573C208F5BA7Fb203A0A56cca4305B",
				"status": "current"
			},
			"ProxyiLINK": {
				"address": "0x9388df25901bCb7Ca7195B5503738776Cf4c6686",
				"status": "current"
			},
			"SynthiLINK": {
				"address": "0x066b6800414F924F7A701f398A13461D6003a57c",
				"status": "replaced",
				"replaced_in": "v2.17.0-release-candidate-2"
			},
			"TokenStateiLTC": {
				"address": "0x039BE4d0FFc81bB02C249C7538FB4D0fc5BAf317",
				"status": "current"
			},
			"ProxyiLTC": {
				"address": "0xa871889b74c9209A3a720C85CD59f60AeEF57fCC",
				"status": "current"
			},
			"SynthiLTC": {
				"address": "0x6cb0737a977A999Be432113F2862A22101010d7d",
				"status": "replaced",
				"replaced_in": "v2.17.0-release-candidate-2"
			},
			"TokenStateiDEFI": {
				"address": "0x124E59a207775f85ebd52693c6f4B5fD05baDf47",
				"status": "current"
			},
			"ProxyiDEFI": {
				"address": "0x69AD82d83c1e11D27473339B8990A6b8C7B8194C",
				"status": "current"
			},
			"SynthiDEFI": {
				"address": "0x2b99Bd973530679553E1124cF8559fB4535FE7ff",
				"status": "replaced",
				"replaced_in": "v2.17.0-release-candidate-2"
			}
		}
	},
	"v2.14.0-alpha-1": {
		"tag": "v2.14.0-alpha-1",
		"fulltag": "v2.14.0-alpha-1",
		"release": "Vega",
		"network": "rinkeby",
		"date": "2019-11-27T10:25:50+11:00",
		"commit": "a81b5e64d6563ef6d76884476124413ffd305178",
		"contracts": {
			"FeePool": {
				"address": "0x32a9aa87f5BfF48b5b4de597Fd86f103dDFA2C21",
				"status": "replaced",
				"replaced_in": "v2.18.0-release-candidate-1"
			},
			"Synthetix": {
				"address": "0xA8C9a06d5619b3Ae4C43087E2Bd68fa2451b4603",
				"status": "replaced",
				"replaced_in": "v2.16.2-release-candidate-1-2"
			}
		}
	},
	"v2.15.0-alpha-1": {
		"tag": "v2.15.0-alpha-1",
		"fulltag": "v2.15.0-alpha-1",
		"release": "",
		"network": "rinkeby",
		"date": "2019-12-05T11:18:23+11:00",
		"commit": "78072e2f92ccbb77ba90151e91a87dded99c7608",
		"contracts": {
			"DappMaintenance": {
				"address": "0xE1F613a3ECCb331C8faB1E08e366BBc5E2b1B1b8",
				"status": "deleted"
			}
		}
	},
	"v2.16.1-alpha-1": {
		"tag": "v2.16.1-alpha-1",
		"fulltag": "v2.16.1-alpha-1",
		"release": "Capella",
		"network": "rinkeby",
		"date": "2019-12-10T12:15:47+11:00",
		"commit": "f81ae95cf1ae23aa064a691c5e6a2f1f1d5adc15",
		"contracts": {
			"ExchangeRates": {
				"address": "0x8b1d7ce425196425be77DbCe8c26a775D57E1223",
				"status": "replaced",
				"replaced_in": "v2.16.1-beta-6"
			}
		}
	},
	"v2.16.1-beta-6": {
		"tag": "v2.16.1-beta-6",
		"fulltag": "v2.16.1-beta-6",
		"release": "Capella",
		"network": "rinkeby",
		"date": "2019-12-10T16:41:05+11:00",
		"commit": "ba95ec68cdbea20a645dcd9ae6f963c1c4c4935b",
		"contracts": {
			"ExchangeRates": {
				"address": "0x8a1B336F7408ef0C253070fB7C9258dD89581587",
				"status": "replaced",
				"replaced_in": "v2.17.0-alpha-2"
			}
		}
	},
	"v2.16.2-release-candidate-1-2": {
		"tag": "v2.16.2-release-candidate-1-2",
		"fulltag": "v2.16.2-release-candidate-1-2",
		"release": "Capella",
		"network": "rinkeby",
		"date": "2019-12-12T14:13:27+11:00",
		"commit": "6d777234c26a18f44d38104941429bb63519d5ff",
		"contracts": {
			"Synthetix": {
				"address": "0x4371B22790bC83bd26CcC21d0F11145663Fb1BB0",
				"status": "replaced",
				"replaced_in": "v2.17.0-release-candidate-2"
			},
			"SupplySchedule": {
				"address": "0x2E1644C4CD362184CebB864196D139Dd91bD9eee",
				"status": "current"
			},
			"Math": {
				"address": "0xB72e28336B5176D4be07A6ac946204c060438277",
				"status": "current"
			}
		}
	},
	"v2.17.0-alpha-2": {
		"tag": "v2.17.0-alpha-2",
		"fulltag": "v2.17.0-alpha-2",
		"release": "Procyon",
		"network": "rinkeby",
		"date": "2019-12-14T11:16:21+11:00",
		"commit": "7d1c7ab903cb86ba66d1153c5f86874d4e9bcbee",
		"contracts": {
			"ExchangeRates": {
				"address": "0xf9AcB6583E9139FE1D36e9212d820c63fd129B19",
				"status": "replaced",
				"replaced_in": "v2.18.0-release-candidate-9"
			}
		}
	},
	"v2.17.0-release-candidate-2": {
		"tag": "v2.17.0-release-candidate-2",
		"fulltag": "v2.17.0-release-candidate-2",
		"release": "Procyon",
		"network": "rinkeby",
		"date": "2019-12-17T17:35:24+11:00",
		"commit": "ca6ac7c54c8e5ea307751798d44292e0351fe4c4",
		"contracts": {
			"Synthetix": {
				"address": "0xadD9d68676E294ABBd94cEE810A3BAE45A979136",
				"status": "replaced",
				"replaced_in": "v2.18.0-release-candidate-9"
			},
			"SynthXDR": {
				"address": "0xE86b875B50b138affd83ed86bF11B63B3C0eB99b",
				"status": "deleted"
			},
			"SynthsUSD": {
				"address": "0x9dE28871A824D3b306f9e33a6b734de2f956430A",
				"status": "replaced",
				"replaced_in": "v2.18.0-release-candidate-9"
			},
			"SynthsEUR": {
				"address": "0x88291D90966CDFdFe77D0d32ffFa94c7f786B6Dc",
				"status": "replaced",
				"replaced_in": "v2.18.0-release-candidate-9"
			},
			"SynthsJPY": {
				"address": "0x16209710F3319c378cD99f453Fb5084a9e0da214",
				"status": "replaced",
				"replaced_in": "v2.18.0-release-candidate-9"
			},
			"SynthsAUD": {
				"address": "0xd1e3C68B718D6000E5238e54f5eD7b6CC557bDE4",
				"status": "replaced",
				"replaced_in": "v2.18.0-release-candidate-9"
			},
			"SynthsGBP": {
				"address": "0x1171658991032CF37E5b24dDe68e053eBdaFDEaA",
				"status": "replaced",
				"replaced_in": "v2.18.0-release-candidate-9"
			},
			"SynthsCHF": {
				"address": "0x397dC06D27692f040713246cCb44c71e6E4dEb4c",
				"status": "replaced",
				"replaced_in": "v2.18.0-release-candidate-9"
			},
			"SynthsXAU": {
				"address": "0x60a00e744a3478BeB697986dAD60f72e800824ac",
				"status": "replaced",
				"replaced_in": "v2.18.0-release-candidate-9"
			},
			"SynthsXAG": {
				"address": "0x7F39d2d0dbeE5CDb457747FB875e5d75abF32322",
				"status": "replaced",
				"replaced_in": "v2.18.0-release-candidate-9"
			},
			"SynthsBTC": {
				"address": "0x51654C0d0333D531269a651D0f9B43b272deF1f6",
				"status": "replaced",
				"replaced_in": "v2.18.0-release-candidate-9"
			},
			"SynthsETH": {
				"address": "0x5F29a193E7DBbFa9aaeB6f246db403BB3cFeeD60",
				"status": "replaced",
				"replaced_in": "v2.18.0-release-candidate-9"
			},
			"SynthsBNB": {
				"address": "0x6ba48a4b5D9C2590548B4f8E5e5CDA70D68AC2f2",
				"status": "replaced",
				"replaced_in": "v2.18.0-release-candidate-9"
			},
			"SynthiBTC": {
				"address": "0x02Ef99a8F0B65Ef60B1A9c2C5C339B926BD22264",
				"status": "replaced",
				"replaced_in": "v2.18.0-release-candidate-9"
			},
			"SynthiETH": {
				"address": "0xF4c1EF59bd05Ea557BdeeDd2Be079765e395A745",
				"status": "replaced",
				"replaced_in": "v2.18.0-release-candidate-9"
			},
			"SynthiBNB": {
				"address": "0xCac6Bb03Ca1C75FAa9b7FF2b30d5571C81f1EF21",
				"status": "replaced",
				"replaced_in": "v2.18.0-release-candidate-9"
			},
			"SynthsMKR": {
				"address": "0x227375576FCdcA1224d6747de24247Da12deC377",
				"status": "deleted"
			},
			"SynthsTRX": {
				"address": "0x5b936A645b7ceC449CB4857Fca37270aDd80a7E3",
				"status": "replaced",
				"replaced_in": "v2.18.0-release-candidate-9"
			},
			"SynthsXTZ": {
				"address": "0xb230CE6fbfF1D9CfC51567d04D6b37F7b3498C7D",
				"status": "replaced",
				"replaced_in": "v2.18.0-release-candidate-9"
			},
			"SynthiMKR": {
				"address": "0xCB518a74D6d62dB20dcD058FE03C763197b2e457",
				"status": "deleted"
			},
			"SynthiTRX": {
				"address": "0x0C2dF26D2e09118398814b875531B37E0280626d",
				"status": "replaced",
				"replaced_in": "v2.18.0-release-candidate-9"
			},
			"SynthiXTZ": {
				"address": "0x3f3169cf61Cb1c581d9a62831c8EeDFfaA9DBE1a",
				"status": "replaced",
				"replaced_in": "v2.18.0-release-candidate-9"
			},
			"SynthsCEX": {
				"address": "0x505E100fB8f2C366e29f9F2148c7DD274Df89Ff0",
				"status": "replaced",
				"replaced_in": "v2.18.0-release-candidate-9"
			},
			"SynthiCEX": {
				"address": "0x9aBFF9cfF34ED2046BF69D0dF595F17c7bb94D94",
				"status": "replaced",
				"replaced_in": "v2.18.0-release-candidate-9"
			},
			"SynthsXRP": {
				"address": "0x099DE07c707a0796292051FD9d3e15583Bc24ea9",
				"status": "replaced",
				"replaced_in": "v2.18.0-release-candidate-9"
			},
			"SynthsLTC": {
				"address": "0x4bCEE960e8D340Bfa6EED0D570E4e793BCB5992B",
				"status": "replaced",
				"replaced_in": "v2.18.0-release-candidate-9"
			},
			"SynthsLINK": {
				"address": "0xDfca74bE4C558497DbB79427Ff389B138379bFDe",
				"status": "replaced",
				"replaced_in": "v2.18.0-release-candidate-9"
			},
			"SynthsDEFI": {
				"address": "0x513694851B344Fd22b54c94e552D261fCD1532b8",
				"status": "replaced",
				"replaced_in": "v2.18.0-release-candidate-9"
			},
			"SynthiXRP": {
				"address": "0xA5218BF042Ac2A7E6c9F71678373323509E14cc4",
				"status": "replaced",
				"replaced_in": "v2.18.0-release-candidate-9"
			},
			"SynthiLINK": {
				"address": "0x3aFB838E8F826b344baB5582Fb210C440C472975",
				"status": "replaced",
				"replaced_in": "v2.18.0-release-candidate-9"
			},
			"SynthiLTC": {
				"address": "0x2e22C6E3e2EE7625Ead89d616d59B4d8C0a81Cd8",
				"status": "replaced",
				"replaced_in": "v2.18.0-release-candidate-9"
			},
			"SynthiDEFI": {
				"address": "0x6eb9e332A4e633E3ccd92a136912b29486390E36",
				"status": "replaced",
				"replaced_in": "v2.18.0-release-candidate-9"
			}
		}
	},
	"v2.18.0-release-candidate-1": {
		"tag": "v2.18.0-release-candidate-1",
		"fulltag": "v2.18.0-release-candidate-1",
		"release": "",
		"network": "rinkeby",
		"date": "2020-01-13T13:21:32+11:00",
		"commit": "306ce2c57d0e2467346a7f8020491f8e9ce77774",
		"contracts": {
			"FeePool": {
				"address": "0xE392f5b182Af78471b15de095695E4B787E4DA67",
				"status": "replaced",
				"replaced_in": "v2.18.0-release-candidate-9"
			}
		}
	},
	"v2.18.0-release-candidate-9": {
		"tag": "v2.18.0-release-candidate-9",
		"fulltag": "v2.18.0-release-candidate-9",
		"release": "",
		"network": "rinkeby",
		"date": "2020-02-20T15:33:16+11:00",
		"commit": "b87e981068dbeddb19d391609494e56c74dd4004",
		"contracts": {
			"ExchangeRates": {
				"address": "0x9B86bD4Fd5e1D0a30E061834c8D4F93594cd04f3",
				"status": "replaced",
				"replaced_in": "v2.23.3-beta"
			},
			"FeePool": {
				"address": "0xD1F424f1562be9911ddAaF84ecEc1ac7d473FE2c",
				"status": "replaced",
				"replaced_in": "v2.20.0-beta-19"
			},
			"Synthetix": {
				"address": "0x89E76929cfce276b8c16813aA027f655B50466e0",
				"status": "replaced",
				"replaced_in": "v2.19.6-alpha-22"
			},
			"SynthXDR": {
				"address": "0x42b5BCB29766cc7eA06705851eE5CC116B9E769a",
				"status": "deleted"
			},
			"SynthsUSD": {
				"address": "0xbb5f83Ac50561417a61F0af8aC8Ef30C23e9B83B",
				"status": "replaced",
				"replaced_in": "v2.20.0-beta-19"
			},
			"SynthsEUR": {
				"address": "0x6905757C4ad3A53F4c1a3Fb9050012b7467B5c27",
				"status": "replaced",
				"replaced_in": "v2.20.0-beta-19"
			},
			"SynthsJPY": {
				"address": "0x144D2Afdf711B66CF68Ca5D14A3ebd61F2C3858b",
				"status": "replaced",
				"replaced_in": "v2.20.0-beta-19"
			},
			"SynthsAUD": {
				"address": "0xc59f3b80B33F80D05D9b13bacCa902149b8649F6",
				"status": "replaced",
				"replaced_in": "v2.20.0-beta-19"
			},
			"SynthsGBP": {
				"address": "0xD71C694d1564903ABD5858177bf46adEf2403614",
				"status": "replaced",
				"replaced_in": "v2.20.0-beta-19"
			},
			"SynthsCHF": {
				"address": "0xf0EB867E43304F993c07Ae16E642057a4473891E",
				"status": "replaced",
				"replaced_in": "v2.20.0-beta-19"
			},
			"SynthsXAU": {
				"address": "0x26661c3a9E27B424efCD6fefD676F893E1F8a72E",
				"status": "replaced",
				"replaced_in": "v2.20.0-beta-19"
			},
			"SynthsXAG": {
				"address": "0xB8263bB03DeCaFaD54255BEBCAAad657B378f5ab",
				"status": "replaced",
				"replaced_in": "v2.20.0-beta-19"
			},
			"SynthsBTC": {
				"address": "0x9cFd8031FAE63077B8822F30bB85cA5E48Ea0843",
				"status": "replaced",
				"replaced_in": "v2.20.0-beta-19"
			},
			"Depot": {
				"address": "0x7d129f02c364DF574Fa1219d11D4bD4aBCD8166c",
				"status": "current"
			},
			"SynthsETH": {
				"address": "0x9bE8ad8171f20bea38287c8efFD2d5D0bb343944",
				"status": "replaced",
				"replaced_in": "v2.20.0-beta-19"
			},
			"SynthsBNB": {
				"address": "0xca173bf196A2aEBcFCA86f61Cc1B3123CE2bdf7F",
				"status": "replaced",
				"replaced_in": "v2.20.0-beta-19"
			},
			"SynthiBTC": {
				"address": "0xe1F8273418479406EF7E45E0Ab8bfBAba6DAEf27",
				"status": "replaced",
				"replaced_in": "v2.20.0-beta-19"
			},
			"SynthiETH": {
				"address": "0x2A69AaF9d3fFF13E2FCb58Cf640F7Aba94FDC9e7",
				"status": "replaced",
				"replaced_in": "v2.20.0-beta-19"
			},
			"SynthiBNB": {
				"address": "0x420a57027742E73804ecC8D2aa5315146fCdFD52",
				"status": "replaced",
				"replaced_in": "v2.20.0-beta-19"
			},
			"SynthsMKR": {
				"address": "0x869Ecf5c74c70b1b3Fa1ef92B7dD096C49CAe8e3",
				"status": "deleted"
			},
			"SynthsTRX": {
				"address": "0xB159ef1Fe1d8B3EEfFd4006a262B904efB9e0410",
				"status": "replaced",
				"replaced_in": "v2.20.0-beta-19"
			},
			"SynthsXTZ": {
				"address": "0xDb7eeE57A062F8a9F340f374C00EdedA5C13716a",
				"status": "replaced",
				"replaced_in": "v2.20.0-beta-19"
			},
			"SynthiMKR": {
				"address": "0xdF4a245F35713825023a6bBf1DCB8D25754fddF5",
				"status": "deleted"
			},
			"SynthiTRX": {
				"address": "0x75bD62e2e7F0b5561e50Ce27E4E68A4215FE0327",
				"status": "replaced",
				"replaced_in": "v2.20.0-beta-19"
			},
			"SynthiXTZ": {
				"address": "0xe9E2b7A23F049dA90dcD304eBA2E42Edf4c8fa59",
				"status": "replaced",
				"replaced_in": "v2.20.0-beta-19"
			},
			"SynthsCEX": {
				"address": "0x98a3067A9F8a9Ec083f9f0278CC8c3E627f3F1aC",
				"status": "replaced",
				"replaced_in": "v2.20.0-beta-19"
			},
			"SynthiCEX": {
				"address": "0x31c7fC09a475dd7dde7F4113A69E6a2eCA4E5Fe5",
				"status": "replaced",
				"replaced_in": "v2.20.0-beta-19"
			},
			"RewardsDistribution": {
				"address": "0xab40980A1b32A2aaD0Af9261a355AebA2c7c1fbE",
				"status": "current"
			},
			"SynthsXRP": {
				"address": "0xF663d0857c799921766f17C7e08b3D7b64C6919E",
				"status": "replaced",
				"replaced_in": "v2.20.0-beta-19"
			},
			"SynthsLTC": {
				"address": "0xAa3E453CD9d77BdaE21F5Fd0915C630532D707aa",
				"status": "replaced",
				"replaced_in": "v2.20.0-beta-19"
			},
			"SynthsLINK": {
				"address": "0xAF2BA8807bB37bC9602C2e5bbF3341361dD0Fd3b",
				"status": "replaced",
				"replaced_in": "v2.20.0-beta-19"
			},
			"SynthsDEFI": {
				"address": "0x235E93f18E294cbFc6234AEfe6EF68DC5d66E8E1",
				"status": "replaced",
				"replaced_in": "v2.20.0-beta-19"
			},
			"SynthiXRP": {
				"address": "0x6e6E49169FbDb709947866FcCcf3D85d150dD9Ce",
				"status": "replaced",
				"replaced_in": "v2.20.0-beta-19"
			},
			"SynthiLINK": {
				"address": "0xd58530824b4B512EA55Eb4F6aAA7AE1a2FF0eD18",
				"status": "replaced",
				"replaced_in": "v2.20.0-beta-19"
			},
			"SynthiLTC": {
				"address": "0x80a29Ea154Cf8f2cAc1b5064F2010c65C57d0851",
				"status": "replaced",
				"replaced_in": "v2.20.0-beta-19"
			},
			"SynthiDEFI": {
				"address": "0x8756CdB35E418E9378b8Ec2103911Fb0D826AcC0",
				"status": "replaced",
				"replaced_in": "v2.20.0-beta-19"
			},
			"AddressResolver": {
				"address": "0x8C502a6fF7D8E79F97c438eC7Ada2887742090d8",
				"status": "replaced",
				"replaced_in": "v2.23.3-beta"
			},
			"Exchanger": {
				"address": "0x66599F23cC66C4a82E414C2ed90557edA54ec7C7",
				"status": "replaced",
				"replaced_in": "v2.20.0-beta-19"
			},
			"ExchangeState": {
				"address": "0x2Ea57ec93e10489A262014b9E836D6AC47645321",
				"status": "current"
			},
			"Issuer": {
				"address": "0xE3DDD1f8d7B91b994C12B4b2aA28443eaB9091f1",
				"status": "replaced",
				"replaced_in": "v2.19.6-alpha-22"
			},
			"EtherCollateral": {
				"address": "0xF90B2e12Ec94fAe43e52619d6329f44ccE8C233f",
				"status": "replaced",
				"replaced_in": "v2.26.2-rc0"
			}
		}
	},
	"v2.19.6-alpha-22": {
		"tag": "v2.19.6-alpha-22",
		"fulltag": "v2.19.6-alpha-22",
		"release": "Achernar",
		"network": "rinkeby",
		"date": "2020-02-28T16:30:00+11:00",
		"commit": "9ff9e3e9109bffab6c9e334a4fbdde133607e66f",
		"contracts": {
			"Synthetix": {
				"address": "0x6FA340aEbcE7880460a67b831428c867114b0A79",
				"status": "replaced",
				"replaced_in": "v2.20.0-beta-19"
			},
			"Issuer": {
				"address": "0x4f61aE75d7583AeCC94fA31b649D36EfA45ee9b6",
				"status": "replaced",
				"replaced_in": "v2.20.0-beta-19"
			},
			"IssuanceEternalStorage": {
				"address": "0xBdd0ad1b3000199Fc1De07963fb0B13B5548B6B7",
				"status": "current"
			}
		}
	},
	"v2.20.0-beta-19": {
		"tag": "v2.20.0-beta-19",
		"fulltag": "v2.20.0-beta-19",
		"release": "Betelgeuse",
		"network": "rinkeby",
		"date": "2020-03-30T17:30:17-04:00",
		"commit": "01281cab45be71d1a77f5834537680267634c69b",
		"contracts": {
			"FeePool": {
				"address": "0x2029C47E73450d8D06AA307a2fa24C0247ac6787",
				"status": "replaced",
				"replaced_in": "v2.22.4-rc0"
			},
			"Synthetix": {
				"address": "0xB00aA2Ddbd7A555b9ea1487A94e96E1Ea9962AC0",
				"status": "replaced",
				"replaced_in": "v2.22.4-rc0"
			},
			"SynthsUSD": {
				"address": "0x1b642a124CDFa1E5835276A6ddAA6CFC4B35d52c",
				"status": "current"
			},
			"SynthsEUR": {
				"address": "0xb5EB2118a64c5BcF5B0eAa812fB95D5dfFA80040",
				"status": "current"
			},
			"SynthsJPY": {
				"address": "0xC04D0B329A53571A9Df5a87cf44873984Fb38418",
				"status": "current"
			},
			"SynthsAUD": {
				"address": "0x6EA881E349D9d597a9996B57A25aA3DD0b62e569",
				"status": "current"
			},
			"SynthsGBP": {
				"address": "0xE331215e00B9552e477060baD95Ae362Da9AdE5c",
				"status": "current"
			},
			"SynthsCHF": {
				"address": "0xC6EE21e07FA62D0513B973F768Dc28b637982325",
				"status": "current"
			},
			"SynthsXAU": {
				"address": "0x56F1A40Fb5544c5D2E86B0E12067Bc273327ab62",
				"status": "current"
			},
			"SynthsXAG": {
				"address": "0xE0C62337fE37618099a6D79A7ACE89bE2ec8a67C",
				"status": "current"
			},
			"SynthsBTC": {
				"address": "0x15dfbBE6Ae0BA2B27d2E9Adb54C014C388255BE9",
				"status": "current"
			},
			"SynthsETH": {
				"address": "0x0647b2C7a2a818276154b0fC79557F512B165bc1",
				"status": "current"
			},
			"SynthsBNB": {
				"address": "0x990075F38AB8B5b4679e8e83A77Ed3600ef2E175",
				"status": "current"
			},
			"SynthiBTC": {
				"address": "0x12E3DF2D0dE9F6E2767Ff4900C4DD6C2e431eBF1",
				"status": "current"
			},
			"SynthiETH": {
				"address": "0x1f2fD954E70233cBb56cdD1Ae68DCF191E67Fb4C",
				"status": "current"
			},
			"SynthiBNB": {
				"address": "0xE62C0edE0807bA3fD1BDc4c69E81b1Ac2DE10757",
				"status": "current"
			},
			"DelegateApprovals": {
				"address": "0x1f83624A37c4FF1aDa5F88Bb0c1046997726174c",
				"status": "current"
			},
			"SynthsMKR": {
				"address": "0x0F0a6533333efDaC2786a84281D4319d2e9F72e7",
				"status": "deleted"
			},
			"SynthsTRX": {
				"address": "0xcf2CE58C40C5E3bF1e54304c5bD564d4CB574201",
				"status": "current"
			},
			"SynthsXTZ": {
				"address": "0x824B079fCF764AF0D034f852B380D3618921E240",
				"status": "current"
			},
			"SynthiMKR": {
				"address": "0x421aeC1198355C05174615ac35AF002567Cc6Fd0",
				"status": "deleted"
			},
			"SynthiTRX": {
				"address": "0x35702bd22343699A4D1E05012590e9fA9476bcD5",
				"status": "current"
			},
			"SynthiXTZ": {
				"address": "0x85C587793d17e4b209C924a37dA5Cd4563038d76",
				"status": "current"
			},
			"SynthsCEX": {
				"address": "0x403c8B7191154C1023DdF6d1d2b3C7FEa1797624",
				"status": "current"
			},
			"SynthiCEX": {
				"address": "0xFDdECdD3006BB884ECce2Cec7C53c8c67b7Da163",
				"status": "current"
			},
			"SynthsXRP": {
				"address": "0xa062D4aC191B37A723320914e32B248730b5F106",
				"status": "current"
			},
			"SynthsLTC": {
				"address": "0x9723270d856b11714cAA6dc6b4F1AeFBB8f26803",
				"status": "current"
			},
			"SynthsLINK": {
				"address": "0x8860D0Bb82b0E660A6cC3B6b23a3AC8627894dF3",
				"status": "current"
			},
			"SynthsDEFI": {
				"address": "0xA0fffcB122188bf2b861274e73aC5FD0ebCCD9b4",
				"status": "current"
			},
			"SynthiXRP": {
				"address": "0x83A78c9f112AB9AD90c7aD193fDaD68EaB251cf1",
				"status": "current"
			},
			"SynthiLINK": {
				"address": "0x67aE1786d5dceb3aa739054E7366296a526eF3Ee",
				"status": "current"
			},
			"SynthiLTC": {
				"address": "0x0800Ca66234E4691690485d9e45d8A8c9e6F9B52",
				"status": "current"
			},
			"SynthiDEFI": {
				"address": "0x1775AC08F1C22A69f022D2EdB802496AEbc19664",
				"status": "current"
			},
			"Exchanger": {
				"address": "0x6E6624355D4c1DE475EB48677fce6025d69aAf22",
				"status": "replaced",
				"replaced_in": "v2.22.4-rc0"
			},
			"Issuer": {
				"address": "0x515eAA706A979F5d4FF493286C8Dc985E60a30e2",
				"status": "replaced",
				"replaced_in": "v2.22.4-rc0"
			},
			"SystemStatus": {
				"address": "0x04aE13AA58B46E8193631E5fCe9b36Dae9cf3adc",
				"status": "current"
			},
			"DelegateApprovalsEternalStorage": {
				"address": "0x1972A8e3AA07a89176a6535A1F5cCeBE2E26A374",
				"status": "current"
			}
		}
	},
	"v2.21.7-alpha-1-1": {
		"tag": "v2.21.7-alpha-1-1",
		"fulltag": "v2.21.7-alpha-1-1",
		"release": "Hadar",
		"network": "rinkeby",
		"date": "2020-04-02T16:21:43+11:00",
		"commit": "1430c009c3b77158ffe323218b88e7982509fd06",
		"contracts": {
			"TokenStatesEOS": {
				"address": "0xE0E2Abd564856A81F93189E292921E16FE5246ea",
				"status": "current"
			},
			"ProxysEOS": {
				"address": "0x58718A3ad1280e1Bbf6cfa548ce8Ab067Cb34be2",
				"status": "current"
			},
			"SynthsEOS": {
				"address": "0x00AE461dDf394952859238709F5f47602E2bcAaB",
				"status": "current"
			},
			"TokenStatesBCH": {
				"address": "0x0e039eF52a2A664cC9B719737138418Eea40DC88",
				"status": "current"
			},
			"ProxysBCH": {
				"address": "0xfa654f3295667c96364c8637aF27C774D4432B4F",
				"status": "current"
			},
			"SynthsBCH": {
				"address": "0x881F55519520e93eb88448f6658505E439A849f1",
				"status": "current"
			},
			"TokenStatesETC": {
				"address": "0xB9c0784d1F32f549B3b9eE33924eAc2281B78B43",
				"status": "current"
			},
			"ProxysETC": {
				"address": "0x4a813858A77E24bbAD136A46359f488B7422B4Aa",
				"status": "current"
			},
			"SynthsETC": {
				"address": "0xA3c0F9a30022a758aBD2B787a63E28ec13324Bf5",
				"status": "current"
			},
			"TokenStatesDASH": {
				"address": "0xB27C283AD83835bD783E3E0183c5f2A46489d6Dc",
				"status": "current"
			},
			"ProxysDASH": {
				"address": "0x189Dc0B0B3CE656777B18d2d17b7F5b4B413BA59",
				"status": "current"
			},
			"SynthsDASH": {
				"address": "0x9ea7aB638C6cC8F7fB2015A0907cA3545bc8Aa5A",
				"status": "current"
			},
			"TokenStatesXMR": {
				"address": "0x2e3cFf1aA8AF2EA3fe752cE45d4F802267568582",
				"status": "current"
			},
			"ProxysXMR": {
				"address": "0x9266CD4A69E62208F02E761f70A8F0dE411ed553",
				"status": "current"
			},
			"SynthsXMR": {
				"address": "0x3bCe36D59E396870Be7e267E637CAE5582Bc9bbd",
				"status": "current"
			},
			"TokenStatesADA": {
				"address": "0x8423A960C19991D5c6d3c9aC6147224bAcb8bF56",
				"status": "current"
			},
			"ProxysADA": {
				"address": "0x09F73351647f1BE44f2ddc00f9631B66b99A3af0",
				"status": "current"
			},
			"SynthsADA": {
				"address": "0xb05F138C03c73ad4B06129cb9EF510C2361F8d3C",
				"status": "current"
			},
			"TokenStateiEOS": {
				"address": "0x5C6317ACb21aF6F00Db76e98B25A22e0190A4072",
				"status": "current"
			},
			"ProxyiEOS": {
				"address": "0x7DC2Cc2C78538ef3FfeEd019A6696FD1fd44972c",
				"status": "current"
			},
			"SynthiEOS": {
				"address": "0x48cE3a357caa9e73CfbDF867a4574f33427F148C",
				"status": "current"
			},
			"TokenStateiBCH": {
				"address": "0x9bff6451deBb0aD631439AB1c6b9100CBBC81EB9",
				"status": "current"
			},
			"ProxyiBCH": {
				"address": "0x816011215b8515fAFBd9dB997ac6204F92d5e3Fa",
				"status": "current"
			},
			"SynthiBCH": {
				"address": "0x57B64157422a3135Fb00EbBAf74c8b40125d9051",
				"status": "current"
			},
			"TokenStateiETC": {
				"address": "0x47f82dc2431E3c837dc7600a357652e784DDEbF2",
				"status": "current"
			},
			"ProxyiETC": {
				"address": "0x7e5C85FCed00cbCCD8d6C44c2A6f83C8fBC82F01",
				"status": "current"
			},
			"SynthiETC": {
				"address": "0x5B14aE214E301F4009Ec4030E51b701Ed42b3bce",
				"status": "current"
			},
			"TokenStateiDASH": {
				"address": "0xadc40E46ED2be5F59711443D6583f6A43516421A",
				"status": "current"
			},
			"ProxyiDASH": {
				"address": "0x57DeBe310c93697093784a5a322dD60D31eF4C59",
				"status": "current"
			},
			"SynthiDASH": {
				"address": "0x27Eb46346D88AfE1625CcA2fCcC4Dc24caf23a83",
				"status": "current"
			},
			"TokenStateiXMR": {
				"address": "0xE96d17E76e980EbcBa8dE4A78Fff6069D30bD2eA",
				"status": "current"
			},
			"ProxyiXMR": {
				"address": "0xd7bB7A3D78A0f89AeB56008761f1f603794d8026",
				"status": "current"
			},
			"SynthiXMR": {
				"address": "0xFF33Ba343C09a0e9e5a09ebfD2b5d766Da4548Df",
				"status": "current"
			}
		}
	},
	"v2.21.7-alpha-1-8": {
		"tag": "v2.21.7-alpha-1-8",
		"fulltag": "v2.21.7-alpha-1-8",
		"release": "Hadar",
		"network": "rinkeby",
		"date": "2020-04-02T17:02:32+11:00",
		"commit": "4e3303041a5b00723e7b11c10e9dd857036df44d",
		"contracts": {
			"TokenStateiADA": {
				"address": "0x48A01dDE2A6320F6856362c423e1A22e0C18Dc05",
				"status": "current"
			},
			"ProxyiADA": {
				"address": "0xdc1d360AAa2378B5666254c6d4546c533b7f7a1C",
				"status": "current"
			},
			"SynthiADA": {
				"address": "0x1e821181e4334D30aD732C589839726B3776C10C",
				"status": "current"
			}
		}
	},
	"v2.21.12-107": {
		"tag": "v2.21.12-107",
		"fulltag": "v2.21.12-107",
		"release": "Hadar",
		"network": "rinkeby",
		"date": "2020-05-08T12:52:06-04:00",
		"commit": "19997724bc7eaceb902c523a6742e0bd74fc75cb",
		"contracts": {
			"ReadProxyAddressResolver": {
				"address": "0x6c145745565a6A12D8b734e30C7af2cF7e94F6D9",
				"status": "current"
			}
		}
	},
	"v2.22.4-rc0": {
		"tag": "v2.22.4-rc0",
		"fulltag": "v2.22.4-rc0",
		"release": "Altair",
		"network": "rinkeby",
		"date": "2020-06-04T20:36:04-04:00",
		"commit": "90caa3ab9b251537fc4867f0d036a2b3d8f229c7",
		"contracts": {
			"FeePool": {
				"address": "0x6dD02752F9C002Ab34FeD9De18235D675445ECcD",
				"status": "replaced",
				"replaced_in": "v2.23.3-beta"
			},
			"Synthetix": {
				"address": "0x40AD836Adf29d5a454c5C9544f031ff9A3ac5157",
				"status": "replaced",
				"replaced_in": "v2.23.3-beta"
			},
			"Exchanger": {
				"address": "0x847fA121D289DF87532178B8e600804733386096",
				"status": "replaced",
				"replaced_in": "v2.23.3-beta"
			},
			"Issuer": {
				"address": "0xe215Fce877AEa2a2acb52F40E8Fbf45EA51436dE",
				"status": "replaced",
				"replaced_in": "v2.23.3-beta"
			},
			"Liquidations": {
				"address": "0x3BB144f5544e059Bb0091bc8428bb0cF2204e0c5",
				"status": "current"
			},
			"EternalStorageLiquidations": {
				"address": "0x7FC688836A927a7751847Dd45e0c5dc93ac65dFD",
				"status": "current"
			}
		}
	},
	"v2.23.3-beta": {
		"tag": "v2.23.3-beta",
		"fulltag": "v2.23.3-beta",
		"release": "Acrux",
		"network": "rinkeby",
		"date": "2020-06-29T17:57:02+10:00",
		"commit": "8de5560de322ff80aa3357cd5253f9261b2ddc95",
		"contracts": {
			"ExchangeRates": {
				"address": "0x400C4f98DAa68291254d76F83b2F8116Ea0577B1",
				"status": "current"
			},
			"FeePool": {
				"address": "0xc72db00dC2BfD49F4f4b1057EB821f5d3FD16524",
				"status": "current"
			},
			"Synthetix": {
				"address": "0x37bBABE672180899318C3f7f642Ec7dB8C788B4E",
				"status": "replaced",
				"replaced_in": "v2.24.0"
			},
			"AddressResolver": {
				"address": "0x01BF3A96c4b0fA6e36eF23150A4c407f653BE9B9",
				"status": "current"
			},
			"Exchanger": {
				"address": "0x4977AeB0a31eb89A20b919C96769Fe76B65A9aE2",
				"status": "replaced",
				"replaced_in": "v2.26.2-rc0"
			},
			"Issuer": {
				"address": "0xBF03c37ACa885C92312476cbdBE9bCaEB5b11AA7",
				"status": "current"
			},
			"BinaryOptionMarketFactory": {
				"address": "0x11cE3807b975cFF979c91CC7e09047F560555D57",
				"status": "replaced",
				"replaced_in": "v2.25.0"
			},
			"BinaryOptionMarketManager": {
				"address": "0x61ecBC30F82DA8A590A0D28eD0891290BD65eBa3",
				"status": "replaced",
				"replaced_in": "v2.25.0"
			}
		}
	},
	"v2.24.0": {
		"tag": "v2.24.0",
		"fulltag": "v2.24.0",
		"release": "Aldebaran",
		"network": "rinkeby",
		"date": "2020-07-01T14:54:11+10:00",
		"commit": "280652bae2d971281b8bf96a319c1c8139ec15c3",
		"contracts": {
			"Synthetix": {
				"address": "0x0812fd72DA3f29198163C5092F7601acabDa6A40",
				"status": "current"
			}
		}
	},
	"v2.25.0": {
		"tag": "v2.25.0",
		"fulltag": "v2.25.0",
		"release": "Antares",
		"network": "rinkeby",
		"date": "2020-07-20T13:50:06+10:00",
		"commit": "4833cb929d5af6715112537cac3b04b5d7a8b157",
		"contracts": {
			"BinaryOptionMarketFactory": {
				"address": "0x9a80756007628F90BAe964E3547Ea9a08810d297",
				"status": "current"
			},
			"BinaryOptionMarketManager": {
				"address": "0x55C3840A361c43f1Ab83Cd4CbD858f588C4acD97",
				"status": "current"
			}
		}
	},
	"v2.26.2-rc0": {
		"tag": "v2.26.2-rc0",
		"fulltag": "v2.26.2-rc0",
		"release": "Spica",
		"network": "rinkeby",
		"date": "2020-07-29T13:34:32-06:00",
		"commit": "b9de0ac84b7eee33e1cf214005e6160443efd687",
		"contracts": {
			"Exchanger": {
				"address": "0x7250b53fdBB14DBED9964F54ECA087433ED647D8",
				"status": "current"
			},
			"EtherCollateral": {
				"address": "0x0e633c2a342A41cE84c6D746c91f290A90955F8e",
				"status": "current"
			}
		}
<<<<<<< HEAD
=======
	},
	"v2.26.3": {
		"tag": "v2.26.3",
		"fulltag": "v2.26.3",
		"release": "Spica",
		"network": "rinkeby",
		"date": "2020-08-10T09:49:02+10:00",
		"commit": "d33265f15cff05eeab06ab4947da6960c834da0d",
		"contracts": {
			"BinaryOptionMarketData": {
				"address": "0x87a0dc569076b00E2866eA9673C1007d4362300f",
				"status": "current"
			},
			"SynthUtil": {
				"address": "0xdb6315F68dce5aF7D26a5055B3E94d0c59C1a62A",
				"status": "current"
			},
			"DappMaintenance": {
				"address": "0x0D6B9f0fDa088DF19fa8c2594F1c37B3a8DbA3D1",
				"status": "current"
			}
		}
>>>>>>> 91d93638
	}
}<|MERGE_RESOLUTION|>--- conflicted
+++ resolved
@@ -2359,8 +2359,6 @@
 				"status": "current"
 			}
 		}
-<<<<<<< HEAD
-=======
 	},
 	"v2.26.3": {
 		"tag": "v2.26.3",
@@ -2383,6 +2381,5 @@
 				"status": "current"
 			}
 		}
->>>>>>> 91d93638
 	}
 }