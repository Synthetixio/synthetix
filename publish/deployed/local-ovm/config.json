--- conflicted
+++ resolved
@@ -137,7 +137,6 @@
 	"EtherWrapper": {
 		"deploy": true
 	},
-<<<<<<< HEAD
 	"ProxyFuturesMarketBTC": {
 		"deploy": true
 	},
@@ -166,9 +165,9 @@
 		"deploy": true
 	},
 	"FuturesMarketData": {
-=======
+		"deploy": true
+	},
 	"WETH": {
->>>>>>> fa291a75
 		"deploy": true
 	}
 }