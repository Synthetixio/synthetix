--- conflicted
+++ resolved
@@ -152,11 +152,10 @@
 	"WETH": {
 		"deploy": true
 	},
-<<<<<<< HEAD
 	"OwnerRelayOnOptimism": {
-=======
+		"deploy": true
+	},
 	"SynthRedeemer": {
->>>>>>> 1f0c0277
 		"deploy": true
 	}
 }