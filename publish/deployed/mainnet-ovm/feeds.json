--- conflicted
+++ resolved
@@ -62,8 +62,6 @@
 	"DebtRatio": {
 		"asset": "DebtRatio",
 		"feed": "0x94A178f2c480D14F8CdDa908D173d7a73F779cb7"
-<<<<<<< HEAD
-=======
 	},
 	"BNB": {
 		"asset": "BNB",
@@ -72,6 +70,5 @@
 	"OP": {
 		"asset": "OP",
 		"feed": "0x0D276FC14719f9292D5C1eA2198673d1f4269246"
->>>>>>> 83cbf36b
 	}
 }