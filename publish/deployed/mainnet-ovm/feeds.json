--- conflicted
+++ resolved
@@ -14,12 +14,9 @@
 	"LINK": {
 		"asset": "LINK",
 		"feed": "0xCc232dcFAAE6354cE191Bd574108c1aD03f86450"
-<<<<<<< HEAD
-=======
 	},
 	"SOL": {
 		"asset": "SOL",
 		"feed": "0xC663315f7aF904fbbB0F785c32046dFA03e85270"
->>>>>>> 2fd35fc3
 	}
 }