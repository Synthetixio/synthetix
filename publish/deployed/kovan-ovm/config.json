{
	"SystemSettings": {
		"deploy": false
	},
	"SynthetixBridgeToBase": {
		"deploy": false
	},
	"AddressResolver": {
		"deploy": false
	},
	"ReadProxyAddressResolver": {
		"deploy": false
	},
	"TradingRewards": {
		"deploy": false
	},
	"DebtCache": {
		"deploy": false
	},
	"EscrowChecker": {
		"deploy": false
	},
	"ExchangeRates": {
		"deploy": false
	},
	"Exchanger": {
		"deploy": false
	},
	"ExchangeState": {
		"deploy": false
	},
	"FeePool": {
		"deploy": false
	},
	"FeePoolState": {
		"deploy": false
	},
	"FeePoolEternalStorage": {
		"deploy": false
	},
	"FlexibleStorage": {
		"deploy": false
	},
	"DelegateApprovals": {
		"deploy": false
	},
	"DelegateApprovalsEternalStorage": {
		"deploy": false
	},
	"Issuer": {
		"deploy": false
	},
	"EternalStorageLiquidations": {
		"deploy": false
	},
	"Liquidations": {
		"deploy": false
	},
	"Synthetix": {
		"deploy": false
	},
	"SynthetixEscrow": {
		"deploy": false
	},
	"RewardsDistribution": {
		"deploy": false
	},
	"SynthetixState": {
		"deploy": false
	},
	"SystemStatus": {
		"deploy": false
	},
	"SynthUtil": {
		"deploy": false
	},
	"DappMaintenance": {
		"deploy": false
	},
	"SynthsUSD": {
		"deploy": false
	},
	"ProxyFeePool": {
		"deploy": false
	},
	"ProxySynthetix": {
		"deploy": false
	},
	"ProxysUSD": {
		"deploy": false
	},
	"SafeDecimalMath": {
		"deploy": false
	},
	"Math": {
		"deploy": false
	},
	"TokenStateSynthetix": {
		"deploy": false
	},
	"TokenStatesUSD": {
		"deploy": false
	},
	"CollateralManager": {
		"deploy": false
	},
	"RewardEscrowV2": {
		"deploy": false
	},
	"TokenStatesETH": {
		"deploy": false
	},
	"ProxysETH": {
		"deploy": false
	},
	"SynthsETH": {
		"deploy": false
	},
	"TokenStatesBTC": {
		"deploy": false
	},
	"ProxysBTC": {
		"deploy": false
	},
	"SynthsBTC": {
		"deploy": false
	},
	"TokenStatesLINK": {
		"deploy": false
	},
	"ProxysLINK": {
		"deploy": false
	},
	"SynthsLINK": {
		"deploy": false
	},
	"TokenStatesUNI": {
		"deploy": false
	},
	"ProxysUNI": {
		"deploy": false
	},
	"SynthsUNI": {
		"deploy": false
	},
	"TokenStatesAAVE": {
		"deploy": false
	},
	"ProxysAAVE": {
		"deploy": false
	},
	"SynthsAAVE": {
		"deploy": false
	},
	"EtherWrapper": {
		"deploy": false
	},
	"CollateralShort": {
		"deploy": false
	},
	"CollateralUtil": {
		"deploy": false
	},
	"SynthRedeemer": {
		"deploy": false
	},
	"CollateralManagerState": {
		"deploy": false
	},
	"WrapperFactory": {
		"deploy": false
	},
	"OwnerRelayOnOptimism": {
		"deploy": false
	},
	"CollateralEth": {
		"deploy": false
	},
	"SystemSettingsLib": {
		"deploy": false
	},
	"SynthetixDebtShare": {
		"deploy": false
	},
	"TokenStatesSOL": {
		"deploy": false
	},
	"ProxysSOL": {
		"deploy": false
	},
	"SynthsSOL": {
		"deploy": false
	},
	"TokenStatesAVAX": {
		"deploy": false
	},
	"ProxysAVAX": {
		"deploy": false
	},
	"SynthsAVAX": {
		"deploy": false
	},
	"TokenStatesMATIC": {
		"deploy": false
	},
	"ProxysMATIC": {
		"deploy": false
	},
	"SynthsMATIC": {
		"deploy": false
	},
	"ExchangeCircuitBreaker": {
		"deploy": false
	},
	"SignedSafeDecimalMath": {
		"deploy": false
	},
	"FuturesMarketManager": {
		"deploy": false
	},
	"FuturesMarketSettings": {
		"deploy": false
	},
	"FuturesMarketData": {
		"deploy": false
	},
	"OneNetAggregatorIssuedSynths": {
		"deploy": false
	},
	"OneNetAggregatorDebtRatio": {
		"deploy": false
	},
	"FuturesMarketBTC": {
		"deploy": false
	},
	"FuturesMarketETH": {
		"deploy": false
	},
	"FuturesMarketLINK": {
		"deploy": false
	},
	"FuturesMarketSOL": {
		"deploy": false
	},
	"FuturesMarketAVAX": {
		"deploy": false
	},
	"FuturesMarketMATIC": {
		"deploy": false
	},
	"FuturesMarketWTI": {
		"deploy": false
	},
	"FuturesMarketXAU": {
		"deploy": false
	},
	"FuturesMarketXAG": {
		"deploy": false
	},
	"TokenStatesWTI": {
		"deploy": false
	},
	"ProxysWTI": {
		"deploy": false
	},
	"SynthsWTI": {
		"deploy": false
	},
<<<<<<< HEAD
	"FuturesMarketXAU": {
		"deploy": false
	},
	"FuturesMarketXAG": {
		"deploy": false
	},
	"FuturesMarketAAVE": {
		"deploy": false
	},
	"FuturesMarketAPE": {
		"deploy": false
	},
	"FuturesMarketAXS": {
		"deploy": false
	},
	"FuturesMarketUNI": {
		"deploy": false
	},
	"FuturesMarketLUNA": {
=======
	"TokenStatesXAU": {
		"deploy": false
	},
	"ProxysXAU": {
		"deploy": false
	},
	"SynthsXAU": {
		"deploy": false
	},
	"TokenStatesXAG": {
		"deploy": false
	},
	"ProxysXAG": {
		"deploy": false
	},
	"SynthsXAG": {
>>>>>>> f096ff70
		"deploy": false
	}
}<|MERGE_RESOLUTION|>--- conflicted
+++ resolved
@@ -266,13 +266,6 @@
 	"SynthsWTI": {
 		"deploy": false
 	},
-<<<<<<< HEAD
-	"FuturesMarketXAU": {
-		"deploy": false
-	},
-	"FuturesMarketXAG": {
-		"deploy": false
-	},
 	"FuturesMarketAAVE": {
 		"deploy": false
 	},
@@ -286,7 +279,8 @@
 		"deploy": false
 	},
 	"FuturesMarketLUNA": {
-=======
+		"deploy": false
+	},
 	"TokenStatesXAU": {
 		"deploy": false
 	},
@@ -303,7 +297,6 @@
 		"deploy": false
 	},
 	"SynthsXAG": {
->>>>>>> f096ff70
 		"deploy": false
 	}
 }