[
	{
		"asset": "USD",
		"category": "forex",
		"sign": "$",
		"description": "US Dollars",
		"name": "sUSD",
		"subclass": "MultiCollateralSynth"
	},
	{
		"feed": "0x0",
		"asset": "BTC",
		"category": "crypto",
		"sign": "₿",
		"description": "Bitcoin",
		"name": "sBTC",
		"subclass": "MultiCollateralSynth"
	},
	{
		"feed": "0x0",
		"asset": "ETH",
		"category": "crypto",
		"sign": "Ξ",
		"description": "Ether",
		"name": "sETH",
		"subclass": "MultiCollateralSynth"
	},
	{
<<<<<<< HEAD
		"name": "sREDEEMER",
		"asset": "USD"
=======
		"name": "sBNB",
		"asset": "BNB"
	},
	{
		"name": "sTRX",
		"asset": "TRX"
	},
	{
		"name": "sXTZ",
		"asset": "XTZ"
	},
	{
		"name": "sXRP",
		"asset": "XRP"
	},
	{
		"name": "sLTC",
		"asset": "LTC",
		"subclass": "PurgeableSynth"
	},
	{
		"name": "sLINK",
		"asset": "LINK"
	},
	{
		"name": "sEOS",
		"asset": "EOS"
	},
	{
		"name": "sBCH",
		"asset": "BCH"
	},
	{
		"name": "sETC",
		"asset": "ETC"
	},
	{
		"name": "sDASH",
		"asset": "DASH"
	},
	{
		"name": "sXMR",
		"asset": "XMR"
	},
	{
		"name": "sADA",
		"asset": "ADA"
	},
	{
		"name": "sCEX",
		"asset": "CEX",
		"index": [
			{
				"asset": "BNB",
				"units": 12.88,
				"weight": 29.15
			},
			{
				"asset": "CRO",
				"units": 1303.31,
				"weight": 24.3
			},
			{
				"asset": "LEO",
				"units": 94.54,
				"weight": 13.42
			},
			{
				"asset": "HT",
				"units": 23.06,
				"weight": 11.73
			},
			{
				"asset": "FTT",
				"units": 9.36,
				"weight": 3.56
			},
			{
				"asset": "OKB",
				"units": 25.72,
				"weight": 16.97
			},
			{
				"asset": "KCS",
				"units": 9.18,
				"weight": 0.87
			}
		],
		"subclass": "PurgeableSynth"
	},
	{
		"name": "sFTSE",
		"asset": "FTSE100"
	},
	{
		"name": "sNIKKEI",
		"asset": "NIKKEI225"
>>>>>>> be8ef365
	}
]<|MERGE_RESOLUTION|>--- conflicted
+++ resolved
@@ -1,35 +1,51 @@
 [
 	{
+		"name": "sUSD",
 		"asset": "USD",
-		"category": "forex",
-		"sign": "$",
-		"description": "US Dollars",
-		"name": "sUSD",
 		"subclass": "MultiCollateralSynth"
 	},
 	{
-		"feed": "0x0",
+		"name": "sEUR",
+		"asset": "EUR"
+	},
+	{
+		"name": "sJPY",
+		"asset": "JPY"
+	},
+	{
+		"name": "sAUD",
+		"asset": "AUD"
+	},
+	{
+		"name": "sGBP",
+		"asset": "GBP",
+		"subclass": "PurgeableSynth"
+	},
+	{
+		"name": "sCHF",
+		"asset": "CHF",
+		"subclass": "PurgeableSynth"
+	},
+	{
+		"name": "sXAU",
+		"asset": "XAU",
+		"subclass": "PurgeableSynth"
+	},
+	{
+		"name": "sXAG",
+		"asset": "XAG"
+	},
+	{
+		"name": "sBTC",
 		"asset": "BTC",
-		"category": "crypto",
-		"sign": "₿",
-		"description": "Bitcoin",
-		"name": "sBTC",
 		"subclass": "MultiCollateralSynth"
 	},
 	{
-		"feed": "0x0",
+		"name": "sETH",
 		"asset": "ETH",
-		"category": "crypto",
-		"sign": "Ξ",
-		"description": "Ether",
-		"name": "sETH",
 		"subclass": "MultiCollateralSynth"
 	},
 	{
-<<<<<<< HEAD
-		"name": "sREDEEMER",
-		"asset": "USD"
-=======
 		"name": "sBNB",
 		"asset": "BNB"
 	},
@@ -127,6 +143,5 @@
 	{
 		"name": "sNIKKEI",
 		"asset": "NIKKEI225"
->>>>>>> be8ef365
 	}
 ]