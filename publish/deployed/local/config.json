{
<<<<<<< HEAD
  "AddressResolver": {
    "deploy": true
  },
  "ArbRewarder": {
    "deploy": true
  },
  "Depot": {
    "deploy": true
  },
  "EscrowChecker": {
    "deploy": true
  },
  "ExchangeRates": {
    "deploy": true
  },
  "Exchanger": {
    "deploy": true
  },
  "FeePool": {
    "deploy": true
  },
  "FeePoolState": {
    "deploy": true
  },
  "FeePoolEternalStorage": {
    "deploy": true
  },
  "DelegateApprovals": {
    "deploy": true
  },
  "Issuer": {
    "deploy": true
  },
  "SupplySchedule": {
    "deploy": true
  },
  "Synthetix": {
    "deploy": true
  },
  "SynthetixEscrow": {
    "deploy": true
  },
  "RewardEscrow": {
    "deploy": true
  },
  "RewardsDistribution": {
    "deploy": true
  },
  "SynthetixState": {
    "deploy": true
  },
  "SynthsUSD": {
    "deploy": true
  },
  "SynthsEUR": {
    "deploy": true
  },
  "SynthsJPY": {
    "deploy": true
  },
  "SynthsAUD": {
    "deploy": true
  },
  "SynthsGBP": {
    "deploy": true
  },
  "SynthsCHF": {
    "deploy": true
  },
  "SynthsXAU": {
    "deploy": true
  },
  "SynthsXAG": {
    "deploy": true
  },
  "SynthsBTC": {
    "deploy": true
  },
  "ProxyERC20": {
    "deploy": true
  },
  "ProxyFeePool": {
    "deploy": true
  },
  "ProxySynthetix": {
    "deploy": true
  },
  "ProxysUSD": {
    "deploy": true
  },
  "ProxysEUR": {
    "deploy": true
  },
  "ProxysJPY": {
    "deploy": true
  },
  "ProxysAUD": {
    "deploy": true
  },
  "ProxysGBP": {
    "deploy": true
  },
  "ProxysCHF": {
    "deploy": true
  },
  "ProxysXAU": {
    "deploy": true
  },
  "ProxysXAG": {
    "deploy": true
  },
  "ProxysBTC": {
    "deploy": true
  },
  "SafeDecimalMath": {
    "deploy": true
  },
  "Math": {
    "deploy": true
  },
  "TokenStateSynthetix": {
    "deploy": true
  },
  "TokenStatesUSD": {
    "deploy": true
  },
  "TokenStatesEUR": {
    "deploy": true
  },
  "TokenStatesJPY": {
    "deploy": true
  },
  "TokenStatesAUD": {
    "deploy": true
  },
  "TokenStatesGBP": {
    "deploy": true
  },
  "TokenStatesCHF": {
    "deploy": true
  },
  "TokenStatesXAU": {
    "deploy": true
  },
  "TokenStatesXAG": {
    "deploy": true
  },
  "TokenStatesBTC": {
    "deploy": true
  },
  "TokenStatesETH": {
    "deploy": true
  },
  "ProxysETH": {
    "deploy": true
  },
  "SynthsETH": {
    "deploy": true
  },
  "TokenStatesBNB": {
    "deploy": true
  },
  "ProxysBNB": {
    "deploy": true
  },
  "SynthsBNB": {
    "deploy": true
  },
  "TokenStatesMKR": {
    "deploy": true
  },
  "ProxysMKR": {
    "deploy": true
  },
  "SynthsMKR": {
    "deploy": true
  },
  "TokenStatesTRX": {
    "deploy": true
  },
  "ProxysTRX": {
    "deploy": true
  },
  "SynthsTRX": {
    "deploy": true
  },
  "TokenStatesXTZ": {
    "deploy": true
  },
  "ProxysXTZ": {
    "deploy": true
  },
  "SynthsXTZ": {
    "deploy": true
  },
  "TokenStateiBTC": {
    "deploy": true
  },
  "ProxyiBTC": {
    "deploy": true
  },
  "SynthiBTC": {
    "deploy": true
  },
  "TokenStateiETH": {
    "deploy": true
  },
  "ProxyiETH": {
    "deploy": true
  },
  "SynthiETH": {
    "deploy": true
  },
  "TokenStateiBNB": {
    "deploy": true
  },
  "ProxyiBNB": {
    "deploy": true
  },
  "SynthiBNB": {
    "deploy": true
  },
  "TokenStateiMKR": {
    "deploy": true
  },
  "ProxyiMKR": {
    "deploy": true
  },
  "SynthiMKR": {
    "deploy": true
  },
  "TokenStateiTRX": {
    "deploy": true
  },
  "ProxyiTRX": {
    "deploy": true
  },
  "SynthiTRX": {
    "deploy": true
  },
  "TokenStateiXTZ": {
    "deploy": true
  },
  "ProxyiXTZ": {
    "deploy": true
  },
  "SynthiXTZ": {
    "deploy": true
  },
  "TokenStatesCEX": {
    "deploy": true
  },
  "ProxysCEX": {
    "deploy": true
  },
  "SynthsCEX": {
    "deploy": true
  },
  "TokenStateiCEX": {
    "deploy": true
  },
  "ProxyiCEX": {
    "deploy": true
  },
  "SynthiCEX": {
    "deploy": true
  }
=======
	"ArbRewarder": {
		"deploy": true
	},
	"Depot": {
		"deploy": true
	},
	"EscrowChecker": {
		"deploy": true
	},	
	"EtherCollateral": {
		"deploy": true
	},
	"ExchangeRates": {
		"deploy": true
	},
	"FeePool": {
		"deploy": true
	},
	"FeePoolState": {
		"deploy": true
	},
	"FeePoolEternalStorage": {
		"deploy": true
	},
	"DelegateApprovals": {
		"deploy": true
	},
	"SupplySchedule": {
		"deploy": true
	},
	"Synthetix": {
		"deploy": true
	},
	"SynthetixEscrow": {
		"deploy": true
	},
	"RewardEscrow": {
		"deploy": true
	},
	"RewardsDistribution": {
		"deploy": true
	},
	"SynthetixState": {
		"deploy": true
	},
	"SynthsUSD": {
		"deploy": true
	},
	"SynthsEUR": {
		"deploy": true
	},
	"SynthsJPY": {
		"deploy": true
	},
	"SynthsAUD": {
		"deploy": true
	},
	"SynthsGBP": {
		"deploy": true
	},
	"SynthsCHF": {
		"deploy": true
	},
	"SynthsXAU": {
		"deploy": true
	},
	"SynthsXAG": {
		"deploy": true
	},
	"SynthsBTC": {
		"deploy": true
	},
	"ProxyERC20": {
		"deploy": true
	},
	"ProxyFeePool": {
		"deploy": true
	},
	"ProxySynthetix": {
		"deploy": true
	},
	"ProxysUSD": {
		"deploy": true
	},
	"ProxysEUR": {
		"deploy": true
	},
	"ProxysJPY": {
		"deploy": true
	},
	"ProxysAUD": {
		"deploy": true
	},
	"ProxysGBP": {
		"deploy": true
	},
	"ProxysCHF": {
		"deploy": true
	},
	"ProxysXAU": {
		"deploy": true
	},
	"ProxysXAG": {
		"deploy": true
	},
	"ProxysBTC": {
		"deploy": true
	},
	"SafeDecimalMath": {
		"deploy": true
	},	
	"Math": {
		"deploy": true
	},
	"TokenStateSynthetix": {
		"deploy": true
	},
	"TokenStatesUSD": {
		"deploy": true
	},
	"TokenStatesEUR": {
		"deploy": true
	},
	"TokenStatesJPY": {
		"deploy": true
	},
	"TokenStatesAUD": {
		"deploy": true
	},
	"TokenStatesGBP": {
		"deploy": true
	},
	"TokenStatesCHF": {
		"deploy": true
	},
	"TokenStatesXAU": {
		"deploy": true
	},
	"TokenStatesXAG": {
		"deploy": true
	},
	"TokenStatesBTC": {
		"deploy": true
	},
	"TokenStatesETH": {
		"deploy": true
	},
	"ProxysETH": {
		"deploy": true
	},
	"SynthsETH": {
		"deploy": true
	},
	"TokenStatesBNB": {
		"deploy": true
	},
	"ProxysBNB": {
		"deploy": true
	},
	"SynthsBNB": {
		"deploy": true
	},
	"TokenStatesMKR": {
		"deploy": true
	},
	"ProxysMKR": {
		"deploy": true
	},
	"SynthsMKR": {
		"deploy": true
	},
	"TokenStatesTRX": {
		"deploy": true
	},
	"ProxysTRX": {
		"deploy": true
	},
	"SynthsTRX": {
		"deploy": true
	},
	"TokenStatesXTZ": {
		"deploy": true
	},
	"ProxysXTZ": {
		"deploy": true
	},
	"SynthsXTZ": {
		"deploy": true
	},
	"TokenStateiBTC": {
		"deploy": true
	},
	"ProxyiBTC": {
		"deploy": true
	},
	"SynthiBTC": {
		"deploy": true
	},
	"TokenStateiETH": {
		"deploy": true
	},
	"ProxyiETH": {
		"deploy": true
	},
	"SynthiETH": {
		"deploy": true
	},
	"TokenStateiBNB": {
		"deploy": true
	},
	"ProxyiBNB": {
		"deploy": true
	},
	"SynthiBNB": {
		"deploy": true
	},
	"TokenStateiMKR": {
		"deploy": true
	},
	"ProxyiMKR": {
		"deploy": true
	},
	"SynthiMKR": {
		"deploy": true
	},
	"TokenStateiTRX": {
		"deploy": true
	},
	"ProxyiTRX": {
		"deploy": true
	},
	"SynthiTRX": {
		"deploy": true
	},
	"TokenStateiXTZ": {
		"deploy": true
	},
	"ProxyiXTZ": {
		"deploy": true
	},
	"SynthiXTZ": {
		"deploy": true
	},
	"TokenStatesCEX": {
		"deploy": true
	},
	"ProxysCEX": {
		"deploy": true
	},
	"SynthsCEX": {
		"deploy": true
	},
	"TokenStateiCEX": {
		"deploy": true
	},
	"ProxyiCEX": {
		"deploy": true
	},
	"SynthiCEX": {
		"deploy": true
	}
>>>>>>> db165f3c
}<|MERGE_RESOLUTION|>--- conflicted
+++ resolved
@@ -1,273 +1,7 @@
 {
-<<<<<<< HEAD
-  "AddressResolver": {
-    "deploy": true
-  },
-  "ArbRewarder": {
-    "deploy": true
-  },
-  "Depot": {
-    "deploy": true
-  },
-  "EscrowChecker": {
-    "deploy": true
-  },
-  "ExchangeRates": {
-    "deploy": true
-  },
-  "Exchanger": {
-    "deploy": true
-  },
-  "FeePool": {
-    "deploy": true
-  },
-  "FeePoolState": {
-    "deploy": true
-  },
-  "FeePoolEternalStorage": {
-    "deploy": true
-  },
-  "DelegateApprovals": {
-    "deploy": true
-  },
-  "Issuer": {
-    "deploy": true
-  },
-  "SupplySchedule": {
-    "deploy": true
-  },
-  "Synthetix": {
-    "deploy": true
-  },
-  "SynthetixEscrow": {
-    "deploy": true
-  },
-  "RewardEscrow": {
-    "deploy": true
-  },
-  "RewardsDistribution": {
-    "deploy": true
-  },
-  "SynthetixState": {
-    "deploy": true
-  },
-  "SynthsUSD": {
-    "deploy": true
-  },
-  "SynthsEUR": {
-    "deploy": true
-  },
-  "SynthsJPY": {
-    "deploy": true
-  },
-  "SynthsAUD": {
-    "deploy": true
-  },
-  "SynthsGBP": {
-    "deploy": true
-  },
-  "SynthsCHF": {
-    "deploy": true
-  },
-  "SynthsXAU": {
-    "deploy": true
-  },
-  "SynthsXAG": {
-    "deploy": true
-  },
-  "SynthsBTC": {
-    "deploy": true
-  },
-  "ProxyERC20": {
-    "deploy": true
-  },
-  "ProxyFeePool": {
-    "deploy": true
-  },
-  "ProxySynthetix": {
-    "deploy": true
-  },
-  "ProxysUSD": {
-    "deploy": true
-  },
-  "ProxysEUR": {
-    "deploy": true
-  },
-  "ProxysJPY": {
-    "deploy": true
-  },
-  "ProxysAUD": {
-    "deploy": true
-  },
-  "ProxysGBP": {
-    "deploy": true
-  },
-  "ProxysCHF": {
-    "deploy": true
-  },
-  "ProxysXAU": {
-    "deploy": true
-  },
-  "ProxysXAG": {
-    "deploy": true
-  },
-  "ProxysBTC": {
-    "deploy": true
-  },
-  "SafeDecimalMath": {
-    "deploy": true
-  },
-  "Math": {
-    "deploy": true
-  },
-  "TokenStateSynthetix": {
-    "deploy": true
-  },
-  "TokenStatesUSD": {
-    "deploy": true
-  },
-  "TokenStatesEUR": {
-    "deploy": true
-  },
-  "TokenStatesJPY": {
-    "deploy": true
-  },
-  "TokenStatesAUD": {
-    "deploy": true
-  },
-  "TokenStatesGBP": {
-    "deploy": true
-  },
-  "TokenStatesCHF": {
-    "deploy": true
-  },
-  "TokenStatesXAU": {
-    "deploy": true
-  },
-  "TokenStatesXAG": {
-    "deploy": true
-  },
-  "TokenStatesBTC": {
-    "deploy": true
-  },
-  "TokenStatesETH": {
-    "deploy": true
-  },
-  "ProxysETH": {
-    "deploy": true
-  },
-  "SynthsETH": {
-    "deploy": true
-  },
-  "TokenStatesBNB": {
-    "deploy": true
-  },
-  "ProxysBNB": {
-    "deploy": true
-  },
-  "SynthsBNB": {
-    "deploy": true
-  },
-  "TokenStatesMKR": {
-    "deploy": true
-  },
-  "ProxysMKR": {
-    "deploy": true
-  },
-  "SynthsMKR": {
-    "deploy": true
-  },
-  "TokenStatesTRX": {
-    "deploy": true
-  },
-  "ProxysTRX": {
-    "deploy": true
-  },
-  "SynthsTRX": {
-    "deploy": true
-  },
-  "TokenStatesXTZ": {
-    "deploy": true
-  },
-  "ProxysXTZ": {
-    "deploy": true
-  },
-  "SynthsXTZ": {
-    "deploy": true
-  },
-  "TokenStateiBTC": {
-    "deploy": true
-  },
-  "ProxyiBTC": {
-    "deploy": true
-  },
-  "SynthiBTC": {
-    "deploy": true
-  },
-  "TokenStateiETH": {
-    "deploy": true
-  },
-  "ProxyiETH": {
-    "deploy": true
-  },
-  "SynthiETH": {
-    "deploy": true
-  },
-  "TokenStateiBNB": {
-    "deploy": true
-  },
-  "ProxyiBNB": {
-    "deploy": true
-  },
-  "SynthiBNB": {
-    "deploy": true
-  },
-  "TokenStateiMKR": {
-    "deploy": true
-  },
-  "ProxyiMKR": {
-    "deploy": true
-  },
-  "SynthiMKR": {
-    "deploy": true
-  },
-  "TokenStateiTRX": {
-    "deploy": true
-  },
-  "ProxyiTRX": {
-    "deploy": true
-  },
-  "SynthiTRX": {
-    "deploy": true
-  },
-  "TokenStateiXTZ": {
-    "deploy": true
-  },
-  "ProxyiXTZ": {
-    "deploy": true
-  },
-  "SynthiXTZ": {
-    "deploy": true
-  },
-  "TokenStatesCEX": {
-    "deploy": true
-  },
-  "ProxysCEX": {
-    "deploy": true
-  },
-  "SynthsCEX": {
-    "deploy": true
-  },
-  "TokenStateiCEX": {
-    "deploy": true
-  },
-  "ProxyiCEX": {
-    "deploy": true
-  },
-  "SynthiCEX": {
-    "deploy": true
-  }
-=======
+	"AddressResolver": {
+		"deploy": true
+	},
 	"ArbRewarder": {
 		"deploy": true
 	},
@@ -276,13 +10,16 @@
 	},
 	"EscrowChecker": {
 		"deploy": true
-	},	
+	},
 	"EtherCollateral": {
 		"deploy": true
 	},
 	"ExchangeRates": {
 		"deploy": true
 	},
+	"Exchanger": {
+		"deploy": true
+	},
 	"FeePool": {
 		"deploy": true
 	},
@@ -295,6 +32,9 @@
 	"DelegateApprovals": {
 		"deploy": true
 	},
+	"Issuer": {
+		"deploy": true
+	},
 	"SupplySchedule": {
 		"deploy": true
 	},
@@ -378,7 +118,7 @@
 	},
 	"SafeDecimalMath": {
 		"deploy": true
-	},	
+	},
 	"Math": {
 		"deploy": true
 	},
@@ -529,5 +269,4 @@
 	"SynthiCEX": {
 		"deploy": true
 	}
->>>>>>> db165f3c
 }