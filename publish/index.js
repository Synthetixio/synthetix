'use strict';

const program = require('commander');

require('pretty-error').start();
require('dotenv').config();
<<<<<<< HEAD
const axios = require('axios');
const qs = require('querystring');
const solc = require('solc');

const { findSolFiles, flatten, compile } = require('./solidity');
const Deployer = require('./deployer');

const COMPILED_FOLDER = 'compiled';
const FLATTENED_FOLDER = 'flattened';
const CONFIG_FILENAME = 'config.json';
const DEPLOYMENT_FILENAME = 'deployment.json';
const ZERO_ADDRESS = '0x' + '0'.repeat(40);

const CHAINLINK = {
	kovan: {
		linkToken: '0xa36085F69e2889c224210F603D836748e7dC0088',
		oracle: '0x2f90A6D021db21e1B2A077c5a37B3C7E75D15b7e',
		jobId: '0xcbb45ecb040340389e49b77704184e5a', // CMC JobID for Kovan
	},
};

const ensureNetwork = network => {
	if (!/^(kovan|rinkeby|ropsten|mainnet)$/.test(network)) {
		throw Error(
			`Invalid network name of "${network}" supplied. Must be one of kovan, rinkeby, ropsten or mainnet`
		);
	}
};
const ensureDeploymentPath = deploymentPath => {
	if (!fs.existsSync(deploymentPath)) {
		throw Error(
			`Invalid deployment path. Please provide a folder with a compatible ${CONFIG_FILENAME}`
		);
	}
};

// Load up all contracts in the flagged source, get their deployed addresses (if any) and compiled sources
const loadAndCheckRequiredSources = ({ deploymentPath, network }) => {
	console.log(gray(`Loading the list of contracts to deploy on ${network.toUpperCase()}...`));
	const configFile = path.join(deploymentPath, CONFIG_FILENAME);
	const config = JSON.parse(fs.readFileSync(configFile));

	console.log(
		gray(`Loading the list of contracts already deployed for ${network.toUpperCase()}...`)
	);
	const deploymentFile = path.join(deploymentPath, DEPLOYMENT_FILENAME);
	if (!fs.existsSync(deploymentFile)) {
		fs.writeFileSync(deploymentFile, '{}');
	}
	const deployment = JSON.parse(fs.readFileSync(deploymentFile));

	return {
		config,
		configFile,
		deployment,
		deploymentFile,
	};
};

program
	.command('build')
	.description('Build (flatten and compile) solidity files')
	.option(
		'-b, --build-path [value]',
		'Build path for built files',
		path.join(__dirname, '..', 'build')
	)
	.option('-w, --show-warnings', 'Show warnings')
	.action(async ({ buildPath, showWarnings }) => {
		console.log(gray('Starting build...'));

		// Flatten all the contracts.
		// Start with the libraries, then copy our own contracts on top to ensure
		// if there's a naming clash our code wins.
		console.log(gray('Finding .sol files...'));
		const libraries = findSolFiles('node_modules');
		const contracts = findSolFiles('contracts');

		// The flattener isn't smart enough to handle relative links inside third-party libraries, so
		// we need to extract all paths and add them.
		// This is necessary to flatten Chainlink
		const librariesByName = Object.keys(libraries)
			// sort to ensure longer paths come first and get overwritten
			.sort((a, b) => ((a.match(/\//g) || []).length > (b.match(/\//g) || []).length ? -1 : 1))
			.reduce((memo, key) => {
				const contractPathPieces = key.split('/');
				for (let i = 1; i < contractPathPieces.length; i++) {
					memo[contractPathPieces.slice(i).join('/')] = libraries[key];
				}
				return memo;
			}, {});
		const allSolFiles = { ...libraries, ...librariesByName, ...contracts };
		console.log(
			gray(
				`Found ${Object.keys(contracts).length} sources, and ${
					Object.keys(libraries).length
				} possible libraries`
			)
		);
		console.log(gray('Flattening contracts...'));
		const sources = await flatten({ files: allSolFiles, contracts });

		const flattenedPath = path.join(buildPath, FLATTENED_FOLDER);
		Object.entries(sources).forEach(([key, { content }]) => {
			const toWrite = path.join(flattenedPath, key);
			try {
				// try make path for sub-folders (note: recursive flag only from nodejs 10.12.0)
				fs.mkdirSync(path.dirname(toWrite), { recursive: true });
			} catch (e) {}
			fs.writeFileSync(toWrite, content);
		});

		// Ok, now we need to compile all the files.
		console.log(gray('Compiling contracts...'));
		const { artifacts, errors, warnings } = compile({ sources });
		const compiledPath = path.join(buildPath, COMPILED_FOLDER);
		Object.entries(artifacts).forEach(([key, value]) => {
			const toWrite = path.join(compiledPath, key);
			try {
				// try make path for sub-folders (note: recursive flag only from nodejs 10.12.0)
				fs.mkdirSync(path.dirname(toWrite), { recursive: true });
			} catch (e) {}
			fs.writeFileSync(`${toWrite}.json`, JSON.stringify(value, null, 2));
		});

		console.log(yellow(`Compiled with ${warnings.length} warnings and ${errors.length} errors`));
		if (errors.length > 0) {
			console.error(red(errors.map(({ formattedMessage }) => formattedMessage)));
			console.error();
			console.error(gray('Exiting because of compile errors.'));
			process.exit(1);
		}

		if (warnings.length && showWarnings) {
			console.log(gray(warnings.map(({ formattedMessage }) => formattedMessage).join('\n')));
		}

		// We're built!
		console.log(green('Build succeeded'));
	});

program
	.command('deploy')
	.description('Deploy compiled solidity files')
	.option(
		'-b, --build-path [value]',
		'Path to a folder hosting compiled files from the "build" step in this script',
		path.join(__dirname, '..', 'build')
	)
	.option(
		'-c, --contract-deployment-gas-limit <value>',
		'Contract deployment gas limit',
		parseInt,
		7e6
	)
	.option(
		'-d, --deployment-path <value>',
		`Path to a folder that has your input configuration file ${CONFIG_FILENAME} and where your ${DEPLOYMENT_FILENAME} files will go`
	)
	.option('-g, --gas-price <value>', 'Gas price in GWEI', '1')
	.option('-m, --method-call-gas-limit <value>', 'Method call gas limit', parseInt, 15e4)
	.option('-n, --network <value>', 'The network to run off.', x => x.toLowerCase(), 'kovan')
	.option(
		'-s, --synth-list <value>',
		'Path to a JSON file containing a list of synths',
		path.join(__dirname, 'synths.json')
	)
	.action(
		async ({
			gasPrice,
			methodCallGasLimit,
			contractDeploymentGasLimit,
			network,
			buildPath,
			deploymentPath,
			synthList,
		}) => {
			ensureNetwork(network);
			ensureDeploymentPath(deploymentPath);

			const { config, configFile, deployment, deploymentFile } = loadAndCheckRequiredSources({
				deploymentPath,
				network,
			});

			console.log(
				gray('Checking all contracts not flagged for deployment have addresses in this network...')
			);
			const missingDeployments = Object.keys(config).filter(name => {
				return !config[name].deploy && (!deployment[name] || !deployment[name].address);
			});

			if (missingDeployments.length) {
				throw Error(
					`Cannot use existing contracts for deployment as addresses not found for the following contracts on ${network}:\n` +
						missingDeployments.join('\n') +
						'\n' +
						gray(`Used: ${deploymentFile} as source`)
				);
			}

			console.log(gray('Loading the compiled contracts locally...'));
			const compiledSourcePath = path.join(buildPath, COMPILED_FOLDER);

			let firstTimestamp = Infinity;
			const compiled = Object.entries(config).reduce((memo, [contractName, { contract }]) => {
				const sourceFile = path.join(compiledSourcePath, `${contract}.json`);
				firstTimestamp = Math.min(firstTimestamp, fs.statSync(sourceFile).mtimeMs);
				if (!fs.existsSync(sourceFile)) {
					throw Error(
						`Cannot find compiled contract code for: ${contract}. Did you run the "build" step first?`
					);
				}
				memo[contractName] = JSON.parse(fs.readFileSync(sourceFile));
				return memo;
			}, {});

			// JJM: We could easily add an error here if the earlist build is before the latest SOL contract modification
			console.log(
				yellow(
					`Note: using build files of which, the earlist was modified on ${new Date(
						firstTimestamp
					)}. This is roughly ${((new Date().getTime() - firstTimestamp) / 60000).toFixed(
						2
					)} mins ago.`
				)
			);

			// now clone these so we can update and write them after each deployment but keep the original
			// flags available
			const updatedConfig = JSON.parse(JSON.stringify(config));

			console.log(gray(`Starting deployment to ${network.toUpperCase()} via Infura...`));

			const providerUrl = process.env.INFURA_PROJECT_ID
				? `https://${network}.infura.io/v3/${process.env.INFURA_PROJECT_ID}`
				: `https://${network}.infura.io/${process.env.INFURA_KEY}`;
			const privateKey = process.env.DEPLOY_PRIVATE_KEY;

			const deployer = new Deployer({
				compiled,
				config,
				gasPrice,
				methodCallGasLimit,
				contractDeploymentGasLimit,
				deployment,
				privateKey,
				providerUrl,
			});

			const { account, web3 } = deployer;
			console.log(gray(`Using account with public key ${account}`));

			const deployContract = async ({ name, args, deps }) => {
				const deployedContract = await deployer.deploy({ name, args, deps });
				if (!deployedContract) {
					return;
				}
				const { address } = deployedContract.options;

				// in case we've already been verified, keep info from then
				let timestamp = new Date();
				let txn = '';
				if (!config[name].deploy) {
					// since we reused a deployment, lets grab the details that already exist
					timestamp = deployment[name].timestamp;
					txn = deployment[name].txn;
				}

				// now update the deployed contract information
				deployment[name] = {
					name,
					address,
					source: config[name].contract,
					link: `https://${network !== 'mainnet' ? network + '.' : ''}etherscan.io/address/${
						deployer.deployedContracts[name].options.address
					}`,
					timestamp,
					txn,
					network,
					bytecode: compiled[name].evm.bytecode.object,
					abi: compiled[name].abi,
				};
				fs.writeFileSync(deploymentFile, JSON.stringify(deployment, null, 2));

				// now update the flags to indicate it no longer needs deployment
				updatedConfig[name].deploy = false;
				fs.writeFileSync(configFile, JSON.stringify(updatedConfig, null, 2));
				return deployedContract;
			};

			await deployContract({
				name: 'SafeDecimalMath',
			});

			const exchangeRates = await deployContract({
				name: 'ExchangeRates',
				args: [
					account,
					account,
					[web3.utils.asciiToHex('SNX')],
					[web3.utils.toWei('0.2', 'ether')],

					// chainlink props
					CHAINLINK[network].linkToken,
					CHAINLINK[network].oracle,
					CHAINLINK[network].jobId,
				],
			});

			const proxyFeePool = await deployContract({
				name: 'ProxyFeePool',
				args: [account],
			});

			const feePool = await deployContract({
				name: 'FeePool',
				deps: ['ProxyFeePool'],
				args: [
					proxyFeePool ? proxyFeePool.options.address : '',
					account,
					account,
					account,
					web3.utils.toWei('0.0015', 'ether'),
					web3.utils.toWei('0.0015', 'ether'),
				],
			});

			if (proxyFeePool && feePool) {
				const target = await proxyFeePool.methods.target().call();

				if (target !== feePool.options.address) {
					console.log(yellow('Setting target on ProxyFeePool...'));

					await proxyFeePool.methods
						.setTarget(feePool.options.address)
						.send(deployer.sendParameters());
				}
			}

			const synthetixState = await deployContract({
				name: 'SynthetixState',
				args: [account, account],
			});
			const proxySynthetix = await deployContract({ name: 'ProxySynthetix', args: [account] });
			const tokenStateSynthetix = await deployContract({
				name: 'TokenStateSynthetix',
				args: [account, account],
			});
			const synthetix = await deployContract({
				name: 'Synthetix',
				deps: [
					'ProxySynthetix',
					'TokenStateSynthetix',
					'SynthetixState',
					'ExchangeRates',
					'FeePool',
				],
				args: [
					proxySynthetix ? proxySynthetix.options.address : '',
					tokenStateSynthetix ? tokenStateSynthetix.options.address : '',
					synthetixState ? synthetixState.options.address : '',
					account,
					exchangeRates ? exchangeRates.options.address : '',
					feePool ? feePool.options.address : '',
				],
			});

			const synthetixAddress = synthetix ? synthetix.options.address : '';

			if (proxySynthetix && synthetix) {
				const target = await proxySynthetix.methods.target().call();
				if (target !== synthetixAddress) {
					console.log(yellow('Setting target on ProxySynthetix...'));
					await proxySynthetix.methods.setTarget(synthetixAddress).send(deployer.sendParameters());
				}
			}

			if (tokenStateSynthetix) {
				const balance = await tokenStateSynthetix.methods.balanceOf(account).call();
				const initialIssuance = web3.utils.toWei('100000000');
				if (balance !== initialIssuance) {
					console.log(yellow('Setting initial 100M balance on TokenStateSynthetix...'));
					await tokenStateSynthetix.methods
						.setBalanceOf(account, initialIssuance)
						.send(deployer.sendParameters());
				}
			}

			if (tokenStateSynthetix && synthetix) {
				const associatedTSContract = await tokenStateSynthetix.methods.associatedContract().call();
				if (associatedTSContract !== synthetixAddress) {
					console.log(yellow('Setting associated contract on TokenStateSynthetix...'));
					await tokenStateSynthetix.methods
						.setAssociatedContract(synthetixAddress)
						.send(deployer.sendParameters());
				}
				const associatedSSContract = await synthetixState.methods.associatedContract().call();
				if (associatedSSContract !== synthetixAddress) {
					console.log(yellow('Setting associated contract on Synthetix State...'));
					await synthetixState.methods
						.setAssociatedContract(synthetixAddress)
						.send(deployer.sendParameters());
				}
			}

			const synthetixEscrow = await deployContract({
				name: 'SynthetixEscrow',
				deps: ['Synthetix'],
				args: [account, synthetix ? synthetixAddress : ''],
			});

			if (synthetix && synthetixEscrow) {
				const escrowAddress = await synthetix.methods.escrow().call();
				if (escrowAddress !== synthetixEscrow.options.address) {
					console.log(yellow('Setting escrow on Synthetix...'));
					await synthetix.methods
						.setEscrow(synthetixEscrow.options.address)
						.send(deployer.sendParameters());
				}
				// Cannot run on mainnet, as it needs to be run by the owner of synthetixEscrow contract
				if (network !== 'mainnet') {
					const escrowSNXAddress = await synthetixEscrow.methods.synthetix().call();
					if (escrowSNXAddress !== synthetixAddress) {
						console.log(yellow('Setting deployed Synthetix on escrow...'));
						await synthetixEscrow.methods
							.setSynthetix(synthetixAddress)
							.send(deployer.sendParameters());
					}
				}
			}

			// Cannot run on mainnet, as it needs to be run by the owner of feePool contract
			if (network !== 'mainnet') {
				if (feePool && synthetix) {
					const fpSNXAddress = await feePool.methods.synthetix().call();
					if (fpSNXAddress !== synthetixAddress) {
						console.log(yellow('Setting Synthetix on Fee Pool...'));
						await feePool.methods.setSynthetix(synthetixAddress).send(deployer.sendParameters());
					}
				}
			}

			// ----------------
			// Synths
			// ----------------
			const synths = JSON.parse(fs.readFileSync(synthList));
			for (const currencyKey of synths) {
				const tokenStateForSynth = await deployContract({
					name: `TokenState${currencyKey}`,
					args: [account, ZERO_ADDRESS],
				});
				const proxyForSynth = await deployContract({
					name: `Proxy${currencyKey}`,
					args: [account],
				});
				const synth = await deployContract({
					name: `Synth${currencyKey}`,
					deps: [`TokenState${currencyKey}`, `Proxy${currencyKey}`, 'Synthetix', 'FeePool'],
					args: [
						proxyForSynth ? proxyForSynth.options.address : '',
						tokenStateForSynth ? tokenStateForSynth.options.address : '',
						synthetix ? synthetixAddress : '',
						feePool ? feePool.options.address : '',
						`Synth ${currencyKey}`,
						currencyKey,
						account,
						web3.utils.asciiToHex(currencyKey),
					],
				});
				const synthAddress = synth ? synth.options.address : '';
				if (synth && tokenStateForSynth) {
					const tsAssociatedContract = await tokenStateForSynth.methods.associatedContract().call();
					if (tsAssociatedContract !== synthAddress) {
						console.log(yellow(`Setting associated contract for ${currencyKey} TokenState...`));

						await tokenStateForSynth.methods
							.setAssociatedContract(synthAddress)
							.send(deployer.sendParameters());
					}
				}
				if (proxyForSynth && synth) {
					const target = await proxyForSynth.methods.target().call();
					if (target !== synthAddress) {
						console.log(yellow(`Setting proxy target for ${currencyKey} Proxy...`));

						await proxyForSynth.methods.setTarget(synthAddress).send(deployer.sendParameters());
					}
				}

				// Cannot run on mainnet, as it needs to be owner of existing Synthetix & Synth contracts
				if (network !== 'mainnet') {
					if (synth && synthetix) {
						const currentSynthInSNX = await synthetix.methods
							.synths(web3.utils.asciiToHex(currencyKey))
							.call();
						if (currentSynthInSNX !== synthAddress) {
							console.log(yellow(`Adding ${currencyKey} to Synthetix contract...`));
							await synthetix.methods.addSynth(synthAddress).send(deployer.sendParameters());
						}

						const synthSNXAddress = await synth.methods.synthetix().call();

						if (synthSNXAddress !== synthetixAddress) {
							console.log(yellow(`Adding Synthetix contract on ${currencyKey} contract...`));
							await synth.methods.setSynthetix(synthetixAddress).send(deployer.sendParameters());
						}
					}
				}
			}

			const depot = await deployContract({
				name: 'Depot',
				deps: ['Synthetix', 'SynthsUSD', 'FeePool'],
				args: [
					account,
					account,
					synthetix ? synthetixAddress : '',
					deployer.deployedContracts['SynthsUSD']
						? deployer.deployedContracts['SynthsUSD'].options.address
						: '',
					feePool ? feePool.options.address : '',
					account,
					web3.utils.toWei('500'),
					web3.utils.toWei('.10'),
				],
			});

			// Comment out if deploying on mainnet - Needs to be owner of Depot contract
			if (network !== 'mainnet') {
				if (synthetix && depot) {
					const depotSNXAddress = await depot.methods.synthetix().call();
					if (depotSNXAddress !== synthetixAddress) {
						console.log(yellow(`Setting synthetix on depot contract...`));

						await depot.methods.setSynthetix(synthetixAddress).send(deployer.sendParameters());
					}
				}
			}

			console.log();
			console.log(green('Successfully deployed all contracts!'));
			console.log();

			const tableData = Object.keys(deployer.deployedContracts).map(key => [
				key,
				deployer.deployedContracts[key].options.address,
			]);
			console.log();
			console.log(gray(`Tabular data of all contracts on ${network}`));
			console.log(table(tableData));
		}
	);

program
	.command('verify')
	.description('Verify deployed sources on etherscan')
	.option(
		'-b, --build-path [value]',
		'Path to a folder hosting compiled files from the "build" step in this script',
		path.join(__dirname, '..', 'build')
	)
	.option('-n, --network <value>', 'The network to run off.', x => x.toLowerCase(), 'kovan')
	.option(
		'-d, --deployment-path <value>',
		`Path to a folder that has your input configuration file ${CONFIG_FILENAME} and where your ${DEPLOYMENT_FILENAME} files will go`
	)
	.action(async ({ buildPath, network, deploymentPath }) => {
		ensureNetwork(network);

		const { config, deployment, deploymentFile } = loadAndCheckRequiredSources({
			deploymentPath,
			network,
		});

		// ensure that every contract in the flag file has a matching deployed address
		const missingDeployments = Object.keys(config).filter(contractName => {
			return !deployment[contractName] || !deployment[contractName].address;
		});

		if (missingDeployments.length) {
			throw Error(
				`Cannot use existing contracts for verification as addresses not found for the following contracts on ${network}:\n` +
					missingDeployments.join('\n') +
					'\n' +
					gray(`Used: ${deploymentFile} as source`)
			);
		}

		const etherscanUrl =
			network === 'mainnet'
				? 'https://api.etherscan.io/api'
				: `https://api-${network}.etherscan.io/api`;
		console.log(gray(`Starting ${network.toUpperCase()} contract verification on Etherscan...`));

		const tableData = [];

		for (const name of Object.keys(config)) {
			const { address } = deployment[name];
			// Check if this contract already has been verified.

			let result = await axios.get(etherscanUrl, {
				params: {
					module: 'contract',
					action: 'getabi',
					address,
					apikey: process.env.ETHERSCAN_KEY,
				},
			});

			if (result.data.result === 'Contract source code not verified') {
				const contractName = config[name].contract;
				console.log(
					gray(
						` - Contract ${name} not yet verified (source of "${contractName}.sol"). Verifying...`
					)
				);

				// Get the transaction that created the contract with its resulting bytecode.
				result = await axios.get(etherscanUrl, {
					params: {
						module: 'account',
						action: 'txlist',
						address,
						sort: 'asc',
						apikey: process.env.ETHERSCAN_KEY,
					},
				});

				// Get the bytecode that was in that transaction.
				const deployedBytecode = result.data.result[0].input;

				// add the transacton and timestamp to the json file
				deployment[name].txn = `https://${network}.etherscan.io/tx/${result.data.result[0].hash}`;
				deployment[name].timestamp = new Date(result.data.result[0].timeStamp * 1000);

				fs.writeFileSync(deploymentFile, JSON.stringify(deployment, null, 2));

				// Grab the last 50 characters of the compiled bytecode
				const compiledBytecode = deployment[name].bytecode.slice(-100);

				const pattern = new RegExp(`${compiledBytecode}(.*)$`);
				const constructorArguments = pattern.exec(deployedBytecode)[1];

				console.log(gray(' - Constructor arguments', constructorArguments));

				const readFlattened = () => {
					const flattenedFilename = path.join(buildPath, FLATTENED_FOLDER, `${contractName}.sol`);
					try {
						return fs.readFileSync(flattenedFilename).toString();
					} catch (err) {
						throw Error(
							`Cannot read file ${flattenedFilename} - have you run the build step yet???`
						);
					}
				};
				result = await axios.post(
					etherscanUrl,
					qs.stringify({
						module: 'contract',
						action: 'verifysourcecode',
						contractaddress: address,
						sourceCode: readFlattened(),
						contractname: contractName,
						// note: spelling mistake is on etherscan's side
						constructorArguements: constructorArguments,
						compilerversion: 'v' + solc.version().replace('.Emscripten.clang', ''), // The version reported by solc-js is too verbose and needs a v at the front
						optimizationUsed: 1,
						runs: 200,
						libraryname1: 'SafeDecimalMath',
						libraryaddress1: deployment['SafeDecimalMath'].address,
						apikey: process.env.ETHERSCAN_KEY,
					}),
					{
						headers: {
							'Content-Type': 'application/x-www-form-urlencoded',
						},
					}
				);

				console.log(gray(' - Got result:', result.data.result));

				if (result.data.result === 'Contract source code already verified') {
					console.log(green(` - Verified ${name}`));
					// Ugh, ok, you lie, but fine, skip and continue.
					tableData.push([name, address, 'Successfully verified']);
					continue;
				}
				const guid = result.data.result;

				if (!result.data.status) {
					tableData.push([name, address, `Unable to verify, Etherscan returned "${guid}`]);
					continue;
				} else if (!guid || guid.length !== 50) {
					console.log(red(`Invalid GUID from Etherscan (see response above).`));
					tableData.push([name, address, 'Unable to verify (invalid GUID)']);
					continue;
				}

				let status = '';
				while (status !== 'Pass - Verified') {
					console.log(gray(' - Checking verification status...'));

					result = await axios.get(etherscanUrl, {
						params: {
							module: 'contract',
							action: 'checkverifystatus',
							guid,
						},
					});
					status = result.data.result;

					console.log(gray(` - "${status}" response from Etherscan`));

					if (status === 'Fail - Unable to verify') {
						console.log(red(` - Unable to verify ${name}.`));
						tableData.push([name, address, 'Unable to verify']);

						break;
					}

					if (status !== 'Pass - Verified') {
						console.log(gray(' - Sleeping for 5 seconds and re-checking.'));
						await new Promise(resolve => setTimeout(resolve, 5000));
					} else {
						console.log(green(` - Verified ${name}`));
						tableData.push([name, address, 'Successfully verified']);
					}
				}
			} else {
				console.log(gray(` - Already verified ${name}`));
				tableData.push([name, address, 'Already verified']);
			}
		}

		console.log(gray('Verification state'));
		console.log(table(tableData));
	});

program
	.command('generate-token-list')
	.description('Generate json output for all of the token proxy addresses')
	.option(
		'-d, --deployment-path <value>',
		`Path to a folder that has your input configuration file (${CONFIG_FILENAME}) and where your ${DEPLOYMENT_FILENAME} files will go`
	)
	.action(async ({ deploymentPath }) => {
		const deployment = JSON.parse(fs.readFileSync(path.join(deploymentPath, DEPLOYMENT_FILENAME)));

		const output = Object.keys(deployment)
			.filter(key => /^Proxy(s[A-Z]{3,4}|Synthetix)$/.test(key))
			.map(key => {
				return {
					symbol: /Synthetix$/.test(key) ? 'SNX' : key.replace(/^Proxy/, ''),
					address: deployment[key].address,
					decimals: 18,
				};
			});
=======
>>>>>>> 4fb6450e

require('./src/commands/build').cmd(program);
require('./src/commands/deploy').cmd(program);
require('./src/commands/generate-token-list').cmd(program);
require('./src/commands/nominate').cmd(program);
require('./src/commands/owner').cmd(program);
require('./src/commands/purge-synths').cmd(program);
require('./src/commands/remove-synths').cmd(program);
require('./src/commands/replace-synths').cmd(program);
require('./src/commands/verify').cmd(program);

program.parse(process.argv);<|MERGE_RESOLUTION|>--- conflicted
+++ resolved
@@ -4,767 +4,6 @@
 
 require('pretty-error').start();
 require('dotenv').config();
-<<<<<<< HEAD
-const axios = require('axios');
-const qs = require('querystring');
-const solc = require('solc');
-
-const { findSolFiles, flatten, compile } = require('./solidity');
-const Deployer = require('./deployer');
-
-const COMPILED_FOLDER = 'compiled';
-const FLATTENED_FOLDER = 'flattened';
-const CONFIG_FILENAME = 'config.json';
-const DEPLOYMENT_FILENAME = 'deployment.json';
-const ZERO_ADDRESS = '0x' + '0'.repeat(40);
-
-const CHAINLINK = {
-	kovan: {
-		linkToken: '0xa36085F69e2889c224210F603D836748e7dC0088',
-		oracle: '0x2f90A6D021db21e1B2A077c5a37B3C7E75D15b7e',
-		jobId: '0xcbb45ecb040340389e49b77704184e5a', // CMC JobID for Kovan
-	},
-};
-
-const ensureNetwork = network => {
-	if (!/^(kovan|rinkeby|ropsten|mainnet)$/.test(network)) {
-		throw Error(
-			`Invalid network name of "${network}" supplied. Must be one of kovan, rinkeby, ropsten or mainnet`
-		);
-	}
-};
-const ensureDeploymentPath = deploymentPath => {
-	if (!fs.existsSync(deploymentPath)) {
-		throw Error(
-			`Invalid deployment path. Please provide a folder with a compatible ${CONFIG_FILENAME}`
-		);
-	}
-};
-
-// Load up all contracts in the flagged source, get their deployed addresses (if any) and compiled sources
-const loadAndCheckRequiredSources = ({ deploymentPath, network }) => {
-	console.log(gray(`Loading the list of contracts to deploy on ${network.toUpperCase()}...`));
-	const configFile = path.join(deploymentPath, CONFIG_FILENAME);
-	const config = JSON.parse(fs.readFileSync(configFile));
-
-	console.log(
-		gray(`Loading the list of contracts already deployed for ${network.toUpperCase()}...`)
-	);
-	const deploymentFile = path.join(deploymentPath, DEPLOYMENT_FILENAME);
-	if (!fs.existsSync(deploymentFile)) {
-		fs.writeFileSync(deploymentFile, '{}');
-	}
-	const deployment = JSON.parse(fs.readFileSync(deploymentFile));
-
-	return {
-		config,
-		configFile,
-		deployment,
-		deploymentFile,
-	};
-};
-
-program
-	.command('build')
-	.description('Build (flatten and compile) solidity files')
-	.option(
-		'-b, --build-path [value]',
-		'Build path for built files',
-		path.join(__dirname, '..', 'build')
-	)
-	.option('-w, --show-warnings', 'Show warnings')
-	.action(async ({ buildPath, showWarnings }) => {
-		console.log(gray('Starting build...'));
-
-		// Flatten all the contracts.
-		// Start with the libraries, then copy our own contracts on top to ensure
-		// if there's a naming clash our code wins.
-		console.log(gray('Finding .sol files...'));
-		const libraries = findSolFiles('node_modules');
-		const contracts = findSolFiles('contracts');
-
-		// The flattener isn't smart enough to handle relative links inside third-party libraries, so
-		// we need to extract all paths and add them.
-		// This is necessary to flatten Chainlink
-		const librariesByName = Object.keys(libraries)
-			// sort to ensure longer paths come first and get overwritten
-			.sort((a, b) => ((a.match(/\//g) || []).length > (b.match(/\//g) || []).length ? -1 : 1))
-			.reduce((memo, key) => {
-				const contractPathPieces = key.split('/');
-				for (let i = 1; i < contractPathPieces.length; i++) {
-					memo[contractPathPieces.slice(i).join('/')] = libraries[key];
-				}
-				return memo;
-			}, {});
-		const allSolFiles = { ...libraries, ...librariesByName, ...contracts };
-		console.log(
-			gray(
-				`Found ${Object.keys(contracts).length} sources, and ${
-					Object.keys(libraries).length
-				} possible libraries`
-			)
-		);
-		console.log(gray('Flattening contracts...'));
-		const sources = await flatten({ files: allSolFiles, contracts });
-
-		const flattenedPath = path.join(buildPath, FLATTENED_FOLDER);
-		Object.entries(sources).forEach(([key, { content }]) => {
-			const toWrite = path.join(flattenedPath, key);
-			try {
-				// try make path for sub-folders (note: recursive flag only from nodejs 10.12.0)
-				fs.mkdirSync(path.dirname(toWrite), { recursive: true });
-			} catch (e) {}
-			fs.writeFileSync(toWrite, content);
-		});
-
-		// Ok, now we need to compile all the files.
-		console.log(gray('Compiling contracts...'));
-		const { artifacts, errors, warnings } = compile({ sources });
-		const compiledPath = path.join(buildPath, COMPILED_FOLDER);
-		Object.entries(artifacts).forEach(([key, value]) => {
-			const toWrite = path.join(compiledPath, key);
-			try {
-				// try make path for sub-folders (note: recursive flag only from nodejs 10.12.0)
-				fs.mkdirSync(path.dirname(toWrite), { recursive: true });
-			} catch (e) {}
-			fs.writeFileSync(`${toWrite}.json`, JSON.stringify(value, null, 2));
-		});
-
-		console.log(yellow(`Compiled with ${warnings.length} warnings and ${errors.length} errors`));
-		if (errors.length > 0) {
-			console.error(red(errors.map(({ formattedMessage }) => formattedMessage)));
-			console.error();
-			console.error(gray('Exiting because of compile errors.'));
-			process.exit(1);
-		}
-
-		if (warnings.length && showWarnings) {
-			console.log(gray(warnings.map(({ formattedMessage }) => formattedMessage).join('\n')));
-		}
-
-		// We're built!
-		console.log(green('Build succeeded'));
-	});
-
-program
-	.command('deploy')
-	.description('Deploy compiled solidity files')
-	.option(
-		'-b, --build-path [value]',
-		'Path to a folder hosting compiled files from the "build" step in this script',
-		path.join(__dirname, '..', 'build')
-	)
-	.option(
-		'-c, --contract-deployment-gas-limit <value>',
-		'Contract deployment gas limit',
-		parseInt,
-		7e6
-	)
-	.option(
-		'-d, --deployment-path <value>',
-		`Path to a folder that has your input configuration file ${CONFIG_FILENAME} and where your ${DEPLOYMENT_FILENAME} files will go`
-	)
-	.option('-g, --gas-price <value>', 'Gas price in GWEI', '1')
-	.option('-m, --method-call-gas-limit <value>', 'Method call gas limit', parseInt, 15e4)
-	.option('-n, --network <value>', 'The network to run off.', x => x.toLowerCase(), 'kovan')
-	.option(
-		'-s, --synth-list <value>',
-		'Path to a JSON file containing a list of synths',
-		path.join(__dirname, 'synths.json')
-	)
-	.action(
-		async ({
-			gasPrice,
-			methodCallGasLimit,
-			contractDeploymentGasLimit,
-			network,
-			buildPath,
-			deploymentPath,
-			synthList,
-		}) => {
-			ensureNetwork(network);
-			ensureDeploymentPath(deploymentPath);
-
-			const { config, configFile, deployment, deploymentFile } = loadAndCheckRequiredSources({
-				deploymentPath,
-				network,
-			});
-
-			console.log(
-				gray('Checking all contracts not flagged for deployment have addresses in this network...')
-			);
-			const missingDeployments = Object.keys(config).filter(name => {
-				return !config[name].deploy && (!deployment[name] || !deployment[name].address);
-			});
-
-			if (missingDeployments.length) {
-				throw Error(
-					`Cannot use existing contracts for deployment as addresses not found for the following contracts on ${network}:\n` +
-						missingDeployments.join('\n') +
-						'\n' +
-						gray(`Used: ${deploymentFile} as source`)
-				);
-			}
-
-			console.log(gray('Loading the compiled contracts locally...'));
-			const compiledSourcePath = path.join(buildPath, COMPILED_FOLDER);
-
-			let firstTimestamp = Infinity;
-			const compiled = Object.entries(config).reduce((memo, [contractName, { contract }]) => {
-				const sourceFile = path.join(compiledSourcePath, `${contract}.json`);
-				firstTimestamp = Math.min(firstTimestamp, fs.statSync(sourceFile).mtimeMs);
-				if (!fs.existsSync(sourceFile)) {
-					throw Error(
-						`Cannot find compiled contract code for: ${contract}. Did you run the "build" step first?`
-					);
-				}
-				memo[contractName] = JSON.parse(fs.readFileSync(sourceFile));
-				return memo;
-			}, {});
-
-			// JJM: We could easily add an error here if the earlist build is before the latest SOL contract modification
-			console.log(
-				yellow(
-					`Note: using build files of which, the earlist was modified on ${new Date(
-						firstTimestamp
-					)}. This is roughly ${((new Date().getTime() - firstTimestamp) / 60000).toFixed(
-						2
-					)} mins ago.`
-				)
-			);
-
-			// now clone these so we can update and write them after each deployment but keep the original
-			// flags available
-			const updatedConfig = JSON.parse(JSON.stringify(config));
-
-			console.log(gray(`Starting deployment to ${network.toUpperCase()} via Infura...`));
-
-			const providerUrl = process.env.INFURA_PROJECT_ID
-				? `https://${network}.infura.io/v3/${process.env.INFURA_PROJECT_ID}`
-				: `https://${network}.infura.io/${process.env.INFURA_KEY}`;
-			const privateKey = process.env.DEPLOY_PRIVATE_KEY;
-
-			const deployer = new Deployer({
-				compiled,
-				config,
-				gasPrice,
-				methodCallGasLimit,
-				contractDeploymentGasLimit,
-				deployment,
-				privateKey,
-				providerUrl,
-			});
-
-			const { account, web3 } = deployer;
-			console.log(gray(`Using account with public key ${account}`));
-
-			const deployContract = async ({ name, args, deps }) => {
-				const deployedContract = await deployer.deploy({ name, args, deps });
-				if (!deployedContract) {
-					return;
-				}
-				const { address } = deployedContract.options;
-
-				// in case we've already been verified, keep info from then
-				let timestamp = new Date();
-				let txn = '';
-				if (!config[name].deploy) {
-					// since we reused a deployment, lets grab the details that already exist
-					timestamp = deployment[name].timestamp;
-					txn = deployment[name].txn;
-				}
-
-				// now update the deployed contract information
-				deployment[name] = {
-					name,
-					address,
-					source: config[name].contract,
-					link: `https://${network !== 'mainnet' ? network + '.' : ''}etherscan.io/address/${
-						deployer.deployedContracts[name].options.address
-					}`,
-					timestamp,
-					txn,
-					network,
-					bytecode: compiled[name].evm.bytecode.object,
-					abi: compiled[name].abi,
-				};
-				fs.writeFileSync(deploymentFile, JSON.stringify(deployment, null, 2));
-
-				// now update the flags to indicate it no longer needs deployment
-				updatedConfig[name].deploy = false;
-				fs.writeFileSync(configFile, JSON.stringify(updatedConfig, null, 2));
-				return deployedContract;
-			};
-
-			await deployContract({
-				name: 'SafeDecimalMath',
-			});
-
-			const exchangeRates = await deployContract({
-				name: 'ExchangeRates',
-				args: [
-					account,
-					account,
-					[web3.utils.asciiToHex('SNX')],
-					[web3.utils.toWei('0.2', 'ether')],
-
-					// chainlink props
-					CHAINLINK[network].linkToken,
-					CHAINLINK[network].oracle,
-					CHAINLINK[network].jobId,
-				],
-			});
-
-			const proxyFeePool = await deployContract({
-				name: 'ProxyFeePool',
-				args: [account],
-			});
-
-			const feePool = await deployContract({
-				name: 'FeePool',
-				deps: ['ProxyFeePool'],
-				args: [
-					proxyFeePool ? proxyFeePool.options.address : '',
-					account,
-					account,
-					account,
-					web3.utils.toWei('0.0015', 'ether'),
-					web3.utils.toWei('0.0015', 'ether'),
-				],
-			});
-
-			if (proxyFeePool && feePool) {
-				const target = await proxyFeePool.methods.target().call();
-
-				if (target !== feePool.options.address) {
-					console.log(yellow('Setting target on ProxyFeePool...'));
-
-					await proxyFeePool.methods
-						.setTarget(feePool.options.address)
-						.send(deployer.sendParameters());
-				}
-			}
-
-			const synthetixState = await deployContract({
-				name: 'SynthetixState',
-				args: [account, account],
-			});
-			const proxySynthetix = await deployContract({ name: 'ProxySynthetix', args: [account] });
-			const tokenStateSynthetix = await deployContract({
-				name: 'TokenStateSynthetix',
-				args: [account, account],
-			});
-			const synthetix = await deployContract({
-				name: 'Synthetix',
-				deps: [
-					'ProxySynthetix',
-					'TokenStateSynthetix',
-					'SynthetixState',
-					'ExchangeRates',
-					'FeePool',
-				],
-				args: [
-					proxySynthetix ? proxySynthetix.options.address : '',
-					tokenStateSynthetix ? tokenStateSynthetix.options.address : '',
-					synthetixState ? synthetixState.options.address : '',
-					account,
-					exchangeRates ? exchangeRates.options.address : '',
-					feePool ? feePool.options.address : '',
-				],
-			});
-
-			const synthetixAddress = synthetix ? synthetix.options.address : '';
-
-			if (proxySynthetix && synthetix) {
-				const target = await proxySynthetix.methods.target().call();
-				if (target !== synthetixAddress) {
-					console.log(yellow('Setting target on ProxySynthetix...'));
-					await proxySynthetix.methods.setTarget(synthetixAddress).send(deployer.sendParameters());
-				}
-			}
-
-			if (tokenStateSynthetix) {
-				const balance = await tokenStateSynthetix.methods.balanceOf(account).call();
-				const initialIssuance = web3.utils.toWei('100000000');
-				if (balance !== initialIssuance) {
-					console.log(yellow('Setting initial 100M balance on TokenStateSynthetix...'));
-					await tokenStateSynthetix.methods
-						.setBalanceOf(account, initialIssuance)
-						.send(deployer.sendParameters());
-				}
-			}
-
-			if (tokenStateSynthetix && synthetix) {
-				const associatedTSContract = await tokenStateSynthetix.methods.associatedContract().call();
-				if (associatedTSContract !== synthetixAddress) {
-					console.log(yellow('Setting associated contract on TokenStateSynthetix...'));
-					await tokenStateSynthetix.methods
-						.setAssociatedContract(synthetixAddress)
-						.send(deployer.sendParameters());
-				}
-				const associatedSSContract = await synthetixState.methods.associatedContract().call();
-				if (associatedSSContract !== synthetixAddress) {
-					console.log(yellow('Setting associated contract on Synthetix State...'));
-					await synthetixState.methods
-						.setAssociatedContract(synthetixAddress)
-						.send(deployer.sendParameters());
-				}
-			}
-
-			const synthetixEscrow = await deployContract({
-				name: 'SynthetixEscrow',
-				deps: ['Synthetix'],
-				args: [account, synthetix ? synthetixAddress : ''],
-			});
-
-			if (synthetix && synthetixEscrow) {
-				const escrowAddress = await synthetix.methods.escrow().call();
-				if (escrowAddress !== synthetixEscrow.options.address) {
-					console.log(yellow('Setting escrow on Synthetix...'));
-					await synthetix.methods
-						.setEscrow(synthetixEscrow.options.address)
-						.send(deployer.sendParameters());
-				}
-				// Cannot run on mainnet, as it needs to be run by the owner of synthetixEscrow contract
-				if (network !== 'mainnet') {
-					const escrowSNXAddress = await synthetixEscrow.methods.synthetix().call();
-					if (escrowSNXAddress !== synthetixAddress) {
-						console.log(yellow('Setting deployed Synthetix on escrow...'));
-						await synthetixEscrow.methods
-							.setSynthetix(synthetixAddress)
-							.send(deployer.sendParameters());
-					}
-				}
-			}
-
-			// Cannot run on mainnet, as it needs to be run by the owner of feePool contract
-			if (network !== 'mainnet') {
-				if (feePool && synthetix) {
-					const fpSNXAddress = await feePool.methods.synthetix().call();
-					if (fpSNXAddress !== synthetixAddress) {
-						console.log(yellow('Setting Synthetix on Fee Pool...'));
-						await feePool.methods.setSynthetix(synthetixAddress).send(deployer.sendParameters());
-					}
-				}
-			}
-
-			// ----------------
-			// Synths
-			// ----------------
-			const synths = JSON.parse(fs.readFileSync(synthList));
-			for (const currencyKey of synths) {
-				const tokenStateForSynth = await deployContract({
-					name: `TokenState${currencyKey}`,
-					args: [account, ZERO_ADDRESS],
-				});
-				const proxyForSynth = await deployContract({
-					name: `Proxy${currencyKey}`,
-					args: [account],
-				});
-				const synth = await deployContract({
-					name: `Synth${currencyKey}`,
-					deps: [`TokenState${currencyKey}`, `Proxy${currencyKey}`, 'Synthetix', 'FeePool'],
-					args: [
-						proxyForSynth ? proxyForSynth.options.address : '',
-						tokenStateForSynth ? tokenStateForSynth.options.address : '',
-						synthetix ? synthetixAddress : '',
-						feePool ? feePool.options.address : '',
-						`Synth ${currencyKey}`,
-						currencyKey,
-						account,
-						web3.utils.asciiToHex(currencyKey),
-					],
-				});
-				const synthAddress = synth ? synth.options.address : '';
-				if (synth && tokenStateForSynth) {
-					const tsAssociatedContract = await tokenStateForSynth.methods.associatedContract().call();
-					if (tsAssociatedContract !== synthAddress) {
-						console.log(yellow(`Setting associated contract for ${currencyKey} TokenState...`));
-
-						await tokenStateForSynth.methods
-							.setAssociatedContract(synthAddress)
-							.send(deployer.sendParameters());
-					}
-				}
-				if (proxyForSynth && synth) {
-					const target = await proxyForSynth.methods.target().call();
-					if (target !== synthAddress) {
-						console.log(yellow(`Setting proxy target for ${currencyKey} Proxy...`));
-
-						await proxyForSynth.methods.setTarget(synthAddress).send(deployer.sendParameters());
-					}
-				}
-
-				// Cannot run on mainnet, as it needs to be owner of existing Synthetix & Synth contracts
-				if (network !== 'mainnet') {
-					if (synth && synthetix) {
-						const currentSynthInSNX = await synthetix.methods
-							.synths(web3.utils.asciiToHex(currencyKey))
-							.call();
-						if (currentSynthInSNX !== synthAddress) {
-							console.log(yellow(`Adding ${currencyKey} to Synthetix contract...`));
-							await synthetix.methods.addSynth(synthAddress).send(deployer.sendParameters());
-						}
-
-						const synthSNXAddress = await synth.methods.synthetix().call();
-
-						if (synthSNXAddress !== synthetixAddress) {
-							console.log(yellow(`Adding Synthetix contract on ${currencyKey} contract...`));
-							await synth.methods.setSynthetix(synthetixAddress).send(deployer.sendParameters());
-						}
-					}
-				}
-			}
-
-			const depot = await deployContract({
-				name: 'Depot',
-				deps: ['Synthetix', 'SynthsUSD', 'FeePool'],
-				args: [
-					account,
-					account,
-					synthetix ? synthetixAddress : '',
-					deployer.deployedContracts['SynthsUSD']
-						? deployer.deployedContracts['SynthsUSD'].options.address
-						: '',
-					feePool ? feePool.options.address : '',
-					account,
-					web3.utils.toWei('500'),
-					web3.utils.toWei('.10'),
-				],
-			});
-
-			// Comment out if deploying on mainnet - Needs to be owner of Depot contract
-			if (network !== 'mainnet') {
-				if (synthetix && depot) {
-					const depotSNXAddress = await depot.methods.synthetix().call();
-					if (depotSNXAddress !== synthetixAddress) {
-						console.log(yellow(`Setting synthetix on depot contract...`));
-
-						await depot.methods.setSynthetix(synthetixAddress).send(deployer.sendParameters());
-					}
-				}
-			}
-
-			console.log();
-			console.log(green('Successfully deployed all contracts!'));
-			console.log();
-
-			const tableData = Object.keys(deployer.deployedContracts).map(key => [
-				key,
-				deployer.deployedContracts[key].options.address,
-			]);
-			console.log();
-			console.log(gray(`Tabular data of all contracts on ${network}`));
-			console.log(table(tableData));
-		}
-	);
-
-program
-	.command('verify')
-	.description('Verify deployed sources on etherscan')
-	.option(
-		'-b, --build-path [value]',
-		'Path to a folder hosting compiled files from the "build" step in this script',
-		path.join(__dirname, '..', 'build')
-	)
-	.option('-n, --network <value>', 'The network to run off.', x => x.toLowerCase(), 'kovan')
-	.option(
-		'-d, --deployment-path <value>',
-		`Path to a folder that has your input configuration file ${CONFIG_FILENAME} and where your ${DEPLOYMENT_FILENAME} files will go`
-	)
-	.action(async ({ buildPath, network, deploymentPath }) => {
-		ensureNetwork(network);
-
-		const { config, deployment, deploymentFile } = loadAndCheckRequiredSources({
-			deploymentPath,
-			network,
-		});
-
-		// ensure that every contract in the flag file has a matching deployed address
-		const missingDeployments = Object.keys(config).filter(contractName => {
-			return !deployment[contractName] || !deployment[contractName].address;
-		});
-
-		if (missingDeployments.length) {
-			throw Error(
-				`Cannot use existing contracts for verification as addresses not found for the following contracts on ${network}:\n` +
-					missingDeployments.join('\n') +
-					'\n' +
-					gray(`Used: ${deploymentFile} as source`)
-			);
-		}
-
-		const etherscanUrl =
-			network === 'mainnet'
-				? 'https://api.etherscan.io/api'
-				: `https://api-${network}.etherscan.io/api`;
-		console.log(gray(`Starting ${network.toUpperCase()} contract verification on Etherscan...`));
-
-		const tableData = [];
-
-		for (const name of Object.keys(config)) {
-			const { address } = deployment[name];
-			// Check if this contract already has been verified.
-
-			let result = await axios.get(etherscanUrl, {
-				params: {
-					module: 'contract',
-					action: 'getabi',
-					address,
-					apikey: process.env.ETHERSCAN_KEY,
-				},
-			});
-
-			if (result.data.result === 'Contract source code not verified') {
-				const contractName = config[name].contract;
-				console.log(
-					gray(
-						` - Contract ${name} not yet verified (source of "${contractName}.sol"). Verifying...`
-					)
-				);
-
-				// Get the transaction that created the contract with its resulting bytecode.
-				result = await axios.get(etherscanUrl, {
-					params: {
-						module: 'account',
-						action: 'txlist',
-						address,
-						sort: 'asc',
-						apikey: process.env.ETHERSCAN_KEY,
-					},
-				});
-
-				// Get the bytecode that was in that transaction.
-				const deployedBytecode = result.data.result[0].input;
-
-				// add the transacton and timestamp to the json file
-				deployment[name].txn = `https://${network}.etherscan.io/tx/${result.data.result[0].hash}`;
-				deployment[name].timestamp = new Date(result.data.result[0].timeStamp * 1000);
-
-				fs.writeFileSync(deploymentFile, JSON.stringify(deployment, null, 2));
-
-				// Grab the last 50 characters of the compiled bytecode
-				const compiledBytecode = deployment[name].bytecode.slice(-100);
-
-				const pattern = new RegExp(`${compiledBytecode}(.*)$`);
-				const constructorArguments = pattern.exec(deployedBytecode)[1];
-
-				console.log(gray(' - Constructor arguments', constructorArguments));
-
-				const readFlattened = () => {
-					const flattenedFilename = path.join(buildPath, FLATTENED_FOLDER, `${contractName}.sol`);
-					try {
-						return fs.readFileSync(flattenedFilename).toString();
-					} catch (err) {
-						throw Error(
-							`Cannot read file ${flattenedFilename} - have you run the build step yet???`
-						);
-					}
-				};
-				result = await axios.post(
-					etherscanUrl,
-					qs.stringify({
-						module: 'contract',
-						action: 'verifysourcecode',
-						contractaddress: address,
-						sourceCode: readFlattened(),
-						contractname: contractName,
-						// note: spelling mistake is on etherscan's side
-						constructorArguements: constructorArguments,
-						compilerversion: 'v' + solc.version().replace('.Emscripten.clang', ''), // The version reported by solc-js is too verbose and needs a v at the front
-						optimizationUsed: 1,
-						runs: 200,
-						libraryname1: 'SafeDecimalMath',
-						libraryaddress1: deployment['SafeDecimalMath'].address,
-						apikey: process.env.ETHERSCAN_KEY,
-					}),
-					{
-						headers: {
-							'Content-Type': 'application/x-www-form-urlencoded',
-						},
-					}
-				);
-
-				console.log(gray(' - Got result:', result.data.result));
-
-				if (result.data.result === 'Contract source code already verified') {
-					console.log(green(` - Verified ${name}`));
-					// Ugh, ok, you lie, but fine, skip and continue.
-					tableData.push([name, address, 'Successfully verified']);
-					continue;
-				}
-				const guid = result.data.result;
-
-				if (!result.data.status) {
-					tableData.push([name, address, `Unable to verify, Etherscan returned "${guid}`]);
-					continue;
-				} else if (!guid || guid.length !== 50) {
-					console.log(red(`Invalid GUID from Etherscan (see response above).`));
-					tableData.push([name, address, 'Unable to verify (invalid GUID)']);
-					continue;
-				}
-
-				let status = '';
-				while (status !== 'Pass - Verified') {
-					console.log(gray(' - Checking verification status...'));
-
-					result = await axios.get(etherscanUrl, {
-						params: {
-							module: 'contract',
-							action: 'checkverifystatus',
-							guid,
-						},
-					});
-					status = result.data.result;
-
-					console.log(gray(` - "${status}" response from Etherscan`));
-
-					if (status === 'Fail - Unable to verify') {
-						console.log(red(` - Unable to verify ${name}.`));
-						tableData.push([name, address, 'Unable to verify']);
-
-						break;
-					}
-
-					if (status !== 'Pass - Verified') {
-						console.log(gray(' - Sleeping for 5 seconds and re-checking.'));
-						await new Promise(resolve => setTimeout(resolve, 5000));
-					} else {
-						console.log(green(` - Verified ${name}`));
-						tableData.push([name, address, 'Successfully verified']);
-					}
-				}
-			} else {
-				console.log(gray(` - Already verified ${name}`));
-				tableData.push([name, address, 'Already verified']);
-			}
-		}
-
-		console.log(gray('Verification state'));
-		console.log(table(tableData));
-	});
-
-program
-	.command('generate-token-list')
-	.description('Generate json output for all of the token proxy addresses')
-	.option(
-		'-d, --deployment-path <value>',
-		`Path to a folder that has your input configuration file (${CONFIG_FILENAME}) and where your ${DEPLOYMENT_FILENAME} files will go`
-	)
-	.action(async ({ deploymentPath }) => {
-		const deployment = JSON.parse(fs.readFileSync(path.join(deploymentPath, DEPLOYMENT_FILENAME)));
-
-		const output = Object.keys(deployment)
-			.filter(key => /^Proxy(s[A-Z]{3,4}|Synthetix)$/.test(key))
-			.map(key => {
-				return {
-					symbol: /Synthetix$/.test(key) ? 'SNX' : key.replace(/^Proxy/, ''),
-					address: deployment[key].address,
-					decimals: 18,
-				};
-			});
-=======
->>>>>>> 4fb6450e
 
 require('./src/commands/build').cmd(program);
 require('./src/commands/deploy').cmd(program);
