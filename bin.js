#!/usr/bin/env node

'use strict';

<<<<<<< HEAD
const fs = require('fs');
const path = require('path');

const { getSuspensionReasons, networks, toBytes32, wrap } = require('./index');

const { getAST, getSource, getSynths, getTarget, getUsers, getVersions } = wrap({ fs, path });
=======
const {
	getAST,
	getSource,
	getSuspensionReasons,
	getStakingRewards,
	getSynths,
	getTarget,
	getUsers,
	getVersions,
	networks,
	toBytes32,
} = require('./index');
>>>>>>> 4def75dd

const commander = require('commander');
const program = new commander.Command();

program
	.command('ast <source>')
	.description('Get the AST for some source file')
	.action(async source => {
		console.log(JSON.stringify(getAST({ source, match: /./ }), null, 2));
	});

program
	.command('bytes32 <key>')
	.description('Bytes32 representation of a currency key')
	.option('-c, --skip-check', 'Skip the check')

	.action(async (key, { skipCheck }) => {
		if (
			!skipCheck &&
			getSynths({ network: 'mainnet' }).filter(({ name }) => name === key).length < 1
		) {
			throw Error(
				`Given key of "${key}" does not exist as a synth in mainnet (case-sensitive). Use --skip-check to skip this check.`
			);
		}
		console.log(toBytes32(key));
	});

program
	.command('networks')
	.description('Get networks')
	.action(async () => {
		console.log(networks);
	});

program
	.command('rewards')
	.description('Get staking rewards for an environment')
	.option('-n, --network <value>', 'The network to run off.', x => x.toLowerCase(), 'mainnet')
	.action(async ({ network }) => {
		console.log(JSON.stringify(getStakingRewards({ network }), null, 2));
	});

program
	.command('source')
	.description('Get source files for an environment')
	.option('-n, --network <value>', 'The network to run off.', x => x.toLowerCase(), 'mainnet')
	.option('-c, --contract [value]', 'The name of the contract')
	.option('-k, --key [value]', 'A specific key wanted')
	.action(async ({ network, contract, key }) => {
		const source = getSource({ network, contract });
		console.log(JSON.stringify(key in source ? source[key] : source, null, 2));
	});

program
	.command('suspension-reasons')
	.description('Get the suspension reason')
	.option('-c, --code [value]', 'A specific suspension code')
	.action(async ({ code }) => {
		const reason = getSuspensionReasons({ code });
		console.log(reason);
	});

program
	.command('synths')
	.description('Get the list of synths')
	.option('-n, --network <value>', 'The network to run off.', x => x.toLowerCase(), 'mainnet')
	.option('-k, --key [value]', 'A specific key wanted')
	.action(async ({ network, key }) => {
		const synthList = getSynths({ network });
		console.log(
			JSON.stringify(
				synthList.map(entry => {
					return key in entry ? entry[key] : entry;
				}),
				null,
				2
			)
		);
	});

program
	.command('target')
	.description('Get deployed target files for an environment')
	.option('-n, --network <value>', 'The network to run off.', x => x.toLowerCase(), 'mainnet')
	.option('-c, --contract [value]', 'The name of the contract')
	.option('-k, --key [value]', 'A specific key wanted')
	.action(async ({ network, contract, key }) => {
		const target = getTarget({ network, contract });
		console.log(JSON.stringify(key in target ? target[key] : target, null, 2));
	});

program
	.command('users')
	.description('Get the list of system users')
	.option('-n, --network <value>', 'The network to run off.', x => x.toLowerCase(), 'mainnet')
	.option('-u, --user [value]', 'A specific user wanted')
	.action(async ({ network, user }) => {
		const users = getUsers({ network, user });
		console.log(JSON.stringify(users, null, 2));
	});

program
	.command('versions')
	.description('Get the list of deployed versions')
	.option('-n, --network <value>', 'The network to run off.', x => x.toLowerCase(), 'mainnet')
	.option('-b, --by-contract', 'To key off the contract name')
	.action(async ({ network, byContract }) => {
		const versions = getVersions({ network, byContract });
		console.log(JSON.stringify(versions, null, 2));
	});

// perform as CLI tool if args given
if (require.main === module) {
	require('pretty-error').start();

	program.parse(process.argv);
}<|MERGE_RESOLUTION|>--- conflicted
+++ resolved
@@ -2,27 +2,15 @@
 
 'use strict';
 
-<<<<<<< HEAD
 const fs = require('fs');
 const path = require('path');
 
 const { getSuspensionReasons, networks, toBytes32, wrap } = require('./index');
 
-const { getAST, getSource, getSynths, getTarget, getUsers, getVersions } = wrap({ fs, path });
-=======
-const {
-	getAST,
-	getSource,
-	getSuspensionReasons,
-	getStakingRewards,
-	getSynths,
-	getTarget,
-	getUsers,
-	getVersions,
-	networks,
-	toBytes32,
-} = require('./index');
->>>>>>> 4def75dd
+const { getAST, getSource, getSynths, getTarget, getUsers, getVersions, getStakingRewards } = wrap({
+	fs,
+	path,
+});
 
 const commander = require('commander');
 const program = new commander.Command();
