--- conflicted
+++ resolved
@@ -9,236 +9,6 @@
             wget --retry-connrefused --waitretry=1 --read-timeout=120 --timeout=120 -t 100 http://localhost:8545
             :
 jobs:
-<<<<<<< HEAD
-    coverage-report:
-        docker:
-            - image: circleci/node:12.18
-        resource_class: xlarge
-        steps:
-            - checkout
-            - attach_workspace:
-                at: .
-            - run: NODE_OPTIONS=--max_old_space_size=4096 npm run coverage
-            - run: bash <(curl -s https://codecov.io/bash)
-        working_directory: ~/repo
-    fork-deploy:
-        docker:
-            - image: circleci/node:12.18
-        parameters:
-            network:
-                type: string
-        steps:
-            - checkout
-            - attach_workspace:
-                at: .
-            - fork_deploy:
-                network: << parameters.network >>
-        working_directory: ~/repo
-    fork-prepare-deploy:
-        docker:
-            - image: circleci/node:12.18
-        parameters:
-            network:
-                type: string
-        steps:
-            - checkout
-            - attach_workspace:
-                at: .
-            - fork_prepare_deploy:
-                network: << parameters.network >>
-        working_directory: ~/repo
-    fork-test-prod:
-        docker:
-            - image: circleci/node:12.18
-        parameters:
-            network:
-                type: string
-        steps:
-            - checkout
-            - attach_workspace:
-                at: .
-            - fork_test_prod:
-                network: << parameters.network >>
-        working_directory: ~/repo
-    gas-report:
-        docker:
-            - image: circleci/node:12.18
-        steps:
-            - checkout
-            - attach_workspace:
-                at: .
-            - run: npm run test:gas && npx codechecks
-        working_directory: ~/repo
-    lint:
-        docker:
-            - image: circleci/node:12.18
-        steps:
-            - checkout
-            - attach_workspace:
-                at: .
-            - run: npm run lint
-        working_directory: ~/repo
-    pack:
-        docker:
-            - image: circleci/node:12.18
-        steps:
-            - checkout
-            - attach_workspace:
-                at: .
-            - run: npm run pack
-            - store_artifacts:
-                path: browser.js
-        working_directory: ~/repo
-    prepare:
-        docker:
-            - image: circleci/node:12.18
-        steps:
-            - checkout
-            - restore_cache:
-                keys:
-                    - v2-dependencies-{{ checksum "package-lock.json" }}
-            - run: npm ci
-            - save_cache:
-                key: v2-dependencies-{{ checksum "package-lock.json" }}
-                paths:
-                    - node_modules
-            - persist_to_workspace:
-                paths:
-                    - node_modules
-                root: .
-        working_directory: ~/repo
-    slither:
-        docker:
-            - image: trailofbits/eth-security-toolbox
-        steps:
-            - checkout
-            - attach_workspace:
-                at: .
-            - run:
-                command: |
-                    set +e
-                    slither .
-                    exit 0
-                name: Show Slither output
-    test-contracts:
-        docker:
-            - image: circleci/node:12.18
-        resource_class: large
-        steps:
-            - checkout
-            - attach_workspace:
-                at: .
-            - run: npx buidler compile --showsize --optimizer
-            - run:
-                command: |
-                    set +e
-                    npm test
-                    EXIT_CODE=$?
-                    cat test-gas-used.log
-                    printf "\\n"
-                    exit $EXIT_CODE
-                name: Test and output gas used
-        working_directory: ~/repo
-    test-contracts-legacy:
-        docker:
-            - image: circleci/node:12.18
-        resource_class: large
-        steps:
-            - checkout
-            - attach_workspace:
-                at: .
-            - run: npm run compile:legacy
-            - run: npx buidler test:legacy
-        working_directory: ~/repo
-    test-deployments:
-        docker:
-            - image: circleci/node:12.18
-        steps:
-            - checkout
-            - attach_workspace:
-                at: .
-            - run: npm run test:deployments
-        working_directory: ~/repo
-    test-kovan:
-        docker:
-            - image: circleci/node:12.18
-        steps:
-            - checkout
-            - attach_workspace:
-                at: .
-            - testnet_pvt:
-                network: kovan
-            - etherscan_check:
-                network: kovan
-        working_directory: ~/repo
-    test-local:
-        docker:
-            - image: circleci/node:12.18
-        steps:
-            - checkout
-            - attach_workspace:
-                at: .
-            - run: npm run test:local
-        working_directory: ~/repo
-    test-mainnet:
-        docker:
-            - image: circleci/node:12.18
-        steps:
-            - checkout
-            - attach_workspace:
-                at: .
-            - etherscan_check:
-                network: mainnet
-        working_directory: ~/repo
-    test-ovm:
-        docker:
-            - image: circleci/node:12.18
-        steps:
-            - checkout
-            - attach_workspace:
-                at: .
-            - run:
-                command: |
-                    npx buidler compile --ovm --optimizer
-                name: Compile in OVM, enforcing size limit
-        working_directory: ~/repo
-    test-publish:
-        docker:
-            - image: circleci/node:12.18
-        resource_class: large
-        steps:
-            - checkout
-            - attach_workspace:
-                at: .
-            - run:
-                command: |
-                    set +e
-                    npm run test:publish
-                    EXIT_CODE=$?
-                    if [ $EXIT_CODE -gt 0 ]; then
-                      tail -n 2000 test/publish/test.log; # show tail of logs here if test failed
-                    fi
-                    npx ansi-to-html --newline --bg black test/publish/test.log > test/publish/test-log.html
-                    exit $EXIT_CODE
-                name: Test and output logs
-            - store_artifacts:
-                destination: test-log.html
-                path: test/publish/test-log.html
-        working_directory: ~/repo
-    test-rinkeby:
-        docker:
-            - image: circleci/node:12.18
-        steps:
-            - checkout
-            - attach_workspace:
-                at: .
-            - testnet_pvt:
-                network: rinkeby
-            - etherscan_check:
-                network: rinkeby
-        working_directory: ~/repo
-version: 2.1
-=======
   job-compile:
     working_directory: ~/repo
     docker:
@@ -509,7 +279,6 @@
       - attach_workspace:
           at: .
       - run: npm run test:etherscan --  --network << parameters.network >>
->>>>>>> 2011a43f
 workflows:
   workflow-any:
     jobs:
