--- conflicted
+++ resolved
@@ -1,7 +1,5 @@
 version: 2.1
 commands:
-<<<<<<< HEAD
-=======
   cmd-fork-start:
     description: Starts a local ganache fork on the specified network
     parameters:
@@ -15,14 +13,6 @@
           command: node publish fork --network << parameters.network >> <<# parameters.reset >> --reset <</ parameters.reset >>
           background: true
       - cmd-wait-for-rpc
-  cmd-local-start:
-    description: Starts a local ganache chain
-    steps:
-      - run:
-          command: npx buidler node
-          background: true
-      - cmd-wait-for-rpc
->>>>>>> 16b36ba4
   cmd-wait-for-rpc:
     steps:
       - run: sleep 5
@@ -56,38 +46,22 @@
       - checkout
       - attach_workspace:
           at: .
-<<<<<<< HEAD
       - run: npm run lint
   job-pack-browser:
-=======
-      - run: node publish build --test-helpers
-      - cmd-local-start
-      - run: node publish deploy --network local --fresh-deploy --yes --use-ovm --ignore-safety-checks --ignore-custom-parameters --deployment-path ./publish/deployed/local-ovm
-      - run: npm run test:prod -- --use-ovm --patch-fresh-deployment --deployment-path ./publish/deployed/local-ovm
-  job-diff-prod-tests-local:
->>>>>>> 16b36ba4
-    working_directory: ~/repo
-    docker:
-      - image: circleci/node:12.18
-        auth:
-          username: $DOCKERHUB_USERNAME
-          password: $DOCKERHUB_TOKEN
-    steps:
-      - checkout
-      - attach_workspace:
-          at: .
-<<<<<<< HEAD
+    working_directory: ~/repo
+    docker:
+      - image: circleci/node:12.18
+        auth:
+          username: $DOCKERHUB_USERNAME
+          password: $DOCKERHUB_TOKEN
+    steps:
+      - checkout
+      - attach_workspace:
+          at: .
       - run: npm run pack
       - store_artifacts:
           path: browser.js
   job-prepare:
-=======
-      - run: node publish build --test-helpers
-      - cmd-local-start
-      - run: node publish deploy --network local --fresh-deploy --yes
-      - run: npm run test:prod -- --patch-fresh-deployment
-  job-diff-prod-tests:
->>>>>>> 16b36ba4
     working_directory: ~/repo
     docker:
       - image: circleci/node:12.18
@@ -386,18 +360,9 @@
           requires:
             - job-prepare
       - job-prod-tests:
-<<<<<<< HEAD
           requires:
             - job-prepare
       - job-prod-diff-tests-local:
-=======
-          name: job-prod-tests-mainnet
-          network: mainnet
-          requires:
-            - job-prepare
-      - job-diff-prod-tests-local:
-          name: job-diff-prod-tests-local
->>>>>>> 16b36ba4
           requires:
             - job-prepare
       - job-prod-diff-tests-local-ovm:
@@ -422,25 +387,6 @@
           requires:
             - job-prepare
       - job-prod-tests:
-<<<<<<< HEAD
-=======
-          name: job-prod-tests-mainnet
-          network: mainnet
-          filters:
-            branches:
-              only: /.*(staging|master).*/
-          requires:
-            - job-prepare
-      - job-diff-prod-tests-local:
-          name: job-diff-prod-tests-local
-          filters:
-            branches:
-              only: /.*(staging|master).*/
-          requires:
-            - job-prepare
-      - job-diff-prod-tests-local-ovm:
-          name: job-diff-prod-tests-local-ovm
->>>>>>> 16b36ba4
           filters:
             branches:
               only: /.*(staging|master).*/
@@ -452,7 +398,6 @@
             branches:
               only: /.*(staging|master).*/
           requires:
-<<<<<<< HEAD
             - job-prepare
       - job-prod-diff-tests-local-ovm:
           name: job-prod-diff-tests-local-ovm
@@ -467,6 +412,4 @@
             branches:
               only: /.*(staging|master).*/
           requires:
-=======
->>>>>>> 16b36ba4
             - job-prepare