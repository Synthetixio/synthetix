version: 2
jobs:
  prepare:
    docker:
      - image: 'circleci/node:10.16.3'
    steps:
      - checkout
      - run:
          name: update-npm
          command: 'sudo npm install -g npm@latest'
      - restore_cache:
          keys:
<<<<<<< HEAD
            - 'v1.2-dependencies-{{ checksum "package-lock.json" }}'
            - v1.2-dependencies-
=======
            - 'v1.4-dependencies-{{ checksum "package-lock.json" }}'
            - v1.4-dependencies-
>>>>>>> 543c0740
      - run: npm install
      - run: npm run lint
      - save_cache:
          paths:
            - node_modules
<<<<<<< HEAD
          key: 'v1.2-dependencies-{{ checksum "package-lock.json" }}'
=======
          key: 'v1.4-dependencies-{{ checksum "package-lock.json" }}'
>>>>>>> 543c0740
      - persist_to_workspace:
          root: .
          paths:
            - node_modules
  unit:
    docker:
      - image: 'circleci/node:10.16.3'
    steps:
      - checkout
      - attach_workspace:
          at: .
      - run: npm run test:gas
      - run: npx codechecks
  int:
    docker:
      - image: 'circleci/node:10.16.3'
    steps:
      - checkout
      - attach_workspace:
          at: .
      - run: npm run test:int
workflows:
  version: 2
  dev:
    jobs:
      - prepare
      - unit:
          requires:
            - prepare
      - int:
          requires:
            - unit<|MERGE_RESOLUTION|>--- conflicted
+++ resolved
@@ -10,23 +10,14 @@
           command: 'sudo npm install -g npm@latest'
       - restore_cache:
           keys:
-<<<<<<< HEAD
-            - 'v1.2-dependencies-{{ checksum "package-lock.json" }}'
-            - v1.2-dependencies-
-=======
             - 'v1.4-dependencies-{{ checksum "package-lock.json" }}'
             - v1.4-dependencies-
->>>>>>> 543c0740
       - run: npm install
       - run: npm run lint
       - save_cache:
           paths:
             - node_modules
-<<<<<<< HEAD
-          key: 'v1.2-dependencies-{{ checksum "package-lock.json" }}'
-=======
           key: 'v1.4-dependencies-{{ checksum "package-lock.json" }}'
->>>>>>> 543c0740
       - persist_to_workspace:
           root: .
           paths:
