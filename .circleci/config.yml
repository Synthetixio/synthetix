--- conflicted
+++ resolved
@@ -27,8 +27,6 @@
       - run: rm -rf build # force a clean build
       - run: npx hardhat compile --use-ovm --optimizer --fail-oversize
   job-fork-tests:
-<<<<<<< HEAD
-=======
     working_directory: ~/repo
     docker:
       - image: synthetixio/docker-node:14.16-focal
@@ -46,7 +44,6 @@
           port: 8545
       - run: npx hardhat test:integration:l1 --compile --deploy --use-fork
   job-integration-tests:
->>>>>>> b797af67
     working_directory: ~/repo
     machine:
       image: ubuntu-2004:202010-01
@@ -56,10 +53,6 @@
       - checkout
       - attach_workspace:
           at: .
-<<<<<<< HEAD
-      - run:
-          command: npm run fork
-=======
       - restore_cache:
           keys:
             - v3-optimism-build-
@@ -75,49 +68,11 @@
             - ./optimism
       - run:
           name: Start docker chains
->>>>>>> b797af67
           background: true
           command: |
             npx hardhat ops --start
       - cmd-wait-for-port:
           port: 8545
-<<<<<<< HEAD
-      - run: npx hardhat test:integration:l1 --compile --deploy --fork
-  job-integration-tests:
-    working_directory: ~/repo
-    machine:
-      image: ubuntu-2004:202010-01
-      docker_layer_caching: true
-    resource_class: large
-    steps:
-      - checkout
-      - attach_workspace:
-          at: .
-      - run:
-          name: Build docker containers
-          command: |
-            git clone git@github.com:ethereum-optimism/optimism.git
-            cd optimism
-            git fetch
-            git checkout master
-            git pull origin master
-            git checkout 86708bb5758cd2b647b3ca2be698beb5aa3af81f
-            yarn
-            yarn build
-            cd ops
-            export COMPOSE_DOCKER_CLI_BUILD=1
-            export DOCKER_BUILDKIT=1
-            docker-compose build --parallel
-      - run:
-          name: Start chains
-          background: true
-          command: |
-            cd optimism/ops
-            docker-compose up -d
-      - cmd-wait-for-port:
-          port: 8545
-=======
->>>>>>> b797af67
       - cmd-wait-for-port:
           port: 9545
       - run:
@@ -131,10 +86,6 @@
       - run:
           name: Run dual layer 1 and layer 2 integration tests
           command: |
-<<<<<<< HEAD
-            npx hardhat test:integration:dual --deploy-evm --deploy-ovm --connect
-  job-lint:
-=======
             npx hardhat test:integration:dual --deploy
   job-lint:
     working_directory: ~/repo
@@ -163,44 +114,14 @@
       - store_artifacts:
           path: browser.js
   job-prepare:
->>>>>>> b797af67
-    working_directory: ~/repo
-    docker:
-      - image: synthetixio/docker-node:14.16-focal
-        auth:
-          username: $DOCKERHUB_USERNAME
-          password: $DOCKERHUB_TOKEN
-    steps:
-      - checkout
-<<<<<<< HEAD
-      - attach_workspace:
-          at: .
-      - run: npm run lint
-  job-pack-browser:
-    working_directory: ~/repo
-    docker:
-      - image: synthetixio/docker-node:14.16-focal
-        auth:
-          username: $DOCKERHUB_USERNAME
-          password: $DOCKERHUB_TOKEN
-    steps:
-      - checkout
-      - attach_workspace:
-          at: .
-      - run: npm run pack
-      - store_artifacts:
-          path: browser.js
-  job-prepare:
-    working_directory: ~/repo
-    docker:
-      - image: synthetixio/docker-node:14.16-focal
-        auth:
-          username: $DOCKERHUB_USERNAME
-          password: $DOCKERHUB_TOKEN
-    steps:
-      - checkout
-=======
->>>>>>> b797af67
+    working_directory: ~/repo
+    docker:
+      - image: synthetixio/docker-node:14.16-focal
+        auth:
+          username: $DOCKERHUB_USERNAME
+          password: $DOCKERHUB_TOKEN
+    steps:
+      - checkout
       - restore_cache:
           keys:
             - v4-dependencies-{{ checksum "package-lock.json" }}
