version: 2.1
commands:
  cmd-fork-start:
    description: Starts a local ganache fork on the specified network
    parameters:
      network:
        type: string
      reset:
        type: boolean
        default: false
    steps:
      - run:
<<<<<<< HEAD
          command: node publish fork --network << parameters.network >> <<# parameters.reset >> --reset <</ parameters.reset >> --unlock-accounts 0xbe0eb53f46cd790cd13851d5eff43d12404d33e8
          background: true
=======
          background: true
          command: node publish fork --network << parameters.network >> <<# parameters.reset >> --reset <</ parameters.reset >> --unlock-accounts 0xF977814e90dA44bFA03b6295A0616a897441aceC
>>>>>>> 1289db58
      - cmd-wait-for-rpc
  cmd-local-start:
    description: Starts a local ganache chain
    steps:
      - run:
          command: npx buidler node
          background: true
      - cmd-wait-for-rpc
  cmd-wait-for-rpc:
    steps:
      - run: sleep 5
      - run:
          shell: /bin/sh
          command: |
            wget --retry-connrefused --waitretry=1 --read-timeout=120 --timeout=120 -t 100 http://localhost:8545
            :
jobs:
  job-compile:
    working_directory: ~/repo
    docker:
      - image: circleci/node:12.18
        auth:
          username: $DOCKERHUB_USERNAME
          password: $DOCKERHUB_TOKEN
    steps:
      - checkout
      - attach_workspace:
          at: .
      - run: npx buidler compile --optimizer --fail-oversize
      - run: npx buidler compile --use-ovm --optimizer --fail-oversize
  job-diff-prod-tests-local-ovm:
    working_directory: ~/repo
    docker:
      - image: circleci/node:12.18
        auth:
          username: $DOCKERHUB_USERNAME
          password: $DOCKERHUB_TOKEN
    steps:
      - checkout
      - attach_workspace:
          at: .
      - run: node publish build
      - cmd-local-start
      - run: node publish deploy --network local --fresh-deploy --yes --use-ovm --ignore-safety-checks --ignore-custom-parameters --deployment-path ./publish/deployed/local-ovm
      - run: npm run test:prod -- --use-ovm --patch-fresh-deployment --deployment-path ./publish/deployed/local-ovm
  job-diff-prod-tests-local:
    working_directory: ~/repo
    docker:
      - image: circleci/node:12.18
        auth:
          username: $DOCKERHUB_USERNAME
          password: $DOCKERHUB_TOKEN
    steps:
      - checkout
      - attach_workspace:
          at: .
      - run: node publish build
      - cmd-local-start
      - run: node publish deploy --network local --fresh-deploy --yes
      - run: npm run test:prod -- --patch-fresh-deployment
  job-diff-prod-tests:
    working_directory: ~/repo
    docker:
      - image: circleci/node:12.18
        auth:
          username: $DOCKERHUB_USERNAME
          password: $DOCKERHUB_TOKEN
    parameters:
      network:
        type: string
    steps:
      - checkout
      - attach_workspace:
          at: .
      - run: node publish build
      - cmd-fork-start:
          network: << parameters.network >>
          reset: true
      - run: node publish prepare-deploy --network << parameters.network >>
      - run: node publish deploy --add-new-synths --use-fork --yes --network << parameters.network >>
      - run: npm run test:prod:gas -- --patch-fresh-deployment && npx codechecks codechecks.prod.yml
      - store_artifacts:
          path: test-gas-used-prod.log
  job-lint:
    working_directory: ~/repo
    docker:
      - image: circleci/node:12.18
        auth:
          username: $DOCKERHUB_USERNAME
          password: $DOCKERHUB_TOKEN
    steps:
      - checkout
      - attach_workspace:
          at: .
      - run: npm run lint
  job-pack-browser:
    working_directory: ~/repo
    docker:
      - image: circleci/node:12.18
        auth:
          username: $DOCKERHUB_USERNAME
          password: $DOCKERHUB_TOKEN
    steps:
      - checkout
      - attach_workspace:
          at: .
      - run: npm run pack
      - store_artifacts:
          path: browser.js
  job-prepare:
    working_directory: ~/repo
    docker:
      - image: circleci/node:12.18
        auth:
          username: $DOCKERHUB_USERNAME
          password: $DOCKERHUB_TOKEN
    steps:
      - checkout
      - restore_cache:
          keys:
            - "v2-dependencies-"
      - run: npm install
      - save_cache:
          key: "v2-dependencies-"
          paths:
            - node_modules
      - persist_to_workspace:
          root: .
          paths:
            - node_modules
  job-prod-tests:
    working_directory: ~/repo
    docker:
      - image: circleci/node:12.18
        auth:
          username: $DOCKERHUB_USERNAME
          password: $DOCKERHUB_TOKEN
    parameters:
      network:
        type: string
    steps:
      - checkout
      - attach_workspace:
          at: .
      - cmd-fork-start:
          network: << parameters.network >>
      - run: npm run test:prod:gas && npx codechecks codechecks.prod.yml
      - store_artifacts:
          path: test-gas-used-prod.log
  job-static-analysis:
    working_directory: ~/repo
    docker:
      - image: circleci/node:12.18
        auth:
          username: $DOCKERHUB_USERNAME
          password: $DOCKERHUB_TOKEN
    steps:
      - checkout
      - attach_workspace:
          at: .
      - run:
          name: Show Slither output
          command: |
            set +e
            slither .
            exit 0
  job-test-deploy-script:
    working_directory: ~/repo
    docker:
      - image: circleci/node:12.18
        auth:
          username: $DOCKERHUB_USERNAME
          password: $DOCKERHUB_TOKEN
    resource_class: large
    steps:
      - checkout
      - attach_workspace:
          at: .
      - run:
          name: Test and output logs
          command: |
            set +e
            npm run test:publish
            EXIT_CODE=$?
            if [ $EXIT_CODE -gt 0 ]; then
              tail -n 2000 test/publish/test.log; # show tail of logs here if test failed
            fi
            npx ansi-to-html --newline --bg black test/publish/test.log > test/publish/test-log.html
            exit $EXIT_CODE
      - store_artifacts:
          path: test/publish/test-log.html
          destination: test-log.html
  job-test-ovm-bridge:
    working_directory: ~/repo
    docker:
      - image: circleci/node:12.18
        auth:
          username: $DOCKERHUB_USERNAME
          password: $DOCKERHUB_TOKEN
    steps:
      - checkout
      - attach_workspace:
          at: .
      - run: npm run test:multi-same-chain
  job-unit-tests-coverage:
    working_directory: ~/repo
    docker:
      - image: circleci/node:12.18
        auth:
          username: $DOCKERHUB_USERNAME
          password: $DOCKERHUB_TOKEN
    resource_class: xlarge
    steps:
      - checkout
      - attach_workspace:
          at: .
      - run: NODE_OPTIONS=--max_old_space_size=4096 npm run coverage
      - run: bash <(curl -s https://codecov.io/bash)
  job-unit-tests-gas-report:
    working_directory: ~/repo
    docker:
      - image: circleci/node:12.18
        auth:
          username: $DOCKERHUB_USERNAME
          password: $DOCKERHUB_TOKEN
    steps:
      - checkout
      - attach_workspace:
          at: .
      - run: npm run test:gas && npx codechecks codechecks.unit.yml
      - store_artifacts:
          path: test-gas-used.log
  job-unit-tests-legacy:
    working_directory: ~/repo
    docker:
      - image: circleci/node:12.18
        auth:
          username: $DOCKERHUB_USERNAME
          password: $DOCKERHUB_TOKEN
    resource_class: large
    steps:
      - checkout
      - attach_workspace:
          at: .
      - run: npm run compile:legacy
      - run: npx buidler test:legacy
  job-unit-tests-ovm:
    working_directory: ~/repo
    docker:
      - image: circleci/node:12.18
        auth:
          username: $DOCKERHUB_USERNAME
          password: $DOCKERHUB_TOKEN
    steps:
      - checkout
      - attach_workspace:
          at: .
      - run:
          command: |
            npx buidler compile --use-ovm --optimizer
  job-unit-tests:
    working_directory: ~/repo
    docker:
      - image: circleci/node:12.18
        auth:
          username: $DOCKERHUB_USERNAME
          password: $DOCKERHUB_TOKEN
    resource_class: large
    steps:
      - checkout
      - attach_workspace:
          at: .
      - run: npx buidler compile --showsize --optimizer
      - run:
          name: Test and output gas used
          command: |
            set +e
            npm test
            EXIT_CODE=$?
            cat test-gas-used.log
            printf "\\n"
            exit $EXIT_CODE
  job-validate-deployments:
    working_directory: ~/repo
    docker:
      - image: circleci/node:12.18
        auth:
          username: $DOCKERHUB_USERNAME
          password: $DOCKERHUB_TOKEN
    steps:
      - checkout
      - attach_workspace:
          at: .
      - run: npm run test:deployments
  job-validate-etherscan:
    working_directory: ~/repo
    docker:
      - image: circleci/node:12.18
        auth:
          username: $DOCKERHUB_USERNAME
          password: $DOCKERHUB_TOKEN
    parameters:
      network:
        type: string
    steps:
      - checkout
      - attach_workspace:
          at: .
      - run: npm run test:etherscan --  --network << parameters.network >>
workflows:
  workflow-any:
    jobs:
      - job-prepare
      - job-lint:
          requires:
            - job-prepare
      - job-compile:
          requires:
            - job-prepare
      - job-static-analysis:
          requires:
            - job-prepare
  workflow-develop:
    jobs:
      - job-prepare:
          filters:
            branches:
              only: /.*(develop|staging|master).*/
      - job-unit-tests:
          filters:
            branches:
              only: /.*(develop|staging|master).*/
          requires:
            - job-prepare
      - job-unit-tests-coverage:
          filters:
            branches:
              only: /.*(develop|staging|master).*/
          requires:
            - job-prepare
      - job-unit-tests-gas-report:
          filters:
            branches:
              only: /.*(develop|staging|master).*/
          requires:
            - job-prepare
      - job-unit-tests-legacy:
          filters:
            branches:
              only: /.*(develop|staging|master).*/
          requires:
            - job-prepare
      - job-test-deploy-script:
          filters:
            branches:
              only: /.*(develop|staging|master).*/
          requires:
            - job-prepare
      - job-test-ovm-bridge:
          filters:
            branches:
              only: /.*(develop|staging|master).*/
          requires:
            - job-prepare
      - job-unit-tests-ovm:
          filters:
            branches:
              only: /.*(develop|staging|master).*/
          requires:
            - job-prepare
  workflow-master:
    jobs:
      - job-prepare:
          filters:
            branches:
              only: /.*(master).*/
  workflow-scheduled:
    triggers:
      - schedule:
          cron: "0 0 * * *"
          filters:
            branches:
              only:
                - master
    jobs:
      - job-prepare
      - job-validate-deployments:
          requires:
            - job-prepare
      - job-prod-tests:
          name: job-prod-tests-mainnet
          network: mainnet
          requires:
            - job-prepare
      - job-prod-tests:
          name: job-prod-tests-rinkeby
          network: rinkeby
          requires:
            - job-prepare
      - job-prod-tests:
          name: job-prod-tests-kovan
          network: kovan
          requires:
            - job-prepare
      - job-diff-prod-tests-local:
          name: job-diff-prod-tests-local
          requires:
            - job-prepare
      - job-diff-prod-tests-local-ovm:
          name: job-diff-prod-tests-local-ovm
          requires:
            - job-prepare
  workflow-staging:
    jobs:
      - job-prepare:
          filters:
            branches:
              only: /.*(staging|master).*/
      - job-pack-browser:
          filters:
            branches:
              only: /.*(staging|master).*/
          requires:
            - job-prepare
      - job-validate-deployments:
          filters:
            branches:
              only: /.*(staging|master).*/
          requires:
            - job-prepare
      - job-prod-tests:
          name: job-prod-tests-mainnet
          network: mainnet
          filters:
            branches:
              only: /.*(staging|master).*/
          requires:
            - job-prepare
      - job-prod-tests:
          name: job-prod-tests-rinkeby
          network: rinkeby
          filters:
            branches:
              only: /.*(staging|master).*/
          requires:
            - job-prepare
      - job-prod-tests:
          name: job-prod-tests-kovan
          network: kovan
          filters:
            branches:
              only: /.*(staging|master).*/
          requires:
            - job-prepare
      - job-diff-prod-tests-local:
          name: job-diff-prod-tests-local
          filters:
            branches:
              only: /.*(staging|master).*/
          requires:
            - job-prepare
      - job-diff-prod-tests-local-ovm:
          name: job-diff-prod-tests-local-ovm
          filters:
            branches:
              only: /.*(staging|master).*/
          requires:
            - job-prepare
      - job-diff-prod-tests:
          name: job-diff-prod-tests-mainnet
          network: mainnet
          filters:
            branches:
              only: /.*(staging|master).*/
          requires:
            - job-prepare
      - job-diff-prod-tests:
          name: job-diff-prod-tests-rinkeby
          network: rinkeby
          filters:
            branches:
              only: /.*(staging|master).*/
          requires:
            - job-prepare
      - job-diff-prod-tests:
          name: job-diff-prod-tests-kovan
          network: kovan
          filters:
            branches:
              only: /.*(staging|master).*/
          requires:
            - job-prepare<|MERGE_RESOLUTION|>--- conflicted
+++ resolved
@@ -10,13 +10,8 @@
         default: false
     steps:
       - run:
-<<<<<<< HEAD
-          command: node publish fork --network << parameters.network >> <<# parameters.reset >> --reset <</ parameters.reset >> --unlock-accounts 0xbe0eb53f46cd790cd13851d5eff43d12404d33e8
+          command: node publish fork --network << parameters.network >> <<# parameters.reset >> --reset <</ parameters.reset >> --unlock-accounts 0xF977814e90dA44bFA03b6295A0616a897441aceC
           background: true
-=======
-          background: true
-          command: node publish fork --network << parameters.network >> <<# parameters.reset >> --reset <</ parameters.reset >> --unlock-accounts 0xF977814e90dA44bFA03b6295A0616a897441aceC
->>>>>>> 1289db58
       - cmd-wait-for-rpc
   cmd-local-start:
     description: Starts a local ganache chain
