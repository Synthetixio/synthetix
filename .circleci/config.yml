--- conflicted
+++ resolved
@@ -74,7 +74,6 @@
                     :
                 shell: /bin/sh
 jobs:
-<<<<<<< HEAD
   prepare:
     <<: *env_defaults
     steps:
@@ -301,101 +300,8 @@
             exit 0
 
 workflows:
-  version: 2
-  fork-prod-tests:
-    jobs:
-      - prepare:
-          filters:
-            branches:
-              only: develop
-      # ~~~~~~~~~~~~~~~ MAINNET ~~~~~~~~~~~~~~~ #
-      - fork-prepare-deploy:
-          name: fork-prepare-deploy-mainnet
-          network: mainnet
-          requires:
-            - prepare
-          filters:
-            branches:
-              only: develop
-      - fork-deploy:
-          name: fork-deploy-mainnet
-          network: mainnet
-          requires:
-            - fork-prepare-deploy-mainnet
-          filters:
-            branches:
-              only: develop
-      - fork-test-prod:
-          name: fork-test-prod-mainnet
-          network: mainnet
-          requires:
-            - fork-deploy-mainnet
-          filters:
-            branches:
-              only: develop
-      # ~~~~~~~~~~~~~~~ RINKEBY ~~~~~~~~~~~~~~~ #
-      - fork-prepare-deploy:
-          name: fork-prepare-deploy-rinkeby
-          network: rinkeby
-          requires:
-            - prepare
-          filters:
-            branches:
-              only: develop
-      - fork-deploy:
-          name: fork-deploy-rinkeby
-          network: rinkeby
-          requires:
-            - fork-prepare-deploy-rinkeby
-          filters:
-            branches:
-              only: develop
-      - fork-test-prod:
-          name: fork-test-prod-rinkeby
-          network: rinkeby
-          requires:
-            - fork-deploy-rinkeby
-          filters:
-            branches:
-              only: develop
-      # ~~~~~~~~~~~~~~~ KOVAN ~~~~~~~~~~~~~~~ #
-      - fork-prepare-deploy:
-          name: fork-prepare-deploy-kovan
-          network: rinkeby
-          requires:
-            - prepare
-          filters:
-            branches:
-              only: develop
-      - fork-deploy:
-          name: fork-deploy-kovan
-          network: rinkeby
-          requires:
-            - fork-prepare-deploy-kovan
-          filters:
-            branches:
-              only: develop
-      - fork-test-prod:
-          name: fork-test-prod-kovan
-          network: rinkeby
-          requires:
-            - fork-deploy-kovan
-          filters:
-            branches:
-              only: develop
-      # ~~~~~~~~~~~~~~~ ROPSTEN ~~~~~~~~~~~~~~~ #
-      # Ropsten paused (see above).
-  dev:
-    jobs:
-      - prepare
-      - lint:
-          requires:
-            - prepare
-      - test-contracts:
-          requires:
-            - prepare
-      - test-contracts-legacy:
-          requires:
+    dev:
+        jobs:
             - prepare
       - test-ovm:
           requires:
@@ -438,358 +344,9 @@
       # ~~~~~~~~~~~~~~~ MAINNET ~~~~~~~~~~~~~~~ #
       - test-mainnet:
           requires:
-=======
-    coverage-report:
-        docker:
-            - image: circleci/node:12.18
-        resource_class: xlarge
-        steps:
-            - checkout
-            - attach_workspace:
-                at: .
-            - run: NODE_OPTIONS=--max_old_space_size=4096 npm run coverage
-            - run: bash <(curl -s https://codecov.io/bash)
-        working_directory: ~/repo
-    fork-deploy:
-        docker:
-            - image: circleci/node:12.18
-        parameters:
-            network:
-                type: string
-        steps:
-            - checkout
-            - attach_workspace:
-                at: .
-            - fork_deploy:
-                network: << parameters.network >>
-        working_directory: ~/repo
-    fork-prepare-deploy:
-        docker:
-            - image: circleci/node:12.18
-        parameters:
-            network:
-                type: string
-        steps:
-            - checkout
-            - attach_workspace:
-                at: .
-            - fork_prepare_deploy:
-                network: << parameters.network >>
-        working_directory: ~/repo
-    fork-test-prod:
-        docker:
-            - image: circleci/node:12.18
-        parameters:
-            network:
-                type: string
-        steps:
-            - checkout
-            - attach_workspace:
-                at: .
-            - fork_test_prod:
-                network: << parameters.network >>
-        working_directory: ~/repo
-    gas-report:
-        docker:
-            - image: circleci/node:12.18
-        steps:
-            - checkout
-            - attach_workspace:
-                at: .
-            - run: npm run test:gas && npx codechecks
-        working_directory: ~/repo
-    lint:
-        docker:
-            - image: circleci/node:12.18
-        steps:
-            - checkout
-            - attach_workspace:
-                at: .
-            - run: npm run lint
-        working_directory: ~/repo
-    pack:
-        docker:
-            - image: circleci/node:12.18
-        steps:
-            - checkout
-            - attach_workspace:
-                at: .
-            - run: npm run pack
-            - store_artifacts:
-                path: browser.js
-        working_directory: ~/repo
-    prepare:
-        docker:
-            - image: circleci/node:12.18
-        steps:
-            - checkout
-            - restore_cache:
-                keys:
-                    - v2-dependencies-{{ checksum "package-lock.json" }}
-            - run: npm install
-            - save_cache:
-                key: v2-dependencies-{{ checksum "package-lock.json" }}
-                paths:
-                    - node_modules
-            - persist_to_workspace:
-                paths:
-                    - node_modules
-                root: .
-        working_directory: ~/repo
-    slither:
-        docker:
-            - image: trailofbits/eth-security-toolbox
-        steps:
-            - checkout
-            - attach_workspace:
-                at: .
-            - run:
-                command: |
-                    set +e
-                    slither .
-                    exit 0
-                name: Show Slither output
-    test-contracts:
-        docker:
-            - image: circleci/node:12.18
-        resource_class: large
-        steps:
-            - checkout
-            - attach_workspace:
-                at: .
-            - run: npx buidler compile --showsize --optimizer
-            - run:
-                command: |
-                    set +e
-                    npm test
-                    EXIT_CODE=$?
-                    cat test-gas-used.log
-                    printf "\\n"
-                    exit $EXIT_CODE
-                name: Test and output gas used
-        working_directory: ~/repo
-    test-contracts-legacy:
-        docker:
-            - image: circleci/node:12.18
-        resource_class: large
-        steps:
-            - checkout
-            - attach_workspace:
-                at: .
-            - run: npm run compile:legacy
-            - run: npx buidler test:legacy
-        working_directory: ~/repo
-    test-deployments:
-        docker:
-            - image: circleci/node:12.18
-        steps:
-            - checkout
-            - attach_workspace:
-                at: .
-            - run: npm run test:deployments
-        working_directory: ~/repo
-    test-kovan:
-        docker:
-            - image: circleci/node:12.18
-        steps:
-            - checkout
-            - attach_workspace:
-                at: .
-            - testnet_pvt:
-                network: kovan
-            - etherscan_check:
-                network: kovan
-        working_directory: ~/repo
-    test-local:
-        docker:
-            - image: circleci/node:12.18
-        steps:
-            - checkout
-            - attach_workspace:
-                at: .
-            - run: npm run test:local
-        working_directory: ~/repo
-    test-mainnet:
-        docker:
-            - image: circleci/node:12.18
-        steps:
-            - checkout
-            - attach_workspace:
-                at: .
-            - etherscan_check:
-                network: mainnet
-        working_directory: ~/repo
-    test-ovm:
-        docker:
-            - image: circleci/node:12.18
-        steps:
-            - checkout
-            - attach_workspace:
-                at: .
-            - run:
-                command: |
-                    npx buidler compile --ovm --optimizer
-                name: Compile in OVM, enforcing size limit
-        working_directory: ~/repo
-    test-publish:
-        docker:
-            - image: circleci/node:12.18
-        resource_class: large
-        steps:
-            - checkout
-            - attach_workspace:
-                at: .
-            - run:
-                command: |
-                    set +e
-                    npm run test:publish
-                    EXIT_CODE=$?
-                    if [ $EXIT_CODE -gt 0 ]; then
-                      tail -n 2000 test/publish/test.log; # show tail of logs here if test failed
-                    fi
-                    npx ansi-to-html --newline --bg black test/publish/test.log > test/publish/test-log.html
-                    exit $EXIT_CODE
-                name: Test and output logs
-            - store_artifacts:
-                destination: test-log.html
-                path: test/publish/test-log.html
-        working_directory: ~/repo
-    test-rinkeby:
-        docker:
-            - image: circleci/node:12.18
-        steps:
-            - checkout
-            - attach_workspace:
-                at: .
-            - testnet_pvt:
-                network: rinkeby
-            - etherscan_check:
-                network: rinkeby
-        working_directory: ~/repo
-version: 2.1
-workflows:
-    dev:
-        jobs:
->>>>>>> aa9345d5
-            - prepare
-            - lint:
-                requires:
-                    - prepare
-            - test-contracts:
-                requires:
-                    - prepare
-            - test-contracts-legacy:
-                requires:
-                    - prepare
-            - test-ovm:
-                requires:
-                    - prepare
-            - test-publish:
-                requires:
-                    - prepare
-            - test-deployments:
-                requires:
-                    - prepare
-            - test-local:
-                requires:
-                    - prepare
-            - pack:
-                requires:
-                    - prepare
-            - coverage-report:
-                requires:
-                    - prepare
-            - gas-report:
-                requires:
-                    - prepare
-            - slither:
-                requires:
-                    - prepare
-            - test-kovan:
-                filters:
-                    branches:
-                        only: staging
-                requires:
-                    - prepare
-            - test-rinkeby:
-                filters:
-                    branches:
-                        only: staging
-                requires:
-                    - prepare
-            - test-mainnet:
-                filters:
-                    branches:
-                        only: master
-                requires:
-                    - prepare
-    forkprod-tests:
-        jobs:
-            - prepare:
-                filters:
-                    branches:
-                        only: develop
-            - fork-prepare-deploy:
-                name: fork-prepare-deploy-mainnet
-                network: mainnet
-                requires:
-                    - prepare
-            - fork-deploy:
-                name: fork-deploy-mainnet
-                network: mainnet
-                requires:
-                    - fork-prepare-deploy-mainnet
-            - fork-test-prod:
-                name: fork-test-prod-mainnet
-                network: mainnet
-                requires:
-                    - fork-deploy-mainnet
-            - fork-prepare-deploy:
-                filters:
-                    branches:
-                        only: develop
-                name: fork-prepare-deploy-rinkeby
-                network: rinkeby
-                requires:
-                    - prepare
-            - fork-deploy:
-                filters:
-                    branches:
-                        only: develop
-                name: fork-deploy-rinkeby
-                network: rinkeby
-                requires:
-                    - fork-prepare-deploy-rinkeby
-            - fork-test-prod:
-                filters:
-                    branches:
-                        only: develop
-                name: fork-test-prod-rinkeby
-                network: rinkeby
-                requires:
-                    - fork-deploy-rinkeby
-            - fork-prepare-deploy:
-                filters:
-                    branches:
-                        only: develop
-                name: fork-prepare-deploy-kovan
-                network: rinkeby
-                requires:
-                    - prepare
-            - fork-deploy:
-                filters:
-                    branches:
-                        only: develop
-                name: fork-deploy-kovan
-                network: rinkeby
-                requires:
-                    - fork-prepare-deploy-kovan
-            - fork-test-prod:
-                filters:
-                    branches:
-                        only: develop
-                name: fork-test-prod-kovan
-                network: rinkeby
-                requires:
-                    - fork-deploy-kovan
-    version: 2
+            - prepare
+          filters:
+            branches:
+              only: master
+      # ~~~~~~~~~~~~~~~ ROPSTEN ~~~~~~~~~~~~~~~ #
+      # Ropsten paused (see above).