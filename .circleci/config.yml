version: 2.1
commands:
<<<<<<< HEAD
  cmd-fork-start:
    # Starts a forked local chain
    description: Starts a local ganache fork on the specified network
    parameters:
      network:
        type: string
      reset:
        type: boolean
        default: false
    steps:
      - run:
          command: node publish fork --network << parameters.network >> <<# parameters.reset >> --reset <</ parameters.reset >> --unlock-accounts 0xbe0eb53f46cd790cd13851d5eff43d12404d33e8
          background: true
      - cmd-wait-for-rpc
  cmd-local-start:
    # Starts a local chain
    description: Starts a local ganache chain
    steps:
      - run:
          command: npx buidler node
          background: true
      - cmd-wait-for-rpc
  cmd-wait-for-rpc:
    # Wait until a connection is established with http://localhost:8545
    steps:
      - run: sleep 5
      - run:
          shell: /bin/sh
          command: |
            wget --retry-connrefused --waitretry=1 --read-timeout=120 --timeout=120 -t 100 http://localhost:8545
            :
jobs:
  job-compile:
    # Compiles all contracts and fails with oversized contracts
    working_directory: ~/repo
    docker:
      - image: circleci/node:12.18
    steps:
      - checkout
      - attach_workspace:
          at: .
      - run: npx buidler compile --optimizer --fail-oversize
      - run: npx buidler compile --use-ovm --optimizer --fail-oversize
  job-diff-prod-tests-local-ovm:
    # Simulates a deployment of an ovm configuration in a local chain, and runs production tests against it
    working_directory: ~/repo
    docker:
      - image: circleci/node:12.18
    steps:
      - checkout
      - attach_workspace:
          at: .
      # Compile
      - run: node publish build
      # Start local chain
      - cmd-local-start
      # Deploy
      - run: node publish deploy --network local --fresh-deploy --yes --use-ovm --ignore-safety-checks --ignore-custom-parameters --deployment-path ./publish/deployed/local-ovm
      # Run production tests
      - run: npm run test:prod -- --use-ovm --patch-fresh-deployment --deployment-path ./publish/deployed/local-ovm
  job-diff-prod-tests-local:
    # Simulates a deployment in a local chain, and runs production tests against it
    working_directory: ~/repo
    docker:
      - image: circleci/node:12.18
    steps:
      - checkout
      - attach_workspace:
          at: .
      # Compile
      - run: node publish build
      # Start local chain
      - cmd-local-start
      # Deploy
      - run: node publish deploy --network local --fresh-deploy --yes
      # Run production tests
      - run: npm run test:prod -- --patch-fresh-deployment
  job-diff-prod-tests:
    # Simulates a deployment in a fork, and runs production tests against it
    working_directory: ~/repo
    docker:
      - image: circleci/node:12.18
    parameters:
      network:
        type: string
    steps:
      - checkout
      - attach_workspace:
          at: .
      # Compile
      - run: node publish build
      # Start fork
      - cmd-fork-start:
          network: << parameters.network >>
          reset: true
      # Prepare deploy
      - run: node publish prepare-deploy --network << parameters.network >>
      # Deploy
      - run: node publish deploy --add-new-synths --use-fork --yes --network << parameters.network >>
      # Run production tests
      - run: npm run test:prod:gas -- --patch-fresh-deployment && npx codechecks codechecks.prod.yml
      - store_artifacts:
          path: test-gas-used-prod.log
  job-lint:
    # Runs all linters
    working_directory: ~/repo
    docker:
      - image: circleci/node:12.18
    steps:
      - checkout
      - attach_workspace:
          at: .
      - run: npm run lint
  job-pack-browser:
    # Packs js code for browser usage
    working_directory: ~/repo
    docker:
      - image: circleci/node:12.18
    steps:
      - checkout
      - attach_workspace:
          at: .
      - run: npm run pack
      - store_artifacts:
          path: browser.js
  job-prepare:
    # Bootstraps dependencies
    working_directory: ~/repo
    docker:
      - image: circleci/node:12.18
    steps:
      - checkout
      - restore_cache:
          keys:
            - "v2-dependencies-"
      - run: npm install
      - save_cache:
          key: "v2-dependencies-"
          paths:
            - node_modules
      - persist_to_workspace:
          root: .
          paths:
            - node_modules
  job-prod-tests:
    # Restarts a forked chain, and runs production tests with gas reports against it
    working_directory: ~/repo
    docker:
      - image: circleci/node:12.18
    parameters:
      network:
        type: string
    steps:
      - checkout
      - attach_workspace:
          at: .
      - cmd-fork-start:
          network: << parameters.network >>
      - run: npm run test:prod:gas && npx codechecks codechecks.prod.yml
      - store_artifacts:
          path: test-gas-used-prod.log
  job-static-analysis:
    # Runs all static analysis checks
    working_directory: ~/repo
    docker:
      - image: circleci/node:12.18
    steps:
      - checkout
      - attach_workspace:
          at: .
      - run:
          name: Show Slither output
          # ignore slither error codes
          command: |
            set +e
            slither .
            exit 0
  job-test-deploy-script:
    # Validates that the deploy command is working as expected
    working_directory: ~/repo
    docker:
      - image: circleci/node:12.18
    resource_class: large
    steps:
      - checkout
      - attach_workspace:
          at: .
      - run:
          name: Test and output logs
          command: |
            set +e
            npm run test:publish
            EXIT_CODE=$?
            if [ $EXIT_CODE -gt 0 ]; then
              tail -n 2000 test/publish/test.log; # show tail of logs here if test failed
            fi
            npx ansi-to-html --newline --bg black test/publish/test.log > test/publish/test-log.html
            exit $EXIT_CODE
      - store_artifacts:
          path: test/publish/test-log.html
          destination: test-log.html
  job-test-ovm-bridge:
    # Tests the ovm bridge in a same chain environment
    working_directory: ~/repo
    docker:
      - image: circleci/node:12.18
    steps:
      - checkout
      - attach_workspace:
          at: .
      - run: npm run test:multi-same-chain
  job-unit-tests-coverage:
    # Measures unit and spec test coverage
    working_directory: ~/repo
    docker:
      - image: circleci/node:12.18
    resource_class: xlarge
    steps:
      - checkout
      - attach_workspace:
          at: .
      - run: NODE_OPTIONS=--max_old_space_size=4096 npm run coverage
      - run: bash <(curl -s https://codecov.io/bash)
  job-unit-tests-gas-report:
    # Measures deployment and transaction gas usage in unit tests
    working_directory: ~/repo
    docker:
      - image: circleci/node:12.18
    steps:
      - checkout
      - attach_workspace:
          at: .
      - run: npm run test:gas && npx codechecks codechecks.unit.yml
      - store_artifacts:
          path: test-gas-used.log
  job-unit-tests-legacy:
    # Runs unit tests against legacy contracts
    working_directory: ~/repo
    docker:
      - image: circleci/node:12.18
    resource_class: large
    steps:
      - checkout
      - attach_workspace:
          at: .
      - run: npm run compile:legacy
      - run: npx buidler test:legacy
  job-unit-tests-ovm:
    # Compiles for ovm and runs unit tests in a local ovm chain
    working_directory: ~/repo
    docker:
      - image: circleci/node:12.18
    steps:
      - checkout
      - attach_workspace:
          at: .
      - run:
          command: |
            npx buidler compile --use-ovm --optimizer
  job-unit-tests:
    # Runs all unit and spec tests
    working_directory: ~/repo
    docker:
      - image: circleci/node:12.18
    resource_class: large
    steps:
      - checkout
      - attach_workspace:
          at: .
      - run: npx buidler compile --showsize --optimizer
      - run:
          name: Test and output gas used
          command: |
            set +e
            npm test
            EXIT_CODE=$?
            cat test-gas-used.log
            printf "\\n"
            exit $EXIT_CODE
  job-validate-deployments:
    # Validates deployment json data against on-chain data
    working_directory: ~/repo
    docker:
      - image: circleci/node:12.18
    steps:
      - checkout
      - attach_workspace:
          at: .
      - run: npm run test:deployments
  job-validate-etherscan:
    # Validates that sources have been verified in etherscan
    working_directory: ~/repo
    docker:
      - image: circleci/node:12.18
    parameters:
      network:
        type: string
    steps:
      - checkout
      - attach_workspace:
          at: .
      - run: npm run test:etherscan --  --network << parameters.network >>
workflows:
  workflow-any:
    jobs:
      - job-prepare
      - job-lint:
          requires:
=======
    cmd-fork-start:
        description: Starts a local ganache fork on the specified network
        parameters:
            network:
                type: string
            reset:
                default: false
                type: boolean
        steps:
            - run:
                background: true
                command: node publish fork --network << parameters.network >> <<# parameters.reset >> --reset <</ parameters.reset >> --unlock-accounts 0xbe0eb53f46cd790cd13851d5eff43d12404d33e8
            - cmd-wait-for-rpc
    cmd-local-start:
        description: Starts a local ganache chain
        steps:
            - run:
                background: true
                command: npx buidler node
            - cmd-wait-for-rpc
    cmd-wait-for-rpc:
        steps:
            - run: sleep 5
            - run:
                command: |
                    wget --retry-connrefused --waitretry=1 --read-timeout=120 --timeout=120 -t 100 http://localhost:8545
                    :
                shell: /bin/sh
jobs:
    job-compile:
        docker:
            - image: circleci/node:12.18
        steps:
            - checkout
            - attach_workspace:
                at: .
            - run: npx buidler compile --optimizer --fail-oversize
            - run: npx buidler compile --use-ovm --optimizer --fail-oversize
        working_directory: ~/repo
    job-diff-prod-tests:
        docker:
            - image: circleci/node:12.18
        parameters:
            network:
                type: string
        steps:
            - checkout
            - attach_workspace:
                at: .
            - run: node publish build
            - cmd-fork-start:
                network: << parameters.network >>
                reset: true
            - run: node publish prepare-deploy --network << parameters.network >>
            - run: node publish deploy --add-new-synths --use-fork --yes --network << parameters.network >>
            - run: npm run test:prod:gas -- --patch-fresh-deployment && npx codechecks codechecks.prod.yml
            - store_artifacts:
                path: test-gas-used-prod.log
        working_directory: ~/repo
    job-diff-prod-tests-local:
        docker:
            - image: circleci/node:12.18
        steps:
            - checkout
            - attach_workspace:
                at: .
            - run: node publish build
            - cmd-local-start
            - run: node publish deploy --network local --fresh-deploy --yes
            - run: npm run test:prod -- --patch-fresh-deployment
        working_directory: ~/repo
    job-diff-prod-tests-local-ovm:
        docker:
            - image: circleci/node:12.18
        steps:
            - checkout
            - attach_workspace:
                at: .
            - run: node publish build
            - cmd-local-start
            - run: node publish deploy --network local --fresh-deploy --yes --use-ovm --ignore-safety-checks --ignore-custom-parameters --deployment-path ./publish/deployed/local-ovm
            - run: npm run test:prod -- --use-ovm --patch-fresh-deployment --deployment-path ./publish/deployed/local-ovm
        working_directory: ~/repo
    job-lint:
        docker:
            - image: circleci/node:12.18
        steps:
            - checkout
            - attach_workspace:
                at: .
            - run: npm run lint
        working_directory: ~/repo
    job-pack-browser:
        docker:
            - image: circleci/node:12.18
        steps:
            - checkout
            - attach_workspace:
                at: .
            - run: npm run pack
            - store_artifacts:
                path: browser.js
        working_directory: ~/repo
    job-prepare:
        docker:
            - image: circleci/node:12.18
        steps:
            - checkout
            - restore_cache:
                keys:
                    - v2-dependencies-{{ checksum "package-lock.json" }}
            - run: npm install
            - save_cache:
                key: v2-dependencies-{{ checksum "package-lock.json" }}
                paths:
                    - node_modules
            - persist_to_workspace:
                paths:
                    - node_modules
                root: .
        working_directory: ~/repo
    job-prod-tests:
        docker:
            - image: circleci/node:12.18
        parameters:
            network:
                type: string
        steps:
            - checkout
            - attach_workspace:
                at: .
            - cmd-fork-start:
                network: << parameters.network >>
            - run: npm run test:prod:gas && npx codechecks codechecks.prod.yml
            - store_artifacts:
                path: test-gas-used-prod.log
        working_directory: ~/repo
    job-static-analysis:
        docker:
            - image: trailofbits/eth-security-toolbox
        steps:
            - checkout
            - attach_workspace:
                at: .
            - run:
                command: |
                    set +e
                    slither .
                    exit 0
                name: Show Slither output
    job-test-deploy-script:
        docker:
            - image: circleci/node:12.18
        resource_class: large
        steps:
            - checkout
            - attach_workspace:
                at: .
            - run:
                command: |
                    set +e
                    npm run test:publish
                    EXIT_CODE=$?
                    if [ $EXIT_CODE -gt 0 ]; then
                      tail -n 2000 test/publish/test.log; # show tail of logs here if test failed
                    fi
                    npx ansi-to-html --newline --bg black test/publish/test.log > test/publish/test-log.html
                    exit $EXIT_CODE
                name: Test and output logs
            - store_artifacts:
                destination: test-log.html
                path: test/publish/test-log.html
        working_directory: ~/repo
    job-test-ovm-bridge:
        docker:
            - image: circleci/node:12.18
        steps:
            - checkout
            - attach_workspace:
                at: .
            - run: npm run test:multi-same-chain
        working_directory: ~/repo
    job-unit-tests:
        docker:
            - image: circleci/node:12.18
        resource_class: large
        steps:
            - checkout
            - attach_workspace:
                at: .
            - run: npx buidler compile --showsize --optimizer
            - run:
                command: |
                    set +e
                    npm test
                    EXIT_CODE=$?
                    cat test-gas-used.log
                    printf "\\n"
                    exit $EXIT_CODE
                name: Test and output gas used
        working_directory: ~/repo
    job-unit-tests-coverage:
        docker:
            - image: circleci/node:12.18
        resource_class: xlarge
        steps:
            - checkout
            - attach_workspace:
                at: .
            - run: NODE_OPTIONS=--max_old_space_size=4096 npm run coverage
            - run: bash <(curl -s https://codecov.io/bash)
        working_directory: ~/repo
    job-unit-tests-gas-report:
        docker:
            - image: circleci/node:12.18
        steps:
            - checkout
            - attach_workspace:
                at: .
            - run: npm run test:gas && npx codechecks codechecks.unit.yml
            - store_artifacts:
                path: test-gas-used.log
        working_directory: ~/repo
    job-unit-tests-legacy:
        docker:
            - image: circleci/node:12.18
        resource_class: large
        steps:
            - checkout
            - attach_workspace:
                at: .
            - run: npm run compile:legacy
            - run: npx buidler test:legacy
        working_directory: ~/repo
    job-unit-tests-ovm:
        docker:
            - image: circleci/node:12.18
        steps:
            - checkout
            - attach_workspace:
                at: .
            - run:
                command: |
                    npx buidler compile --use-ovm --optimizer
        working_directory: ~/repo
    job-validate-deployments:
        docker:
            - image: circleci/node:12.18
        steps:
            - checkout
            - attach_workspace:
                at: .
            - run: npm run test:deployments
        working_directory: ~/repo
    job-validate-etherscan:
        docker:
            - image: circleci/node:12.18
        parameters:
            network:
                type: string
        steps:
            - checkout
            - attach_workspace:
                at: .
            - run: npm run test:etherscan --  --network << parameters.network >>
        working_directory: ~/repo
version: 2.1
workflows:
    version: 2
    workflow-any:
        jobs:
>>>>>>> 3ae85bca
            - job-prepare
            - job-lint:
                requires:
                    - job-prepare
            - job-compile:
                requires:
                    - job-prepare
            - job-static-analysis:
                requires:
                    - job-prepare
    workflow-develop:
        jobs:
            - job-prepare:
                filters:
                    branches:
                        only: /.*(develop|staging|master).*/
            - job-unit-tests:
                filters:
                    branches:
                        only: /.*(develop|staging|master).*/
                requires:
                    - job-prepare
            - job-unit-tests-coverage:
                filters:
                    branches:
                        only: /.*(develop|staging|master).*/
                requires:
                    - job-prepare
            - job-unit-tests-gas-report:
                filters:
                    branches:
                        only: /.*(develop|staging|master).*/
                requires:
                    - job-prepare
            - job-unit-tests-legacy:
                filters:
                    branches:
                        only: /.*(develop|staging|master).*/
                requires:
                    - job-prepare
            - job-test-deploy-script:
                filters:
                    branches:
                        only: /.*(develop|staging|master).*/
                requires:
                    - job-prepare
            - job-test-ovm-bridge:
                filters:
                    branches:
                        only: /.*(develop|staging|master).*/
                requires:
                    - job-prepare
            - job-unit-tests-ovm:
                filters:
                    branches:
                        only: /.*(develop|staging|master).*/
                requires:
                    - job-prepare
    workflow-master:
        jobs:
            - job-prepare:
                filters:
                    branches:
                        only: /.*(master).*/
            - job-validate-etherscan:
                filters:
                    branches:
                        only: /.*(master).*/
                name: job-validate-etherscan-mainnet
                network: mainnet
                requires:
                    - job-prepare
            - job-validate-etherscan:
                filters:
                    branches:
                        only: /.*(master).*/
                name: job-validate-etherscan-rinkeby
                network: rinkeby
                requires:
                    - job-prepare
            - job-validate-etherscan:
                filters:
                    branches:
                        only: /.*(master).*/
                name: job-validate-etherscan-kovan
                network: kovan
                requires:
                    - job-prepare
            - job-validate-etherscan:
                filters:
                    branches:
                        only: /.*(master).*/
                name: job-validate-etherscan-ropsten
                network: ropsten
                requires:
                    - job-prepare
    workflow-scheduled:
        jobs:
            - job-prepare
<<<<<<< HEAD
      - job-static-analysis:
          requires:
            - job-prepare
  workflow-develop:
    jobs:
      - job-prepare:
          filters:
            branches:
              only: /.*(develop|staging|master).*/
      - job-unit-tests:
          filters:
            branches:
              only: /.*(develop|staging|master).*/
          requires:
            - job-prepare
      - job-unit-tests-coverage:
          filters:
            branches:
              only: /.*(develop|staging|master).*/
          requires:
            - job-prepare
      - job-unit-tests-gas-report:
          filters:
            branches:
              only: /.*(develop|staging|master).*/
          requires:
            - job-prepare
      - job-unit-tests-legacy:
          filters:
            branches:
              only: /.*(develop|staging|master).*/
          requires:
            - job-prepare
      - job-test-deploy-script:
          filters:
            branches:
              only: /.*(develop|staging|master).*/
          requires:
            - job-prepare
      - job-test-ovm-bridge:
          filters:
            branches:
              only: /.*(develop|staging|master).*/
          requires:
            - job-prepare
      - job-unit-tests-ovm:
          filters:
            branches:
              only: /.*(develop|staging|master).*/
          requires:
            - job-prepare
  workflow-master:
    jobs:
      - job-prepare:
          filters:
            branches:
              only: /.*(master).*/
      # ~~~~~~~~~~~~ Etherscan validation on MAINNET ~~~~~~~~~~~~~
      - job-validate-etherscan:
          name: job-validate-etherscan-mainnet
          network: mainnet
          filters:
            branches:
              only: /.*(master).*/
          requires:
            - job-prepare
      # ~~~~~~~~~~~~ Etherscan validation on RINKEBY ~~~~~~~~~~~~~
      - job-validate-etherscan:
          name: job-validate-etherscan-rinkeby
          network: rinkeby
          filters:
            branches:
              only: /.*(master).*/
          requires:
            - job-prepare
      # ~~~~~~~~~~~~ Etherscan validation on KOVAN ~~~~~~~~~~~~~
      - job-validate-etherscan:
          name: job-validate-etherscan-kovan
          network: kovan
          filters:
            branches:
              only: /.*(master).*/
          requires:
            - job-prepare
      # ~~~~~~~~~~~~ Etherscan validation on ROPSTEN ~~~~~~~~~~~~~
      - job-validate-etherscan:
          name: job-validate-etherscan-ropsten
          network: ropsten
          filters:
            branches:
              only: /.*(master).*/
          requires:
            - job-prepare
  workflow-scheduled:
    triggers:
      - schedule:
          cron: "* 0 * * *"
          filters:
            branches:
              only:
                - master
    jobs:
      - job-prepare
      # ~~~~~~~~~~~~~~~~~~~~~~~~~~~~~~~~
      # Deployment validation
      # ~~~~~~~~~~~~~~~~~~~~~~~~~~~~~~~~
      - job-validate-deployments:
          requires:
            - job-prepare
      # ~~~~~~~~~~~~~~~~~~~~~~~~~~~~~~~~
      # Production tests
      # ~~~~~~~~~~~~~~~~~~~~~~~~~~~~~~~~
      - job-prod-tests:
          name: job-prod-tests-mainnet
          network: mainnet
          requires:
            - job-prepare
      - job-prod-tests:
          name: job-prod-tests-rinkeby
          network: rinkeby
          requires:
            - job-prepare
      - job-prod-tests:
          name: job-prod-tests-kovan
          network: kovan
          requires:
            - job-prepare
      # ~~~~~~~~~~~~~~~~~~~~~~~~~~~~~~~~
      # Differential local production tests
      # ~~~~~~~~~~~~~~~~~~~~~~~~~~~~~~~~
      - job-diff-prod-tests-local:
          name: job-diff-prod-tests-local
          requires:
            - job-prepare
      - job-diff-prod-tests-local-ovm:
          name: job-diff-prod-tests-local-ovm
          requires:
            - job-prepare
  workflow-staging:
    jobs:
      - job-prepare:
          filters:
            branches:
              only: /.*(staging|master).*/
      # ~~~~~~~~~~~~~~~~~~~~~~~~~~~~~~~~
      # Packaging
      # ~~~~~~~~~~~~~~~~~~~~~~~~~~~~~~~~
      - job-pack-browser:
          filters:
            branches:
              only: /.*(staging|master).*/
          requires:
            - job-prepare
      # ~~~~~~~~~~~~~~~~~~~~~~~~~~~~~~~~
      # Deployment validation
      # ~~~~~~~~~~~~~~~~~~~~~~~~~~~~~~~~
      - job-validate-deployments:
          filters:
            branches:
              only: /.*(staging|master).*/
          requires:
            - job-prepare
      # ~~~~~~~~~~~~~~~~~~~~~~~~~~~~~~~~
      # Production tests
      # ~~~~~~~~~~~~~~~~~~~~~~~~~~~~~~~~
      - job-prod-tests:
          name: job-prod-tests-mainnet
          network: mainnet
          filters:
            branches:
              only: /.*(staging|master).*/
          requires:
            - job-prepare
      - job-prod-tests:
          name: job-prod-tests-rinkeby
          network: rinkeby
          filters:
            branches:
              only: /.*(staging|master).*/
          requires:
            - job-prepare
      - job-prod-tests:
          name: job-prod-tests-kovan
          network: kovan
          filters:
            branches:
              only: /.*(staging|master).*/
          requires:
            - job-prepare
      # ~~~~~~~~~~~~~~~~~~~~~~~~~~~~~~~~
      # Differential local production tests
      # ~~~~~~~~~~~~~~~~~~~~~~~~~~~~~~~~
      - job-diff-prod-tests-local:
          name: job-diff-prod-tests-local
          filters:
            branches:
              only: /.*(staging|master).*/
          requires:
            - job-prepare
      - job-diff-prod-tests-local-ovm:
          name: job-diff-prod-tests-local-ovm
          filters:
            branches:
              only: /.*(staging|master).*/
          requires:
            - job-prepare
      # ~~~~~~~~~~~~~~~~~~~~~~~~~~~~~~~~
      # Differential production tests
      # ~~~~~~~~~~~~~~~~~~~~~~~~~~~~~~~~
      - job-diff-prod-tests:
          name: job-diff-prod-tests-mainnet
          network: mainnet
          filters:
            branches:
              only: /.*(staging|master).*/
          requires:
            - job-prepare
      - job-diff-prod-tests:
          name: job-diff-prod-tests-rinkeby
          network: rinkeby
          filters:
            branches:
              only: /.*(staging|master).*/
          requires:
            - job-prepare
      - job-diff-prod-tests:
          name: job-diff-prod-tests-kovan
          network: kovan
          filters:
            branches:
              only: /.*(staging|master).*/
          requires:
            - job-prepare
=======
            - job-validate-deployments:
                requires:
                    - job-prepare
            - job-prod-tests:
                name: job-prod-tests-mainnet
                network: mainnet
                requires:
                    - job-prepare
            - job-prod-tests:
                name: job-prod-tests-rinkeby
                network: rinkeby
                requires:
                    - job-prepare
            - job-prod-tests:
                name: job-prod-tests-kovan
                network: kovan
                requires:
                    - job-prepare
            - job-diff-prod-tests-local:
                name: job-diff-prod-tests-local
                requires:
                    - job-prepare
            - job-diff-prod-tests-local-ovm:
                name: job-diff-prod-tests-local-ovm
                requires:
                    - job-prepare
        triggers:
            - schedule:
                cron: 0 0 * * *
                filters:
                    branches:
                        only:
                            - master
    workflow-staging:
        jobs:
            - job-prepare:
                filters:
                    branches:
                        only: /.*(staging|master).*/
            - job-pack-browser:
                filters:
                    branches:
                        only: /.*(staging|master).*/
                requires:
                    - job-prepare
            - job-validate-deployments:
                filters:
                    branches:
                        only: /.*(staging|master).*/
                requires:
                    - job-prepare
            - job-prod-tests:
                filters:
                    branches:
                        only: /.*(staging|master).*/
                name: job-prod-tests-mainnet
                network: mainnet
                requires:
                    - job-prepare
            - job-prod-tests:
                filters:
                    branches:
                        only: /.*(staging|master).*/
                name: job-prod-tests-rinkeby
                network: rinkeby
                requires:
                    - job-prepare
            - job-prod-tests:
                filters:
                    branches:
                        only: /.*(staging|master).*/
                name: job-prod-tests-kovan
                network: kovan
                requires:
                    - job-prepare
            - job-diff-prod-tests-local:
                filters:
                    branches:
                        only: /.*(staging|master).*/
                name: job-diff-prod-tests-local
                requires:
                    - job-prepare
            - job-diff-prod-tests-local-ovm:
                filters:
                    branches:
                        only: /.*(staging|master).*/
                name: job-diff-prod-tests-local-ovm
                requires:
                    - job-prepare
            - job-diff-prod-tests:
                filters:
                    branches:
                        only: /.*(staging|master).*/
                name: job-diff-prod-tests-mainnet
                network: mainnet
                requires:
                    - job-prepare
            - job-diff-prod-tests:
                filters:
                    branches:
                        only: /.*(staging|master).*/
                name: job-diff-prod-tests-rinkeby
                network: rinkeby
                requires:
                    - job-prepare
            - job-diff-prod-tests:
                filters:
                    branches:
                        only: /.*(staging|master).*/
                name: job-diff-prod-tests-kovan
                network: kovan
                requires:
                    - job-prepare
>>>>>>> 3ae85bca
<|MERGE_RESOLUTION|>--- conflicted
+++ resolved
@@ -1,6 +1,5 @@
 version: 2.1
 commands:
-<<<<<<< HEAD
   cmd-fork-start:
     # Starts a forked local chain
     description: Starts a local ganache fork on the specified network
@@ -309,379 +308,10 @@
       - job-prepare
       - job-lint:
           requires:
-=======
-    cmd-fork-start:
-        description: Starts a local ganache fork on the specified network
-        parameters:
-            network:
-                type: string
-            reset:
-                default: false
-                type: boolean
-        steps:
-            - run:
-                background: true
-                command: node publish fork --network << parameters.network >> <<# parameters.reset >> --reset <</ parameters.reset >> --unlock-accounts 0xbe0eb53f46cd790cd13851d5eff43d12404d33e8
-            - cmd-wait-for-rpc
-    cmd-local-start:
-        description: Starts a local ganache chain
-        steps:
-            - run:
-                background: true
-                command: npx buidler node
-            - cmd-wait-for-rpc
-    cmd-wait-for-rpc:
-        steps:
-            - run: sleep 5
-            - run:
-                command: |
-                    wget --retry-connrefused --waitretry=1 --read-timeout=120 --timeout=120 -t 100 http://localhost:8545
-                    :
-                shell: /bin/sh
-jobs:
-    job-compile:
-        docker:
-            - image: circleci/node:12.18
-        steps:
-            - checkout
-            - attach_workspace:
-                at: .
-            - run: npx buidler compile --optimizer --fail-oversize
-            - run: npx buidler compile --use-ovm --optimizer --fail-oversize
-        working_directory: ~/repo
-    job-diff-prod-tests:
-        docker:
-            - image: circleci/node:12.18
-        parameters:
-            network:
-                type: string
-        steps:
-            - checkout
-            - attach_workspace:
-                at: .
-            - run: node publish build
-            - cmd-fork-start:
-                network: << parameters.network >>
-                reset: true
-            - run: node publish prepare-deploy --network << parameters.network >>
-            - run: node publish deploy --add-new-synths --use-fork --yes --network << parameters.network >>
-            - run: npm run test:prod:gas -- --patch-fresh-deployment && npx codechecks codechecks.prod.yml
-            - store_artifacts:
-                path: test-gas-used-prod.log
-        working_directory: ~/repo
-    job-diff-prod-tests-local:
-        docker:
-            - image: circleci/node:12.18
-        steps:
-            - checkout
-            - attach_workspace:
-                at: .
-            - run: node publish build
-            - cmd-local-start
-            - run: node publish deploy --network local --fresh-deploy --yes
-            - run: npm run test:prod -- --patch-fresh-deployment
-        working_directory: ~/repo
-    job-diff-prod-tests-local-ovm:
-        docker:
-            - image: circleci/node:12.18
-        steps:
-            - checkout
-            - attach_workspace:
-                at: .
-            - run: node publish build
-            - cmd-local-start
-            - run: node publish deploy --network local --fresh-deploy --yes --use-ovm --ignore-safety-checks --ignore-custom-parameters --deployment-path ./publish/deployed/local-ovm
-            - run: npm run test:prod -- --use-ovm --patch-fresh-deployment --deployment-path ./publish/deployed/local-ovm
-        working_directory: ~/repo
-    job-lint:
-        docker:
-            - image: circleci/node:12.18
-        steps:
-            - checkout
-            - attach_workspace:
-                at: .
-            - run: npm run lint
-        working_directory: ~/repo
-    job-pack-browser:
-        docker:
-            - image: circleci/node:12.18
-        steps:
-            - checkout
-            - attach_workspace:
-                at: .
-            - run: npm run pack
-            - store_artifacts:
-                path: browser.js
-        working_directory: ~/repo
-    job-prepare:
-        docker:
-            - image: circleci/node:12.18
-        steps:
-            - checkout
-            - restore_cache:
-                keys:
-                    - v2-dependencies-{{ checksum "package-lock.json" }}
-            - run: npm install
-            - save_cache:
-                key: v2-dependencies-{{ checksum "package-lock.json" }}
-                paths:
-                    - node_modules
-            - persist_to_workspace:
-                paths:
-                    - node_modules
-                root: .
-        working_directory: ~/repo
-    job-prod-tests:
-        docker:
-            - image: circleci/node:12.18
-        parameters:
-            network:
-                type: string
-        steps:
-            - checkout
-            - attach_workspace:
-                at: .
-            - cmd-fork-start:
-                network: << parameters.network >>
-            - run: npm run test:prod:gas && npx codechecks codechecks.prod.yml
-            - store_artifacts:
-                path: test-gas-used-prod.log
-        working_directory: ~/repo
-    job-static-analysis:
-        docker:
-            - image: trailofbits/eth-security-toolbox
-        steps:
-            - checkout
-            - attach_workspace:
-                at: .
-            - run:
-                command: |
-                    set +e
-                    slither .
-                    exit 0
-                name: Show Slither output
-    job-test-deploy-script:
-        docker:
-            - image: circleci/node:12.18
-        resource_class: large
-        steps:
-            - checkout
-            - attach_workspace:
-                at: .
-            - run:
-                command: |
-                    set +e
-                    npm run test:publish
-                    EXIT_CODE=$?
-                    if [ $EXIT_CODE -gt 0 ]; then
-                      tail -n 2000 test/publish/test.log; # show tail of logs here if test failed
-                    fi
-                    npx ansi-to-html --newline --bg black test/publish/test.log > test/publish/test-log.html
-                    exit $EXIT_CODE
-                name: Test and output logs
-            - store_artifacts:
-                destination: test-log.html
-                path: test/publish/test-log.html
-        working_directory: ~/repo
-    job-test-ovm-bridge:
-        docker:
-            - image: circleci/node:12.18
-        steps:
-            - checkout
-            - attach_workspace:
-                at: .
-            - run: npm run test:multi-same-chain
-        working_directory: ~/repo
-    job-unit-tests:
-        docker:
-            - image: circleci/node:12.18
-        resource_class: large
-        steps:
-            - checkout
-            - attach_workspace:
-                at: .
-            - run: npx buidler compile --showsize --optimizer
-            - run:
-                command: |
-                    set +e
-                    npm test
-                    EXIT_CODE=$?
-                    cat test-gas-used.log
-                    printf "\\n"
-                    exit $EXIT_CODE
-                name: Test and output gas used
-        working_directory: ~/repo
-    job-unit-tests-coverage:
-        docker:
-            - image: circleci/node:12.18
-        resource_class: xlarge
-        steps:
-            - checkout
-            - attach_workspace:
-                at: .
-            - run: NODE_OPTIONS=--max_old_space_size=4096 npm run coverage
-            - run: bash <(curl -s https://codecov.io/bash)
-        working_directory: ~/repo
-    job-unit-tests-gas-report:
-        docker:
-            - image: circleci/node:12.18
-        steps:
-            - checkout
-            - attach_workspace:
-                at: .
-            - run: npm run test:gas && npx codechecks codechecks.unit.yml
-            - store_artifacts:
-                path: test-gas-used.log
-        working_directory: ~/repo
-    job-unit-tests-legacy:
-        docker:
-            - image: circleci/node:12.18
-        resource_class: large
-        steps:
-            - checkout
-            - attach_workspace:
-                at: .
-            - run: npm run compile:legacy
-            - run: npx buidler test:legacy
-        working_directory: ~/repo
-    job-unit-tests-ovm:
-        docker:
-            - image: circleci/node:12.18
-        steps:
-            - checkout
-            - attach_workspace:
-                at: .
-            - run:
-                command: |
-                    npx buidler compile --use-ovm --optimizer
-        working_directory: ~/repo
-    job-validate-deployments:
-        docker:
-            - image: circleci/node:12.18
-        steps:
-            - checkout
-            - attach_workspace:
-                at: .
-            - run: npm run test:deployments
-        working_directory: ~/repo
-    job-validate-etherscan:
-        docker:
-            - image: circleci/node:12.18
-        parameters:
-            network:
-                type: string
-        steps:
-            - checkout
-            - attach_workspace:
-                at: .
-            - run: npm run test:etherscan --  --network << parameters.network >>
-        working_directory: ~/repo
-version: 2.1
-workflows:
-    version: 2
-    workflow-any:
-        jobs:
->>>>>>> 3ae85bca
-            - job-prepare
-            - job-lint:
-                requires:
-                    - job-prepare
-            - job-compile:
-                requires:
-                    - job-prepare
-            - job-static-analysis:
-                requires:
-                    - job-prepare
-    workflow-develop:
-        jobs:
-            - job-prepare:
-                filters:
-                    branches:
-                        only: /.*(develop|staging|master).*/
-            - job-unit-tests:
-                filters:
-                    branches:
-                        only: /.*(develop|staging|master).*/
-                requires:
-                    - job-prepare
-            - job-unit-tests-coverage:
-                filters:
-                    branches:
-                        only: /.*(develop|staging|master).*/
-                requires:
-                    - job-prepare
-            - job-unit-tests-gas-report:
-                filters:
-                    branches:
-                        only: /.*(develop|staging|master).*/
-                requires:
-                    - job-prepare
-            - job-unit-tests-legacy:
-                filters:
-                    branches:
-                        only: /.*(develop|staging|master).*/
-                requires:
-                    - job-prepare
-            - job-test-deploy-script:
-                filters:
-                    branches:
-                        only: /.*(develop|staging|master).*/
-                requires:
-                    - job-prepare
-            - job-test-ovm-bridge:
-                filters:
-                    branches:
-                        only: /.*(develop|staging|master).*/
-                requires:
-                    - job-prepare
-            - job-unit-tests-ovm:
-                filters:
-                    branches:
-                        only: /.*(develop|staging|master).*/
-                requires:
-                    - job-prepare
-    workflow-master:
-        jobs:
-            - job-prepare:
-                filters:
-                    branches:
-                        only: /.*(master).*/
-            - job-validate-etherscan:
-                filters:
-                    branches:
-                        only: /.*(master).*/
-                name: job-validate-etherscan-mainnet
-                network: mainnet
-                requires:
-                    - job-prepare
-            - job-validate-etherscan:
-                filters:
-                    branches:
-                        only: /.*(master).*/
-                name: job-validate-etherscan-rinkeby
-                network: rinkeby
-                requires:
-                    - job-prepare
-            - job-validate-etherscan:
-                filters:
-                    branches:
-                        only: /.*(master).*/
-                name: job-validate-etherscan-kovan
-                network: kovan
-                requires:
-                    - job-prepare
-            - job-validate-etherscan:
-                filters:
-                    branches:
-                        only: /.*(master).*/
-                name: job-validate-etherscan-ropsten
-                network: ropsten
-                requires:
-                    - job-prepare
-    workflow-scheduled:
-        jobs:
-            - job-prepare
-<<<<<<< HEAD
+            - job-prepare
+      - job-compile:
+          requires:
+            - job-prepare
       - job-static-analysis:
           requires:
             - job-prepare
@@ -915,7 +545,6 @@
               only: /.*(staging|master).*/
           requires:
             - job-prepare
-=======
             - job-validate-deployments:
                 requires:
                     - job-prepare
@@ -1029,4 +658,3 @@
                 network: kovan
                 requires:
                     - job-prepare
->>>>>>> 3ae85bca
