# Restarts a forked chain, and runs production tests with gas reports against it
{{> job-header.yml}}
steps:
  - checkout
  - attach_workspace:
      at: .
  - run:
      command: npx hardhat node --target-network mainnet
      background: true
  - cmd-wait-for-port:
        port: 8545
  - run: npm run test:prod:gas -- --target-network mainnet
<<<<<<< HEAD
=======
  # disabled until codechecks issues are fixed
  # - run: npx codechecks codechecks.prod.yml
>>>>>>> bf328214
  - store_artifacts:
      path: test-gas-used-prod.log<|MERGE_RESOLUTION|>--- conflicted
+++ resolved
@@ -10,10 +10,7 @@
   - cmd-wait-for-port:
         port: 8545
   - run: npm run test:prod:gas -- --target-network mainnet
-<<<<<<< HEAD
-=======
   # disabled until codechecks issues are fixed
   # - run: npx codechecks codechecks.prod.yml
->>>>>>> bf328214
   - store_artifacts:
       path: test-gas-used-prod.log