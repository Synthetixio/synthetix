# Starts optimism-integration L1 and L2 local chains and runs Optimism integration tests against them
# TODO: The Optimism ops tool is currently unstable, thue the commented out code below.
{{> job-header-machine.yml}}
# set custom delimiter to avoid checksum parsing
{{=<% %>=}}
resource_class: large
steps:
  - checkout
  - attach_workspace:
      at: .
  # - restore_cache:
  #     keys:
  #       - v6-optimism-build-{{ checksum "package-lock.json" }}
  - run:
      name: Build docker containers if necessary
      command: |
        if [ ! -d ./optimism ]; then
          npx hardhat ops --fresh --build --build-ops
        fi;
  # - save_cache:
  #     key: v6-optimism-build-{{ checksum "package-lock.json" }}
  #     paths:
  #       - ./optimism
  - run:
      name: Start docker chains
      background: true
      command: |
        docker --version
        npx hardhat ops --start
  - cmd-wait-for-port:
      port: 8545
  - cmd-wait-for-port:
      port: 9545
  - run:
      name: Run isolated layer 1 integration tests
      command: |
        npx hardhat test:integration:l1 --compile --deploy --provider-port 9545
  - run:
      name: Run isolated layer 2 integration tests
      command: |
<<<<<<< HEAD
        npx hardhat test:integration:l2 --compile --deploy || true
=======
        npx hardhat test:integration:l2 --compile --deploy || true # TEMP allow pass thru till PR #1598
>>>>>>> 472d20e3
  - run:
      name: Run dual layer 1 and layer 2 integration tests
      command: |
        npx hardhat test:integration:dual --deploy || true # TEMP allow pass thru till PR #1598<|MERGE_RESOLUTION|>--- conflicted
+++ resolved
@@ -38,11 +38,7 @@
   - run:
       name: Run isolated layer 2 integration tests
       command: |
-<<<<<<< HEAD
         npx hardhat test:integration:l2 --compile --deploy || true
-=======
-        npx hardhat test:integration:l2 --compile --deploy || true # TEMP allow pass thru till PR #1598
->>>>>>> 472d20e3
   - run:
       name: Run dual layer 1 and layer 2 integration tests
       command: |
