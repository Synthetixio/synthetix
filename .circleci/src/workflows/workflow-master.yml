--- conflicted
+++ resolved
@@ -1,70 +1,29 @@
 jobs:
   - job-prepare:
-<<<<<<< HEAD
       {{> filter-master.yml}}
-  # ~~~~~~~~~~~~ Etherscan validation on MAINNET ~~~~~~~~~~~~~
-  - job-validate-etherscan:
-      name: job-validate-etherscan-mainnet
-      network: mainnet
-      {{> filter-master.yml}}
-      {{> require-prepare.yml}}
-  # ~~~~~~~~~~~~ Etherscan validation on RINKEBY ~~~~~~~~~~~~~
-  - job-validate-etherscan:
-      name: job-validate-etherscan-rinkeby
-      network: rinkeby
-      {{> filter-master.yml}}
-      {{> require-prepare.yml}}
-  # ~~~~~~~~~~~~ Etherscan validation on KOVAN ~~~~~~~~~~~~~
-  - job-validate-etherscan:
-      name: job-validate-etherscan-kovan
-      network: kovan
-      {{> filter-master.yml}}
-      {{> require-prepare.yml}}
-  # ~~~~~~~~~~~~ Etherscan validation on ROPSTEN ~~~~~~~~~~~~~
-  - job-validate-etherscan:
-      name: job-validate-etherscan-ropsten
-      network: ropsten
-      {{> filter-master.yml}}
-      {{> require-prepare.yml}}
-=======
-      filters:
-        branches:
-          only: /.*(master).*/
   # ~~~~~~~~~~~~~~~~~~~~~~~~~~~~~~~~
   # Etherscan validations
+  # NOTE: Currently disabled because our Etherscan test
+  # needs to be smarter. It needs to be able to handle multiple
+  # versioned ABIs per contract.
   # ~~~~~~~~~~~~~~~~~~~~~~~~~~~~~~~~
-  # NOTE: This is currently disabled because the script used to validate etherscan
-  # verifications cannot handle multiple ABIs for the same source.
   # - job-validate-etherscan:
   #     name: job-validate-etherscan-mainnet
-  #     filters:
-  #       branches:
-  #         only: /.*(master).*/
   #     network: mainnet
-  #     requires:
-  #       - job-prepare
+  #     {{> filter-master.yml}}
+  #     {{> require-prepare.yml}}
   # - job-validate-etherscan:
   #     name: job-validate-etherscan-rinkeby
-  #     filters:
-  #       branches:
-  #         only: /.*(master).*/
   #     network: rinkeby
-  #     requires:
-  #       - job-prepare
+  #     {{> filter-master.yml}}
+  #     {{> require-prepare.yml}}
   # - job-validate-etherscan:
   #     name: job-validate-etherscan-kovan
-  #     filters:
-  #       branches:
-  #         only: /.*(master).*/
   #     network: kovan
-  #     requires:
-  #       - job-prepare
+  #     {{> filter-master.yml}}
+  #     {{> require-prepare.yml}}
   # - job-validate-etherscan:
   #     name: job-validate-etherscan-ropsten
-  #     filters:
-  #       branches:
-  #         only: /.*(master).*/
   #     network: ropsten
-  #     requires:
-  #       - job-prepare
->>>>>>> 2fdd05d9
+  #     {{> filter-master.yml}}
+  #     {{> require-prepare.yml}}