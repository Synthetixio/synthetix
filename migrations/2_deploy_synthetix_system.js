const { table } = require('table');
const { gray, green } = require('chalk');

const { toBytes32 } = require('../.');

const AddressResolver = artifacts.require('AddressResolver');
const ExchangeRates = artifacts.require('ExchangeRates');
const FeePool = artifacts.require('FeePool');
const FeePoolState = artifacts.require('FeePoolState');
const FeePoolEternalStorage = artifacts.require('FeePoolEternalStorage');
const DelegateApprovals = artifacts.require('DelegateApprovals');
const Synthetix = artifacts.require('Synthetix');
const Exchanger = artifacts.require('Exchanger');
<<<<<<< HEAD
const ExchangeState = artifacts.require('ExchangeState');
=======
>>>>>>> ec74b565
const Issuer = artifacts.require('Issuer');
const SynthetixEscrow = artifacts.require('SynthetixEscrow');
const RewardEscrow = artifacts.require('RewardEscrow');
const RewardsDistribution = artifacts.require('RewardsDistribution');
const SynthetixState = artifacts.require('SynthetixState');
const SupplySchedule = artifacts.require('SupplySchedule');
const Synth = artifacts.require('Synth');
const Owned = artifacts.require('Owned');
const Proxy = artifacts.require('Proxy');
// const ProxyERC20 = artifacts.require('ProxyERC20');
const PublicSafeDecimalMath = artifacts.require('PublicSafeDecimalMath');
const PublicMath = artifacts.require('PublicMath');
const PurgeableSynth = artifacts.require('PurgeableSynth');
const SafeDecimalMath = artifacts.require('SafeDecimalMath');
const MathLib = artifacts.require('Math');
const TokenState = artifacts.require('TokenState');
const Depot = artifacts.require('Depot');
const SelfDestructible = artifacts.require('SelfDestructible');
const DappMaintenance = artifacts.require('DappMaintenance');

// Update values before deployment
const ZERO_ADDRESS = '0x' + '0'.repeat(40);
const SYNTHETIX_TOTAL_SUPPLY = web3.utils.toWei('100000000');

module.exports = async function(deployer, network, accounts) {
	const [deployerAccount, owner, oracle, fundsWallet] = accounts;

	// Note: This deployment script is not used on mainnet, it's only for testing deployments.

	// The Owned contract is not used in a standalone way on mainnet, this is for testing
	// ----------------
	// Owned
	// ----------------
	await deployer.deploy(Owned, owner, { from: deployerAccount });

	// ----------------
	// Safe Decimal Math library
	// ----------------
	console.log(gray('Deploying SafeDecimalMath...'));
	await deployer.deploy(SafeDecimalMath, { from: deployerAccount });

	// ----------------
	// Math library
	// ----------------
	console.log(gray('Deploying Math library...'));
	deployer.link(SafeDecimalMath, MathLib);
	await deployer.deploy(MathLib, { from: deployerAccount });

	// The PublicSafeDecimalMath contract is not used in a standalone way on mainnet, this is for testing
	// ----------------
	// Public Safe Decimal Math Library
	// ----------------
	deployer.link(SafeDecimalMath, PublicSafeDecimalMath);
	await deployer.deploy(PublicSafeDecimalMath, { from: deployerAccount });

	// The PublicMath contract is not used in a standalone way on mainnet, this is for testing
	// ----------------
	// Public Math Library
	// ----------------
	deployer.link(SafeDecimalMath, PublicMath);
	deployer.link(MathLib, PublicMath);
	await deployer.deploy(PublicMath, { from: deployerAccount });

	// ----------------
	// AddressResolver
	// ----------------
	console.log(gray('Deploying AddressResolver...'));
	const resolver = await deployer.deploy(AddressResolver, owner, { from: deployerAccount });

	// ----------------
	// Exchange Rates
	// ----------------
	console.log(gray('Deploying ExchangeRates...'));
	deployer.link(SafeDecimalMath, ExchangeRates);
	const exchangeRates = await deployer.deploy(
		ExchangeRates,
		owner,
		oracle,
		[toBytes32('SNX')],
		[web3.utils.toWei('0.2', 'ether')],
		{ from: deployerAccount }
	);

	// ----------------
	// Escrow
	// ----------------
	console.log(gray('Deploying SynthetixEscrow...'));
	const escrow = await deployer.deploy(SynthetixEscrow, owner, ZERO_ADDRESS, {
		from: deployerAccount,
	});

	console.log(gray('Deploying RewardEscrow...'));
	const rewardEscrow = await deployer.deploy(RewardEscrow, owner, ZERO_ADDRESS, ZERO_ADDRESS, {
		from: deployerAccount,
	});

	// ----------------
	// Synthetix State
	// ----------------
	console.log(gray('Deploying SynthetixState...'));
	// constructor(address _owner, address _associatedContract)
	deployer.link(SafeDecimalMath, SynthetixState);
	const synthetixState = await deployer.deploy(SynthetixState, owner, ZERO_ADDRESS, {
		from: deployerAccount,
	});

	// ----------------
	// Fee Pool - Delegate Approval
	// ----------------
	console.log(gray('Deploying Delegate Approvals...'));
	const delegateApprovals = await deployer.deploy(DelegateApprovals, owner, ZERO_ADDRESS, {
		from: deployerAccount,
	});

	// ----------------
	// Fee Pool
	// ----------------
	console.log(gray('Deploying FeePoolProxy...'));
	// constructor(address _owner)
	const feePoolProxy = await Proxy.new(owner, { from: deployerAccount });

	console.log(gray('Deploying FeePoolState...'));
	deployer.link(SafeDecimalMath, FeePoolState);
	const feePoolState = await deployer.deploy(FeePoolState, owner, ZERO_ADDRESS, {
		from: deployerAccount,
	});

	console.log(gray('Deploying FeePoolEternalStorage...'));
	deployer.link(SafeDecimalMath, FeePoolEternalStorage);
	const feePoolEternalStorage = await deployer.deploy(FeePoolEternalStorage, owner, ZERO_ADDRESS, {
		from: deployerAccount,
	});

	console.log(gray('Deploying FeePool...'));
	deployer.link(SafeDecimalMath, FeePool);
	const feePool = await deployer.deploy(
		FeePool,
		feePoolProxy.address,
		owner,
		web3.utils.toWei('0.0030', 'ether'),
		resolver.address,
		{ from: deployerAccount }
	);

	await feePoolProxy.setTarget(feePool.address, { from: owner });

	// Set feePool on feePoolState & rewardEscrow
	await feePoolState.setFeePool(feePool.address, { from: owner });
	await rewardEscrow.setFeePool(feePool.address, { from: owner });

	// Set delegate approval on feePool
	// Set feePool as associatedContract on delegateApprovals & feePoolEternalStorage
	await delegateApprovals.setAssociatedContract(feePool.address, { from: owner });
	await feePoolEternalStorage.setAssociatedContract(feePool.address, { from: owner });

	// ----------------------
	// Deploy RewardDistribution
	// ----------------------
	console.log(gray('Deploying RewardsDistribution...'));
	const rewardsDistribution = await deployer.deploy(
		RewardsDistribution,
		owner,
		ZERO_ADDRESS, // Authority = Synthetix Underlying
		ZERO_ADDRESS, // Synthetix ProxyERC20
		rewardEscrow.address,
		feePoolProxy.address, // FeePoolProxy
		{
			from: deployerAccount,
		}
	);

	// ----------------
	// Synthetix
	// ----------------
	console.log(gray('Deploying SupplySchedule...'));
	// constructor(address _owner)
	deployer.link(SafeDecimalMath, SupplySchedule);
	deployer.link(MathLib, SupplySchedule);

	const lastMintEvent = 0; // No mint event, weeksSinceIssuance will use inflation start date
	const weeksOfRewardSupply = 0;
	const supplySchedule = await deployer.deploy(
		SupplySchedule,
		owner,
		lastMintEvent,
		weeksOfRewardSupply,
		{
			from: deployerAccount,
		}
	);

	console.log(gray('Deploying SynthetixProxy...'));
	// constructor(address _owner)
	const synthetixProxy = await Proxy.new(owner, { from: deployerAccount });

	console.log(gray('Deploying SynthetixTokenState...'));
	// constructor(address _owner, address _associatedContract)
	const synthetixTokenState = await TokenState.new(owner, deployerAccount, {
		from: deployerAccount,
	});

	console.log(gray('Deploying Synthetix...'));
	deployer.link(SafeDecimalMath, Synthetix);
	const synthetix = await deployer.deploy(
		Synthetix,
		synthetixProxy.address,
		synthetixTokenState.address,
		owner,
		SYNTHETIX_TOTAL_SUPPLY,
		resolver.address,
		{
			from: deployerAccount,
			gas: 8000000,
		}
	);

	// ----------------------
	// Connect Token State
	// ----------------------
	// Set initial balance for the owner to have all Havvens.
	await synthetixTokenState.setBalanceOf(owner, web3.utils.toWei('100000000'), {
		from: deployerAccount,
	});

	await synthetixTokenState.setAssociatedContract(synthetix.address, { from: owner });

	// ----------------------
	// Connect Proxy
	// ----------------------
	await synthetixProxy.setTarget(synthetix.address, { from: owner });

	// ----------------------
	// Connect Escrow to Synthetix
	// ----------------------
	await escrow.setSynthetix(synthetix.address, { from: owner });
	await rewardEscrow.setSynthetix(synthetix.address, { from: owner });

	// ----------------------
	// Connect SupplySchedule
	// ----------------------
	await supplySchedule.setSynthetixProxy(synthetixProxy.address, { from: owner });

	// ----------------------
	// Connect RewardsDistribution
	// ----------------------
	await rewardsDistribution.setAuthority(synthetix.address, { from: owner });
	await rewardsDistribution.setSynthetixProxy(synthetixProxy.address, { from: owner });

	// ----------------
	// Synths
	// ----------------
	const currencyKeys = ['XDR', 'sUSD', 'sAUD', 'sEUR', 'sBTC', 'iBTC'];
	// Initial prices
	const { timestamp } = await web3.eth.getBlock('latest');
	// sAUD: 0.5 USD
	// sEUR: 1.25 USD
	// sBTC: 0.1
	// iBTC: 5000 USD
	// SNX: 4000 USD
	await exchangeRates.updateRates(
		currencyKeys
			.filter(currency => currency !== 'sUSD')
			.concat(['SNX'])
			.map(toBytes32),
		['5', '0.5', '1.25', '0.1', '5000', '4000'].map(number => web3.utils.toWei(number, 'ether')),
		timestamp,
		{ from: oracle }
	);

	const synths = [];

	deployer.link(SafeDecimalMath, PurgeableSynth);

	for (const currencyKey of currencyKeys) {
		console.log(gray(`Deploying SynthTokenState for ${currencyKey}...`));
		const tokenState = await deployer.deploy(TokenState, owner, ZERO_ADDRESS, {
			from: deployerAccount,
		});

		console.log(gray(`Deploying SynthProxy for ${currencyKey}...`));
		const proxy = await deployer.deploy(Proxy, owner, { from: deployerAccount });

		console.log(gray(`Deploying ${currencyKey} Synth...`));

		const synth = await deployer.deploy(
			Synth,
			proxy.address,
			tokenState.address,
			`Synth ${currencyKey}`,
			currencyKey,
			owner,
			toBytes32(currencyKey),
			web3.utils.toWei('0'),
			resolver.address,
			{ from: deployerAccount }
		);

		console.log(gray(`Setting associated contract for ${currencyKey} token state...`));
		await tokenState.setAssociatedContract(synth.address, { from: owner });

		console.log(gray(`Setting proxy target for ${currencyKey} proxy...`));
		await proxy.setTarget(synth.address, { from: owner });

		// ----------------------
		// Connect Synthetix to Synth
		// ----------------------
		console.log(gray(`Adding ${currencyKey} to Synthetix contract...`));
		await synthetix.addSynth(synth.address, { from: owner });

		synths.push({
			currencyKey,
			tokenState,
			proxy,
			synth,
		});
	}

	// --------------------
	// Depot
	// --------------------
	console.log(gray('Deploying Depot...'));
	const sUSDSynth = synths.find(synth => synth.currencyKey === 'sUSD');
	deployer.link(SafeDecimalMath, Depot);
	await deployer.deploy(
		Depot,
		owner,
		fundsWallet,
		synthetix.address,
		sUSDSynth.synth.address,
		feePool.address,
		oracle,
		web3.utils.toWei('500'),
		web3.utils.toWei('.10'),
		{ from: deployerAccount }
	);

	// ----------------------
	// Deploy DappMaintenance
	// ----------------------
	console.log(gray('Deploying DappMaintenance...'));
	await deployer.deploy(DappMaintenance, owner, {
		from: deployerAccount,
	});

	// ----------------
	// Self Destructible
	// ----------------
	console.log(gray('Deploying SelfDestructible...'));
	await deployer.deploy(SelfDestructible, owner, { from: deployerAccount });

	// ----------------
	// Exchanger
	// ----------------
	console.log(gray('Deploying Exchanger...'));
	deployer.link(SafeDecimalMath, Exchanger);
	const exchanger = await deployer.deploy(Exchanger, owner, resolver.address, {
		from: deployerAccount,
	});

	// ----------------
<<<<<<< HEAD
	// ExchangeState
	// ----------------
	console.log(gray('Deploying ExchangeState...'));
	// deployer.link(SafeDecimalMath, ExchangeState);
	const exchangeState = await deployer.deploy(ExchangeState, owner, exchanger.address, {
		from: deployerAccount,
	});

	// ----------------
=======
>>>>>>> ec74b565
	// Issuer
	// ----------------
	console.log(gray('Deploying Issuer...'));
	deployer.link(SafeDecimalMath, Issuer);
	const issuer = await deployer.deploy(Issuer, owner, resolver.address, { from: deployerAccount });

	// ----------------------
	// Connect Synthetix State to the Issuer
	// ----------------------
	console.log(gray('Setting associated contract of SynthetixState to Issuer...'));
	await synthetixState.setAssociatedContract(issuer.address, { from: owner });

<<<<<<< HEAD
=======
	// ----------------------
	// Setup Gas Price Limit
	// ----------------------
	const gasLimit = web3.utils.toWei('25', 'gwei');

	await exchanger.setGasLimitOracle(gasLimitOracle, { from: owner });
	await exchanger.setGasPriceLimit(gasLimit, { from: gasLimitOracle });

>>>>>>> ec74b565
	// -----------------
	// Updating Resolver
	// -----------------
	console.log(gray('Adding addresses to Resolver...'));
	await resolver.importAddresses(
		[
			'DelegateApprovals',
			'Exchanger',
			'ExchangeRates',
<<<<<<< HEAD
			'ExchangeState',
=======
			// 'ExchangeState',
>>>>>>> ec74b565
			'FeePool',
			'FeePoolEternalStorage',
			'FeePoolState',
			'Issuer',
			'RewardEscrow',
			'RewardsDistribution',
			'SupplySchedule',
			'Synthetix',
			'SynthetixEscrow',
			'SynthetixState',
		].map(toBytes32),
		[
			delegateApprovals.address,
			exchanger.address,
			exchangeRates.address,
<<<<<<< HEAD
			exchangeState.address,
=======
			// ExchangeState.address,
>>>>>>> ec74b565
			feePool.address,
			feePoolEternalStorage.address,
			feePoolState.address,
			issuer.address,
			rewardEscrow.address,
			rewardsDistribution.address,
			supplySchedule.address,
			synthetix.address,
			escrow.address,
			synthetixState.address,
		],
<<<<<<< HEAD
=======
		[
			'Exchanger',
			'FeePool',
			'Synthetix',
			'Issuer',
			// TODO: how to prepopulate the synths?
		].map(toBytes32),
>>>>>>> ec74b565
		{ from: owner }
	);

	const tableData = [
		['Contract', 'Address'],
		['Exchange Rates', ExchangeRates.address],
		['Fee Pool', FeePool.address],
		['Fee Pool Proxy', feePoolProxy.address],
		['Fee Pool State', feePoolState.address],
		['Fee Pool Eternal Storage', feePoolEternalStorage.address],
		['Synthetix State', synthetixState.address],
		['Synthetix Token State', synthetixTokenState.address],
		['Synthetix Proxy', synthetixProxy.address],
		['Synthetix', Synthetix.address],
		['Synthetix Escrow', SynthetixEscrow.address],
		['Reward Escrow', RewardEscrow.address],
		['Rewards Distribution', RewardsDistribution.address],
		['Depot', Depot.address],
		['Owned', Owned.address],
		['SafeDecimalMath', SafeDecimalMath.address],
		['DappMaintenance', DappMaintenance.address],
		['SelfDestructible', SelfDestructible.address],
	];

	for (const synth of synths) {
		tableData.push([`${synth.currencyKey} Synth`, synth.synth.address]);
		tableData.push([`${synth.currencyKey} Proxy`, synth.proxy.address]);
		tableData.push([`${synth.currencyKey} Token State`, synth.tokenState.address]);
	}

	console.log();
	console.log(gray(table(tableData)));
	console.log();
	console.log(green('Successfully deployed all contracts:'));
	console.log();
};<|MERGE_RESOLUTION|>--- conflicted
+++ resolved
@@ -11,10 +11,7 @@
 const DelegateApprovals = artifacts.require('DelegateApprovals');
 const Synthetix = artifacts.require('Synthetix');
 const Exchanger = artifacts.require('Exchanger');
-<<<<<<< HEAD
 const ExchangeState = artifacts.require('ExchangeState');
-=======
->>>>>>> ec74b565
 const Issuer = artifacts.require('Issuer');
 const SynthetixEscrow = artifacts.require('SynthetixEscrow');
 const RewardEscrow = artifacts.require('RewardEscrow');
@@ -375,7 +372,6 @@
 	});
 
 	// ----------------
-<<<<<<< HEAD
 	// ExchangeState
 	// ----------------
 	console.log(gray('Deploying ExchangeState...'));
@@ -385,8 +381,6 @@
 	});
 
 	// ----------------
-=======
->>>>>>> ec74b565
 	// Issuer
 	// ----------------
 	console.log(gray('Deploying Issuer...'));
@@ -399,17 +393,6 @@
 	console.log(gray('Setting associated contract of SynthetixState to Issuer...'));
 	await synthetixState.setAssociatedContract(issuer.address, { from: owner });
 
-<<<<<<< HEAD
-=======
-	// ----------------------
-	// Setup Gas Price Limit
-	// ----------------------
-	const gasLimit = web3.utils.toWei('25', 'gwei');
-
-	await exchanger.setGasLimitOracle(gasLimitOracle, { from: owner });
-	await exchanger.setGasPriceLimit(gasLimit, { from: gasLimitOracle });
-
->>>>>>> ec74b565
 	// -----------------
 	// Updating Resolver
 	// -----------------
@@ -419,11 +402,7 @@
 			'DelegateApprovals',
 			'Exchanger',
 			'ExchangeRates',
-<<<<<<< HEAD
 			'ExchangeState',
-=======
-			// 'ExchangeState',
->>>>>>> ec74b565
 			'FeePool',
 			'FeePoolEternalStorage',
 			'FeePoolState',
@@ -439,11 +418,7 @@
 			delegateApprovals.address,
 			exchanger.address,
 			exchangeRates.address,
-<<<<<<< HEAD
 			exchangeState.address,
-=======
-			// ExchangeState.address,
->>>>>>> ec74b565
 			feePool.address,
 			feePoolEternalStorage.address,
 			feePoolState.address,
@@ -455,8 +430,6 @@
 			escrow.address,
 			synthetixState.address,
 		],
-<<<<<<< HEAD
-=======
 		[
 			'Exchanger',
 			'FeePool',
@@ -464,7 +437,6 @@
 			'Issuer',
 			// TODO: how to prepopulate the synths?
 		].map(toBytes32),
->>>>>>> ec74b565
 		{ from: owner }
 	);
 
