--- conflicted
+++ resolved
@@ -197,11 +197,7 @@
 	// ----------------
 	// Synths
 	// ----------------
-<<<<<<< HEAD
-	const currencyKeys = ['XDR', 'sUSD', 'sAUD', 'sEUR', 'sBTC'];
-=======
-	const currencyKeys = ['XDR', 'sUSD', 'sAUD', 'sEUR', 'iBTC'];
->>>>>>> ee80cb76
+	const currencyKeys = ['XDR', 'sUSD', 'sAUD', 'sEUR', 'sBTC', 'iBTC'];
 	const synths = [];
 
 	for (const currencyKey of currencyKeys) {
@@ -258,16 +254,13 @@
 	// sEUR: 1.25 USD
 	// SNX: 0.1 USD
 	// sBTC: 5000 USD
+	// iBTC: 4000 USD
 	await exchangeRates.updateRates(
 		currencyKeys
 			.filter(currency => currency !== 'sUSD')
 			.concat(['SNX'])
 			.map(web3.utils.asciiToHex),
-<<<<<<< HEAD
-		['1', '0.5', '1.25', '0.1', '5000'].map(number => web3.utils.toWei(number, 'ether')),
-=======
-		['1', '0.5', '1.25', '0.1', '4000'].map(number => web3.utils.toWei(number, 'ether')),
->>>>>>> ee80cb76
+		['1', '0.5', '1.25', '0.1', '5000', '4000'].map(number => web3.utils.toWei(number, 'ether')),
 		timestamp,
 		{ from: oracle }
 	);
