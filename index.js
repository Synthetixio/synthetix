--- conflicted
+++ resolved
@@ -20,11 +20,7 @@
 const nonUpgradeable = require('./publish/non-upgradeable.json');
 const releases = require('./publish/releases.json');
 
-<<<<<<< HEAD
-const networks = ['kovan', 'rinkeby', 'ropsten', 'mainnet', 'goerli'];
-=======
 const networks = ['local', 'local-ovm', 'kovan', 'mainnet', 'goerli', 'kovan-ovm-futures'];
->>>>>>> fabc4ed6
 
 const chainIdMapping = Object.entries({
 	1: {
