--- conflicted
+++ resolved
@@ -32,14 +32,6 @@
 	42: {
 		network: 'kovan',
 	},
-<<<<<<< HEAD
-=======
-
-	420: {
-		network: 'local',
-		useOvm: true,
-	},
->>>>>>> dbf10fc2
 
 	// Hardhat fork of mainnet: https://hardhat.org/config/#hardhat-network
 	31337: {
